--- conflicted
+++ resolved
@@ -1,23 +1,26 @@
-<<<<<<< HEAD
 /*!
  * \file SU2_DOT.hpp
  * \brief Headers of the main subroutines of the code SU2_DOT.
  *        The subroutines and functions are in the <i>SU2_DOT.cpp</i> file.
  * \author F. Palacios, T. Economon
- * \version 5.0.0 "Raven"
+ * \version 6.0.1 "Falcon"
  *
- * SU2 Original Developers: Dr. Francisco D. Palacios.
- *                          Dr. Thomas D. Economon.
+ * The current SU2 release has been coordinated by the
+ * SU2 International Developers Society <www.su2devsociety.org>
+ * with selected contributions from the open-source community.
  *
- * SU2 Developers: Prof. Juan J. Alonso's group at Stanford University.
- *                 Prof. Piero Colonna's group at Delft University of Technology.
- *                 Prof. Nicolas R. Gauger's group at Kaiserslautern University of Technology.
- *                 Prof. Alberto Guardone's group at Polytechnic University of Milan.
- *                 Prof. Rafael Palacios' group at Imperial College London.
- *                 Prof. Edwin van der Weide's group at the University of Twente.
- *                 Prof. Vincent Terrapon's group at the University of Liege.
+ * The main research teams contributing to the current release are:
+ *  - Prof. Juan J. Alonso's group at Stanford University.
+ *  - Prof. Piero Colonna's group at Delft University of Technology.
+ *  - Prof. Nicolas R. Gauger's group at Kaiserslautern University of Technology.
+ *  - Prof. Alberto Guardone's group at Polytechnic University of Milan.
+ *  - Prof. Rafael Palacios' group at Imperial College London.
+ *  - Prof. Vincent Terrapon's group at the University of Liege.
+ *  - Prof. Edwin van der Weide's group at the University of Twente.
+ *  - Lab. of New Concepts in Aeronautics at Tech. Institute of Aeronautics.
  *
- * Copyright (C) 2012-2017 SU2, the open-source CFD code.
+ * Copyright 2012-2018, Francisco D. Palacios, Thomas D. Economon,
+ *                      Tim Albring, and the SU2 contributors.
  *
  * SU2 is free software; you can redistribute it and/or
  * modify it under the terms of the GNU Lesser General Public
@@ -86,89 +89,4 @@
  * \param[in] Gradient_file - Output file to store the gradient data.
  */
 
-void OutputGradient(su2double** Gradient, CConfig* config, ofstream& Gradient_file);
-=======
-/*!
- * \file SU2_DOT.hpp
- * \brief Headers of the main subroutines of the code SU2_DOT.
- *        The subroutines and functions are in the <i>SU2_DOT.cpp</i> file.
- * \author F. Palacios, T. Economon
- * \version 6.0.1 "Falcon"
- *
- * The current SU2 release has been coordinated by the
- * SU2 International Developers Society <www.su2devsociety.org>
- * with selected contributions from the open-source community.
- *
- * The main research teams contributing to the current release are:
- *  - Prof. Juan J. Alonso's group at Stanford University.
- *  - Prof. Piero Colonna's group at Delft University of Technology.
- *  - Prof. Nicolas R. Gauger's group at Kaiserslautern University of Technology.
- *  - Prof. Alberto Guardone's group at Polytechnic University of Milan.
- *  - Prof. Rafael Palacios' group at Imperial College London.
- *  - Prof. Vincent Terrapon's group at the University of Liege.
- *  - Prof. Edwin van der Weide's group at the University of Twente.
- *  - Lab. of New Concepts in Aeronautics at Tech. Institute of Aeronautics.
- *
- * Copyright 2012-2018, Francisco D. Palacios, Thomas D. Economon,
- *                      Tim Albring, and the SU2 contributors.
- *
- * SU2 is free software; you can redistribute it and/or
- * modify it under the terms of the GNU Lesser General Public
- * License as published by the Free Software Foundation; either
- * version 2.1 of the License, or (at your option) any later version.
- *
- * SU2 is distributed in the hope that it will be useful,
- * but WITHOUT ANY WARRANTY; without even the implied warranty of
- * MERCHANTABILITY or FITNESS FOR A PARTICULAR PURPOSE. See the GNU
- * Lesser General Public License for more details.
- *
- * You should have received a copy of the GNU Lesser General Public
- * License along with SU2. If not, see <http://www.gnu.org/licenses/>.
- */
-
-#pragma once
-
-#include "../../Common/include/mpi_structure.hpp"
-
-#include <cstdlib>
-#include <iostream>
-#include <iomanip>
-#include <cmath>
-
-#include "../../Common/include/geometry_structure.hpp"
-#include "../../Common/include/config_structure.hpp"
-#include "../../Common/include/grid_movement_structure.hpp"
-#include "../../SU2_CFD/include/output_structure.hpp"
-
-using namespace std;
-
-
-/*!
- * \brief Projection of the surface sensitivity using finite differences (FD).
- * \param[in] geometry - Geometrical definition of the problem.
- * \param[in] config - Definition of the particular problem.
- * \param[in] surface_movement - Surface movement class of the problem.
- * \param[in] Gradient_file - Output file to store the gradient data.
- */
-
-void SetProjection_FD(CGeometry *geometry, CConfig *config, CSurfaceMovement *surface_movement, su2double **Gradient);
-
-/*!
- * \brief Projection of the surface sensitivity using algorithmic differentiation (AD).
- * \param[in] geometry - Geometrical definition of the problem.
- * \param[in] config - Definition of the particular problem.
- * \param[in] surface_movement - Surface movement class of the problem.
- * \param[in] Gradient_file - Output file to store the gradient data.
- */
-
-void SetProjection_AD(CGeometry *geometry, CConfig *config, CSurfaceMovement *surface_movement, su2double **Gradient);
-
-/*!
- * \brief Prints the gradient information to a file.
- * \param[in] Gradient - The gradient data.
- * \param[in] config - Definition of the particular problem.
- * \param[in] Gradient_file - Output file to store the gradient data.
- */
-
-void OutputGradient(su2double** Gradient, CConfig* config, ofstream& Gradient_file);
->>>>>>> 008ded81
+void OutputGradient(su2double** Gradient, CConfig* config, ofstream& Gradient_file);