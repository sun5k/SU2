// !$*UTF8*$!
{
	archiveVersion = 1;
	classes = {
	};
	objectVersion = 46;
	objects = {

/* Begin PBXBuildFile section */
		0530E56A17FDF7AC00733CE8 /* solver_direct_elasticity.cpp in Sources */ = {isa = PBXBuildFile; fileRef = 0530E56917FDF7AC00733CE8 /* solver_direct_elasticity.cpp */; };
<<<<<<< HEAD
		0530E57017FDF7D300733CE8 /* numerics_direct_elasticity.cpp in Sources */ = {isa = PBXBuildFile; fileRef = 0530E56F17FDF7D300733CE8 /* numerics_direct_elasticity.cpp */; };
		05AF9F201BE1E1830062E1F1 /* element_linear.cpp in Sources */ = {isa = PBXBuildFile; fileRef = 05AF9F1D1BE1E1830062E1F1 /* element_linear.cpp */; };
		05AF9F211BE1E1830062E1F1 /* element_structure.cpp in Sources */ = {isa = PBXBuildFile; fileRef = 05AF9F1E1BE1E1830062E1F1 /* element_structure.cpp */; };
		05AF9F221BE1E1830062E1F1 /* gauss_structure.cpp in Sources */ = {isa = PBXBuildFile; fileRef = 05AF9F1F1BE1E1830062E1F1 /* gauss_structure.cpp */; };
=======
>>>>>>> b7081be9
		05E6DB9217EB61E600FA1F7E /* config_structure.cpp in Sources */ = {isa = PBXBuildFile; fileRef = 05E6DB8917EB61E600FA1F7E /* config_structure.cpp */; };
		05E6DB9317EB61E600FA1F7E /* dual_grid_structure.cpp in Sources */ = {isa = PBXBuildFile; fileRef = 05E6DB8A17EB61E600FA1F7E /* dual_grid_structure.cpp */; };
		05E6DB9517EB61E600FA1F7E /* grid_adaptation_structure.cpp in Sources */ = {isa = PBXBuildFile; fileRef = 05E6DB8C17EB61E600FA1F7E /* grid_adaptation_structure.cpp */; };
		05E6DB9617EB61E600FA1F7E /* grid_movement_structure.cpp in Sources */ = {isa = PBXBuildFile; fileRef = 05E6DB8D17EB61E600FA1F7E /* grid_movement_structure.cpp */; };
		05E6DB9917EB61E600FA1F7E /* primal_grid_structure.cpp in Sources */ = {isa = PBXBuildFile; fileRef = 05E6DB9017EB61E600FA1F7E /* primal_grid_structure.cpp */; };
		05E6DC0117EB62A100FA1F7E /* definition_structure.cpp in Sources */ = {isa = PBXBuildFile; fileRef = 05E6DBBC17EB62A000FA1F7E /* definition_structure.cpp */; };
		05E6DC0317EB62A100FA1F7E /* integration_structure.cpp in Sources */ = {isa = PBXBuildFile; fileRef = 05E6DBBE17EB62A100FA1F7E /* integration_structure.cpp */; };
		05E6DC0417EB62A100FA1F7E /* integration_time.cpp in Sources */ = {isa = PBXBuildFile; fileRef = 05E6DBBF17EB62A100FA1F7E /* integration_time.cpp */; };
		05E6DC0517EB62A100FA1F7E /* iteration_structure.cpp in Sources */ = {isa = PBXBuildFile; fileRef = 05E6DBC017EB62A100FA1F7E /* iteration_structure.cpp */; };
		05E6DC0817EB62A100FA1F7E /* numerics_adjoint_mean.cpp in Sources */ = {isa = PBXBuildFile; fileRef = 05E6DBC317EB62A100FA1F7E /* numerics_adjoint_mean.cpp */; };
		05E6DC0B17EB62A100FA1F7E /* numerics_adjoint_turbulent.cpp in Sources */ = {isa = PBXBuildFile; fileRef = 05E6DBC617EB62A100FA1F7E /* numerics_adjoint_turbulent.cpp */; };
		05E6DC0E17EB62A100FA1F7E /* numerics_direct_heat.cpp in Sources */ = {isa = PBXBuildFile; fileRef = 05E6DBC917EB62A100FA1F7E /* numerics_direct_heat.cpp */; };
		05E6DC1017EB62A100FA1F7E /* numerics_direct_mean.cpp in Sources */ = {isa = PBXBuildFile; fileRef = 05E6DBCB17EB62A100FA1F7E /* numerics_direct_mean.cpp */; };
		05E6DC1317EB62A100FA1F7E /* numerics_direct_transition.cpp in Sources */ = {isa = PBXBuildFile; fileRef = 05E6DBCE17EB62A100FA1F7E /* numerics_direct_transition.cpp */; };
		05E6DC1417EB62A100FA1F7E /* numerics_direct_turbulent.cpp in Sources */ = {isa = PBXBuildFile; fileRef = 05E6DBCF17EB62A100FA1F7E /* numerics_direct_turbulent.cpp */; };
		05E6DC1817EB62A100FA1F7E /* numerics_structure.cpp in Sources */ = {isa = PBXBuildFile; fileRef = 05E6DBD317EB62A100FA1F7E /* numerics_structure.cpp */; };
		05E6DC1917EB62A100FA1F7E /* numerics_template.cpp in Sources */ = {isa = PBXBuildFile; fileRef = 05E6DBD417EB62A100FA1F7E /* numerics_template.cpp */; };
		05E6DC1F17EB62A100FA1F7E /* solver_adjoint_mean.cpp in Sources */ = {isa = PBXBuildFile; fileRef = 05E6DBDA17EB62A100FA1F7E /* solver_adjoint_mean.cpp */; };
		05E6DC2217EB62A100FA1F7E /* solver_adjoint_turbulent.cpp in Sources */ = {isa = PBXBuildFile; fileRef = 05E6DBDD17EB62A100FA1F7E /* solver_adjoint_turbulent.cpp */; };
		05E6DC2517EB62A100FA1F7E /* solver_direct_heat.cpp in Sources */ = {isa = PBXBuildFile; fileRef = 05E6DBE017EB62A100FA1F7E /* solver_direct_heat.cpp */; };
		05E6DC2717EB62A100FA1F7E /* solver_direct_mean.cpp in Sources */ = {isa = PBXBuildFile; fileRef = 05E6DBE217EB62A100FA1F7E /* solver_direct_mean.cpp */; };
		05E6DC2A17EB62A100FA1F7E /* solver_direct_transition.cpp in Sources */ = {isa = PBXBuildFile; fileRef = 05E6DBE517EB62A100FA1F7E /* solver_direct_transition.cpp */; };
		05E6DC2B17EB62A100FA1F7E /* solver_direct_turbulent.cpp in Sources */ = {isa = PBXBuildFile; fileRef = 05E6DBE617EB62A100FA1F7E /* solver_direct_turbulent.cpp */; };
		05E6DC2F17EB62A100FA1F7E /* solver_structure.cpp in Sources */ = {isa = PBXBuildFile; fileRef = 05E6DBEA17EB62A100FA1F7E /* solver_structure.cpp */; };
		05E6DC3017EB62A100FA1F7E /* solver_template.cpp in Sources */ = {isa = PBXBuildFile; fileRef = 05E6DBEB17EB62A100FA1F7E /* solver_template.cpp */; };
		05E6DC3117EB62A100FA1F7E /* SU2_CFD.cpp in Sources */ = {isa = PBXBuildFile; fileRef = 05E6DBEC17EB62A100FA1F7E /* SU2_CFD.cpp */; };
		05F1089A1978D2AE00F2F288 /* fluid_model_pig.cpp in Sources */ = {isa = PBXBuildFile; fileRef = 05F108961978D2AE00F2F288 /* fluid_model_pig.cpp */; };
		05F1089B1978D2AE00F2F288 /* fluid_model_ppr.cpp in Sources */ = {isa = PBXBuildFile; fileRef = 05F108971978D2AE00F2F288 /* fluid_model_ppr.cpp */; };
		05F1089C1978D2AE00F2F288 /* fluid_model_pvdw.cpp in Sources */ = {isa = PBXBuildFile; fileRef = 05F108981978D2AE00F2F288 /* fluid_model_pvdw.cpp */; };
		05F1089D1978D2AE00F2F288 /* fluid_model.cpp in Sources */ = {isa = PBXBuildFile; fileRef = 05F108991978D2AE00F2F288 /* fluid_model.cpp */; };
		05F108A41978D2F200F2F288 /* transport_model.cpp in Sources */ = {isa = PBXBuildFile; fileRef = 05F108A31978D2F200F2F288 /* transport_model.cpp */; };
		05F8F2682008A1C8000FEA01 /* python_wrapper_structure.cpp in Sources */ = {isa = PBXBuildFile; fileRef = 05F8F2672008A1C7000FEA01 /* python_wrapper_structure.cpp */; };
		356E2E152399979F0039E9B5 /* CFEANonlinearElasticity.cpp in Sources */ = {isa = PBXBuildFile; fileRef = 356E2E0D2399979F0039E9B5 /* CFEANonlinearElasticity.cpp */; };
		356E2E162399979F0039E9B5 /* CFEALinearElasticity.cpp in Sources */ = {isa = PBXBuildFile; fileRef = 356E2E0E2399979F0039E9B5 /* CFEALinearElasticity.cpp */; };
		356E2E172399979F0039E9B5 /* CFEM_DielectricElastomer.cpp in Sources */ = {isa = PBXBuildFile; fileRef = 356E2E0F2399979F0039E9B5 /* CFEM_DielectricElastomer.cpp */; };
		356E2E182399979F0039E9B5 /* CFEAElasticity.cpp in Sources */ = {isa = PBXBuildFile; fileRef = 356E2E102399979F0039E9B5 /* CFEAElasticity.cpp */; };
		356E2E192399979F0039E9B5 /* CFEAMeshElasticity.cpp in Sources */ = {isa = PBXBuildFile; fileRef = 356E2E112399979F0039E9B5 /* CFEAMeshElasticity.cpp */; };
		356E2E1A2399979F0039E9B5 /* CFEM_IdealDE.cpp in Sources */ = {isa = PBXBuildFile; fileRef = 356E2E122399979F0039E9B5 /* CFEM_IdealDE.cpp */; };
		356E2E1B2399979F0039E9B5 /* CFEM_Knowles_NearInc.cpp in Sources */ = {isa = PBXBuildFile; fileRef = 356E2E132399979F0039E9B5 /* CFEM_Knowles_NearInc.cpp */; };
		356E2E1C2399979F0039E9B5 /* CFEM_NeoHookean_Comp.cpp in Sources */ = {isa = PBXBuildFile; fileRef = 356E2E142399979F0039E9B5 /* CFEM_NeoHookean_Comp.cpp */; };
		356E2E2123999AEA0039E9B5 /* CGeometry.cpp in Sources */ = {isa = PBXBuildFile; fileRef = 356E2E1D23999AEA0039E9B5 /* CGeometry.cpp */; };
		356E2E2223999AEA0039E9B5 /* CPhysicalGeometry.cpp in Sources */ = {isa = PBXBuildFile; fileRef = 356E2E1E23999AEA0039E9B5 /* CPhysicalGeometry.cpp */; };
		356E2E2323999AEA0039E9B5 /* CDummyGeometry.cpp in Sources */ = {isa = PBXBuildFile; fileRef = 356E2E1F23999AEA0039E9B5 /* CDummyGeometry.cpp */; };
		356E2E2423999AEA0039E9B5 /* CMultiGridGeometry.cpp in Sources */ = {isa = PBXBuildFile; fileRef = 356E2E2023999AEA0039E9B5 /* CMultiGridGeometry.cpp */; };
		356E2E2D23999B140039E9B5 /* CElement.cpp in Sources */ = {isa = PBXBuildFile; fileRef = 356E2E2623999B140039E9B5 /* CElement.cpp */; };
		356E2E2E23999B140039E9B5 /* CTRIA1.cpp in Sources */ = {isa = PBXBuildFile; fileRef = 356E2E2723999B140039E9B5 /* CTRIA1.cpp */; };
		356E2E2F23999B140039E9B5 /* CQUAD4.cpp in Sources */ = {isa = PBXBuildFile; fileRef = 356E2E2823999B140039E9B5 /* CQUAD4.cpp */; };
		356E2E3023999B140039E9B5 /* CHEXA8.cpp in Sources */ = {isa = PBXBuildFile; fileRef = 356E2E2923999B140039E9B5 /* CHEXA8.cpp */; };
		356E2E3123999B140039E9B5 /* CTETRA1.cpp in Sources */ = {isa = PBXBuildFile; fileRef = 356E2E2A23999B140039E9B5 /* CTETRA1.cpp */; };
		356E2E3223999B140039E9B5 /* CPRISM6.cpp in Sources */ = {isa = PBXBuildFile; fileRef = 356E2E2B23999B140039E9B5 /* CPRISM6.cpp */; };
		356E2E3323999B140039E9B5 /* CPYRAM5.cpp in Sources */ = {isa = PBXBuildFile; fileRef = 356E2E2C23999B140039E9B5 /* CPYRAM5.cpp */; };
		3599C5D32121FAC9003AAF05 /* wall_model.cpp in Sources */ = {isa = PBXBuildFile; fileRef = 3599C5D12121FAC9003AAF05 /* wall_model.cpp */; };
		400CEC2E21FA81A10019B790 /* printing_toolbox.cpp in Sources */ = {isa = PBXBuildFile; fileRef = 400CEC2D21FA81A10019B790 /* printing_toolbox.cpp */; };
		403426C2235F83B2005B5215 /* CAdjFlowIncOutput.cpp in Sources */ = {isa = PBXBuildFile; fileRef = 403426B2235F83B1005B5215 /* CAdjFlowIncOutput.cpp */; };
		403426C3235F83B2005B5215 /* CFlowOutput.cpp in Sources */ = {isa = PBXBuildFile; fileRef = 403426B3235F83B1005B5215 /* CFlowOutput.cpp */; };
		403426C4235F83B2005B5215 /* CFlowIncOutput.cpp in Sources */ = {isa = PBXBuildFile; fileRef = 403426B4235F83B1005B5215 /* CFlowIncOutput.cpp */; };
		403426C5235F83B2005B5215 /* CHeatOutput.cpp in Sources */ = {isa = PBXBuildFile; fileRef = 403426B5235F83B1005B5215 /* CHeatOutput.cpp */; };
		403426C6235F83B2005B5215 /* CMultizoneOutput.cpp in Sources */ = {isa = PBXBuildFile; fileRef = 403426B6235F83B1005B5215 /* CMultizoneOutput.cpp */; };
		403426C7235F83B2005B5215 /* CMeshOutput.cpp in Sources */ = {isa = PBXBuildFile; fileRef = 403426B7235F83B1005B5215 /* CMeshOutput.cpp */; };
		403426C8235F83B2005B5215 /* CAdjElasticityOutput.cpp in Sources */ = {isa = PBXBuildFile; fileRef = 403426B8235F83B1005B5215 /* CAdjElasticityOutput.cpp */; };
		403426C9235F83B2005B5215 /* CElasticityOutput.cpp in Sources */ = {isa = PBXBuildFile; fileRef = 403426B9235F83B1005B5215 /* CElasticityOutput.cpp */; };
		403426CA235F83B2005B5215 /* CFlowCompOutput.cpp in Sources */ = {isa = PBXBuildFile; fileRef = 403426BA235F83B1005B5215 /* CFlowCompOutput.cpp */; };
		403426CB235F83B2005B5215 /* output_structure_legacy.cpp in Sources */ = {isa = PBXBuildFile; fileRef = 403426BB235F83B1005B5215 /* output_structure_legacy.cpp */; };
		403426CC235F83B2005B5215 /* CFlowCompFEMOutput.cpp in Sources */ = {isa = PBXBuildFile; fileRef = 403426BC235F83B1005B5215 /* CFlowCompFEMOutput.cpp */; };
		403426CD235F83B2005B5215 /* CAdjFlowCompOutput.cpp in Sources */ = {isa = PBXBuildFile; fileRef = 403426BD235F83B1005B5215 /* CAdjFlowCompOutput.cpp */; };
		403426CE235F83B2005B5215 /* COutput.cpp in Sources */ = {isa = PBXBuildFile; fileRef = 403426BE235F83B1005B5215 /* COutput.cpp */; };
		403426CF235F83B2005B5215 /* output_physics.cpp in Sources */ = {isa = PBXBuildFile; fileRef = 403426BF235F83B2005B5215 /* output_physics.cpp */; };
		403426D0235F83B2005B5215 /* CAdjHeatOutput.cpp in Sources */ = {isa = PBXBuildFile; fileRef = 403426C0235F83B2005B5215 /* CAdjHeatOutput.cpp */; };
		403426D1235F83B2005B5215 /* CBaselineOutput.cpp in Sources */ = {isa = PBXBuildFile; fileRef = 403426C1235F83B2005B5215 /* CBaselineOutput.cpp */; };
		403426ED235F8E29005B5215 /* CDiscAdjMultizoneDriver.cpp in Sources */ = {isa = PBXBuildFile; fileRef = 403426EC235F8E29005B5215 /* CDiscAdjMultizoneDriver.cpp */; };
		4040B25E235FBEFD00843C83 /* CDisplacementsInterfaceLegacy.cpp in Sources */ = {isa = PBXBuildFile; fileRef = 4040B254235FBEFD00843C83 /* CDisplacementsInterfaceLegacy.cpp */; };
		4040B25F235FBEFD00843C83 /* CDisplacementsInterface.cpp in Sources */ = {isa = PBXBuildFile; fileRef = 4040B255235FBEFD00843C83 /* CDisplacementsInterface.cpp */; };
		4040B260235FBEFD00843C83 /* CFlowTractionInterface.cpp in Sources */ = {isa = PBXBuildFile; fileRef = 4040B256235FBEFD00843C83 /* CFlowTractionInterface.cpp */; };
		4040B261235FBEFD00843C83 /* CDiscAdjFlowTractionInterface.cpp in Sources */ = {isa = PBXBuildFile; fileRef = 4040B257235FBEFD00843C83 /* CDiscAdjFlowTractionInterface.cpp */; };
		4040B262235FBEFD00843C83 /* CMixingPlaneInterface.cpp in Sources */ = {isa = PBXBuildFile; fileRef = 4040B258235FBEFD00843C83 /* CMixingPlaneInterface.cpp */; };
		4040B263235FBEFD00843C83 /* CDiscAdjDisplacementsInterfaceLegacy.cpp in Sources */ = {isa = PBXBuildFile; fileRef = 4040B259235FBEFD00843C83 /* CDiscAdjDisplacementsInterfaceLegacy.cpp */; };
		4040B264235FBEFD00843C83 /* CConjugateHeatInterface.cpp in Sources */ = {isa = PBXBuildFile; fileRef = 4040B25A235FBEFD00843C83 /* CConjugateHeatInterface.cpp */; };
		4040B265235FBEFD00843C83 /* CSlidingInterface.cpp in Sources */ = {isa = PBXBuildFile; fileRef = 4040B25B235FBEFD00843C83 /* CSlidingInterface.cpp */; };
		4040B266235FBEFD00843C83 /* CConservativeVarsInterface.cpp in Sources */ = {isa = PBXBuildFile; fileRef = 4040B25C235FBEFD00843C83 /* CConservativeVarsInterface.cpp */; };
		4040B267235FBEFD00843C83 /* CInterface.cpp in Sources */ = {isa = PBXBuildFile; fileRef = 4040B25D235FBEFD00843C83 /* CInterface.cpp */; };
		4040B278235FBFF200843C83 /* CCSVFileWriter.cpp in Sources */ = {isa = PBXBuildFile; fileRef = 4040B26A235FBFF200843C83 /* CCSVFileWriter.cpp */; };
		4040B279235FBFF200843C83 /* CSurfaceFVMDataSorter.cpp in Sources */ = {isa = PBXBuildFile; fileRef = 4040B26B235FBFF200843C83 /* CSurfaceFVMDataSorter.cpp */; };
		4040B27A235FBFF200843C83 /* CParallelFileWriter.cpp in Sources */ = {isa = PBXBuildFile; fileRef = 4040B26C235FBFF200843C83 /* CParallelFileWriter.cpp */; };
		4040B27B235FBFF200843C83 /* CParallelDataSorter.cpp in Sources */ = {isa = PBXBuildFile; fileRef = 4040B26D235FBFF200843C83 /* CParallelDataSorter.cpp */; };
		4040B27C235FBFF200843C83 /* CParaviewBinaryFileWriter.cpp in Sources */ = {isa = PBXBuildFile; fileRef = 4040B26E235FBFF200843C83 /* CParaviewBinaryFileWriter.cpp */; };
		4040B27D235FBFF200843C83 /* CFEMDataSorter.cpp in Sources */ = {isa = PBXBuildFile; fileRef = 4040B26F235FBFF200843C83 /* CFEMDataSorter.cpp */; };
		4040B27E235FBFF200843C83 /* CSU2BinaryFileWriter.cpp in Sources */ = {isa = PBXBuildFile; fileRef = 4040B270235FBFF200843C83 /* CSU2BinaryFileWriter.cpp */; };
		4040B27F235FBFF200843C83 /* CTecplotBinaryFileWriter.cpp in Sources */ = {isa = PBXBuildFile; fileRef = 4040B271235FBFF200843C83 /* CTecplotBinaryFileWriter.cpp */; };
		4040B280235FBFF200843C83 /* CSU2FileWriter.cpp in Sources */ = {isa = PBXBuildFile; fileRef = 4040B272235FBFF200843C83 /* CSU2FileWriter.cpp */; };
		4040B281235FBFF200843C83 /* CFVMDataSorter.cpp in Sources */ = {isa = PBXBuildFile; fileRef = 4040B273235FBFF200843C83 /* CFVMDataSorter.cpp */; };
		4040B282235FBFF200843C83 /* CParaviewFileWriter.cpp in Sources */ = {isa = PBXBuildFile; fileRef = 4040B274235FBFF200843C83 /* CParaviewFileWriter.cpp */; };
		4040B283235FBFF200843C83 /* CSurfaceFEMDataSorter.cpp in Sources */ = {isa = PBXBuildFile; fileRef = 4040B275235FBFF200843C83 /* CSurfaceFEMDataSorter.cpp */; };
		4040B284235FBFF200843C83 /* CTecplotFileWriter.cpp in Sources */ = {isa = PBXBuildFile; fileRef = 4040B276235FBFF200843C83 /* CTecplotFileWriter.cpp */; };
		4040B285235FBFF200843C83 /* CSU2MeshFileWriter.cpp in Sources */ = {isa = PBXBuildFile; fileRef = 4040B277235FBFF200843C83 /* CSU2MeshFileWriter.cpp */; };
		E90B4FD822DFDF94000ED392 /* CMMSIncNSSolution.cpp in Sources */ = {isa = PBXBuildFile; fileRef = E90B4FCB22DFDF92000ED392 /* CMMSIncNSSolution.cpp */; };
		E90B4FD922DFDF94000ED392 /* CMMSNSUnitQuadSolutionWallBC.cpp in Sources */ = {isa = PBXBuildFile; fileRef = E90B4FCC22DFDF93000ED392 /* CMMSNSUnitQuadSolutionWallBC.cpp */; };
		E90B4FDA22DFDF94000ED392 /* CNSUnitQuadSolution.cpp in Sources */ = {isa = PBXBuildFile; fileRef = E90B4FCD22DFDF93000ED392 /* CNSUnitQuadSolution.cpp */; };
		E90B4FDB22DFDF94000ED392 /* CTGVSolution.cpp in Sources */ = {isa = PBXBuildFile; fileRef = E90B4FCE22DFDF93000ED392 /* CTGVSolution.cpp */; };
		E90B4FDC22DFDF94000ED392 /* CIncTGVSolution.cpp in Sources */ = {isa = PBXBuildFile; fileRef = E90B4FCF22DFDF93000ED392 /* CIncTGVSolution.cpp */; };
		E90B4FDD22DFDF94000ED392 /* CUserDefinedSolution.cpp in Sources */ = {isa = PBXBuildFile; fileRef = E90B4FD022DFDF93000ED392 /* CUserDefinedSolution.cpp */; };
		E90B4FDE22DFDF94000ED392 /* CMMSNSTwoHalfSpheresSolution.cpp in Sources */ = {isa = PBXBuildFile; fileRef = E90B4FD122DFDF93000ED392 /* CMMSNSTwoHalfSpheresSolution.cpp */; };
		E90B4FDF22DFDF94000ED392 /* CInviscidVortexSolution.cpp in Sources */ = {isa = PBXBuildFile; fileRef = E90B4FD222DFDF93000ED392 /* CInviscidVortexSolution.cpp */; };
		E90B4FE022DFDF94000ED392 /* CMMSNSUnitQuadSolution.cpp in Sources */ = {isa = PBXBuildFile; fileRef = E90B4FD322DFDF93000ED392 /* CMMSNSUnitQuadSolution.cpp */; };
		E90B4FE122DFDF94000ED392 /* CMMSIncEulerSolution.cpp in Sources */ = {isa = PBXBuildFile; fileRef = E90B4FD422DFDF93000ED392 /* CMMSIncEulerSolution.cpp */; };
		E90B4FE222DFDF94000ED392 /* CMMSNSTwoHalfCirclesSolution.cpp in Sources */ = {isa = PBXBuildFile; fileRef = E90B4FD522DFDF93000ED392 /* CMMSNSTwoHalfCirclesSolution.cpp */; };
		E90B4FE322DFDF94000ED392 /* CRinglebSolution.cpp in Sources */ = {isa = PBXBuildFile; fileRef = E90B4FD622DFDF93000ED392 /* CRinglebSolution.cpp */; };
		E90B4FE422DFDF94000ED392 /* CVerificationSolution.cpp in Sources */ = {isa = PBXBuildFile; fileRef = E90B4FD722DFDF94000ED392 /* CVerificationSolution.cpp */; };
		E90B4FF822DFDFE4000ED392 /* CVariable.cpp in Sources */ = {isa = PBXBuildFile; fileRef = E90B4FE622DFDFE2000ED392 /* CVariable.cpp */; };
		E90B4FF922DFDFE4000ED392 /* CIncEulerVariable.cpp in Sources */ = {isa = PBXBuildFile; fileRef = E90B4FE722DFDFE2000ED392 /* CIncEulerVariable.cpp */; };
		E90B4FFA22DFDFE4000ED392 /* CAdjTurbVariable.cpp in Sources */ = {isa = PBXBuildFile; fileRef = E90B4FE822DFDFE2000ED392 /* CAdjTurbVariable.cpp */; };
		E90B4FFB22DFDFE4000ED392 /* CAdjNSVariable.cpp in Sources */ = {isa = PBXBuildFile; fileRef = E90B4FE922DFDFE2000ED392 /* CAdjNSVariable.cpp */; };
		E90B4FFC22DFDFE4000ED392 /* CDiscAdjVariable.cpp in Sources */ = {isa = PBXBuildFile; fileRef = E90B4FEA22DFDFE2000ED392 /* CDiscAdjVariable.cpp */; };
		E90B4FFD22DFDFE4000ED392 /* CDiscAdjFEAVariable.cpp in Sources */ = {isa = PBXBuildFile; fileRef = E90B4FEB22DFDFE2000ED392 /* CDiscAdjFEAVariable.cpp */; };
		E90B4FFE22DFDFE4000ED392 /* CAdjEulerVariable.cpp in Sources */ = {isa = PBXBuildFile; fileRef = E90B4FEC22DFDFE3000ED392 /* CAdjEulerVariable.cpp */; };
		E90B4FFF22DFDFE4000ED392 /* CIncNSVariable.cpp in Sources */ = {isa = PBXBuildFile; fileRef = E90B4FED22DFDFE3000ED392 /* CIncNSVariable.cpp */; };
		E90B500022DFDFE4000ED392 /* CHeatFVMVariable.cpp in Sources */ = {isa = PBXBuildFile; fileRef = E90B4FEE22DFDFE3000ED392 /* CHeatFVMVariable.cpp */; };
		E90B500122DFDFE4000ED392 /* CEulerVariable.cpp in Sources */ = {isa = PBXBuildFile; fileRef = E90B4FEF22DFDFE3000ED392 /* CEulerVariable.cpp */; };
		E90B500222DFDFE4000ED392 /* CTurbSSTVariable.cpp in Sources */ = {isa = PBXBuildFile; fileRef = E90B4FF022DFDFE3000ED392 /* CTurbSSTVariable.cpp */; };
		E90B500322DFDFE4000ED392 /* CBaselineVariable.cpp in Sources */ = {isa = PBXBuildFile; fileRef = E90B4FF122DFDFE3000ED392 /* CBaselineVariable.cpp */; };
		E90B500422DFDFE4000ED392 /* CTurbVariable.cpp in Sources */ = {isa = PBXBuildFile; fileRef = E90B4FF222DFDFE3000ED392 /* CTurbVariable.cpp */; };
		E90B500522DFDFE4000ED392 /* CTransLMVariable.cpp in Sources */ = {isa = PBXBuildFile; fileRef = E90B4FF322DFDFE3000ED392 /* CTransLMVariable.cpp */; };
		E90B500622DFDFE4000ED392 /* CFEAVariable.cpp in Sources */ = {isa = PBXBuildFile; fileRef = E90B4FF422DFDFE4000ED392 /* CFEAVariable.cpp */; };
		E90B500722DFDFE4000ED392 /* CNSVariable.cpp in Sources */ = {isa = PBXBuildFile; fileRef = E90B4FF522DFDFE4000ED392 /* CNSVariable.cpp */; };
		E90B500822DFDFE4000ED392 /* CFEABoundVariable.cpp in Sources */ = {isa = PBXBuildFile; fileRef = E90B4FF622DFDFE4000ED392 /* CFEABoundVariable.cpp */; };
		E90B500922DFDFE4000ED392 /* CTurbSAVariable.cpp in Sources */ = {isa = PBXBuildFile; fileRef = E90B4FF722DFDFE4000ED392 /* CTurbSAVariable.cpp */; };
		E90B500F22DFE043000ED392 /* CSysVector.cpp in Sources */ = {isa = PBXBuildFile; fileRef = E90B500B22DFE042000ED392 /* CSysVector.cpp */; };
		E90B501022DFE043000ED392 /* CSysMatrix.cpp in Sources */ = {isa = PBXBuildFile; fileRef = E90B500C22DFE042000ED392 /* CSysMatrix.cpp */; };
		E90B501122DFE043000ED392 /* CSysSolve_b.cpp in Sources */ = {isa = PBXBuildFile; fileRef = E90B500D22DFE043000ED392 /* CSysSolve_b.cpp */; };
		E90B501222DFE043000ED392 /* CSysSolve.cpp in Sources */ = {isa = PBXBuildFile; fileRef = E90B500E22DFE043000ED392 /* CSysSolve.cpp */; };
		E90D35F7203F9C5800A3290D /* fluid_model_inc.cpp in Sources */ = {isa = PBXBuildFile; fileRef = E90D35F6203F9C5800A3290D /* fluid_model_inc.cpp */; };
		E9225F761FCBC36D002F3682 /* solver_adjoint_elasticity.cpp in Sources */ = {isa = PBXBuildFile; fileRef = E9225F741FCBC36D002F3682 /* solver_adjoint_elasticity.cpp */; };
		E941BB8E1B71D0D0005C6C06 /* solver_adjoint_discrete.cpp in Sources */ = {isa = PBXBuildFile; fileRef = E941BB8D1B71D0D0005C6C06 /* solver_adjoint_discrete.cpp */; };
		E941BB941B71D124005C6C06 /* mpi_structure.cpp in Sources */ = {isa = PBXBuildFile; fileRef = E941BB911B71D124005C6C06 /* mpi_structure.cpp */; };
		E967669F237365CA009FBEE1 /* CMarkerProfileReaderFVM.cpp in Sources */ = {isa = PBXBuildFile; fileRef = E967669E237365CA009FBEE1 /* CMarkerProfileReaderFVM.cpp */; };
		E96FAF102189FE9C0046BF5D /* blas_structure.cpp in Sources */ = {isa = PBXBuildFile; fileRef = E96FAF0F2189FE9C0046BF5D /* blas_structure.cpp */; };
		E96FAF142189FECA0046BF5D /* graph_coloring_structure.cpp in Sources */ = {isa = PBXBuildFile; fileRef = E96FAF112189FECA0046BF5D /* graph_coloring_structure.cpp */; };
		E96FAF152189FECA0046BF5D /* fem_gauss_jacobi_quadrature.cpp in Sources */ = {isa = PBXBuildFile; fileRef = E96FAF122189FECA0046BF5D /* fem_gauss_jacobi_quadrature.cpp */; };
		E96FAF162189FECA0046BF5D /* fem_cgns_elements.cpp in Sources */ = {isa = PBXBuildFile; fileRef = E96FAF132189FECA0046BF5D /* fem_cgns_elements.cpp */; };
<<<<<<< HEAD
		E97429B0231F1577006DA2D3 /* CMeshSolver.cpp in Sources */ = {isa = PBXBuildFile; fileRef = E97429AE231F1576006DA2D3 /* CMeshSolver.cpp */; };
		E97429B1231F1577006DA2D3 /* CDiscAdjMeshSolver.cpp in Sources */ = {isa = PBXBuildFile; fileRef = E97429AF231F1577006DA2D3 /* CDiscAdjMeshSolver.cpp */; };
		E97429BF231F1614006DA2D3 /* CMeshElement.cpp in Sources */ = {isa = PBXBuildFile; fileRef = E97429B8231F1613006DA2D3 /* CMeshElement.cpp */; };
=======
>>>>>>> b7081be9
		E9C8307F2061E60E004417A9 /* fem_geometry_structure.cpp in Sources */ = {isa = PBXBuildFile; fileRef = E9C830752061E60E004417A9 /* fem_geometry_structure.cpp */; };
		E9C830802061E60E004417A9 /* fem_integration_rules.cpp in Sources */ = {isa = PBXBuildFile; fileRef = E9C830762061E60E004417A9 /* fem_integration_rules.cpp */; };
		E9C830812061E60E004417A9 /* fem_standard_element.cpp in Sources */ = {isa = PBXBuildFile; fileRef = E9C830772061E60E004417A9 /* fem_standard_element.cpp */; };
		E9C830822061E60E004417A9 /* fem_wall_distance.cpp in Sources */ = {isa = PBXBuildFile; fileRef = E9C830782061E60E004417A9 /* fem_wall_distance.cpp */; };
		E9C830832061E60E004417A9 /* fem_work_estimate_metis.cpp in Sources */ = {isa = PBXBuildFile; fileRef = E9C830792061E60E004417A9 /* fem_work_estimate_metis.cpp */; };
		E9C830852061E60E004417A9 /* geometry_structure_fem_part.cpp in Sources */ = {isa = PBXBuildFile; fileRef = E9C8307B2061E60E004417A9 /* geometry_structure_fem_part.cpp */; };
		E9C830932061E799004417A9 /* solver_direct_mean_fem.cpp in Sources */ = {isa = PBXBuildFile; fileRef = E9C830922061E799004417A9 /* solver_direct_mean_fem.cpp */; };
		E9D6EE572316522800618E36 /* (null) in Sources */ = {isa = PBXBuildFile; };
		E9D6EE5A23165FD300618E36 /* CDummyDriver.cpp in Sources */ = {isa = PBXBuildFile; fileRef = E9D6EE5923165FD300618E36 /* CDummyDriver.cpp */; };
		E9D6EE5D2316653200618E36 /* CSU2ASCIIMeshReaderFVM.cpp in Sources */ = {isa = PBXBuildFile; fileRef = E9D6EE5C2316653100618E36 /* CSU2ASCIIMeshReaderFVM.cpp */; };
		E9D6EE672317B80600618E36 /* CMeshSolver.cpp in Sources */ = {isa = PBXBuildFile; fileRef = E9D6EE652317B80500618E36 /* CMeshSolver.cpp */; };
		E9D6EE682317B80600618E36 /* CDiscAdjMeshSolver.cpp in Sources */ = {isa = PBXBuildFile; fileRef = E9D6EE662317B80600618E36 /* CDiscAdjMeshSolver.cpp */; };
		E9D6EE722317B88F00618E36 /* CDiscAdjMeshBoundVariable.cpp in Sources */ = {isa = PBXBuildFile; fileRef = E9D6EE6B2317B88F00618E36 /* CDiscAdjMeshBoundVariable.cpp */; };
		E9D6EE752317B88F00618E36 /* CDiscAdjFEABoundVariable.cpp in Sources */ = {isa = PBXBuildFile; fileRef = E9D6EE6E2317B88F00618E36 /* CDiscAdjFEABoundVariable.cpp */; };
		E9D6EE762317B88F00618E36 /* CMeshElement.cpp in Sources */ = {isa = PBXBuildFile; fileRef = E9D6EE6F2317B88F00618E36 /* CMeshElement.cpp */; };
		E9D6EE772317B88F00618E36 /* CMeshBoundVariable.cpp in Sources */ = {isa = PBXBuildFile; fileRef = E9D6EE702317B88F00618E36 /* CMeshBoundVariable.cpp */; };
		E9D6EE782317B88F00618E36 /* CMeshVariable.cpp in Sources */ = {isa = PBXBuildFile; fileRef = E9D6EE712317B88F00618E36 /* CMeshVariable.cpp */; };
		E9D85B4C1C3F1B9E0077122F /* ad_structure.cpp in Sources */ = {isa = PBXBuildFile; fileRef = E9D85B4B1C3F1B9E0077122F /* ad_structure.cpp */; };
		E9D885A92303F8E400917362 /* CBoxMeshReaderFVM.cpp in Sources */ = {isa = PBXBuildFile; fileRef = E9D885A82303F8E400917362 /* CBoxMeshReaderFVM.cpp */; };
		E9D9CE861C62A1A7004119E9 /* interpolation_structure.cpp in Sources */ = {isa = PBXBuildFile; fileRef = E9D9CE851C62A1A7004119E9 /* interpolation_structure.cpp */; };
		E9E51AD622FA313900773E0C /* CLinearPartitioner.cpp in Sources */ = {isa = PBXBuildFile; fileRef = E9E51AD522FA313800773E0C /* CLinearPartitioner.cpp */; };
		E9E51AD922FA603800773E0C /* CMeshReaderFVM.cpp in Sources */ = {isa = PBXBuildFile; fileRef = E9E51AD822FA603700773E0C /* CMeshReaderFVM.cpp */; };
		E9E51ADD22FAB11800773E0C /* CCGNSMeshReaderFVM.cpp in Sources */ = {isa = PBXBuildFile; fileRef = E9E51ADC22FAB11700773E0C /* CCGNSMeshReaderFVM.cpp */; };
		E9E674342302A2E4009B6A25 /* CMultiGridQueue.cpp in Sources */ = {isa = PBXBuildFile; fileRef = E9E674332302A2E3009B6A25 /* CMultiGridQueue.cpp */; };
		E9E674372302A92C009B6A25 /* CRectangularMeshReaderFVM.cpp in Sources */ = {isa = PBXBuildFile; fileRef = E9E674362302A92C009B6A25 /* CRectangularMeshReaderFVM.cpp */; };
		E9F130CC1D513DA300EC8963 /* numerics_direct_mean_inc.cpp in Sources */ = {isa = PBXBuildFile; fileRef = E9F130C61D513DA300EC8963 /* numerics_direct_mean_inc.cpp */; };
		E9F130CE1D513DA300EC8963 /* solver_direct_mean_inc.cpp in Sources */ = {isa = PBXBuildFile; fileRef = E9F130C81D513DA300EC8963 /* solver_direct_mean_inc.cpp */; };
		E9FDF6EA1D2DD0560066E49C /* adt_structure.cpp in Sources */ = {isa = PBXBuildFile; fileRef = E9FDF6E91D2DD0560066E49C /* adt_structure.cpp */; };
		EB14FF9822F790500045FB27 /* CSinglezoneDriver.cpp in Sources */ = {isa = PBXBuildFile; fileRef = EB14FF9422F790500045FB27 /* CSinglezoneDriver.cpp */; };
		EB14FF9922F790500045FB27 /* CDiscAdjSinglezoneDriver.cpp in Sources */ = {isa = PBXBuildFile; fileRef = EB14FF9522F790500045FB27 /* CDiscAdjSinglezoneDriver.cpp */; };
		EB14FF9A22F790500045FB27 /* CDriver.cpp in Sources */ = {isa = PBXBuildFile; fileRef = EB14FF9622F790500045FB27 /* CDriver.cpp */; };
		EB14FF9B22F790500045FB27 /* CMultizoneDriver.cpp in Sources */ = {isa = PBXBuildFile; fileRef = EB14FF9722F790500045FB27 /* CMultizoneDriver.cpp */; };
/* End PBXBuildFile section */

/* Begin PBXCopyFilesBuildPhase section */
		8DD76F690486A84900D96B5E /* CopyFiles */ = {
			isa = PBXCopyFilesBuildPhase;
			buildActionMask = 8;
			dstPath = /usr/share/man/man1/;
			dstSubfolderSpec = 0;
			files = (
			);
			runOnlyForDeploymentPostprocessing = 1;
		};
/* End PBXCopyFilesBuildPhase section */

/* Begin PBXFileReference section */
		0530E56917FDF7AC00733CE8 /* solver_direct_elasticity.cpp */ = {isa = PBXFileReference; fileEncoding = 4; lastKnownFileType = sourcecode.cpp.cpp; lineEnding = 0; name = solver_direct_elasticity.cpp; path = ../../SU2_CFD/src/solver_direct_elasticity.cpp; sourceTree = "<group>"; xcLanguageSpecificationIdentifier = xcode.lang.cpp; };
		0541ABEE1370F5A6002D668B /* SU2_CFD */ = {isa = PBXFileReference; explicitFileType = "compiled.mach-o.executable"; includeInIndex = 0; path = SU2_CFD; sourceTree = BUILT_PRODUCTS_DIR; };
<<<<<<< HEAD
		05AF9F1D1BE1E1830062E1F1 /* element_linear.cpp */ = {isa = PBXFileReference; fileEncoding = 4; lastKnownFileType = sourcecode.cpp.cpp; lineEnding = 0; name = element_linear.cpp; path = ../../Common/src/element_linear.cpp; sourceTree = "<group>"; };
		05AF9F1E1BE1E1830062E1F1 /* element_structure.cpp */ = {isa = PBXFileReference; fileEncoding = 4; lastKnownFileType = sourcecode.cpp.cpp; lineEnding = 0; name = element_structure.cpp; path = ../../Common/src/element_structure.cpp; sourceTree = "<group>"; };
		05AF9F1F1BE1E1830062E1F1 /* gauss_structure.cpp */ = {isa = PBXFileReference; fileEncoding = 4; lastKnownFileType = sourcecode.cpp.cpp; lineEnding = 0; name = gauss_structure.cpp; path = ../../Common/src/gauss_structure.cpp; sourceTree = "<group>"; };
=======
>>>>>>> b7081be9
		05E6DA9F17EB603F00FA1F7E /* config_structure.inl */ = {isa = PBXFileReference; lastKnownFileType = text; lineEnding = 0; name = config_structure.inl; path = ../../Common/include/config_structure.inl; sourceTree = "<group>"; xcLanguageSpecificationIdentifier = xcode.lang.cpp; };
		05E6DAA017EB603F00FA1F7E /* dual_grid_structure.inl */ = {isa = PBXFileReference; lastKnownFileType = text; lineEnding = 0; name = dual_grid_structure.inl; path = ../../Common/include/dual_grid_structure.inl; sourceTree = "<group>"; xcLanguageSpecificationIdentifier = xcode.lang.cpp; };
		05E6DAA217EB603F00FA1F7E /* grid_adaptation_structure.inl */ = {isa = PBXFileReference; lastKnownFileType = text; lineEnding = 0; name = grid_adaptation_structure.inl; path = ../../Common/include/grid_adaptation_structure.inl; sourceTree = "<group>"; xcLanguageSpecificationIdentifier = xcode.lang.cpp; };
		05E6DAA317EB603F00FA1F7E /* grid_movement_structure.inl */ = {isa = PBXFileReference; lastKnownFileType = text; lineEnding = 0; name = grid_movement_structure.inl; path = ../../Common/include/grid_movement_structure.inl; sourceTree = "<group>"; xcLanguageSpecificationIdentifier = xcode.lang.cpp; };
		05E6DAA617EB603F00FA1F7E /* primal_grid_structure.inl */ = {isa = PBXFileReference; lastKnownFileType = text; lineEnding = 0; name = primal_grid_structure.inl; path = ../../Common/include/primal_grid_structure.inl; sourceTree = "<group>"; xcLanguageSpecificationIdentifier = xcode.lang.cpp; };
		05E6DAC517EB608000FA1F7E /* config_structure.hpp */ = {isa = PBXFileReference; lastKnownFileType = sourcecode.cpp.h; lineEnding = 0; name = config_structure.hpp; path = ../../Common/include/config_structure.hpp; sourceTree = "<group>"; xcLanguageSpecificationIdentifier = xcode.lang.cpp; };
		05E6DAC617EB608000FA1F7E /* dual_grid_structure.hpp */ = {isa = PBXFileReference; lastKnownFileType = sourcecode.cpp.h; lineEnding = 0; name = dual_grid_structure.hpp; path = ../../Common/include/dual_grid_structure.hpp; sourceTree = "<group>"; xcLanguageSpecificationIdentifier = xcode.lang.cpp; };
		05E6DAC817EB608000FA1F7E /* grid_adaptation_structure.hpp */ = {isa = PBXFileReference; lastKnownFileType = sourcecode.cpp.h; lineEnding = 0; name = grid_adaptation_structure.hpp; path = ../../Common/include/grid_adaptation_structure.hpp; sourceTree = "<group>"; };
		05E6DAC917EB608000FA1F7E /* grid_movement_structure.hpp */ = {isa = PBXFileReference; lastKnownFileType = sourcecode.cpp.h; lineEnding = 0; name = grid_movement_structure.hpp; path = ../../Common/include/grid_movement_structure.hpp; sourceTree = "<group>"; xcLanguageSpecificationIdentifier = xcode.lang.cpp; };
		05E6DACC17EB608000FA1F7E /* option_structure.hpp */ = {isa = PBXFileReference; lastKnownFileType = sourcecode.cpp.h; lineEnding = 0; name = option_structure.hpp; path = ../../Common/include/option_structure.hpp; sourceTree = "<group>"; xcLanguageSpecificationIdentifier = xcode.lang.cpp; };
		05E6DACD17EB608000FA1F7E /* primal_grid_structure.hpp */ = {isa = PBXFileReference; lastKnownFileType = sourcecode.cpp.h; lineEnding = 0; name = primal_grid_structure.hpp; path = ../../Common/include/primal_grid_structure.hpp; sourceTree = "<group>"; xcLanguageSpecificationIdentifier = xcode.lang.cpp; };
		05E6DB8917EB61E600FA1F7E /* config_structure.cpp */ = {isa = PBXFileReference; fileEncoding = 4; lastKnownFileType = sourcecode.cpp.cpp; lineEnding = 0; name = config_structure.cpp; path = ../../Common/src/config_structure.cpp; sourceTree = "<group>"; xcLanguageSpecificationIdentifier = xcode.lang.cpp; };
		05E6DB8A17EB61E600FA1F7E /* dual_grid_structure.cpp */ = {isa = PBXFileReference; fileEncoding = 4; lastKnownFileType = sourcecode.cpp.cpp; lineEnding = 0; name = dual_grid_structure.cpp; path = ../../Common/src/dual_grid_structure.cpp; sourceTree = "<group>"; xcLanguageSpecificationIdentifier = xcode.lang.cpp; };
		05E6DB8C17EB61E600FA1F7E /* grid_adaptation_structure.cpp */ = {isa = PBXFileReference; fileEncoding = 4; lastKnownFileType = sourcecode.cpp.cpp; lineEnding = 0; name = grid_adaptation_structure.cpp; path = ../../Common/src/grid_adaptation_structure.cpp; sourceTree = "<group>"; };
		05E6DB8D17EB61E600FA1F7E /* grid_movement_structure.cpp */ = {isa = PBXFileReference; fileEncoding = 4; lastKnownFileType = sourcecode.cpp.cpp; lineEnding = 0; name = grid_movement_structure.cpp; path = ../../Common/src/grid_movement_structure.cpp; sourceTree = "<group>"; xcLanguageSpecificationIdentifier = xcode.lang.cpp; };
		05E6DB9017EB61E600FA1F7E /* primal_grid_structure.cpp */ = {isa = PBXFileReference; fileEncoding = 4; lastKnownFileType = sourcecode.cpp.cpp; lineEnding = 0; name = primal_grid_structure.cpp; path = ../../Common/src/primal_grid_structure.cpp; sourceTree = "<group>"; xcLanguageSpecificationIdentifier = xcode.lang.cpp; };
		05E6DBB017EB624700FA1F7E /* integration_structure.inl */ = {isa = PBXFileReference; lastKnownFileType = text; lineEnding = 0; name = integration_structure.inl; path = ../../SU2_CFD/include/integration_structure.inl; sourceTree = "<group>"; xcLanguageSpecificationIdentifier = xcode.lang.cpp; };
		05E6DBB117EB624700FA1F7E /* numerics_structure.inl */ = {isa = PBXFileReference; lastKnownFileType = text; lineEnding = 0; name = numerics_structure.inl; path = ../../SU2_CFD/include/numerics_structure.inl; sourceTree = "<group>"; xcLanguageSpecificationIdentifier = xcode.lang.cpp; };
		05E6DBB217EB624700FA1F7E /* solver_structure.inl */ = {isa = PBXFileReference; lastKnownFileType = text; lineEnding = 0; name = solver_structure.inl; path = ../../SU2_CFD/include/solver_structure.inl; sourceTree = "<group>"; xcLanguageSpecificationIdentifier = xcode.lang.cpp; };
		05E6DBB417EB627400FA1F7E /* definition_structure.hpp */ = {isa = PBXFileReference; lastKnownFileType = sourcecode.cpp.h; lineEnding = 0; name = definition_structure.hpp; path = ../../SU2_CFD/include/definition_structure.hpp; sourceTree = "<group>"; xcLanguageSpecificationIdentifier = xcode.lang.cpp; };
		05E6DBB517EB627400FA1F7E /* integration_structure.hpp */ = {isa = PBXFileReference; lastKnownFileType = sourcecode.cpp.h; lineEnding = 0; name = integration_structure.hpp; path = ../../SU2_CFD/include/integration_structure.hpp; sourceTree = "<group>"; xcLanguageSpecificationIdentifier = xcode.lang.cpp; };
		05E6DBB617EB627400FA1F7E /* iteration_structure.hpp */ = {isa = PBXFileReference; lastKnownFileType = sourcecode.cpp.h; lineEnding = 0; name = iteration_structure.hpp; path = ../../SU2_CFD/include/iteration_structure.hpp; sourceTree = "<group>"; xcLanguageSpecificationIdentifier = xcode.lang.cpp; };
		05E6DBB717EB627400FA1F7E /* numerics_structure.hpp */ = {isa = PBXFileReference; lastKnownFileType = sourcecode.cpp.h; lineEnding = 0; name = numerics_structure.hpp; path = ../../SU2_CFD/include/numerics_structure.hpp; sourceTree = "<group>"; xcLanguageSpecificationIdentifier = xcode.lang.cpp; };
		05E6DBB917EB627400FA1F7E /* solver_structure.hpp */ = {isa = PBXFileReference; lastKnownFileType = sourcecode.cpp.h; lineEnding = 0; name = solver_structure.hpp; path = ../../SU2_CFD/include/solver_structure.hpp; sourceTree = "<group>"; };
		05E6DBBA17EB627400FA1F7E /* SU2_CFD.hpp */ = {isa = PBXFileReference; lastKnownFileType = sourcecode.cpp.h; lineEnding = 0; name = SU2_CFD.hpp; path = ../../SU2_CFD/include/SU2_CFD.hpp; sourceTree = "<group>"; xcLanguageSpecificationIdentifier = xcode.lang.cpp; };
		05E6DBBC17EB62A000FA1F7E /* definition_structure.cpp */ = {isa = PBXFileReference; fileEncoding = 4; lastKnownFileType = sourcecode.cpp.cpp; lineEnding = 0; name = definition_structure.cpp; path = ../../SU2_CFD/src/definition_structure.cpp; sourceTree = "<group>"; xcLanguageSpecificationIdentifier = xcode.lang.cpp; };
		05E6DBBE17EB62A100FA1F7E /* integration_structure.cpp */ = {isa = PBXFileReference; fileEncoding = 4; lastKnownFileType = sourcecode.cpp.cpp; lineEnding = 0; name = integration_structure.cpp; path = ../../SU2_CFD/src/integration_structure.cpp; sourceTree = "<group>"; xcLanguageSpecificationIdentifier = xcode.lang.cpp; };
		05E6DBBF17EB62A100FA1F7E /* integration_time.cpp */ = {isa = PBXFileReference; fileEncoding = 4; lastKnownFileType = sourcecode.cpp.cpp; lineEnding = 0; name = integration_time.cpp; path = ../../SU2_CFD/src/integration_time.cpp; sourceTree = "<group>"; xcLanguageSpecificationIdentifier = xcode.lang.cpp; };
		05E6DBC017EB62A100FA1F7E /* iteration_structure.cpp */ = {isa = PBXFileReference; fileEncoding = 4; lastKnownFileType = sourcecode.cpp.cpp; lineEnding = 0; name = iteration_structure.cpp; path = ../../SU2_CFD/src/iteration_structure.cpp; sourceTree = "<group>"; xcLanguageSpecificationIdentifier = xcode.lang.cpp; };
		05E6DBC317EB62A100FA1F7E /* numerics_adjoint_mean.cpp */ = {isa = PBXFileReference; fileEncoding = 4; lastKnownFileType = sourcecode.cpp.cpp; lineEnding = 0; name = numerics_adjoint_mean.cpp; path = ../../SU2_CFD/src/numerics_adjoint_mean.cpp; sourceTree = "<group>"; xcLanguageSpecificationIdentifier = xcode.lang.cpp; };
		05E6DBC617EB62A100FA1F7E /* numerics_adjoint_turbulent.cpp */ = {isa = PBXFileReference; fileEncoding = 4; lastKnownFileType = sourcecode.cpp.cpp; lineEnding = 0; name = numerics_adjoint_turbulent.cpp; path = ../../SU2_CFD/src/numerics_adjoint_turbulent.cpp; sourceTree = "<group>"; xcLanguageSpecificationIdentifier = xcode.lang.cpp; };
		05E6DBC917EB62A100FA1F7E /* numerics_direct_heat.cpp */ = {isa = PBXFileReference; fileEncoding = 4; lastKnownFileType = sourcecode.cpp.cpp; lineEnding = 0; name = numerics_direct_heat.cpp; path = ../../SU2_CFD/src/numerics_direct_heat.cpp; sourceTree = "<group>"; xcLanguageSpecificationIdentifier = xcode.lang.cpp; };
		05E6DBCB17EB62A100FA1F7E /* numerics_direct_mean.cpp */ = {isa = PBXFileReference; fileEncoding = 4; lastKnownFileType = sourcecode.cpp.cpp; lineEnding = 0; name = numerics_direct_mean.cpp; path = ../../SU2_CFD/src/numerics_direct_mean.cpp; sourceTree = "<group>"; xcLanguageSpecificationIdentifier = xcode.lang.cpp; };
		05E6DBCE17EB62A100FA1F7E /* numerics_direct_transition.cpp */ = {isa = PBXFileReference; fileEncoding = 4; lastKnownFileType = sourcecode.cpp.cpp; lineEnding = 0; name = numerics_direct_transition.cpp; path = ../../SU2_CFD/src/numerics_direct_transition.cpp; sourceTree = "<group>"; xcLanguageSpecificationIdentifier = xcode.lang.cpp; };
		05E6DBCF17EB62A100FA1F7E /* numerics_direct_turbulent.cpp */ = {isa = PBXFileReference; fileEncoding = 4; lastKnownFileType = sourcecode.cpp.cpp; lineEnding = 0; name = numerics_direct_turbulent.cpp; path = ../../SU2_CFD/src/numerics_direct_turbulent.cpp; sourceTree = "<group>"; xcLanguageSpecificationIdentifier = xcode.lang.cpp; };
		05E6DBD317EB62A100FA1F7E /* numerics_structure.cpp */ = {isa = PBXFileReference; fileEncoding = 4; lastKnownFileType = sourcecode.cpp.cpp; lineEnding = 0; name = numerics_structure.cpp; path = ../../SU2_CFD/src/numerics_structure.cpp; sourceTree = "<group>"; xcLanguageSpecificationIdentifier = xcode.lang.cpp; };
		05E6DBD417EB62A100FA1F7E /* numerics_template.cpp */ = {isa = PBXFileReference; fileEncoding = 4; lastKnownFileType = sourcecode.cpp.cpp; lineEnding = 0; name = numerics_template.cpp; path = ../../SU2_CFD/src/numerics_template.cpp; sourceTree = "<group>"; xcLanguageSpecificationIdentifier = xcode.lang.cpp; };
		05E6DBDA17EB62A100FA1F7E /* solver_adjoint_mean.cpp */ = {isa = PBXFileReference; fileEncoding = 4; lastKnownFileType = sourcecode.cpp.cpp; lineEnding = 0; name = solver_adjoint_mean.cpp; path = ../../SU2_CFD/src/solver_adjoint_mean.cpp; sourceTree = "<group>"; xcLanguageSpecificationIdentifier = xcode.lang.cpp; };
		05E6DBDD17EB62A100FA1F7E /* solver_adjoint_turbulent.cpp */ = {isa = PBXFileReference; fileEncoding = 4; lastKnownFileType = sourcecode.cpp.cpp; lineEnding = 0; name = solver_adjoint_turbulent.cpp; path = ../../SU2_CFD/src/solver_adjoint_turbulent.cpp; sourceTree = "<group>"; xcLanguageSpecificationIdentifier = xcode.lang.cpp; };
		05E6DBE017EB62A100FA1F7E /* solver_direct_heat.cpp */ = {isa = PBXFileReference; fileEncoding = 4; lastKnownFileType = sourcecode.cpp.cpp; lineEnding = 0; name = solver_direct_heat.cpp; path = ../../SU2_CFD/src/solver_direct_heat.cpp; sourceTree = "<group>"; xcLanguageSpecificationIdentifier = xcode.lang.cpp; };
		05E6DBE217EB62A100FA1F7E /* solver_direct_mean.cpp */ = {isa = PBXFileReference; fileEncoding = 4; lastKnownFileType = sourcecode.cpp.cpp; lineEnding = 0; name = solver_direct_mean.cpp; path = ../../SU2_CFD/src/solver_direct_mean.cpp; sourceTree = "<group>"; xcLanguageSpecificationIdentifier = xcode.lang.cpp; };
		05E6DBE517EB62A100FA1F7E /* solver_direct_transition.cpp */ = {isa = PBXFileReference; fileEncoding = 4; lastKnownFileType = sourcecode.cpp.cpp; lineEnding = 0; name = solver_direct_transition.cpp; path = ../../SU2_CFD/src/solver_direct_transition.cpp; sourceTree = "<group>"; xcLanguageSpecificationIdentifier = xcode.lang.cpp; };
		05E6DBE617EB62A100FA1F7E /* solver_direct_turbulent.cpp */ = {isa = PBXFileReference; fileEncoding = 4; lastKnownFileType = sourcecode.cpp.cpp; lineEnding = 0; name = solver_direct_turbulent.cpp; path = ../../SU2_CFD/src/solver_direct_turbulent.cpp; sourceTree = "<group>"; xcLanguageSpecificationIdentifier = xcode.lang.cpp; };
		05E6DBEA17EB62A100FA1F7E /* solver_structure.cpp */ = {isa = PBXFileReference; fileEncoding = 4; lastKnownFileType = sourcecode.cpp.cpp; lineEnding = 0; name = solver_structure.cpp; path = ../../SU2_CFD/src/solver_structure.cpp; sourceTree = "<group>"; };
		05E6DBEB17EB62A100FA1F7E /* solver_template.cpp */ = {isa = PBXFileReference; fileEncoding = 4; lastKnownFileType = sourcecode.cpp.cpp; lineEnding = 0; name = solver_template.cpp; path = ../../SU2_CFD/src/solver_template.cpp; sourceTree = "<group>"; xcLanguageSpecificationIdentifier = xcode.lang.cpp; };
		05E6DBEC17EB62A100FA1F7E /* SU2_CFD.cpp */ = {isa = PBXFileReference; fileEncoding = 4; lastKnownFileType = sourcecode.cpp.cpp; lineEnding = 0; name = SU2_CFD.cpp; path = ../../SU2_CFD/src/SU2_CFD.cpp; sourceTree = "<group>"; xcLanguageSpecificationIdentifier = xcode.lang.cpp; };
		05F108961978D2AE00F2F288 /* fluid_model_pig.cpp */ = {isa = PBXFileReference; fileEncoding = 4; lastKnownFileType = sourcecode.cpp.cpp; lineEnding = 0; name = fluid_model_pig.cpp; path = ../../SU2_CFD/src/fluid_model_pig.cpp; sourceTree = "<group>"; xcLanguageSpecificationIdentifier = xcode.lang.cpp; };
		05F108971978D2AE00F2F288 /* fluid_model_ppr.cpp */ = {isa = PBXFileReference; fileEncoding = 4; lastKnownFileType = sourcecode.cpp.cpp; lineEnding = 0; name = fluid_model_ppr.cpp; path = ../../SU2_CFD/src/fluid_model_ppr.cpp; sourceTree = "<group>"; xcLanguageSpecificationIdentifier = xcode.lang.cpp; };
		05F108981978D2AE00F2F288 /* fluid_model_pvdw.cpp */ = {isa = PBXFileReference; fileEncoding = 4; lastKnownFileType = sourcecode.cpp.cpp; lineEnding = 0; name = fluid_model_pvdw.cpp; path = ../../SU2_CFD/src/fluid_model_pvdw.cpp; sourceTree = "<group>"; xcLanguageSpecificationIdentifier = xcode.lang.cpp; };
		05F108991978D2AE00F2F288 /* fluid_model.cpp */ = {isa = PBXFileReference; fileEncoding = 4; lastKnownFileType = sourcecode.cpp.cpp; lineEnding = 0; name = fluid_model.cpp; path = ../../SU2_CFD/src/fluid_model.cpp; sourceTree = "<group>"; xcLanguageSpecificationIdentifier = xcode.lang.cpp; };
		05F1089E1978D2CE00F2F288 /* fluid_model.hpp */ = {isa = PBXFileReference; lastKnownFileType = sourcecode.cpp.h; lineEnding = 0; name = fluid_model.hpp; path = ../../SU2_CFD/include/fluid_model.hpp; sourceTree = "<group>"; xcLanguageSpecificationIdentifier = xcode.lang.cpp; };
		05F1089F1978D2CE00F2F288 /* transport_model.hpp */ = {isa = PBXFileReference; lastKnownFileType = sourcecode.cpp.h; lineEnding = 0; name = transport_model.hpp; path = ../../SU2_CFD/include/transport_model.hpp; sourceTree = "<group>"; xcLanguageSpecificationIdentifier = xcode.lang.cpp; };
		05F108A01978D2D700F2F288 /* fluid_model.inl */ = {isa = PBXFileReference; lastKnownFileType = text; lineEnding = 0; name = fluid_model.inl; path = ../../SU2_CFD/include/fluid_model.inl; sourceTree = "<group>"; xcLanguageSpecificationIdentifier = xcode.lang.cpp; };
		05F108A11978D2D700F2F288 /* transport_model.inl */ = {isa = PBXFileReference; lastKnownFileType = text; lineEnding = 0; name = transport_model.inl; path = ../../SU2_CFD/include/transport_model.inl; sourceTree = "<group>"; xcLanguageSpecificationIdentifier = xcode.lang.cpp; };
		05F108A31978D2F200F2F288 /* transport_model.cpp */ = {isa = PBXFileReference; fileEncoding = 4; lastKnownFileType = sourcecode.cpp.cpp; lineEnding = 0; name = transport_model.cpp; path = ../../SU2_CFD/src/transport_model.cpp; sourceTree = "<group>"; xcLanguageSpecificationIdentifier = xcode.lang.cpp; };
		05F8F2672008A1C7000FEA01 /* python_wrapper_structure.cpp */ = {isa = PBXFileReference; fileEncoding = 4; lastKnownFileType = sourcecode.cpp.cpp; name = python_wrapper_structure.cpp; path = ../../SU2_CFD/src/python_wrapper_structure.cpp; sourceTree = "<group>"; };
		355D2C9D2172BDE100C10535 /* sgs_model.inl */ = {isa = PBXFileReference; fileEncoding = 4; lastKnownFileType = text; name = sgs_model.inl; path = ../../SU2_CFD/include/sgs_model.inl; sourceTree = "<group>"; };
		355D2C9E2172BDE100C10535 /* sgs_model.hpp */ = {isa = PBXFileReference; fileEncoding = 4; lastKnownFileType = sourcecode.cpp.h; name = sgs_model.hpp; path = ../../SU2_CFD/include/sgs_model.hpp; sourceTree = "<group>"; };
		356E2E0D2399979F0039E9B5 /* CFEANonlinearElasticity.cpp */ = {isa = PBXFileReference; fileEncoding = 4; lastKnownFileType = sourcecode.cpp.cpp; name = CFEANonlinearElasticity.cpp; path = ../../SU2_CFD/src/numerics/elasticity/CFEANonlinearElasticity.cpp; sourceTree = "<group>"; };
		356E2E0E2399979F0039E9B5 /* CFEALinearElasticity.cpp */ = {isa = PBXFileReference; fileEncoding = 4; lastKnownFileType = sourcecode.cpp.cpp; name = CFEALinearElasticity.cpp; path = ../../SU2_CFD/src/numerics/elasticity/CFEALinearElasticity.cpp; sourceTree = "<group>"; };
		356E2E0F2399979F0039E9B5 /* CFEM_DielectricElastomer.cpp */ = {isa = PBXFileReference; fileEncoding = 4; lastKnownFileType = sourcecode.cpp.cpp; name = CFEM_DielectricElastomer.cpp; path = ../../SU2_CFD/src/numerics/elasticity/CFEM_DielectricElastomer.cpp; sourceTree = "<group>"; };
		356E2E102399979F0039E9B5 /* CFEAElasticity.cpp */ = {isa = PBXFileReference; fileEncoding = 4; lastKnownFileType = sourcecode.cpp.cpp; name = CFEAElasticity.cpp; path = ../../SU2_CFD/src/numerics/elasticity/CFEAElasticity.cpp; sourceTree = "<group>"; };
		356E2E112399979F0039E9B5 /* CFEAMeshElasticity.cpp */ = {isa = PBXFileReference; fileEncoding = 4; lastKnownFileType = sourcecode.cpp.cpp; name = CFEAMeshElasticity.cpp; path = ../../SU2_CFD/src/numerics/elasticity/CFEAMeshElasticity.cpp; sourceTree = "<group>"; };
		356E2E122399979F0039E9B5 /* CFEM_IdealDE.cpp */ = {isa = PBXFileReference; fileEncoding = 4; lastKnownFileType = sourcecode.cpp.cpp; name = CFEM_IdealDE.cpp; path = ../../SU2_CFD/src/numerics/elasticity/CFEM_IdealDE.cpp; sourceTree = "<group>"; };
		356E2E132399979F0039E9B5 /* CFEM_Knowles_NearInc.cpp */ = {isa = PBXFileReference; fileEncoding = 4; lastKnownFileType = sourcecode.cpp.cpp; name = CFEM_Knowles_NearInc.cpp; path = ../../SU2_CFD/src/numerics/elasticity/CFEM_Knowles_NearInc.cpp; sourceTree = "<group>"; };
		356E2E142399979F0039E9B5 /* CFEM_NeoHookean_Comp.cpp */ = {isa = PBXFileReference; fileEncoding = 4; lastKnownFileType = sourcecode.cpp.cpp; name = CFEM_NeoHookean_Comp.cpp; path = ../../SU2_CFD/src/numerics/elasticity/CFEM_NeoHookean_Comp.cpp; sourceTree = "<group>"; };
		356E2E1D23999AEA0039E9B5 /* CGeometry.cpp */ = {isa = PBXFileReference; fileEncoding = 4; lastKnownFileType = sourcecode.cpp.cpp; name = CGeometry.cpp; path = ../../Common/src/geometry/CGeometry.cpp; sourceTree = "<group>"; };
		356E2E1E23999AEA0039E9B5 /* CPhysicalGeometry.cpp */ = {isa = PBXFileReference; fileEncoding = 4; lastKnownFileType = sourcecode.cpp.cpp; name = CPhysicalGeometry.cpp; path = ../../Common/src/geometry/CPhysicalGeometry.cpp; sourceTree = "<group>"; };
		356E2E1F23999AEA0039E9B5 /* CDummyGeometry.cpp */ = {isa = PBXFileReference; fileEncoding = 4; lastKnownFileType = sourcecode.cpp.cpp; name = CDummyGeometry.cpp; path = ../../Common/src/geometry/CDummyGeometry.cpp; sourceTree = "<group>"; };
		356E2E2023999AEA0039E9B5 /* CMultiGridGeometry.cpp */ = {isa = PBXFileReference; fileEncoding = 4; lastKnownFileType = sourcecode.cpp.cpp; name = CMultiGridGeometry.cpp; path = ../../Common/src/geometry/CMultiGridGeometry.cpp; sourceTree = "<group>"; };
		356E2E2623999B140039E9B5 /* CElement.cpp */ = {isa = PBXFileReference; fileEncoding = 4; lastKnownFileType = sourcecode.cpp.cpp; name = CElement.cpp; path = ../../Common/src/geometry/elements/CElement.cpp; sourceTree = "<group>"; };
		356E2E2723999B140039E9B5 /* CTRIA1.cpp */ = {isa = PBXFileReference; fileEncoding = 4; lastKnownFileType = sourcecode.cpp.cpp; name = CTRIA1.cpp; path = ../../Common/src/geometry/elements/CTRIA1.cpp; sourceTree = "<group>"; };
		356E2E2823999B140039E9B5 /* CQUAD4.cpp */ = {isa = PBXFileReference; fileEncoding = 4; lastKnownFileType = sourcecode.cpp.cpp; name = CQUAD4.cpp; path = ../../Common/src/geometry/elements/CQUAD4.cpp; sourceTree = "<group>"; };
		356E2E2923999B140039E9B5 /* CHEXA8.cpp */ = {isa = PBXFileReference; fileEncoding = 4; lastKnownFileType = sourcecode.cpp.cpp; name = CHEXA8.cpp; path = ../../Common/src/geometry/elements/CHEXA8.cpp; sourceTree = "<group>"; };
		356E2E2A23999B140039E9B5 /* CTETRA1.cpp */ = {isa = PBXFileReference; fileEncoding = 4; lastKnownFileType = sourcecode.cpp.cpp; name = CTETRA1.cpp; path = ../../Common/src/geometry/elements/CTETRA1.cpp; sourceTree = "<group>"; };
		356E2E2B23999B140039E9B5 /* CPRISM6.cpp */ = {isa = PBXFileReference; fileEncoding = 4; lastKnownFileType = sourcecode.cpp.cpp; name = CPRISM6.cpp; path = ../../Common/src/geometry/elements/CPRISM6.cpp; sourceTree = "<group>"; };
		356E2E2C23999B140039E9B5 /* CPYRAM5.cpp */ = {isa = PBXFileReference; fileEncoding = 4; lastKnownFileType = sourcecode.cpp.cpp; name = CPYRAM5.cpp; path = ../../Common/src/geometry/elements/CPYRAM5.cpp; sourceTree = "<group>"; };
		3599C5D12121FAC9003AAF05 /* wall_model.cpp */ = {isa = PBXFileReference; fileEncoding = 4; lastKnownFileType = sourcecode.cpp.cpp; name = wall_model.cpp; path = ../../Common/src/wall_model.cpp; sourceTree = "<group>"; };
		3599C5D52121FAF4003AAF05 /* wall_model.hpp */ = {isa = PBXFileReference; fileEncoding = 4; lastKnownFileType = sourcecode.cpp.h; name = wall_model.hpp; path = ../../Common/include/wall_model.hpp; sourceTree = "<group>"; };
		3599C5D62121FAF4003AAF05 /* wall_model.inl */ = {isa = PBXFileReference; fileEncoding = 4; lastKnownFileType = text; name = wall_model.inl; path = ../../Common/include/wall_model.inl; sourceTree = "<group>"; };
		400CEC2D21FA81A10019B790 /* printing_toolbox.cpp */ = {isa = PBXFileReference; fileEncoding = 4; lastKnownFileType = sourcecode.cpp.cpp; name = printing_toolbox.cpp; path = ../../Common/src/toolboxes/printing_toolbox.cpp; sourceTree = "<group>"; };
		400CEC2F21FA81B60019B790 /* printing_toolbox.hpp */ = {isa = PBXFileReference; fileEncoding = 4; lastKnownFileType = sourcecode.cpp.h; name = printing_toolbox.hpp; path = ../../Common/include/toolboxes/printing_toolbox.hpp; sourceTree = "<group>"; };
		403426B2235F83B1005B5215 /* CAdjFlowIncOutput.cpp */ = {isa = PBXFileReference; fileEncoding = 4; lastKnownFileType = sourcecode.cpp.cpp; name = CAdjFlowIncOutput.cpp; path = ../../SU2_CFD/src/output/CAdjFlowIncOutput.cpp; sourceTree = "<group>"; };
		403426B3235F83B1005B5215 /* CFlowOutput.cpp */ = {isa = PBXFileReference; fileEncoding = 4; lastKnownFileType = sourcecode.cpp.cpp; name = CFlowOutput.cpp; path = ../../SU2_CFD/src/output/CFlowOutput.cpp; sourceTree = "<group>"; };
		403426B4235F83B1005B5215 /* CFlowIncOutput.cpp */ = {isa = PBXFileReference; fileEncoding = 4; lastKnownFileType = sourcecode.cpp.cpp; name = CFlowIncOutput.cpp; path = ../../SU2_CFD/src/output/CFlowIncOutput.cpp; sourceTree = "<group>"; };
		403426B5235F83B1005B5215 /* CHeatOutput.cpp */ = {isa = PBXFileReference; fileEncoding = 4; lastKnownFileType = sourcecode.cpp.cpp; name = CHeatOutput.cpp; path = ../../SU2_CFD/src/output/CHeatOutput.cpp; sourceTree = "<group>"; };
		403426B6235F83B1005B5215 /* CMultizoneOutput.cpp */ = {isa = PBXFileReference; fileEncoding = 4; lastKnownFileType = sourcecode.cpp.cpp; name = CMultizoneOutput.cpp; path = ../../SU2_CFD/src/output/CMultizoneOutput.cpp; sourceTree = "<group>"; };
		403426B7235F83B1005B5215 /* CMeshOutput.cpp */ = {isa = PBXFileReference; fileEncoding = 4; lastKnownFileType = sourcecode.cpp.cpp; name = CMeshOutput.cpp; path = ../../SU2_CFD/src/output/CMeshOutput.cpp; sourceTree = "<group>"; };
		403426B8235F83B1005B5215 /* CAdjElasticityOutput.cpp */ = {isa = PBXFileReference; fileEncoding = 4; lastKnownFileType = sourcecode.cpp.cpp; name = CAdjElasticityOutput.cpp; path = ../../SU2_CFD/src/output/CAdjElasticityOutput.cpp; sourceTree = "<group>"; };
		403426B9235F83B1005B5215 /* CElasticityOutput.cpp */ = {isa = PBXFileReference; fileEncoding = 4; lastKnownFileType = sourcecode.cpp.cpp; name = CElasticityOutput.cpp; path = ../../SU2_CFD/src/output/CElasticityOutput.cpp; sourceTree = "<group>"; };
		403426BA235F83B1005B5215 /* CFlowCompOutput.cpp */ = {isa = PBXFileReference; fileEncoding = 4; lastKnownFileType = sourcecode.cpp.cpp; name = CFlowCompOutput.cpp; path = ../../SU2_CFD/src/output/CFlowCompOutput.cpp; sourceTree = "<group>"; };
		403426BB235F83B1005B5215 /* output_structure_legacy.cpp */ = {isa = PBXFileReference; fileEncoding = 4; lastKnownFileType = sourcecode.cpp.cpp; name = output_structure_legacy.cpp; path = ../../SU2_CFD/src/output/output_structure_legacy.cpp; sourceTree = "<group>"; };
		403426BC235F83B1005B5215 /* CFlowCompFEMOutput.cpp */ = {isa = PBXFileReference; fileEncoding = 4; lastKnownFileType = sourcecode.cpp.cpp; name = CFlowCompFEMOutput.cpp; path = ../../SU2_CFD/src/output/CFlowCompFEMOutput.cpp; sourceTree = "<group>"; };
		403426BD235F83B1005B5215 /* CAdjFlowCompOutput.cpp */ = {isa = PBXFileReference; fileEncoding = 4; lastKnownFileType = sourcecode.cpp.cpp; name = CAdjFlowCompOutput.cpp; path = ../../SU2_CFD/src/output/CAdjFlowCompOutput.cpp; sourceTree = "<group>"; };
		403426BE235F83B1005B5215 /* COutput.cpp */ = {isa = PBXFileReference; fileEncoding = 4; lastKnownFileType = sourcecode.cpp.cpp; name = COutput.cpp; path = ../../SU2_CFD/src/output/COutput.cpp; sourceTree = "<group>"; };
		403426BF235F83B2005B5215 /* output_physics.cpp */ = {isa = PBXFileReference; fileEncoding = 4; lastKnownFileType = sourcecode.cpp.cpp; name = output_physics.cpp; path = ../../SU2_CFD/src/output/output_physics.cpp; sourceTree = "<group>"; };
		403426C0235F83B2005B5215 /* CAdjHeatOutput.cpp */ = {isa = PBXFileReference; fileEncoding = 4; lastKnownFileType = sourcecode.cpp.cpp; name = CAdjHeatOutput.cpp; path = ../../SU2_CFD/src/output/CAdjHeatOutput.cpp; sourceTree = "<group>"; };
		403426C1235F83B2005B5215 /* CBaselineOutput.cpp */ = {isa = PBXFileReference; fileEncoding = 4; lastKnownFileType = sourcecode.cpp.cpp; name = CBaselineOutput.cpp; path = ../../SU2_CFD/src/output/CBaselineOutput.cpp; sourceTree = "<group>"; };
		403426D4235F85D5005B5215 /* CMeshOutput.hpp */ = {isa = PBXFileReference; fileEncoding = 4; lastKnownFileType = sourcecode.cpp.h; name = CMeshOutput.hpp; path = ../../SU2_CFD/include/output/CMeshOutput.hpp; sourceTree = "<group>"; };
		403426D5235F85D5005B5215 /* CFlowIncOutput.hpp */ = {isa = PBXFileReference; fileEncoding = 4; lastKnownFileType = sourcecode.cpp.h; name = CFlowIncOutput.hpp; path = ../../SU2_CFD/include/output/CFlowIncOutput.hpp; sourceTree = "<group>"; };
		403426D6235F85D5005B5215 /* CMultizoneOutput.hpp */ = {isa = PBXFileReference; fileEncoding = 4; lastKnownFileType = sourcecode.cpp.h; name = CMultizoneOutput.hpp; path = ../../SU2_CFD/include/output/CMultizoneOutput.hpp; sourceTree = "<group>"; };
		403426D7235F85D5005B5215 /* COutput.hpp */ = {isa = PBXFileReference; fileEncoding = 4; lastKnownFileType = sourcecode.cpp.h; name = COutput.hpp; path = ../../SU2_CFD/include/output/COutput.hpp; sourceTree = "<group>"; };
		403426D8235F85D5005B5215 /* COutputLegacy.hpp */ = {isa = PBXFileReference; fileEncoding = 4; lastKnownFileType = sourcecode.cpp.h; name = COutputLegacy.hpp; path = ../../SU2_CFD/include/output/COutputLegacy.hpp; sourceTree = "<group>"; };
		403426DA235F85D5005B5215 /* CFlowOutput.hpp */ = {isa = PBXFileReference; fileEncoding = 4; lastKnownFileType = sourcecode.cpp.h; name = CFlowOutput.hpp; path = ../../SU2_CFD/include/output/CFlowOutput.hpp; sourceTree = "<group>"; };
		403426DB235F85D5005B5215 /* CHeatOutput.hpp */ = {isa = PBXFileReference; fileEncoding = 4; lastKnownFileType = sourcecode.cpp.h; name = CHeatOutput.hpp; path = ../../SU2_CFD/include/output/CHeatOutput.hpp; sourceTree = "<group>"; };
		403426DC235F85D5005B5215 /* CFlowCompFEMOutput.hpp */ = {isa = PBXFileReference; fileEncoding = 4; lastKnownFileType = sourcecode.cpp.h; name = CFlowCompFEMOutput.hpp; path = ../../SU2_CFD/include/output/CFlowCompFEMOutput.hpp; sourceTree = "<group>"; };
		403426DD235F85D6005B5215 /* CAdjElasticityOutput.hpp */ = {isa = PBXFileReference; fileEncoding = 4; lastKnownFileType = sourcecode.cpp.h; name = CAdjElasticityOutput.hpp; path = ../../SU2_CFD/include/output/CAdjElasticityOutput.hpp; sourceTree = "<group>"; };
		403426DE235F85D6005B5215 /* CAdjHeatOutput.hpp */ = {isa = PBXFileReference; fileEncoding = 4; lastKnownFileType = sourcecode.cpp.h; name = CAdjHeatOutput.hpp; path = ../../SU2_CFD/include/output/CAdjHeatOutput.hpp; sourceTree = "<group>"; };
		403426DF235F85D6005B5215 /* CBaselineOutput.hpp */ = {isa = PBXFileReference; fileEncoding = 4; lastKnownFileType = sourcecode.cpp.h; name = CBaselineOutput.hpp; path = ../../SU2_CFD/include/output/CBaselineOutput.hpp; sourceTree = "<group>"; };
		403426E0235F85D6005B5215 /* CElasticityOutput.hpp */ = {isa = PBXFileReference; fileEncoding = 4; lastKnownFileType = sourcecode.cpp.h; name = CElasticityOutput.hpp; path = ../../SU2_CFD/include/output/CElasticityOutput.hpp; sourceTree = "<group>"; };
		403426E1235F85D6005B5215 /* CFlowCompOutput.hpp */ = {isa = PBXFileReference; fileEncoding = 4; lastKnownFileType = sourcecode.cpp.h; name = CFlowCompOutput.hpp; path = ../../SU2_CFD/include/output/CFlowCompOutput.hpp; sourceTree = "<group>"; };
		403426E2235F85D6005B5215 /* output_structure_legacy.inl */ = {isa = PBXFileReference; fileEncoding = 4; lastKnownFileType = text; name = output_structure_legacy.inl; path = ../../SU2_CFD/include/output/output_structure_legacy.inl; sourceTree = "<group>"; };
		403426E3235F85D6005B5215 /* CAdjFlowOutput.hpp */ = {isa = PBXFileReference; fileEncoding = 4; lastKnownFileType = sourcecode.cpp.h; name = CAdjFlowOutput.hpp; path = ../../SU2_CFD/include/output/CAdjFlowOutput.hpp; sourceTree = "<group>"; };
		403426E4235F85D7005B5215 /* CAdjFlowIncOutput.hpp */ = {isa = PBXFileReference; fileEncoding = 4; lastKnownFileType = sourcecode.cpp.h; name = CAdjFlowIncOutput.hpp; path = ../../SU2_CFD/include/output/CAdjFlowIncOutput.hpp; sourceTree = "<group>"; };
		403426E6235F88ED005B5215 /* CDiscAdjMultizoneDriver.hpp */ = {isa = PBXFileReference; fileEncoding = 4; lastKnownFileType = sourcecode.cpp.h; name = CDiscAdjMultizoneDriver.hpp; path = ../../SU2_CFD/include/drivers/CDiscAdjMultizoneDriver.hpp; sourceTree = "<group>"; };
		403426EC235F8E29005B5215 /* CDiscAdjMultizoneDriver.cpp */ = {isa = PBXFileReference; fileEncoding = 4; lastKnownFileType = sourcecode.cpp.cpp; name = CDiscAdjMultizoneDriver.cpp; path = ../../SU2_CFD/src/drivers/CDiscAdjMultizoneDriver.cpp; sourceTree = "<group>"; };
		4040B24A235FBEC300843C83 /* CDiscAdjFlowTractionInterface.hpp */ = {isa = PBXFileReference; fileEncoding = 4; lastKnownFileType = sourcecode.cpp.h; name = CDiscAdjFlowTractionInterface.hpp; path = ../../SU2_CFD/include/interfaces/fsi/CDiscAdjFlowTractionInterface.hpp; sourceTree = "<group>"; };
		4040B24B235FBEC300843C83 /* CMixingPlaneInterface.hpp */ = {isa = PBXFileReference; fileEncoding = 4; lastKnownFileType = sourcecode.cpp.h; name = CMixingPlaneInterface.hpp; path = ../../SU2_CFD/include/interfaces/cfd/CMixingPlaneInterface.hpp; sourceTree = "<group>"; };
		4040B24C235FBEC300843C83 /* CConservativeVarsInterface.hpp */ = {isa = PBXFileReference; fileEncoding = 4; lastKnownFileType = sourcecode.cpp.h; name = CConservativeVarsInterface.hpp; path = ../../SU2_CFD/include/interfaces/cfd/CConservativeVarsInterface.hpp; sourceTree = "<group>"; };
		4040B24D235FBEC300843C83 /* CSlidingInterface.hpp */ = {isa = PBXFileReference; fileEncoding = 4; lastKnownFileType = sourcecode.cpp.h; name = CSlidingInterface.hpp; path = ../../SU2_CFD/include/interfaces/cfd/CSlidingInterface.hpp; sourceTree = "<group>"; };
		4040B24E235FBEC300843C83 /* CDisplacementsInterfaceLegacy.hpp */ = {isa = PBXFileReference; fileEncoding = 4; lastKnownFileType = sourcecode.cpp.h; name = CDisplacementsInterfaceLegacy.hpp; path = ../../SU2_CFD/include/interfaces/fsi/CDisplacementsInterfaceLegacy.hpp; sourceTree = "<group>"; };
		4040B24F235FBEC300843C83 /* CConjugateHeatInterface.hpp */ = {isa = PBXFileReference; fileEncoding = 4; lastKnownFileType = sourcecode.cpp.h; name = CConjugateHeatInterface.hpp; path = ../../SU2_CFD/include/interfaces/cht/CConjugateHeatInterface.hpp; sourceTree = "<group>"; };
		4040B250235FBEC300843C83 /* CDiscAdjDisplacementsInterfaceLegacy.hpp */ = {isa = PBXFileReference; fileEncoding = 4; lastKnownFileType = sourcecode.cpp.h; name = CDiscAdjDisplacementsInterfaceLegacy.hpp; path = ../../SU2_CFD/include/interfaces/fsi/CDiscAdjDisplacementsInterfaceLegacy.hpp; sourceTree = "<group>"; };
		4040B251235FBEC300843C83 /* CFlowTractionInterface.hpp */ = {isa = PBXFileReference; fileEncoding = 4; lastKnownFileType = sourcecode.cpp.h; name = CFlowTractionInterface.hpp; path = ../../SU2_CFD/include/interfaces/fsi/CFlowTractionInterface.hpp; sourceTree = "<group>"; };
		4040B252235FBEC300843C83 /* CInterface.hpp */ = {isa = PBXFileReference; fileEncoding = 4; lastKnownFileType = sourcecode.cpp.h; name = CInterface.hpp; path = ../../SU2_CFD/include/interfaces/CInterface.hpp; sourceTree = "<group>"; };
		4040B253235FBEC300843C83 /* CDisplacementsInterface.hpp */ = {isa = PBXFileReference; fileEncoding = 4; lastKnownFileType = sourcecode.cpp.h; name = CDisplacementsInterface.hpp; path = ../../SU2_CFD/include/interfaces/fsi/CDisplacementsInterface.hpp; sourceTree = "<group>"; };
		4040B254235FBEFD00843C83 /* CDisplacementsInterfaceLegacy.cpp */ = {isa = PBXFileReference; fileEncoding = 4; lastKnownFileType = sourcecode.cpp.cpp; name = CDisplacementsInterfaceLegacy.cpp; path = ../../SU2_CFD/src/interfaces/fsi/CDisplacementsInterfaceLegacy.cpp; sourceTree = "<group>"; };
		4040B255235FBEFD00843C83 /* CDisplacementsInterface.cpp */ = {isa = PBXFileReference; fileEncoding = 4; lastKnownFileType = sourcecode.cpp.cpp; name = CDisplacementsInterface.cpp; path = ../../SU2_CFD/src/interfaces/fsi/CDisplacementsInterface.cpp; sourceTree = "<group>"; };
		4040B256235FBEFD00843C83 /* CFlowTractionInterface.cpp */ = {isa = PBXFileReference; fileEncoding = 4; lastKnownFileType = sourcecode.cpp.cpp; name = CFlowTractionInterface.cpp; path = ../../SU2_CFD/src/interfaces/fsi/CFlowTractionInterface.cpp; sourceTree = "<group>"; };
		4040B257235FBEFD00843C83 /* CDiscAdjFlowTractionInterface.cpp */ = {isa = PBXFileReference; fileEncoding = 4; lastKnownFileType = sourcecode.cpp.cpp; name = CDiscAdjFlowTractionInterface.cpp; path = ../../SU2_CFD/src/interfaces/fsi/CDiscAdjFlowTractionInterface.cpp; sourceTree = "<group>"; };
		4040B258235FBEFD00843C83 /* CMixingPlaneInterface.cpp */ = {isa = PBXFileReference; fileEncoding = 4; lastKnownFileType = sourcecode.cpp.cpp; name = CMixingPlaneInterface.cpp; path = ../../SU2_CFD/src/interfaces/cfd/CMixingPlaneInterface.cpp; sourceTree = "<group>"; };
		4040B259235FBEFD00843C83 /* CDiscAdjDisplacementsInterfaceLegacy.cpp */ = {isa = PBXFileReference; fileEncoding = 4; lastKnownFileType = sourcecode.cpp.cpp; name = CDiscAdjDisplacementsInterfaceLegacy.cpp; path = ../../SU2_CFD/src/interfaces/fsi/CDiscAdjDisplacementsInterfaceLegacy.cpp; sourceTree = "<group>"; };
		4040B25A235FBEFD00843C83 /* CConjugateHeatInterface.cpp */ = {isa = PBXFileReference; fileEncoding = 4; lastKnownFileType = sourcecode.cpp.cpp; name = CConjugateHeatInterface.cpp; path = ../../SU2_CFD/src/interfaces/cht/CConjugateHeatInterface.cpp; sourceTree = "<group>"; };
		4040B25B235FBEFD00843C83 /* CSlidingInterface.cpp */ = {isa = PBXFileReference; fileEncoding = 4; lastKnownFileType = sourcecode.cpp.cpp; name = CSlidingInterface.cpp; path = ../../SU2_CFD/src/interfaces/cfd/CSlidingInterface.cpp; sourceTree = "<group>"; };
		4040B25C235FBEFD00843C83 /* CConservativeVarsInterface.cpp */ = {isa = PBXFileReference; fileEncoding = 4; lastKnownFileType = sourcecode.cpp.cpp; name = CConservativeVarsInterface.cpp; path = ../../SU2_CFD/src/interfaces/cfd/CConservativeVarsInterface.cpp; sourceTree = "<group>"; };
		4040B25D235FBEFD00843C83 /* CInterface.cpp */ = {isa = PBXFileReference; fileEncoding = 4; lastKnownFileType = sourcecode.cpp.cpp; name = CInterface.cpp; path = ../../SU2_CFD/src/interfaces/CInterface.cpp; sourceTree = "<group>"; };
		4040B26A235FBFF200843C83 /* CCSVFileWriter.cpp */ = {isa = PBXFileReference; fileEncoding = 4; lastKnownFileType = sourcecode.cpp.cpp; path = CCSVFileWriter.cpp; sourceTree = "<group>"; };
		4040B26B235FBFF200843C83 /* CSurfaceFVMDataSorter.cpp */ = {isa = PBXFileReference; fileEncoding = 4; lastKnownFileType = sourcecode.cpp.cpp; path = CSurfaceFVMDataSorter.cpp; sourceTree = "<group>"; };
		4040B26C235FBFF200843C83 /* CParallelFileWriter.cpp */ = {isa = PBXFileReference; fileEncoding = 4; lastKnownFileType = sourcecode.cpp.cpp; path = CParallelFileWriter.cpp; sourceTree = "<group>"; };
		4040B26D235FBFF200843C83 /* CParallelDataSorter.cpp */ = {isa = PBXFileReference; fileEncoding = 4; lastKnownFileType = sourcecode.cpp.cpp; path = CParallelDataSorter.cpp; sourceTree = "<group>"; };
		4040B26E235FBFF200843C83 /* CParaviewBinaryFileWriter.cpp */ = {isa = PBXFileReference; fileEncoding = 4; lastKnownFileType = sourcecode.cpp.cpp; path = CParaviewBinaryFileWriter.cpp; sourceTree = "<group>"; };
		4040B26F235FBFF200843C83 /* CFEMDataSorter.cpp */ = {isa = PBXFileReference; fileEncoding = 4; lastKnownFileType = sourcecode.cpp.cpp; path = CFEMDataSorter.cpp; sourceTree = "<group>"; };
		4040B270235FBFF200843C83 /* CSU2BinaryFileWriter.cpp */ = {isa = PBXFileReference; fileEncoding = 4; lastKnownFileType = sourcecode.cpp.cpp; path = CSU2BinaryFileWriter.cpp; sourceTree = "<group>"; };
		4040B271235FBFF200843C83 /* CTecplotBinaryFileWriter.cpp */ = {isa = PBXFileReference; fileEncoding = 4; lastKnownFileType = sourcecode.cpp.cpp; path = CTecplotBinaryFileWriter.cpp; sourceTree = "<group>"; };
		4040B272235FBFF200843C83 /* CSU2FileWriter.cpp */ = {isa = PBXFileReference; fileEncoding = 4; lastKnownFileType = sourcecode.cpp.cpp; path = CSU2FileWriter.cpp; sourceTree = "<group>"; };
		4040B273235FBFF200843C83 /* CFVMDataSorter.cpp */ = {isa = PBXFileReference; fileEncoding = 4; lastKnownFileType = sourcecode.cpp.cpp; path = CFVMDataSorter.cpp; sourceTree = "<group>"; };
		4040B274235FBFF200843C83 /* CParaviewFileWriter.cpp */ = {isa = PBXFileReference; fileEncoding = 4; lastKnownFileType = sourcecode.cpp.cpp; path = CParaviewFileWriter.cpp; sourceTree = "<group>"; };
		4040B275235FBFF200843C83 /* CSurfaceFEMDataSorter.cpp */ = {isa = PBXFileReference; fileEncoding = 4; lastKnownFileType = sourcecode.cpp.cpp; path = CSurfaceFEMDataSorter.cpp; sourceTree = "<group>"; };
		4040B276235FBFF200843C83 /* CTecplotFileWriter.cpp */ = {isa = PBXFileReference; fileEncoding = 4; lastKnownFileType = sourcecode.cpp.cpp; path = CTecplotFileWriter.cpp; sourceTree = "<group>"; };
		4040B277235FBFF200843C83 /* CSU2MeshFileWriter.cpp */ = {isa = PBXFileReference; fileEncoding = 4; lastKnownFileType = sourcecode.cpp.cpp; path = CSU2MeshFileWriter.cpp; sourceTree = "<group>"; };
		4040B287235FC03700843C83 /* CParaviewFileWriter.hpp */ = {isa = PBXFileReference; fileEncoding = 4; lastKnownFileType = sourcecode.cpp.h; path = CParaviewFileWriter.hpp; sourceTree = "<group>"; };
		4040B288235FC03700843C83 /* CTecplotFileWriter.hpp */ = {isa = PBXFileReference; fileEncoding = 4; lastKnownFileType = sourcecode.cpp.h; path = CTecplotFileWriter.hpp; sourceTree = "<group>"; };
		4040B289235FC03700843C83 /* CSurfaceFEMDataSorter.hpp */ = {isa = PBXFileReference; fileEncoding = 4; lastKnownFileType = sourcecode.cpp.h; path = CSurfaceFEMDataSorter.hpp; sourceTree = "<group>"; };
		4040B28A235FC03700843C83 /* CSU2MeshFileWriter.hpp */ = {isa = PBXFileReference; fileEncoding = 4; lastKnownFileType = sourcecode.cpp.h; path = CSU2MeshFileWriter.hpp; sourceTree = "<group>"; };
		4040B28B235FC03700843C83 /* CTecplotBinaryFileWriter.hpp */ = {isa = PBXFileReference; fileEncoding = 4; lastKnownFileType = sourcecode.cpp.h; path = CTecplotBinaryFileWriter.hpp; sourceTree = "<group>"; };
		4040B28C235FC03700843C83 /* CSU2FileWriter.hpp */ = {isa = PBXFileReference; fileEncoding = 4; lastKnownFileType = sourcecode.cpp.h; path = CSU2FileWriter.hpp; sourceTree = "<group>"; };
		4040B28D235FC03700843C83 /* CFVMDataSorter.hpp */ = {isa = PBXFileReference; fileEncoding = 4; lastKnownFileType = sourcecode.cpp.h; path = CFVMDataSorter.hpp; sourceTree = "<group>"; };
		4040B28E235FC03700843C83 /* CParallelDataSorter.hpp */ = {isa = PBXFileReference; fileEncoding = 4; lastKnownFileType = sourcecode.cpp.h; path = CParallelDataSorter.hpp; sourceTree = "<group>"; };
		4040B28F235FC03700843C83 /* CFEMDataSorter.hpp */ = {isa = PBXFileReference; fileEncoding = 4; lastKnownFileType = sourcecode.cpp.h; path = CFEMDataSorter.hpp; sourceTree = "<group>"; };
		4040B290235FC03700843C83 /* CParaviewBinaryFileWriter.hpp */ = {isa = PBXFileReference; fileEncoding = 4; lastKnownFileType = sourcecode.cpp.h; path = CParaviewBinaryFileWriter.hpp; sourceTree = "<group>"; };
		4040B291235FC03700843C83 /* CSU2BinaryFileWriter.hpp */ = {isa = PBXFileReference; fileEncoding = 4; lastKnownFileType = sourcecode.cpp.h; path = CSU2BinaryFileWriter.hpp; sourceTree = "<group>"; };
		4040B292235FC03700843C83 /* CFileWriter.hpp */ = {isa = PBXFileReference; fileEncoding = 4; lastKnownFileType = sourcecode.cpp.h; path = CFileWriter.hpp; sourceTree = "<group>"; };
		4040B293235FC03700843C83 /* CCSVFileWriter.hpp */ = {isa = PBXFileReference; fileEncoding = 4; lastKnownFileType = sourcecode.cpp.h; path = CCSVFileWriter.hpp; sourceTree = "<group>"; };
		4040B294235FC03700843C83 /* CSurfaceFVMDataSorter.hpp */ = {isa = PBXFileReference; fileEncoding = 4; lastKnownFileType = sourcecode.cpp.h; path = CSurfaceFVMDataSorter.hpp; sourceTree = "<group>"; };
		E90B4FCB22DFDF92000ED392 /* CMMSIncNSSolution.cpp */ = {isa = PBXFileReference; fileEncoding = 4; lastKnownFileType = sourcecode.cpp.cpp; name = CMMSIncNSSolution.cpp; path = ../../Common/src/toolboxes/MMS/CMMSIncNSSolution.cpp; sourceTree = "<group>"; };
		E90B4FCC22DFDF93000ED392 /* CMMSNSUnitQuadSolutionWallBC.cpp */ = {isa = PBXFileReference; fileEncoding = 4; lastKnownFileType = sourcecode.cpp.cpp; name = CMMSNSUnitQuadSolutionWallBC.cpp; path = ../../Common/src/toolboxes/MMS/CMMSNSUnitQuadSolutionWallBC.cpp; sourceTree = "<group>"; };
		E90B4FCD22DFDF93000ED392 /* CNSUnitQuadSolution.cpp */ = {isa = PBXFileReference; fileEncoding = 4; lastKnownFileType = sourcecode.cpp.cpp; name = CNSUnitQuadSolution.cpp; path = ../../Common/src/toolboxes/MMS/CNSUnitQuadSolution.cpp; sourceTree = "<group>"; };
		E90B4FCE22DFDF93000ED392 /* CTGVSolution.cpp */ = {isa = PBXFileReference; fileEncoding = 4; lastKnownFileType = sourcecode.cpp.cpp; name = CTGVSolution.cpp; path = ../../Common/src/toolboxes/MMS/CTGVSolution.cpp; sourceTree = "<group>"; };
		E90B4FCF22DFDF93000ED392 /* CIncTGVSolution.cpp */ = {isa = PBXFileReference; fileEncoding = 4; lastKnownFileType = sourcecode.cpp.cpp; name = CIncTGVSolution.cpp; path = ../../Common/src/toolboxes/MMS/CIncTGVSolution.cpp; sourceTree = "<group>"; };
		E90B4FD022DFDF93000ED392 /* CUserDefinedSolution.cpp */ = {isa = PBXFileReference; fileEncoding = 4; lastKnownFileType = sourcecode.cpp.cpp; name = CUserDefinedSolution.cpp; path = ../../Common/src/toolboxes/MMS/CUserDefinedSolution.cpp; sourceTree = "<group>"; };
		E90B4FD122DFDF93000ED392 /* CMMSNSTwoHalfSpheresSolution.cpp */ = {isa = PBXFileReference; fileEncoding = 4; lastKnownFileType = sourcecode.cpp.cpp; name = CMMSNSTwoHalfSpheresSolution.cpp; path = ../../Common/src/toolboxes/MMS/CMMSNSTwoHalfSpheresSolution.cpp; sourceTree = "<group>"; };
		E90B4FD222DFDF93000ED392 /* CInviscidVortexSolution.cpp */ = {isa = PBXFileReference; fileEncoding = 4; lastKnownFileType = sourcecode.cpp.cpp; name = CInviscidVortexSolution.cpp; path = ../../Common/src/toolboxes/MMS/CInviscidVortexSolution.cpp; sourceTree = "<group>"; };
		E90B4FD322DFDF93000ED392 /* CMMSNSUnitQuadSolution.cpp */ = {isa = PBXFileReference; fileEncoding = 4; lastKnownFileType = sourcecode.cpp.cpp; name = CMMSNSUnitQuadSolution.cpp; path = ../../Common/src/toolboxes/MMS/CMMSNSUnitQuadSolution.cpp; sourceTree = "<group>"; };
		E90B4FD422DFDF93000ED392 /* CMMSIncEulerSolution.cpp */ = {isa = PBXFileReference; fileEncoding = 4; lastKnownFileType = sourcecode.cpp.cpp; name = CMMSIncEulerSolution.cpp; path = ../../Common/src/toolboxes/MMS/CMMSIncEulerSolution.cpp; sourceTree = "<group>"; };
		E90B4FD522DFDF93000ED392 /* CMMSNSTwoHalfCirclesSolution.cpp */ = {isa = PBXFileReference; fileEncoding = 4; lastKnownFileType = sourcecode.cpp.cpp; name = CMMSNSTwoHalfCirclesSolution.cpp; path = ../../Common/src/toolboxes/MMS/CMMSNSTwoHalfCirclesSolution.cpp; sourceTree = "<group>"; };
		E90B4FD622DFDF93000ED392 /* CRinglebSolution.cpp */ = {isa = PBXFileReference; fileEncoding = 4; lastKnownFileType = sourcecode.cpp.cpp; name = CRinglebSolution.cpp; path = ../../Common/src/toolboxes/MMS/CRinglebSolution.cpp; sourceTree = "<group>"; };
		E90B4FD722DFDF94000ED392 /* CVerificationSolution.cpp */ = {isa = PBXFileReference; fileEncoding = 4; lastKnownFileType = sourcecode.cpp.cpp; name = CVerificationSolution.cpp; path = ../../Common/src/toolboxes/MMS/CVerificationSolution.cpp; sourceTree = "<group>"; };
		E90B4FE622DFDFE2000ED392 /* CVariable.cpp */ = {isa = PBXFileReference; fileEncoding = 4; lastKnownFileType = sourcecode.cpp.cpp; name = CVariable.cpp; path = ../../SU2_CFD/src/variables/CVariable.cpp; sourceTree = "<group>"; };
		E90B4FE722DFDFE2000ED392 /* CIncEulerVariable.cpp */ = {isa = PBXFileReference; fileEncoding = 4; lastKnownFileType = sourcecode.cpp.cpp; name = CIncEulerVariable.cpp; path = ../../SU2_CFD/src/variables/CIncEulerVariable.cpp; sourceTree = "<group>"; };
		E90B4FE822DFDFE2000ED392 /* CAdjTurbVariable.cpp */ = {isa = PBXFileReference; fileEncoding = 4; lastKnownFileType = sourcecode.cpp.cpp; name = CAdjTurbVariable.cpp; path = ../../SU2_CFD/src/variables/CAdjTurbVariable.cpp; sourceTree = "<group>"; };
		E90B4FE922DFDFE2000ED392 /* CAdjNSVariable.cpp */ = {isa = PBXFileReference; fileEncoding = 4; lastKnownFileType = sourcecode.cpp.cpp; name = CAdjNSVariable.cpp; path = ../../SU2_CFD/src/variables/CAdjNSVariable.cpp; sourceTree = "<group>"; };
		E90B4FEA22DFDFE2000ED392 /* CDiscAdjVariable.cpp */ = {isa = PBXFileReference; fileEncoding = 4; lastKnownFileType = sourcecode.cpp.cpp; name = CDiscAdjVariable.cpp; path = ../../SU2_CFD/src/variables/CDiscAdjVariable.cpp; sourceTree = "<group>"; };
		E90B4FEB22DFDFE2000ED392 /* CDiscAdjFEAVariable.cpp */ = {isa = PBXFileReference; fileEncoding = 4; lastKnownFileType = sourcecode.cpp.cpp; name = CDiscAdjFEAVariable.cpp; path = ../../SU2_CFD/src/variables/CDiscAdjFEAVariable.cpp; sourceTree = "<group>"; };
		E90B4FEC22DFDFE3000ED392 /* CAdjEulerVariable.cpp */ = {isa = PBXFileReference; fileEncoding = 4; lastKnownFileType = sourcecode.cpp.cpp; name = CAdjEulerVariable.cpp; path = ../../SU2_CFD/src/variables/CAdjEulerVariable.cpp; sourceTree = "<group>"; };
		E90B4FED22DFDFE3000ED392 /* CIncNSVariable.cpp */ = {isa = PBXFileReference; fileEncoding = 4; lastKnownFileType = sourcecode.cpp.cpp; name = CIncNSVariable.cpp; path = ../../SU2_CFD/src/variables/CIncNSVariable.cpp; sourceTree = "<group>"; };
		E90B4FEE22DFDFE3000ED392 /* CHeatFVMVariable.cpp */ = {isa = PBXFileReference; fileEncoding = 4; lastKnownFileType = sourcecode.cpp.cpp; name = CHeatFVMVariable.cpp; path = ../../SU2_CFD/src/variables/CHeatFVMVariable.cpp; sourceTree = "<group>"; };
		E90B4FEF22DFDFE3000ED392 /* CEulerVariable.cpp */ = {isa = PBXFileReference; fileEncoding = 4; lastKnownFileType = sourcecode.cpp.cpp; name = CEulerVariable.cpp; path = ../../SU2_CFD/src/variables/CEulerVariable.cpp; sourceTree = "<group>"; };
		E90B4FF022DFDFE3000ED392 /* CTurbSSTVariable.cpp */ = {isa = PBXFileReference; fileEncoding = 4; lastKnownFileType = sourcecode.cpp.cpp; name = CTurbSSTVariable.cpp; path = ../../SU2_CFD/src/variables/CTurbSSTVariable.cpp; sourceTree = "<group>"; };
		E90B4FF122DFDFE3000ED392 /* CBaselineVariable.cpp */ = {isa = PBXFileReference; fileEncoding = 4; lastKnownFileType = sourcecode.cpp.cpp; name = CBaselineVariable.cpp; path = ../../SU2_CFD/src/variables/CBaselineVariable.cpp; sourceTree = "<group>"; };
		E90B4FF222DFDFE3000ED392 /* CTurbVariable.cpp */ = {isa = PBXFileReference; fileEncoding = 4; lastKnownFileType = sourcecode.cpp.cpp; name = CTurbVariable.cpp; path = ../../SU2_CFD/src/variables/CTurbVariable.cpp; sourceTree = "<group>"; };
		E90B4FF322DFDFE3000ED392 /* CTransLMVariable.cpp */ = {isa = PBXFileReference; fileEncoding = 4; lastKnownFileType = sourcecode.cpp.cpp; name = CTransLMVariable.cpp; path = ../../SU2_CFD/src/variables/CTransLMVariable.cpp; sourceTree = "<group>"; };
		E90B4FF422DFDFE4000ED392 /* CFEAVariable.cpp */ = {isa = PBXFileReference; fileEncoding = 4; lastKnownFileType = sourcecode.cpp.cpp; name = CFEAVariable.cpp; path = ../../SU2_CFD/src/variables/CFEAVariable.cpp; sourceTree = "<group>"; };
		E90B4FF522DFDFE4000ED392 /* CNSVariable.cpp */ = {isa = PBXFileReference; fileEncoding = 4; lastKnownFileType = sourcecode.cpp.cpp; name = CNSVariable.cpp; path = ../../SU2_CFD/src/variables/CNSVariable.cpp; sourceTree = "<group>"; };
		E90B4FF622DFDFE4000ED392 /* CFEABoundVariable.cpp */ = {isa = PBXFileReference; fileEncoding = 4; lastKnownFileType = sourcecode.cpp.cpp; name = CFEABoundVariable.cpp; path = ../../SU2_CFD/src/variables/CFEABoundVariable.cpp; sourceTree = "<group>"; };
		E90B4FF722DFDFE4000ED392 /* CTurbSAVariable.cpp */ = {isa = PBXFileReference; fileEncoding = 4; lastKnownFileType = sourcecode.cpp.cpp; name = CTurbSAVariable.cpp; path = ../../SU2_CFD/src/variables/CTurbSAVariable.cpp; sourceTree = "<group>"; };
		E90B500B22DFE042000ED392 /* CSysVector.cpp */ = {isa = PBXFileReference; fileEncoding = 4; lastKnownFileType = sourcecode.cpp.cpp; name = CSysVector.cpp; path = ../../Common/src/linear_algebra/CSysVector.cpp; sourceTree = "<group>"; };
		E90B500C22DFE042000ED392 /* CSysMatrix.cpp */ = {isa = PBXFileReference; fileEncoding = 4; lastKnownFileType = sourcecode.cpp.cpp; name = CSysMatrix.cpp; path = ../../Common/src/linear_algebra/CSysMatrix.cpp; sourceTree = "<group>"; };
		E90B500D22DFE043000ED392 /* CSysSolve_b.cpp */ = {isa = PBXFileReference; fileEncoding = 4; lastKnownFileType = sourcecode.cpp.cpp; name = CSysSolve_b.cpp; path = ../../Common/src/linear_algebra/CSysSolve_b.cpp; sourceTree = "<group>"; };
		E90B500E22DFE043000ED392 /* CSysSolve.cpp */ = {isa = PBXFileReference; fileEncoding = 4; lastKnownFileType = sourcecode.cpp.cpp; name = CSysSolve.cpp; path = ../../Common/src/linear_algebra/CSysSolve.cpp; sourceTree = "<group>"; };
		E90B501422DFE0CB000ED392 /* task_definition.hpp */ = {isa = PBXFileReference; fileEncoding = 4; lastKnownFileType = sourcecode.cpp.h; name = task_definition.hpp; path = ../../SU2_CFD/include/task_definition.hpp; sourceTree = "<group>"; };
		E90B501522DFE0CC000ED392 /* task_definition.inl */ = {isa = PBXFileReference; fileEncoding = 4; lastKnownFileType = text; name = task_definition.inl; path = ../../SU2_CFD/include/task_definition.inl; sourceTree = "<group>"; };
		E90B503C22DFE4B6000ED392 /* CAdjTurbVariable.hpp */ = {isa = PBXFileReference; fileEncoding = 4; lastKnownFileType = sourcecode.cpp.h; name = CAdjTurbVariable.hpp; path = ../../SU2_CFD/include/variables/CAdjTurbVariable.hpp; sourceTree = "<group>"; };
		E90B503D22DFE4B7000ED392 /* CTurbSSTVariable.hpp */ = {isa = PBXFileReference; fileEncoding = 4; lastKnownFileType = sourcecode.cpp.h; name = CTurbSSTVariable.hpp; path = ../../SU2_CFD/include/variables/CTurbSSTVariable.hpp; sourceTree = "<group>"; };
		E90B503E22DFE4B7000ED392 /* CDiscAdjFEAVariable.hpp */ = {isa = PBXFileReference; fileEncoding = 4; lastKnownFileType = sourcecode.cpp.h; name = CDiscAdjFEAVariable.hpp; path = ../../SU2_CFD/include/variables/CDiscAdjFEAVariable.hpp; sourceTree = "<group>"; };
		E90B503F22DFE4B7000ED392 /* CTurbSAVariable.hpp */ = {isa = PBXFileReference; fileEncoding = 4; lastKnownFileType = sourcecode.cpp.h; name = CTurbSAVariable.hpp; path = ../../SU2_CFD/include/variables/CTurbSAVariable.hpp; sourceTree = "<group>"; };
		E90B504022DFE4B7000ED392 /* CVariable.hpp */ = {isa = PBXFileReference; fileEncoding = 4; lastKnownFileType = sourcecode.cpp.h; name = CVariable.hpp; path = ../../SU2_CFD/include/variables/CVariable.hpp; sourceTree = "<group>"; };
		E90B504122DFE4B7000ED392 /* CNSVariable.hpp */ = {isa = PBXFileReference; fileEncoding = 4; lastKnownFileType = sourcecode.cpp.h; name = CNSVariable.hpp; path = ../../SU2_CFD/include/variables/CNSVariable.hpp; sourceTree = "<group>"; };
		E90B504222DFE4B7000ED392 /* CIncEulerVariable.hpp */ = {isa = PBXFileReference; fileEncoding = 4; lastKnownFileType = sourcecode.cpp.h; name = CIncEulerVariable.hpp; path = ../../SU2_CFD/include/variables/CIncEulerVariable.hpp; sourceTree = "<group>"; };
		E90B504322DFE4B7000ED392 /* CFEABoundVariable.hpp */ = {isa = PBXFileReference; fileEncoding = 4; lastKnownFileType = sourcecode.cpp.h; name = CFEABoundVariable.hpp; path = ../../SU2_CFD/include/variables/CFEABoundVariable.hpp; sourceTree = "<group>"; };
		E90B504422DFE4B7000ED392 /* CDiscAdjVariable.hpp */ = {isa = PBXFileReference; fileEncoding = 4; lastKnownFileType = sourcecode.cpp.h; name = CDiscAdjVariable.hpp; path = ../../SU2_CFD/include/variables/CDiscAdjVariable.hpp; sourceTree = "<group>"; };
		E90B504522DFE4B8000ED392 /* CEulerVariable.hpp */ = {isa = PBXFileReference; fileEncoding = 4; lastKnownFileType = sourcecode.cpp.h; name = CEulerVariable.hpp; path = ../../SU2_CFD/include/variables/CEulerVariable.hpp; sourceTree = "<group>"; };
		E90B504622DFE4B8000ED392 /* CTurbVariable.hpp */ = {isa = PBXFileReference; fileEncoding = 4; lastKnownFileType = sourcecode.cpp.h; name = CTurbVariable.hpp; path = ../../SU2_CFD/include/variables/CTurbVariable.hpp; sourceTree = "<group>"; };
		E90B504722DFE4B8000ED392 /* CIncNSVariable.hpp */ = {isa = PBXFileReference; fileEncoding = 4; lastKnownFileType = sourcecode.cpp.h; name = CIncNSVariable.hpp; path = ../../SU2_CFD/include/variables/CIncNSVariable.hpp; sourceTree = "<group>"; };
		E90B504822DFE4B8000ED392 /* CHeatFVMVariable.hpp */ = {isa = PBXFileReference; fileEncoding = 4; lastKnownFileType = sourcecode.cpp.h; name = CHeatFVMVariable.hpp; path = ../../SU2_CFD/include/variables/CHeatFVMVariable.hpp; sourceTree = "<group>"; };
		E90B504922DFE4B8000ED392 /* CBaselineVariable.hpp */ = {isa = PBXFileReference; fileEncoding = 4; lastKnownFileType = sourcecode.cpp.h; name = CBaselineVariable.hpp; path = ../../SU2_CFD/include/variables/CBaselineVariable.hpp; sourceTree = "<group>"; };
		E90B504A22DFE4B8000ED392 /* CFEAVariable.hpp */ = {isa = PBXFileReference; fileEncoding = 4; lastKnownFileType = sourcecode.cpp.h; name = CFEAVariable.hpp; path = ../../SU2_CFD/include/variables/CFEAVariable.hpp; sourceTree = "<group>"; };
		E90B504B22DFE4B8000ED392 /* CAdjEulerVariable.hpp */ = {isa = PBXFileReference; fileEncoding = 4; lastKnownFileType = sourcecode.cpp.h; name = CAdjEulerVariable.hpp; path = ../../SU2_CFD/include/variables/CAdjEulerVariable.hpp; sourceTree = "<group>"; };
		E90B504C22DFE4B9000ED392 /* CAdjNSVariable.hpp */ = {isa = PBXFileReference; fileEncoding = 4; lastKnownFileType = sourcecode.cpp.h; name = CAdjNSVariable.hpp; path = ../../SU2_CFD/include/variables/CAdjNSVariable.hpp; sourceTree = "<group>"; };
		E90B504D22DFE4B9000ED392 /* CTransLMVariable.hpp */ = {isa = PBXFileReference; fileEncoding = 4; lastKnownFileType = sourcecode.cpp.h; name = CTransLMVariable.hpp; path = ../../SU2_CFD/include/variables/CTransLMVariable.hpp; sourceTree = "<group>"; };
		E90B504F22DFE541000ED392 /* CSysMatrix.inl */ = {isa = PBXFileReference; fileEncoding = 4; lastKnownFileType = text; name = CSysMatrix.inl; path = ../../Common/include/linear_algebra/CSysMatrix.inl; sourceTree = "<group>"; };
		E90B505022DFE541000ED392 /* CSysSolve_b.hpp */ = {isa = PBXFileReference; fileEncoding = 4; lastKnownFileType = sourcecode.cpp.h; name = CSysSolve_b.hpp; path = ../../Common/include/linear_algebra/CSysSolve_b.hpp; sourceTree = "<group>"; };
		E90B505122DFE541000ED392 /* CSysMatrix.hpp */ = {isa = PBXFileReference; fileEncoding = 4; lastKnownFileType = sourcecode.cpp.h; name = CSysMatrix.hpp; path = ../../Common/include/linear_algebra/CSysMatrix.hpp; sourceTree = "<group>"; };
		E90B505222DFE541000ED392 /* CSysSolve.hpp */ = {isa = PBXFileReference; fileEncoding = 4; lastKnownFileType = sourcecode.cpp.h; name = CSysSolve.hpp; path = ../../Common/include/linear_algebra/CSysSolve.hpp; sourceTree = "<group>"; };
		E90B505322DFE541000ED392 /* CPreconditioner.hpp */ = {isa = PBXFileReference; fileEncoding = 4; lastKnownFileType = sourcecode.cpp.h; name = CPreconditioner.hpp; path = ../../Common/include/linear_algebra/CPreconditioner.hpp; sourceTree = "<group>"; };
		E90B505422DFE541000ED392 /* CMatrixVectorProduct.hpp */ = {isa = PBXFileReference; fileEncoding = 4; lastKnownFileType = sourcecode.cpp.h; name = CMatrixVectorProduct.hpp; path = ../../Common/include/linear_algebra/CMatrixVectorProduct.hpp; sourceTree = "<group>"; };
		E90B505522DFE541000ED392 /* CSysVector.hpp */ = {isa = PBXFileReference; fileEncoding = 4; lastKnownFileType = sourcecode.cpp.h; name = CSysVector.hpp; path = ../../Common/include/linear_algebra/CSysVector.hpp; sourceTree = "<group>"; };
		E90D35F6203F9C5800A3290D /* fluid_model_inc.cpp */ = {isa = PBXFileReference; fileEncoding = 4; lastKnownFileType = sourcecode.cpp.cpp; name = fluid_model_inc.cpp; path = ../../SU2_CFD/src/fluid_model_inc.cpp; sourceTree = "<group>"; };
		E91CAD081B8C117A00EE3FCC /* inv_NACA0012.cfg */ = {isa = PBXFileReference; fileEncoding = 4; lastKnownFileType = text; path = inv_NACA0012.cfg; sourceTree = "<group>"; };
		E91CAD091B8C117A00EE3FCC /* mesh_NACA0012_inv.su2 */ = {isa = PBXFileReference; fileEncoding = 4; lastKnownFileType = text; path = mesh_NACA0012_inv.su2; sourceTree = "<group>"; };
		E9225F741FCBC36D002F3682 /* solver_adjoint_elasticity.cpp */ = {isa = PBXFileReference; fileEncoding = 4; lastKnownFileType = sourcecode.cpp.cpp; name = solver_adjoint_elasticity.cpp; path = ../../SU2_CFD/src/solver_adjoint_elasticity.cpp; sourceTree = "<group>"; };
		E941BB8D1B71D0D0005C6C06 /* solver_adjoint_discrete.cpp */ = {isa = PBXFileReference; fileEncoding = 4; lastKnownFileType = sourcecode.cpp.cpp; lineEnding = 0; name = solver_adjoint_discrete.cpp; path = ../../SU2_CFD/src/solver_adjoint_discrete.cpp; sourceTree = "<group>"; xcLanguageSpecificationIdentifier = xcode.lang.cpp; };
		E941BB911B71D124005C6C06 /* mpi_structure.cpp */ = {isa = PBXFileReference; fileEncoding = 4; lastKnownFileType = sourcecode.cpp.cpp; lineEnding = 0; name = mpi_structure.cpp; path = ../../Common/src/mpi_structure.cpp; sourceTree = "<group>"; xcLanguageSpecificationIdentifier = xcode.lang.cpp; };
		E941BB951B71D1AB005C6C06 /* datatype_structure.hpp */ = {isa = PBXFileReference; fileEncoding = 4; lastKnownFileType = sourcecode.cpp.h; lineEnding = 0; name = datatype_structure.hpp; path = ../../Common/include/datatype_structure.hpp; sourceTree = "<group>"; xcLanguageSpecificationIdentifier = xcode.lang.cpp; };
		E941BB961B71D1AB005C6C06 /* datatype_structure.inl */ = {isa = PBXFileReference; fileEncoding = 4; lastKnownFileType = text; lineEnding = 0; name = datatype_structure.inl; path = ../../Common/include/datatype_structure.inl; sourceTree = "<group>"; xcLanguageSpecificationIdentifier = xcode.lang.cpp; };
		E941BB9C1B71D1AB005C6C06 /* codi_forward_structure.hpp */ = {isa = PBXFileReference; fileEncoding = 4; lastKnownFileType = sourcecode.cpp.h; lineEnding = 0; path = codi_forward_structure.hpp; sourceTree = "<group>"; xcLanguageSpecificationIdentifier = xcode.lang.cpp; };
		E941BB9D1B71D1AB005C6C06 /* codi_forward_structure.inl */ = {isa = PBXFileReference; fileEncoding = 4; lastKnownFileType = text; lineEnding = 0; path = codi_forward_structure.inl; sourceTree = "<group>"; xcLanguageSpecificationIdentifier = xcode.lang.cpp; };
		E941BB9E1B71D1AB005C6C06 /* codi_reverse_structure.hpp */ = {isa = PBXFileReference; fileEncoding = 4; lastKnownFileType = sourcecode.cpp.h; lineEnding = 0; path = codi_reverse_structure.hpp; sourceTree = "<group>"; xcLanguageSpecificationIdentifier = xcode.lang.cpp; };
		E941BB9F1B71D1AB005C6C06 /* codi_reverse_structure.inl */ = {isa = PBXFileReference; fileEncoding = 4; lastKnownFileType = text; lineEnding = 0; path = codi_reverse_structure.inl; sourceTree = "<group>"; xcLanguageSpecificationIdentifier = xcode.lang.cpp; };
		E941BBA21B71D1AB005C6C06 /* primitive_structure.hpp */ = {isa = PBXFileReference; fileEncoding = 4; lastKnownFileType = sourcecode.cpp.h; lineEnding = 0; path = primitive_structure.hpp; sourceTree = "<group>"; xcLanguageSpecificationIdentifier = xcode.lang.cpp; };
		E941BBA31B71D1AB005C6C06 /* primitive_structure.inl */ = {isa = PBXFileReference; fileEncoding = 4; lastKnownFileType = text; lineEnding = 0; path = primitive_structure.inl; sourceTree = "<group>"; xcLanguageSpecificationIdentifier = xcode.lang.cpp; };
		E941BBA51B71D1AB005C6C06 /* mpi_structure.hpp */ = {isa = PBXFileReference; fileEncoding = 4; lastKnownFileType = sourcecode.cpp.h; lineEnding = 0; name = mpi_structure.hpp; path = ../../Common/include/mpi_structure.hpp; sourceTree = "<group>"; xcLanguageSpecificationIdentifier = xcode.lang.cpp; };
		E941BBA61B71D1AB005C6C06 /* mpi_structure.inl */ = {isa = PBXFileReference; fileEncoding = 4; lastKnownFileType = text; lineEnding = 0; name = mpi_structure.inl; path = ../../Common/include/mpi_structure.inl; sourceTree = "<group>"; xcLanguageSpecificationIdentifier = xcode.lang.cpp; };
		E967669E237365CA009FBEE1 /* CMarkerProfileReaderFVM.cpp */ = {isa = PBXFileReference; fileEncoding = 4; lastKnownFileType = sourcecode.cpp.cpp; name = CMarkerProfileReaderFVM.cpp; path = ../../SU2_CFD/src/CMarkerProfileReaderFVM.cpp; sourceTree = "<group>"; };
		E96766A0237365E1009FBEE1 /* CMarkerProfileReaderFVM.hpp */ = {isa = PBXFileReference; fileEncoding = 4; lastKnownFileType = sourcecode.cpp.h; name = CMarkerProfileReaderFVM.hpp; path = ../../SU2_CFD/include/CMarkerProfileReaderFVM.hpp; sourceTree = "<group>"; };
		E96FAF0F2189FE9C0046BF5D /* blas_structure.cpp */ = {isa = PBXFileReference; fileEncoding = 4; lastKnownFileType = sourcecode.cpp.cpp; name = blas_structure.cpp; path = ../../Common/src/blas_structure.cpp; sourceTree = "<group>"; };
		E96FAF112189FECA0046BF5D /* graph_coloring_structure.cpp */ = {isa = PBXFileReference; fileEncoding = 4; lastKnownFileType = sourcecode.cpp.cpp; name = graph_coloring_structure.cpp; path = ../../Common/src/graph_coloring_structure.cpp; sourceTree = "<group>"; };
		E96FAF122189FECA0046BF5D /* fem_gauss_jacobi_quadrature.cpp */ = {isa = PBXFileReference; fileEncoding = 4; lastKnownFileType = sourcecode.cpp.cpp; name = fem_gauss_jacobi_quadrature.cpp; path = ../../Common/src/fem_gauss_jacobi_quadrature.cpp; sourceTree = "<group>"; };
		E96FAF132189FECA0046BF5D /* fem_cgns_elements.cpp */ = {isa = PBXFileReference; fileEncoding = 4; lastKnownFileType = sourcecode.cpp.cpp; name = fem_cgns_elements.cpp; path = ../../Common/src/fem_cgns_elements.cpp; sourceTree = "<group>"; };
		E96FAF192189FF620046BF5D /* graph_coloring_structure.hpp */ = {isa = PBXFileReference; fileEncoding = 4; lastKnownFileType = sourcecode.cpp.h; name = graph_coloring_structure.hpp; path = ../../Common/include/graph_coloring_structure.hpp; sourceTree = "<group>"; };
		E96FAF1A2189FF620046BF5D /* blas_structure.hpp */ = {isa = PBXFileReference; fileEncoding = 4; lastKnownFileType = sourcecode.cpp.h; name = blas_structure.hpp; path = ../../Common/include/blas_structure.hpp; sourceTree = "<group>"; };
		E96FAF1B2189FF620046BF5D /* fem_gauss_jacobi_quadrature.inl */ = {isa = PBXFileReference; fileEncoding = 4; lastKnownFileType = text; name = fem_gauss_jacobi_quadrature.inl; path = ../../Common/include/fem_gauss_jacobi_quadrature.inl; sourceTree = "<group>"; };
		E96FAF1C2189FF620046BF5D /* fem_cgns_elements.hpp */ = {isa = PBXFileReference; fileEncoding = 4; lastKnownFileType = sourcecode.cpp.h; name = fem_cgns_elements.hpp; path = ../../Common/include/fem_cgns_elements.hpp; sourceTree = "<group>"; };
		E96FAF1D2189FF620046BF5D /* fem_gauss_jacobi_quadrature.hpp */ = {isa = PBXFileReference; fileEncoding = 4; lastKnownFileType = sourcecode.cpp.h; name = fem_gauss_jacobi_quadrature.hpp; path = ../../Common/include/fem_gauss_jacobi_quadrature.hpp; sourceTree = "<group>"; };
<<<<<<< HEAD
		E97429AE231F1576006DA2D3 /* CMeshSolver.cpp */ = {isa = PBXFileReference; fileEncoding = 4; lastKnownFileType = sourcecode.cpp.cpp; name = CMeshSolver.cpp; path = ../../SU2_CFD/src/solvers/CMeshSolver.cpp; sourceTree = "<group>"; };
		E97429AF231F1577006DA2D3 /* CDiscAdjMeshSolver.cpp */ = {isa = PBXFileReference; fileEncoding = 4; lastKnownFileType = sourcecode.cpp.cpp; name = CDiscAdjMeshSolver.cpp; path = ../../SU2_CFD/src/solvers/CDiscAdjMeshSolver.cpp; sourceTree = "<group>"; };
		E97429B8231F1613006DA2D3 /* CMeshElement.cpp */ = {isa = PBXFileReference; fileEncoding = 4; lastKnownFileType = sourcecode.cpp.cpp; name = CMeshElement.cpp; path = ../../SU2_CFD/src/variables/CMeshElement.cpp; sourceTree = "<group>"; };
=======
>>>>>>> b7081be9
		E97B6C8117F941800008255B /* config_template.cfg */ = {isa = PBXFileReference; lastKnownFileType = text; name = config_template.cfg; path = ../../config_template.cfg; sourceTree = "<group>"; };
		E9C2835022A701B5007B4E59 /* CMMSNSTwoHalfSpheresSolution.hpp */ = {isa = PBXFileReference; fileEncoding = 4; lastKnownFileType = sourcecode.cpp.h; name = CMMSNSTwoHalfSpheresSolution.hpp; path = ../../Common/include/toolboxes/MMS/CMMSNSTwoHalfSpheresSolution.hpp; sourceTree = "<group>"; };
		E9C2835122A701B5007B4E59 /* CMMSNSTwoHalfCirclesSolution.hpp */ = {isa = PBXFileReference; fileEncoding = 4; lastKnownFileType = sourcecode.cpp.h; name = CMMSNSTwoHalfCirclesSolution.hpp; path = ../../Common/include/toolboxes/MMS/CMMSNSTwoHalfCirclesSolution.hpp; sourceTree = "<group>"; };
		E9C2835222A701B5007B4E59 /* CMMSIncEulerSolution.hpp */ = {isa = PBXFileReference; fileEncoding = 4; lastKnownFileType = sourcecode.cpp.h; name = CMMSIncEulerSolution.hpp; path = ../../Common/include/toolboxes/MMS/CMMSIncEulerSolution.hpp; sourceTree = "<group>"; };
		E9C2835322A701B5007B4E59 /* CMMSNSUnitQuadSolution.hpp */ = {isa = PBXFileReference; fileEncoding = 4; lastKnownFileType = sourcecode.cpp.h; name = CMMSNSUnitQuadSolution.hpp; path = ../../Common/include/toolboxes/MMS/CMMSNSUnitQuadSolution.hpp; sourceTree = "<group>"; };
		E9C2835422A701B5007B4E59 /* CUserDefinedSolution.hpp */ = {isa = PBXFileReference; fileEncoding = 4; lastKnownFileType = sourcecode.cpp.h; name = CUserDefinedSolution.hpp; path = ../../Common/include/toolboxes/MMS/CUserDefinedSolution.hpp; sourceTree = "<group>"; };
		E9C2835522A701B5007B4E59 /* CVerificationSolution.hpp */ = {isa = PBXFileReference; fileEncoding = 4; lastKnownFileType = sourcecode.cpp.h; name = CVerificationSolution.hpp; path = ../../Common/include/toolboxes/MMS/CVerificationSolution.hpp; sourceTree = "<group>"; };
		E9C2835622A701B5007B4E59 /* CNSUnitQuadSolution.hpp */ = {isa = PBXFileReference; fileEncoding = 4; lastKnownFileType = sourcecode.cpp.h; name = CNSUnitQuadSolution.hpp; path = ../../Common/include/toolboxes/MMS/CNSUnitQuadSolution.hpp; sourceTree = "<group>"; };
		E9C2835722A701B5007B4E59 /* CInviscidVortexSolution.hpp */ = {isa = PBXFileReference; fileEncoding = 4; lastKnownFileType = sourcecode.cpp.h; name = CInviscidVortexSolution.hpp; path = ../../Common/include/toolboxes/MMS/CInviscidVortexSolution.hpp; sourceTree = "<group>"; };
		E9C2835822A701B5007B4E59 /* CRinglebSolution.hpp */ = {isa = PBXFileReference; fileEncoding = 4; lastKnownFileType = sourcecode.cpp.h; name = CRinglebSolution.hpp; path = ../../Common/include/toolboxes/MMS/CRinglebSolution.hpp; sourceTree = "<group>"; };
		E9C2835922A701B5007B4E59 /* CTGVSolution.hpp */ = {isa = PBXFileReference; fileEncoding = 4; lastKnownFileType = sourcecode.cpp.h; name = CTGVSolution.hpp; path = ../../Common/include/toolboxes/MMS/CTGVSolution.hpp; sourceTree = "<group>"; };
		E9C2835A22A701B6007B4E59 /* CIncTGVSolution.hpp */ = {isa = PBXFileReference; fileEncoding = 4; lastKnownFileType = sourcecode.cpp.h; name = CIncTGVSolution.hpp; path = ../../Common/include/toolboxes/MMS/CIncTGVSolution.hpp; sourceTree = "<group>"; };
		E9C2835B22A701B6007B4E59 /* CVerificationSolution.inl */ = {isa = PBXFileReference; fileEncoding = 4; lastKnownFileType = text; name = CVerificationSolution.inl; path = ../../Common/include/toolboxes/MMS/CVerificationSolution.inl; sourceTree = "<group>"; };
		E9C2835C22A701B6007B4E59 /* CMMSIncNSSolution.hpp */ = {isa = PBXFileReference; fileEncoding = 4; lastKnownFileType = sourcecode.cpp.h; name = CMMSIncNSSolution.hpp; path = ../../Common/include/toolboxes/MMS/CMMSIncNSSolution.hpp; sourceTree = "<group>"; };
		E9C2835D22A701B6007B4E59 /* CMMSNSUnitQuadSolutionWallBC.hpp */ = {isa = PBXFileReference; fileEncoding = 4; lastKnownFileType = sourcecode.cpp.h; name = CMMSNSUnitQuadSolutionWallBC.hpp; path = ../../Common/include/toolboxes/MMS/CMMSNSUnitQuadSolutionWallBC.hpp; sourceTree = "<group>"; };
		E9C830752061E60E004417A9 /* fem_geometry_structure.cpp */ = {isa = PBXFileReference; fileEncoding = 4; lastKnownFileType = sourcecode.cpp.cpp; name = fem_geometry_structure.cpp; path = ../../Common/src/fem_geometry_structure.cpp; sourceTree = "<group>"; };
		E9C830762061E60E004417A9 /* fem_integration_rules.cpp */ = {isa = PBXFileReference; fileEncoding = 4; lastKnownFileType = sourcecode.cpp.cpp; name = fem_integration_rules.cpp; path = ../../Common/src/fem_integration_rules.cpp; sourceTree = "<group>"; };
		E9C830772061E60E004417A9 /* fem_standard_element.cpp */ = {isa = PBXFileReference; fileEncoding = 4; lastKnownFileType = sourcecode.cpp.cpp; name = fem_standard_element.cpp; path = ../../Common/src/fem_standard_element.cpp; sourceTree = "<group>"; };
		E9C830782061E60E004417A9 /* fem_wall_distance.cpp */ = {isa = PBXFileReference; fileEncoding = 4; lastKnownFileType = sourcecode.cpp.cpp; name = fem_wall_distance.cpp; path = ../../Common/src/fem_wall_distance.cpp; sourceTree = "<group>"; };
		E9C830792061E60E004417A9 /* fem_work_estimate_metis.cpp */ = {isa = PBXFileReference; fileEncoding = 4; lastKnownFileType = sourcecode.cpp.cpp; name = fem_work_estimate_metis.cpp; path = ../../Common/src/fem_work_estimate_metis.cpp; sourceTree = "<group>"; };
		E9C8307B2061E60E004417A9 /* geometry_structure_fem_part.cpp */ = {isa = PBXFileReference; fileEncoding = 4; lastKnownFileType = sourcecode.cpp.cpp; name = geometry_structure_fem_part.cpp; path = ../../Common/src/geometry_structure_fem_part.cpp; sourceTree = "<group>"; };
		E9C8308B2061E6B6004417A9 /* fem_geometry_structure.hpp */ = {isa = PBXFileReference; fileEncoding = 4; lastKnownFileType = sourcecode.cpp.h; name = fem_geometry_structure.hpp; path = ../../Common/include/fem_geometry_structure.hpp; sourceTree = "<group>"; };
		E9C8308C2061E6B6004417A9 /* fem_geometry_structure.inl */ = {isa = PBXFileReference; fileEncoding = 4; lastKnownFileType = text; name = fem_geometry_structure.inl; path = ../../Common/include/fem_geometry_structure.inl; sourceTree = "<group>"; };
		E9C8308D2061E6B6004417A9 /* fem_standard_element.hpp */ = {isa = PBXFileReference; fileEncoding = 4; lastKnownFileType = sourcecode.cpp.h; name = fem_standard_element.hpp; path = ../../Common/include/fem_standard_element.hpp; sourceTree = "<group>"; };
		E9C8308E2061E6B6004417A9 /* fem_standard_element.inl */ = {isa = PBXFileReference; fileEncoding = 4; lastKnownFileType = text; name = fem_standard_element.inl; path = ../../Common/include/fem_standard_element.inl; sourceTree = "<group>"; };
		E9C830922061E799004417A9 /* solver_direct_mean_fem.cpp */ = {isa = PBXFileReference; fileEncoding = 4; lastKnownFileType = sourcecode.cpp.cpp; name = solver_direct_mean_fem.cpp; path = ../../SU2_CFD/src/solver_direct_mean_fem.cpp; sourceTree = "<group>"; };
		E9D6EE5923165FD300618E36 /* CDummyDriver.cpp */ = {isa = PBXFileReference; fileEncoding = 4; lastKnownFileType = sourcecode.cpp.cpp; name = CDummyDriver.cpp; path = ../../SU2_CFD/src/drivers/CDummyDriver.cpp; sourceTree = "<group>"; };
		E9D6EE5B23165FE400618E36 /* CDummyDriver.hpp */ = {isa = PBXFileReference; fileEncoding = 4; lastKnownFileType = sourcecode.cpp.h; name = CDummyDriver.hpp; path = ../../SU2_CFD/include/drivers/CDummyDriver.hpp; sourceTree = "<group>"; };
		E9D6EE5C2316653100618E36 /* CSU2ASCIIMeshReaderFVM.cpp */ = {isa = PBXFileReference; fileEncoding = 4; lastKnownFileType = sourcecode.cpp.cpp; name = CSU2ASCIIMeshReaderFVM.cpp; path = ../../Common/src/CSU2ASCIIMeshReaderFVM.cpp; sourceTree = "<group>"; };
		E9D6EE5E2316655400618E36 /* CSU2ASCIIMeshReaderFVM.hpp */ = {isa = PBXFileReference; fileEncoding = 4; lastKnownFileType = sourcecode.cpp.h; name = CSU2ASCIIMeshReaderFVM.hpp; path = ../../Common/include/CSU2ASCIIMeshReaderFVM.hpp; sourceTree = "<group>"; };
		E9D6EE652317B80500618E36 /* CMeshSolver.cpp */ = {isa = PBXFileReference; fileEncoding = 4; lastKnownFileType = sourcecode.cpp.cpp; name = CMeshSolver.cpp; path = ../../SU2_CFD/src/solvers/CMeshSolver.cpp; sourceTree = "<group>"; };
		E9D6EE662317B80600618E36 /* CDiscAdjMeshSolver.cpp */ = {isa = PBXFileReference; fileEncoding = 4; lastKnownFileType = sourcecode.cpp.cpp; name = CDiscAdjMeshSolver.cpp; path = ../../SU2_CFD/src/solvers/CDiscAdjMeshSolver.cpp; sourceTree = "<group>"; };
		E9D6EE6B2317B88F00618E36 /* CDiscAdjMeshBoundVariable.cpp */ = {isa = PBXFileReference; fileEncoding = 4; lastKnownFileType = sourcecode.cpp.cpp; name = CDiscAdjMeshBoundVariable.cpp; path = ../../SU2_CFD/src/variables/CDiscAdjMeshBoundVariable.cpp; sourceTree = "<group>"; };
		E9D6EE6E2317B88F00618E36 /* CDiscAdjFEABoundVariable.cpp */ = {isa = PBXFileReference; fileEncoding = 4; lastKnownFileType = sourcecode.cpp.cpp; name = CDiscAdjFEABoundVariable.cpp; path = ../../SU2_CFD/src/variables/CDiscAdjFEABoundVariable.cpp; sourceTree = "<group>"; };
		E9D6EE6F2317B88F00618E36 /* CMeshElement.cpp */ = {isa = PBXFileReference; fileEncoding = 4; lastKnownFileType = sourcecode.cpp.cpp; name = CMeshElement.cpp; path = ../../SU2_CFD/src/variables/CMeshElement.cpp; sourceTree = "<group>"; };
		E9D6EE702317B88F00618E36 /* CMeshBoundVariable.cpp */ = {isa = PBXFileReference; fileEncoding = 4; lastKnownFileType = sourcecode.cpp.cpp; name = CMeshBoundVariable.cpp; path = ../../SU2_CFD/src/variables/CMeshBoundVariable.cpp; sourceTree = "<group>"; };
		E9D6EE712317B88F00618E36 /* CMeshVariable.cpp */ = {isa = PBXFileReference; fileEncoding = 4; lastKnownFileType = sourcecode.cpp.cpp; name = CMeshVariable.cpp; path = ../../SU2_CFD/src/variables/CMeshVariable.cpp; sourceTree = "<group>"; };
		E9D6EE7A2317B8B000618E36 /* CDiscAdjMeshSolver.hpp */ = {isa = PBXFileReference; fileEncoding = 4; lastKnownFileType = sourcecode.cpp.h; name = CDiscAdjMeshSolver.hpp; path = ../../SU2_CFD/include/solvers/CDiscAdjMeshSolver.hpp; sourceTree = "<group>"; };
		E9D6EE7B2317B8B000618E36 /* CMeshSolver.hpp */ = {isa = PBXFileReference; fileEncoding = 4; lastKnownFileType = sourcecode.cpp.h; name = CMeshSolver.hpp; path = ../../SU2_CFD/include/solvers/CMeshSolver.hpp; sourceTree = "<group>"; };
		E9D6EE7C2317B8CC00618E36 /* CMeshElement.hpp */ = {isa = PBXFileReference; fileEncoding = 4; lastKnownFileType = sourcecode.cpp.h; name = CMeshElement.hpp; path = ../../SU2_CFD/include/variables/CMeshElement.hpp; sourceTree = "<group>"; };
		E9D6EE7E2317B8CC00618E36 /* CDiscAdjFEABoundVariable.hpp */ = {isa = PBXFileReference; fileEncoding = 4; lastKnownFileType = sourcecode.cpp.h; name = CDiscAdjFEABoundVariable.hpp; path = ../../SU2_CFD/include/variables/CDiscAdjFEABoundVariable.hpp; sourceTree = "<group>"; };
		E9D6EE7F2317B8CC00618E36 /* CMeshVariable.hpp */ = {isa = PBXFileReference; fileEncoding = 4; lastKnownFileType = sourcecode.cpp.h; name = CMeshVariable.hpp; path = ../../SU2_CFD/include/variables/CMeshVariable.hpp; sourceTree = "<group>"; };
		E9D6EE802317B8CC00618E36 /* CDiscAdjMeshBoundVariable.hpp */ = {isa = PBXFileReference; fileEncoding = 4; lastKnownFileType = sourcecode.cpp.h; name = CDiscAdjMeshBoundVariable.hpp; path = ../../SU2_CFD/include/variables/CDiscAdjMeshBoundVariable.hpp; sourceTree = "<group>"; };
		E9D6EE822317B8CC00618E36 /* CMeshBoundVariable.hpp */ = {isa = PBXFileReference; fileEncoding = 4; lastKnownFileType = sourcecode.cpp.h; name = CMeshBoundVariable.hpp; path = ../../SU2_CFD/include/variables/CMeshBoundVariable.hpp; sourceTree = "<group>"; };
		E9D85B4B1C3F1B9E0077122F /* ad_structure.cpp */ = {isa = PBXFileReference; fileEncoding = 4; lastKnownFileType = sourcecode.cpp.cpp; lineEnding = 0; name = ad_structure.cpp; path = ../../Common/src/ad_structure.cpp; sourceTree = "<group>"; };
		E9D85B4D1C3F1BE00077122F /* ad_structure.hpp */ = {isa = PBXFileReference; fileEncoding = 4; lastKnownFileType = sourcecode.cpp.h; lineEnding = 0; name = ad_structure.hpp; path = ../../Common/include/ad_structure.hpp; sourceTree = "<group>"; };
		E9D85B4E1C3F1BE00077122F /* ad_structure.inl */ = {isa = PBXFileReference; fileEncoding = 4; lastKnownFileType = text; lineEnding = 0; name = ad_structure.inl; path = ../../Common/include/ad_structure.inl; sourceTree = "<group>"; };
		E9D885A72303F8D000917362 /* CBoxMeshReaderFVM.hpp */ = {isa = PBXFileReference; fileEncoding = 4; lastKnownFileType = sourcecode.cpp.h; name = CBoxMeshReaderFVM.hpp; path = ../../Common/include/CBoxMeshReaderFVM.hpp; sourceTree = "<group>"; };
		E9D885A82303F8E400917362 /* CBoxMeshReaderFVM.cpp */ = {isa = PBXFileReference; fileEncoding = 4; lastKnownFileType = sourcecode.cpp.cpp; name = CBoxMeshReaderFVM.cpp; path = ../../Common/src/CBoxMeshReaderFVM.cpp; sourceTree = "<group>"; };
		E9D9CE851C62A1A7004119E9 /* interpolation_structure.cpp */ = {isa = PBXFileReference; fileEncoding = 4; lastKnownFileType = sourcecode.cpp.cpp; lineEnding = 0; name = interpolation_structure.cpp; path = ../../Common/src/interpolation_structure.cpp; sourceTree = "<group>"; xcLanguageSpecificationIdentifier = xcode.lang.cpp; };
		E9D9CE971C62A2A7004119E9 /* interpolation_structure.hpp */ = {isa = PBXFileReference; fileEncoding = 4; lastKnownFileType = sourcecode.cpp.h; lineEnding = 0; name = interpolation_structure.hpp; path = ../../Common/include/interpolation_structure.hpp; sourceTree = "<group>"; xcLanguageSpecificationIdentifier = xcode.lang.cpp; };
		E9E51AD522FA313800773E0C /* CLinearPartitioner.cpp */ = {isa = PBXFileReference; fileEncoding = 4; lastKnownFileType = sourcecode.cpp.cpp; name = CLinearPartitioner.cpp; path = ../../Common/src/toolboxes/CLinearPartitioner.cpp; sourceTree = "<group>"; };
		E9E51AD722FA314F00773E0C /* CLinearPartitioner.hpp */ = {isa = PBXFileReference; fileEncoding = 4; lastKnownFileType = sourcecode.cpp.h; name = CLinearPartitioner.hpp; path = ../../Common/include/toolboxes/CLinearPartitioner.hpp; sourceTree = "<group>"; };
		E9E51AD822FA603700773E0C /* CMeshReaderFVM.cpp */ = {isa = PBXFileReference; fileEncoding = 4; lastKnownFileType = sourcecode.cpp.cpp; name = CMeshReaderFVM.cpp; path = ../../Common/src/CMeshReaderFVM.cpp; sourceTree = "<group>"; };
		E9E51ADA22FA604600773E0C /* CMeshReaderFVM.hpp */ = {isa = PBXFileReference; fileEncoding = 4; lastKnownFileType = sourcecode.cpp.h; name = CMeshReaderFVM.hpp; path = ../../Common/include/CMeshReaderFVM.hpp; sourceTree = "<group>"; };
		E9E51ADB22FAB10D00773E0C /* CCGNSMeshReaderFVM.hpp */ = {isa = PBXFileReference; fileEncoding = 4; lastKnownFileType = sourcecode.cpp.h; name = CCGNSMeshReaderFVM.hpp; path = ../../Common/include/CCGNSMeshReaderFVM.hpp; sourceTree = "<group>"; };
		E9E51ADC22FAB11700773E0C /* CCGNSMeshReaderFVM.cpp */ = {isa = PBXFileReference; fileEncoding = 4; lastKnownFileType = sourcecode.cpp.cpp; name = CCGNSMeshReaderFVM.cpp; path = ../../Common/src/CCGNSMeshReaderFVM.cpp; sourceTree = "<group>"; };
		E9E674332302A2E3009B6A25 /* CMultiGridQueue.cpp */ = {isa = PBXFileReference; fileEncoding = 4; lastKnownFileType = sourcecode.cpp.cpp; name = CMultiGridQueue.cpp; path = ../../Common/src/CMultiGridQueue.cpp; sourceTree = "<group>"; };
		E9E674352302A327009B6A25 /* CMultiGridQueue.hpp */ = {isa = PBXFileReference; fileEncoding = 4; lastKnownFileType = sourcecode.cpp.h; name = CMultiGridQueue.hpp; path = ../../Common/include/CMultiGridQueue.hpp; sourceTree = "<group>"; };
		E9E674362302A92C009B6A25 /* CRectangularMeshReaderFVM.cpp */ = {isa = PBXFileReference; fileEncoding = 4; lastKnownFileType = sourcecode.cpp.cpp; name = CRectangularMeshReaderFVM.cpp; path = ../../Common/src/CRectangularMeshReaderFVM.cpp; sourceTree = "<group>"; };
		E9E674382302A942009B6A25 /* CRectangularMeshReaderFVM.hpp */ = {isa = PBXFileReference; fileEncoding = 4; lastKnownFileType = sourcecode.cpp.h; name = CRectangularMeshReaderFVM.hpp; path = ../../Common/include/CRectangularMeshReaderFVM.hpp; sourceTree = "<group>"; };
		E9F130C61D513DA300EC8963 /* numerics_direct_mean_inc.cpp */ = {isa = PBXFileReference; fileEncoding = 4; lastKnownFileType = sourcecode.cpp.cpp; lineEnding = 0; name = numerics_direct_mean_inc.cpp; path = ../../SU2_CFD/src/numerics_direct_mean_inc.cpp; sourceTree = "<group>"; };
		E9F130C81D513DA300EC8963 /* solver_direct_mean_inc.cpp */ = {isa = PBXFileReference; fileEncoding = 4; lastKnownFileType = sourcecode.cpp.cpp; lineEnding = 0; name = solver_direct_mean_inc.cpp; path = ../../SU2_CFD/src/solver_direct_mean_inc.cpp; sourceTree = "<group>"; };
		E9FDF6E91D2DD0560066E49C /* adt_structure.cpp */ = {isa = PBXFileReference; fileEncoding = 4; lastKnownFileType = sourcecode.cpp.cpp; lineEnding = 0; name = adt_structure.cpp; path = ../../Common/src/adt_structure.cpp; sourceTree = "<group>"; xcLanguageSpecificationIdentifier = xcode.lang.cpp; };
		E9FDF6EB1D2DD0710066E49C /* adt_structure.inl */ = {isa = PBXFileReference; fileEncoding = 4; lastKnownFileType = text; lineEnding = 0; name = adt_structure.inl; path = ../../Common/include/adt_structure.inl; sourceTree = "<group>"; };
		E9FDF6EC1D2DD0860066E49C /* adt_structure.hpp */ = {isa = PBXFileReference; fileEncoding = 4; lastKnownFileType = sourcecode.cpp.h; lineEnding = 0; name = adt_structure.hpp; path = ../../Common/include/adt_structure.hpp; sourceTree = "<group>"; };
		EB14FF9422F790500045FB27 /* CSinglezoneDriver.cpp */ = {isa = PBXFileReference; fileEncoding = 4; lastKnownFileType = sourcecode.cpp.cpp; name = CSinglezoneDriver.cpp; path = ../../SU2_CFD/src/drivers/CSinglezoneDriver.cpp; sourceTree = "<group>"; };
		EB14FF9522F790500045FB27 /* CDiscAdjSinglezoneDriver.cpp */ = {isa = PBXFileReference; fileEncoding = 4; lastKnownFileType = sourcecode.cpp.cpp; name = CDiscAdjSinglezoneDriver.cpp; path = ../../SU2_CFD/src/drivers/CDiscAdjSinglezoneDriver.cpp; sourceTree = "<group>"; };
		EB14FF9622F790500045FB27 /* CDriver.cpp */ = {isa = PBXFileReference; fileEncoding = 4; lastKnownFileType = sourcecode.cpp.cpp; name = CDriver.cpp; path = ../../SU2_CFD/src/drivers/CDriver.cpp; sourceTree = "<group>"; };
		EB14FF9722F790500045FB27 /* CMultizoneDriver.cpp */ = {isa = PBXFileReference; fileEncoding = 4; lastKnownFileType = sourcecode.cpp.cpp; name = CMultizoneDriver.cpp; path = ../../SU2_CFD/src/drivers/CMultizoneDriver.cpp; sourceTree = "<group>"; };
		EB14FF9C22F790720045FB27 /* CDiscAdjSinglezoneDriver.hpp */ = {isa = PBXFileReference; fileEncoding = 4; lastKnownFileType = sourcecode.cpp.h; name = CDiscAdjSinglezoneDriver.hpp; path = ../../SU2_CFD/include/drivers/CDiscAdjSinglezoneDriver.hpp; sourceTree = "<group>"; };
		EB14FF9D22F790720045FB27 /* CDriver.hpp */ = {isa = PBXFileReference; fileEncoding = 4; lastKnownFileType = sourcecode.cpp.h; name = CDriver.hpp; path = ../../SU2_CFD/include/drivers/CDriver.hpp; sourceTree = "<group>"; };
		EB14FF9E22F790720045FB27 /* CSinglezoneDriver.hpp */ = {isa = PBXFileReference; fileEncoding = 4; lastKnownFileType = sourcecode.cpp.h; name = CSinglezoneDriver.hpp; path = ../../SU2_CFD/include/drivers/CSinglezoneDriver.hpp; sourceTree = "<group>"; };
		EB14FF9F22F790720045FB27 /* CMultizoneDriver.hpp */ = {isa = PBXFileReference; fileEncoding = 4; lastKnownFileType = sourcecode.cpp.h; name = CMultizoneDriver.hpp; path = ../../SU2_CFD/include/drivers/CMultizoneDriver.hpp; sourceTree = "<group>"; };
/* End PBXFileReference section */

/* Begin PBXFrameworksBuildPhase section */
		8DD76F660486A84900D96B5E /* Frameworks */ = {
			isa = PBXFrameworksBuildPhase;
			buildActionMask = 2147483647;
			files = (
			);
			runOnlyForDeploymentPostprocessing = 0;
		};
/* End PBXFrameworksBuildPhase section */

/* Begin PBXGroup section */
		052D517F17A21FAC003BE8B2 /* Solver */ = {
			isa = PBXGroup;
			children = (
				E967669E237365CA009FBEE1 /* CMarkerProfileReaderFVM.cpp */,
				E9D6EE662317B80600618E36 /* CDiscAdjMeshSolver.cpp */,
				E9D6EE652317B80500618E36 /* CMeshSolver.cpp */,
				E941BB8D1B71D0D0005C6C06 /* solver_adjoint_discrete.cpp */,
				E9225F741FCBC36D002F3682 /* solver_adjoint_elasticity.cpp */,
				05E6DBDA17EB62A100FA1F7E /* solver_adjoint_mean.cpp */,
				05E6DBDD17EB62A100FA1F7E /* solver_adjoint_turbulent.cpp */,
				0530E56917FDF7AC00733CE8 /* solver_direct_elasticity.cpp */,
				05E6DBE017EB62A100FA1F7E /* solver_direct_heat.cpp */,
				E9C830922061E799004417A9 /* solver_direct_mean_fem.cpp */,
				E9F130C81D513DA300EC8963 /* solver_direct_mean_inc.cpp */,
				05E6DBE217EB62A100FA1F7E /* solver_direct_mean.cpp */,
				05E6DBE517EB62A100FA1F7E /* solver_direct_transition.cpp */,
				05E6DBE617EB62A100FA1F7E /* solver_direct_turbulent.cpp */,
				05E6DBEA17EB62A100FA1F7E /* solver_structure.cpp */,
				05E6DBEB17EB62A100FA1F7E /* solver_template.cpp */,
			);
			name = Solver;
			sourceTree = "<group>";
		};
		052D51AA17A22E15003BE8B2 /* Integration */ = {
			isa = PBXGroup;
			children = (
				05E6DBBE17EB62A100FA1F7E /* integration_structure.cpp */,
				05E6DBBF17EB62A100FA1F7E /* integration_time.cpp */,
			);
			name = Integration;
			sourceTree = "<group>";
		};
		052D51AB17A22E24003BE8B2 /* Output */ = {
			isa = PBXGroup;
			children = (
				4040B269235FBFF200843C83 /* filewriter */,
				403426B8235F83B1005B5215 /* CAdjElasticityOutput.cpp */,
				403426BD235F83B1005B5215 /* CAdjFlowCompOutput.cpp */,
				403426B2235F83B1005B5215 /* CAdjFlowIncOutput.cpp */,
				403426C0235F83B2005B5215 /* CAdjHeatOutput.cpp */,
				403426C1235F83B2005B5215 /* CBaselineOutput.cpp */,
				403426B9235F83B1005B5215 /* CElasticityOutput.cpp */,
				403426BC235F83B1005B5215 /* CFlowCompFEMOutput.cpp */,
				403426BA235F83B1005B5215 /* CFlowCompOutput.cpp */,
				403426B4235F83B1005B5215 /* CFlowIncOutput.cpp */,
				403426B3235F83B1005B5215 /* CFlowOutput.cpp */,
				403426B5235F83B1005B5215 /* CHeatOutput.cpp */,
				403426B7235F83B1005B5215 /* CMeshOutput.cpp */,
				403426B6235F83B1005B5215 /* CMultizoneOutput.cpp */,
				403426BE235F83B1005B5215 /* COutput.cpp */,
				403426BF235F83B2005B5215 /* output_physics.cpp */,
				403426BB235F83B1005B5215 /* output_structure_legacy.cpp */,
			);
			name = Output;
			sourceTree = "<group>";
		};
		0530E57317FDF97F00733CE8 /* Geometry */ = {
			isa = PBXGroup;
			children = (
				356E2E2523999AF50039E9B5 /* Elements */,
				356E2E1F23999AEA0039E9B5 /* CDummyGeometry.cpp */,
				356E2E1D23999AEA0039E9B5 /* CGeometry.cpp */,
				356E2E2023999AEA0039E9B5 /* CMultiGridGeometry.cpp */,
				356E2E1E23999AEA0039E9B5 /* CPhysicalGeometry.cpp */,
				E9D885A82303F8E400917362 /* CBoxMeshReaderFVM.cpp */,
				E9E51ADC22FAB11700773E0C /* CCGNSMeshReaderFVM.cpp */,
				E9E51AD822FA603700773E0C /* CMeshReaderFVM.cpp */,
				E9E674332302A2E3009B6A25 /* CMultiGridQueue.cpp */,
				E9E674362302A92C009B6A25 /* CRectangularMeshReaderFVM.cpp */,
				E9D6EE5C2316653100618E36 /* CSU2ASCIIMeshReaderFVM.cpp */,
				05E6DB8A17EB61E600FA1F7E /* dual_grid_structure.cpp */,
				E96FAF132189FECA0046BF5D /* fem_cgns_elements.cpp */,
				E96FAF122189FECA0046BF5D /* fem_gauss_jacobi_quadrature.cpp */,
				E9C830752061E60E004417A9 /* fem_geometry_structure.cpp */,
				E9C830762061E60E004417A9 /* fem_integration_rules.cpp */,
				E9C830772061E60E004417A9 /* fem_standard_element.cpp */,
				E9C830782061E60E004417A9 /* fem_wall_distance.cpp */,
				E9C830792061E60E004417A9 /* fem_work_estimate_metis.cpp */,
				E9C8307B2061E60E004417A9 /* geometry_structure_fem_part.cpp */,
				E96FAF112189FECA0046BF5D /* graph_coloring_structure.cpp */,
				05E6DB8C17EB61E600FA1F7E /* grid_adaptation_structure.cpp */,
				05E6DB8D17EB61E600FA1F7E /* grid_movement_structure.cpp */,
				05E6DB9017EB61E600FA1F7E /* primal_grid_structure.cpp */,
			);
			name = Geometry;
			sourceTree = "<group>";
		};
		0541ABE41370DC56002D668B /* InLine */ = {
			isa = PBXGroup;
			children = (
				E9D85B4E1C3F1BE00077122F /* ad_structure.inl */,
				E9FDF6EB1D2DD0710066E49C /* adt_structure.inl */,
				05E6DA9F17EB603F00FA1F7E /* config_structure.inl */,
				E90B504F22DFE541000ED392 /* CSysMatrix.inl */,
				E9C2835B22A701B6007B4E59 /* CVerificationSolution.inl */,
				E941BB961B71D1AB005C6C06 /* datatype_structure.inl */,
				05E6DAA017EB603F00FA1F7E /* dual_grid_structure.inl */,
				E96FAF1B2189FF620046BF5D /* fem_gauss_jacobi_quadrature.inl */,
				E9C8308C2061E6B6004417A9 /* fem_geometry_structure.inl */,
				E9C8308E2061E6B6004417A9 /* fem_standard_element.inl */,
				05F108A01978D2D700F2F288 /* fluid_model.inl */,
				05E6DAA217EB603F00FA1F7E /* grid_adaptation_structure.inl */,
				05E6DAA317EB603F00FA1F7E /* grid_movement_structure.inl */,
				05E6DBB017EB624700FA1F7E /* integration_structure.inl */,
				E941BBA61B71D1AB005C6C06 /* mpi_structure.inl */,
				05E6DBB117EB624700FA1F7E /* numerics_structure.inl */,
				05E6DAA617EB603F00FA1F7E /* primal_grid_structure.inl */,
				355D2C9D2172BDE100C10535 /* sgs_model.inl */,
				05E6DBB217EB624700FA1F7E /* solver_structure.inl */,
				E90B501522DFE0CC000ED392 /* task_definition.inl */,
				05F108A11978D2D700F2F288 /* transport_model.inl */,
				3599C5D62121FAF4003AAF05 /* wall_model.inl */,
			);
			name = InLine;
			sourceTree = "<group>";
		};
		0541ABE51370DC5E002D668B /* Include */ = {
			isa = PBXGroup;
			children = (
				E96766A0237365E1009FBEE1 /* CMarkerProfileReaderFVM.hpp */,
				E9D85B4D1C3F1BE00077122F /* ad_structure.hpp */,
				E9FDF6EC1D2DD0860066E49C /* adt_structure.hpp */,
				E96FAF1A2189FF620046BF5D /* blas_structure.hpp */,
				E9D885A72303F8D000917362 /* CBoxMeshReaderFVM.hpp */,
				E9E51ADB22FAB10D00773E0C /* CCGNSMeshReaderFVM.hpp */,
				E9D6EE7A2317B8B000618E36 /* CDiscAdjMeshSolver.hpp */,
				403426E6235F88ED005B5215 /* CDiscAdjMultizoneDriver.hpp */,
				EB14FF9C22F790720045FB27 /* CDiscAdjSinglezoneDriver.hpp */,
				EB14FF9D22F790720045FB27 /* CDriver.hpp */,
				E9D6EE5B23165FE400618E36 /* CDummyDriver.hpp */,
<<<<<<< HEAD
				E9D6EE792317B8A100618E36 /* CFEAMeshElasticity.hpp */,
=======
>>>>>>> b7081be9
				E9C2835A22A701B6007B4E59 /* CIncTGVSolution.hpp */,
				E9C2835722A701B5007B4E59 /* CInviscidVortexSolution.hpp */,
				E9E51AD722FA314F00773E0C /* CLinearPartitioner.hpp */,
				E9D6EE7C2317B8CC00618E36 /* CMeshElement.hpp */,
				E9E51ADA22FA604600773E0C /* CMeshReaderFVM.hpp */,
				E9D6EE7B2317B8B000618E36 /* CMeshSolver.hpp */,
				E9C2835222A701B5007B4E59 /* CMMSIncEulerSolution.hpp */,
				E9C2835C22A701B6007B4E59 /* CMMSIncNSSolution.hpp */,
				E9C2835122A701B5007B4E59 /* CMMSNSTwoHalfCirclesSolution.hpp */,
				E9C2835022A701B5007B4E59 /* CMMSNSTwoHalfSpheresSolution.hpp */,
				E9C2835322A701B5007B4E59 /* CMMSNSUnitQuadSolution.hpp */,
				E9C2835D22A701B6007B4E59 /* CMMSNSUnitQuadSolutionWallBC.hpp */,
				E9E674352302A327009B6A25 /* CMultiGridQueue.hpp */,
				EB14FF9F22F790720045FB27 /* CMultizoneDriver.hpp */,
				E9C2835622A701B5007B4E59 /* CNSUnitQuadSolution.hpp */,
				05E6DAC517EB608000FA1F7E /* config_structure.hpp */,
				E9E674382302A942009B6A25 /* CRectangularMeshReaderFVM.hpp */,
				E9C2835822A701B5007B4E59 /* CRinglebSolution.hpp */,
				EB14FF9E22F790720045FB27 /* CSinglezoneDriver.hpp */,
				E9D6EE5E2316655400618E36 /* CSU2ASCIIMeshReaderFVM.hpp */,
				E9C2835922A701B5007B4E59 /* CTGVSolution.hpp */,
				E9C2835422A701B5007B4E59 /* CUserDefinedSolution.hpp */,
				E9C2835522A701B5007B4E59 /* CVerificationSolution.hpp */,
				E941BB951B71D1AB005C6C06 /* datatype_structure.hpp */,
				E941BB971B71D1AB005C6C06 /* datatypes */,
				05E6DBB417EB627400FA1F7E /* definition_structure.hpp */,
				05E6DAC617EB608000FA1F7E /* dual_grid_structure.hpp */,
				E96FAF1C2189FF620046BF5D /* fem_cgns_elements.hpp */,
				E96FAF1D2189FF620046BF5D /* fem_gauss_jacobi_quadrature.hpp */,
				E9C8308B2061E6B6004417A9 /* fem_geometry_structure.hpp */,
				E9C8308D2061E6B6004417A9 /* fem_standard_element.hpp */,
				05F1089E1978D2CE00F2F288 /* fluid_model.hpp */,
				E96FAF192189FF620046BF5D /* graph_coloring_structure.hpp */,
				05E6DAC817EB608000FA1F7E /* grid_adaptation_structure.hpp */,
				05E6DAC917EB608000FA1F7E /* grid_movement_structure.hpp */,
				05E6DBB517EB627400FA1F7E /* integration_structure.hpp */,
				4040B268235FBF1B00843C83 /* Interfaces */,
				E9D9CE971C62A2A7004119E9 /* interpolation_structure.hpp */,
				05E6DBB617EB627400FA1F7E /* iteration_structure.hpp */,
				E90B505622DFE54B000ED392 /* LinearSolver */,
				E941BBA51B71D1AB005C6C06 /* mpi_structure.hpp */,
				05E6DBB717EB627400FA1F7E /* numerics_structure.hpp */,
				05E6DACC17EB608000FA1F7E /* option_structure.hpp */,
				403426D3235F857D005B5215 /* Output */,
				05E6DACD17EB608000FA1F7E /* primal_grid_structure.hpp */,
				400CEC2F21FA81B60019B790 /* printing_toolbox.hpp */,
				355D2C9E2172BDE100C10535 /* sgs_model.hpp */,
				05E6DBB917EB627400FA1F7E /* solver_structure.hpp */,
				05E6DBBA17EB627400FA1F7E /* SU2_CFD.hpp */,
				E90B501422DFE0CB000ED392 /* task_definition.hpp */,
				05F1089F1978D2CE00F2F288 /* transport_model.hpp */,
				E90B504E22DFE4C5000ED392 /* Variable */,
				3599C5D52121FAF4003AAF05 /* wall_model.hpp */,
			);
			name = Include;
			sourceTree = "<group>";
		};
		05D28619178BCA1200DD76AE /* Numerics */ = {
			isa = PBXGroup;
			children = (
				356E2E0C2399977F0039E9B5 /* Elasticity */,
				05E6DBC317EB62A100FA1F7E /* numerics_adjoint_mean.cpp */,
				05E6DBC617EB62A100FA1F7E /* numerics_adjoint_turbulent.cpp */,
				05E6DBC917EB62A100FA1F7E /* numerics_direct_heat.cpp */,
				E9F130C61D513DA300EC8963 /* numerics_direct_mean_inc.cpp */,
				05E6DBCB17EB62A100FA1F7E /* numerics_direct_mean.cpp */,
				05E6DBCE17EB62A100FA1F7E /* numerics_direct_transition.cpp */,
				05E6DBCF17EB62A100FA1F7E /* numerics_direct_turbulent.cpp */,
				05E6DBD317EB62A100FA1F7E /* numerics_structure.cpp */,
				05E6DBD417EB62A100FA1F7E /* numerics_template.cpp */,
			);
			name = Numerics;
			sourceTree = "<group>";
		};
		05F108951978D28F00F2F288 /* FluidModel */ = {
			isa = PBXGroup;
			children = (
				E90D35F6203F9C5800A3290D /* fluid_model_inc.cpp */,
				05F108961978D2AE00F2F288 /* fluid_model_pig.cpp */,
				05F108971978D2AE00F2F288 /* fluid_model_ppr.cpp */,
				05F108981978D2AE00F2F288 /* fluid_model_pvdw.cpp */,
				05F108991978D2AE00F2F288 /* fluid_model.cpp */,
			);
			name = FluidModel;
			sourceTree = "<group>";
		};
		05F108A21978D2E500F2F288 /* TransportModel */ = {
			isa = PBXGroup;
			children = (
				05F108A31978D2F200F2F288 /* transport_model.cpp */,
			);
			name = TransportModel;
			sourceTree = "<group>";
		};
		05F8F2662008A1AA000FEA01 /* Python */ = {
			isa = PBXGroup;
			children = (
				05F8F2672008A1C7000FEA01 /* python_wrapper_structure.cpp */,
			);
			name = Python;
			sourceTree = "<group>";
		};
		08FB7794FE84155DC02AAC07 /* SU2_CFD */ = {
			isa = PBXGroup;
			children = (
				E97B6C8117F941800008255B /* config_template.cfg */,
				E91CAD071B8C117A00EE3FCC /* QuickStart */,
				08FB7795FE84155DC02AAC07 /* Source */,
				0541ABE41370DC56002D668B /* InLine */,
				0541ABE51370DC5E002D668B /* Include */,
				1AB674ADFE9D54B511CA2CBB /* Products */,
				403426B0235F8376005B5215 /* Recovered References */,
			);
			name = SU2_CFD;
			sourceTree = "<group>";
		};
		08FB7795FE84155DC02AAC07 /* Source */ = {
			isa = PBXGroup;
			children = (
				E9D85B4B1C3F1B9E0077122F /* ad_structure.cpp */,
				E9FDF6E91D2DD0560066E49C /* adt_structure.cpp */,
				E96FAF0F2189FE9C0046BF5D /* blas_structure.cpp */,
				E9E51AD522FA313800773E0C /* CLinearPartitioner.cpp */,
				05E6DB8917EB61E600FA1F7E /* config_structure.cpp */,
				05E6DBBC17EB62A000FA1F7E /* definition_structure.cpp */,
				EB14FF9322F790320045FB27 /* Driver */,
				05F108951978D28F00F2F288 /* FluidModel */,
				0530E57317FDF97F00733CE8 /* Geometry */,
				052D51AA17A22E15003BE8B2 /* Integration */,
				05E6DBC017EB62A100FA1F7E /* iteration_structure.cpp */,
				4040B249235FB87300843C83 /* Interfaces */,
				E90B501322DFE060000ED392 /* LinearSolver */,
				E90B4FE522DFDF9C000ED392 /* MMS */,
				E941BB911B71D124005C6C06 /* mpi_structure.cpp */,
				E9D9CE841C62A16D004119E9 /* MultiZone */,
				05D28619178BCA1200DD76AE /* Numerics */,
				052D51AB17A22E24003BE8B2 /* Output */,
				400CEC2D21FA81A10019B790 /* printing_toolbox.cpp */,
				05F8F2662008A1AA000FEA01 /* Python */,
				052D517F17A21FAC003BE8B2 /* Solver */,
				05E6DBEC17EB62A100FA1F7E /* SU2_CFD.cpp */,
				05F108A21978D2E500F2F288 /* TransportModel */,
				E90B500A22DFDFED000ED392 /* Variable */,
				3599C5D12121FAC9003AAF05 /* wall_model.cpp */,
			);
			name = Source;
			sourceTree = "<group>";
		};
		1AB674ADFE9D54B511CA2CBB /* Products */ = {
			isa = PBXGroup;
			children = (
				0541ABEE1370F5A6002D668B /* SU2_CFD */,
			);
			name = Products;
			sourceTree = "<group>";
		};
<<<<<<< HEAD
		403426B0235F8376005B5215 /* Recovered References */ = {
			isa = PBXGroup;
			children = (
				E97429AE231F1576006DA2D3 /* CMeshSolver.cpp */,
				E97429B8231F1613006DA2D3 /* CMeshElement.cpp */,
				E97429AF231F1577006DA2D3 /* CDiscAdjMeshSolver.cpp */,
			);
			name = "Recovered References";
=======
		356E2E0C2399977F0039E9B5 /* Elasticity */ = {
			isa = PBXGroup;
			children = (
				356E2E102399979F0039E9B5 /* CFEAElasticity.cpp */,
				356E2E0E2399979F0039E9B5 /* CFEALinearElasticity.cpp */,
				356E2E112399979F0039E9B5 /* CFEAMeshElasticity.cpp */,
				356E2E0D2399979F0039E9B5 /* CFEANonlinearElasticity.cpp */,
				356E2E0F2399979F0039E9B5 /* CFEM_DielectricElastomer.cpp */,
				356E2E122399979F0039E9B5 /* CFEM_IdealDE.cpp */,
				356E2E132399979F0039E9B5 /* CFEM_Knowles_NearInc.cpp */,
				356E2E142399979F0039E9B5 /* CFEM_NeoHookean_Comp.cpp */,
			);
			name = Elasticity;
			sourceTree = "<group>";
		};
		356E2E2523999AF50039E9B5 /* Elements */ = {
			isa = PBXGroup;
			children = (
				356E2E2623999B140039E9B5 /* CElement.cpp */,
				356E2E2923999B140039E9B5 /* CHEXA8.cpp */,
				356E2E2B23999B140039E9B5 /* CPRISM6.cpp */,
				356E2E2C23999B140039E9B5 /* CPYRAM5.cpp */,
				356E2E2823999B140039E9B5 /* CQUAD4.cpp */,
				356E2E2A23999B140039E9B5 /* CTETRA1.cpp */,
				356E2E2723999B140039E9B5 /* CTRIA1.cpp */,
			);
			name = Elements;
>>>>>>> b7081be9
			sourceTree = "<group>";
		};
		403426D3235F857D005B5215 /* Output */ = {
			isa = PBXGroup;
			children = (
				4040B286235FC03700843C83 /* filewriter */,
				403426DD235F85D6005B5215 /* CAdjElasticityOutput.hpp */,
				403426E4235F85D7005B5215 /* CAdjFlowIncOutput.hpp */,
				403426E3235F85D6005B5215 /* CAdjFlowOutput.hpp */,
				403426DE235F85D6005B5215 /* CAdjHeatOutput.hpp */,
				403426DF235F85D6005B5215 /* CBaselineOutput.hpp */,
				403426E0235F85D6005B5215 /* CElasticityOutput.hpp */,
				403426DC235F85D5005B5215 /* CFlowCompFEMOutput.hpp */,
				403426E1235F85D6005B5215 /* CFlowCompOutput.hpp */,
				403426D5235F85D5005B5215 /* CFlowIncOutput.hpp */,
				403426DA235F85D5005B5215 /* CFlowOutput.hpp */,
				403426DB235F85D5005B5215 /* CHeatOutput.hpp */,
				403426D4235F85D5005B5215 /* CMeshOutput.hpp */,
				403426D6235F85D5005B5215 /* CMultizoneOutput.hpp */,
				403426D7235F85D5005B5215 /* COutput.hpp */,
				403426D8235F85D5005B5215 /* COutputLegacy.hpp */,
				403426E2235F85D6005B5215 /* output_structure_legacy.inl */,
			);
			name = Output;
			sourceTree = "<group>";
		};
		4040B249235FB87300843C83 /* Interfaces */ = {
			isa = PBXGroup;
			children = (
				4040B25A235FBEFD00843C83 /* CConjugateHeatInterface.cpp */,
				4040B25C235FBEFD00843C83 /* CConservativeVarsInterface.cpp */,
				4040B259235FBEFD00843C83 /* CDiscAdjDisplacementsInterfaceLegacy.cpp */,
				4040B257235FBEFD00843C83 /* CDiscAdjFlowTractionInterface.cpp */,
				4040B255235FBEFD00843C83 /* CDisplacementsInterface.cpp */,
				4040B254235FBEFD00843C83 /* CDisplacementsInterfaceLegacy.cpp */,
				4040B256235FBEFD00843C83 /* CFlowTractionInterface.cpp */,
				4040B25D235FBEFD00843C83 /* CInterface.cpp */,
				4040B258235FBEFD00843C83 /* CMixingPlaneInterface.cpp */,
				4040B25B235FBEFD00843C83 /* CSlidingInterface.cpp */,
			);
			name = Interfaces;
			sourceTree = "<group>";
		};
		4040B268235FBF1B00843C83 /* Interfaces */ = {
			isa = PBXGroup;
			children = (
				4040B24F235FBEC300843C83 /* CConjugateHeatInterface.hpp */,
				4040B24C235FBEC300843C83 /* CConservativeVarsInterface.hpp */,
				4040B250235FBEC300843C83 /* CDiscAdjDisplacementsInterfaceLegacy.hpp */,
				4040B24A235FBEC300843C83 /* CDiscAdjFlowTractionInterface.hpp */,
				4040B253235FBEC300843C83 /* CDisplacementsInterface.hpp */,
				4040B24E235FBEC300843C83 /* CDisplacementsInterfaceLegacy.hpp */,
				4040B251235FBEC300843C83 /* CFlowTractionInterface.hpp */,
				4040B252235FBEC300843C83 /* CInterface.hpp */,
				4040B24B235FBEC300843C83 /* CMixingPlaneInterface.hpp */,
				4040B24D235FBEC300843C83 /* CSlidingInterface.hpp */,
			);
			name = Interfaces;
			sourceTree = "<group>";
		};
		4040B269235FBFF200843C83 /* filewriter */ = {
			isa = PBXGroup;
			children = (
				4040B26A235FBFF200843C83 /* CCSVFileWriter.cpp */,
				4040B26B235FBFF200843C83 /* CSurfaceFVMDataSorter.cpp */,
				4040B26C235FBFF200843C83 /* CParallelFileWriter.cpp */,
				4040B26D235FBFF200843C83 /* CParallelDataSorter.cpp */,
				4040B26E235FBFF200843C83 /* CParaviewBinaryFileWriter.cpp */,
				4040B26F235FBFF200843C83 /* CFEMDataSorter.cpp */,
				4040B270235FBFF200843C83 /* CSU2BinaryFileWriter.cpp */,
				4040B271235FBFF200843C83 /* CTecplotBinaryFileWriter.cpp */,
				4040B272235FBFF200843C83 /* CSU2FileWriter.cpp */,
				4040B273235FBFF200843C83 /* CFVMDataSorter.cpp */,
				4040B274235FBFF200843C83 /* CParaviewFileWriter.cpp */,
				4040B275235FBFF200843C83 /* CSurfaceFEMDataSorter.cpp */,
				4040B276235FBFF200843C83 /* CTecplotFileWriter.cpp */,
				4040B277235FBFF200843C83 /* CSU2MeshFileWriter.cpp */,
			);
			name = filewriter;
			path = ../../SU2_CFD/src/output/filewriter;
			sourceTree = "<group>";
		};
		4040B286235FC03700843C83 /* filewriter */ = {
			isa = PBXGroup;
			children = (
				4040B287235FC03700843C83 /* CParaviewFileWriter.hpp */,
				4040B288235FC03700843C83 /* CTecplotFileWriter.hpp */,
				4040B289235FC03700843C83 /* CSurfaceFEMDataSorter.hpp */,
				4040B28A235FC03700843C83 /* CSU2MeshFileWriter.hpp */,
				4040B28B235FC03700843C83 /* CTecplotBinaryFileWriter.hpp */,
				4040B28C235FC03700843C83 /* CSU2FileWriter.hpp */,
				4040B28D235FC03700843C83 /* CFVMDataSorter.hpp */,
				4040B28E235FC03700843C83 /* CParallelDataSorter.hpp */,
				4040B28F235FC03700843C83 /* CFEMDataSorter.hpp */,
				4040B290235FC03700843C83 /* CParaviewBinaryFileWriter.hpp */,
				4040B291235FC03700843C83 /* CSU2BinaryFileWriter.hpp */,
				4040B292235FC03700843C83 /* CFileWriter.hpp */,
				4040B293235FC03700843C83 /* CCSVFileWriter.hpp */,
				4040B294235FC03700843C83 /* CSurfaceFVMDataSorter.hpp */,
			);
			name = filewriter;
			path = ../../SU2_CFD/include/output/filewriter;
			sourceTree = "<group>";
		};
		E90B4FE522DFDF9C000ED392 /* MMS */ = {
			isa = PBXGroup;
			children = (
				E90B4FCF22DFDF93000ED392 /* CIncTGVSolution.cpp */,
				E90B4FD222DFDF93000ED392 /* CInviscidVortexSolution.cpp */,
				E90B4FD422DFDF93000ED392 /* CMMSIncEulerSolution.cpp */,
				E90B4FCB22DFDF92000ED392 /* CMMSIncNSSolution.cpp */,
				E90B4FD522DFDF93000ED392 /* CMMSNSTwoHalfCirclesSolution.cpp */,
				E90B4FD122DFDF93000ED392 /* CMMSNSTwoHalfSpheresSolution.cpp */,
				E90B4FD322DFDF93000ED392 /* CMMSNSUnitQuadSolution.cpp */,
				E90B4FCC22DFDF93000ED392 /* CMMSNSUnitQuadSolutionWallBC.cpp */,
				E90B4FCD22DFDF93000ED392 /* CNSUnitQuadSolution.cpp */,
				E90B4FD622DFDF93000ED392 /* CRinglebSolution.cpp */,
				E90B4FCE22DFDF93000ED392 /* CTGVSolution.cpp */,
				E90B4FD022DFDF93000ED392 /* CUserDefinedSolution.cpp */,
				E90B4FD722DFDF94000ED392 /* CVerificationSolution.cpp */,
			);
			name = MMS;
			sourceTree = "<group>";
		};
		E90B500A22DFDFED000ED392 /* Variable */ = {
			isa = PBXGroup;
			children = (
				E90B4FEC22DFDFE3000ED392 /* CAdjEulerVariable.cpp */,
				E90B4FE922DFDFE2000ED392 /* CAdjNSVariable.cpp */,
				E90B4FE822DFDFE2000ED392 /* CAdjTurbVariable.cpp */,
				E90B4FF122DFDFE3000ED392 /* CBaselineVariable.cpp */,
				E9D6EE6E2317B88F00618E36 /* CDiscAdjFEABoundVariable.cpp */,
				E90B4FEB22DFDFE2000ED392 /* CDiscAdjFEAVariable.cpp */,
				E9D6EE6B2317B88F00618E36 /* CDiscAdjMeshBoundVariable.cpp */,
				E90B4FEA22DFDFE2000ED392 /* CDiscAdjVariable.cpp */,
				E90B4FEF22DFDFE3000ED392 /* CEulerVariable.cpp */,
				E90B4FF622DFDFE4000ED392 /* CFEABoundVariable.cpp */,
				E90B4FF422DFDFE4000ED392 /* CFEAVariable.cpp */,
				E90B4FEE22DFDFE3000ED392 /* CHeatFVMVariable.cpp */,
				E90B4FE722DFDFE2000ED392 /* CIncEulerVariable.cpp */,
				E90B4FED22DFDFE3000ED392 /* CIncNSVariable.cpp */,
				E9D6EE702317B88F00618E36 /* CMeshBoundVariable.cpp */,
				E9D6EE6F2317B88F00618E36 /* CMeshElement.cpp */,
				E9D6EE712317B88F00618E36 /* CMeshVariable.cpp */,
				E90B4FF522DFDFE4000ED392 /* CNSVariable.cpp */,
				E90B4FF322DFDFE3000ED392 /* CTransLMVariable.cpp */,
				E90B4FF722DFDFE4000ED392 /* CTurbSAVariable.cpp */,
				E90B4FF022DFDFE3000ED392 /* CTurbSSTVariable.cpp */,
				E90B4FF222DFDFE3000ED392 /* CTurbVariable.cpp */,
				E90B4FE622DFDFE2000ED392 /* CVariable.cpp */,
			);
			name = Variable;
			sourceTree = "<group>";
		};
		E90B501322DFE060000ED392 /* LinearSolver */ = {
			isa = PBXGroup;
			children = (
				E90B500C22DFE042000ED392 /* CSysMatrix.cpp */,
				E90B500D22DFE043000ED392 /* CSysSolve_b.cpp */,
				E90B500E22DFE043000ED392 /* CSysSolve.cpp */,
				E90B500B22DFE042000ED392 /* CSysVector.cpp */,
			);
			name = LinearSolver;
			sourceTree = "<group>";
		};
		E90B504E22DFE4C5000ED392 /* Variable */ = {
			isa = PBXGroup;
			children = (
				E90B504B22DFE4B8000ED392 /* CAdjEulerVariable.hpp */,
				E90B504C22DFE4B9000ED392 /* CAdjNSVariable.hpp */,
				E90B503C22DFE4B6000ED392 /* CAdjTurbVariable.hpp */,
				E90B504922DFE4B8000ED392 /* CBaselineVariable.hpp */,
				E9D6EE7E2317B8CC00618E36 /* CDiscAdjFEABoundVariable.hpp */,
				E90B503E22DFE4B7000ED392 /* CDiscAdjFEAVariable.hpp */,
				E9D6EE802317B8CC00618E36 /* CDiscAdjMeshBoundVariable.hpp */,
				E90B504422DFE4B7000ED392 /* CDiscAdjVariable.hpp */,
				E90B504522DFE4B8000ED392 /* CEulerVariable.hpp */,
				E90B504322DFE4B7000ED392 /* CFEABoundVariable.hpp */,
				E90B504A22DFE4B8000ED392 /* CFEAVariable.hpp */,
				E90B504822DFE4B8000ED392 /* CHeatFVMVariable.hpp */,
				E90B504222DFE4B7000ED392 /* CIncEulerVariable.hpp */,
				E90B504722DFE4B8000ED392 /* CIncNSVariable.hpp */,
				E9D6EE822317B8CC00618E36 /* CMeshBoundVariable.hpp */,
				E9D6EE7F2317B8CC00618E36 /* CMeshVariable.hpp */,
				E90B504122DFE4B7000ED392 /* CNSVariable.hpp */,
				E90B504D22DFE4B9000ED392 /* CTransLMVariable.hpp */,
				E90B503F22DFE4B7000ED392 /* CTurbSAVariable.hpp */,
				E90B503D22DFE4B7000ED392 /* CTurbSSTVariable.hpp */,
				E90B504622DFE4B8000ED392 /* CTurbVariable.hpp */,
				E90B504022DFE4B7000ED392 /* CVariable.hpp */,
			);
			name = Variable;
			sourceTree = "<group>";
		};
		E90B505622DFE54B000ED392 /* LinearSolver */ = {
			isa = PBXGroup;
			children = (
				E90B505422DFE541000ED392 /* CMatrixVectorProduct.hpp */,
				E90B505322DFE541000ED392 /* CPreconditioner.hpp */,
				E90B505122DFE541000ED392 /* CSysMatrix.hpp */,
				E90B505022DFE541000ED392 /* CSysSolve_b.hpp */,
				E90B505222DFE541000ED392 /* CSysSolve.hpp */,
				E90B505522DFE541000ED392 /* CSysVector.hpp */,
			);
			name = LinearSolver;
			sourceTree = "<group>";
		};
		E91CAD071B8C117A00EE3FCC /* QuickStart */ = {
			isa = PBXGroup;
			children = (
				E91CAD081B8C117A00EE3FCC /* inv_NACA0012.cfg */,
				E91CAD091B8C117A00EE3FCC /* mesh_NACA0012_inv.su2 */,
			);
			name = QuickStart;
			path = ../../QuickStart;
			sourceTree = "<group>";
		};
		E941BB971B71D1AB005C6C06 /* datatypes */ = {
			isa = PBXGroup;
			children = (
				E941BB9C1B71D1AB005C6C06 /* codi_forward_structure.hpp */,
				E941BB9D1B71D1AB005C6C06 /* codi_forward_structure.inl */,
				E941BB9E1B71D1AB005C6C06 /* codi_reverse_structure.hpp */,
				E941BB9F1B71D1AB005C6C06 /* codi_reverse_structure.inl */,
				E941BBA21B71D1AB005C6C06 /* primitive_structure.hpp */,
				E941BBA31B71D1AB005C6C06 /* primitive_structure.inl */,
			);
			name = datatypes;
			path = ../../Common/include/datatypes;
			sourceTree = "<group>";
		};
		E9D9CE841C62A16D004119E9 /* MultiZone */ = {
			isa = PBXGroup;
			children = (
				E9D9CE851C62A1A7004119E9 /* interpolation_structure.cpp */,
			);
			name = MultiZone;
			sourceTree = "<group>";
		};
		EB14FF9322F790320045FB27 /* Driver */ = {
			isa = PBXGroup;
			children = (
				403426EC235F8E29005B5215 /* CDiscAdjMultizoneDriver.cpp */,
				EB14FF9522F790500045FB27 /* CDiscAdjSinglezoneDriver.cpp */,
				EB14FF9622F790500045FB27 /* CDriver.cpp */,
				E9D6EE5923165FD300618E36 /* CDummyDriver.cpp */,
				EB14FF9722F790500045FB27 /* CMultizoneDriver.cpp */,
				EB14FF9422F790500045FB27 /* CSinglezoneDriver.cpp */,
			);
			name = Driver;
			sourceTree = "<group>";
		};
/* End PBXGroup section */

/* Begin PBXNativeTarget section */
		8DD76F620486A84900D96B5E /* SU2_CFD */ = {
			isa = PBXNativeTarget;
			buildConfigurationList = 1DEB923108733DC60010E9CD /* Build configuration list for PBXNativeTarget "SU2_CFD" */;
			buildPhases = (
				8DD76F640486A84900D96B5E /* Sources */,
				8DD76F660486A84900D96B5E /* Frameworks */,
				8DD76F690486A84900D96B5E /* CopyFiles */,
			);
			buildRules = (
			);
			dependencies = (
			);
			name = SU2_CFD;
			productInstallPath = "$(HOME)/bin";
			productName = SU2_CFD;
			productReference = 0541ABEE1370F5A6002D668B /* SU2_CFD */;
			productType = "com.apple.product-type.tool";
		};
/* End PBXNativeTarget section */

/* Begin PBXProject section */
		08FB7793FE84155DC02AAC07 /* Project object */ = {
			isa = PBXProject;
			attributes = {
				LastUpgradeCheck = 0910;
			};
			buildConfigurationList = 1DEB923508733DC60010E9CD /* Build configuration list for PBXProject "SU2_CFD" */;
			compatibilityVersion = "Xcode 3.2";
			developmentRegion = English;
			hasScannedForEncodings = 1;
			knownRegions = (
				English,
				Japanese,
				French,
				German,
			);
			mainGroup = 08FB7794FE84155DC02AAC07 /* SU2_CFD */;
			projectDirPath = "";
			projectRoot = "";
			targets = (
				8DD76F620486A84900D96B5E /* SU2_CFD */,
			);
		};
/* End PBXProject section */

/* Begin PBXSourcesBuildPhase section */
		8DD76F640486A84900D96B5E /* Sources */ = {
			isa = PBXSourcesBuildPhase;
			buildActionMask = 2147483647;
			files = (
				EB14FF9A22F790500045FB27 /* CDriver.cpp in Sources */,
				356E2E3323999B140039E9B5 /* CPYRAM5.cpp in Sources */,
				E90B4FE222DFDF94000ED392 /* CMMSNSTwoHalfCirclesSolution.cpp in Sources */,
				E90B500722DFDFE4000ED392 /* CNSVariable.cpp in Sources */,
				05E6DB9217EB61E600FA1F7E /* config_structure.cpp in Sources */,
<<<<<<< HEAD
=======
				356E2E182399979F0039E9B5 /* CFEAElasticity.cpp in Sources */,
>>>>>>> b7081be9
				E96FAF142189FECA0046BF5D /* graph_coloring_structure.cpp in Sources */,
				4040B27F235FBFF200843C83 /* CTecplotBinaryFileWriter.cpp in Sources */,
				05E6DB9317EB61E600FA1F7E /* dual_grid_structure.cpp in Sources */,
				E96FAF152189FECA0046BF5D /* fem_gauss_jacobi_quadrature.cpp in Sources */,
<<<<<<< HEAD
				05E6DB9417EB61E600FA1F7E /* geometry_structure.cpp in Sources */,
=======
>>>>>>> b7081be9
				4040B261235FBEFD00843C83 /* CDiscAdjFlowTractionInterface.cpp in Sources */,
				E9D6EE5D2316653200618E36 /* CSU2ASCIIMeshReaderFVM.cpp in Sources */,
				356E2E2E23999B140039E9B5 /* CTRIA1.cpp in Sources */,
				E90B4FFE22DFDFE4000ED392 /* CAdjEulerVariable.cpp in Sources */,
				4040B260235FBEFD00843C83 /* CFlowTractionInterface.cpp in Sources */,
				E90B500522DFDFE4000ED392 /* CTransLMVariable.cpp in Sources */,
				05E6DB9517EB61E600FA1F7E /* grid_adaptation_structure.cpp in Sources */,
				E9E674342302A2E4009B6A25 /* CMultiGridQueue.cpp in Sources */,
				E90B500322DFDFE4000ED392 /* CBaselineVariable.cpp in Sources */,
<<<<<<< HEAD
				05AF9F221BE1E1830062E1F1 /* gauss_structure.cpp in Sources */,
				4040B27B235FBFF200843C83 /* CParallelDataSorter.cpp in Sources */,
				0530E57017FDF7D300733CE8 /* numerics_direct_elasticity.cpp in Sources */,
=======
				4040B27B235FBFF200843C83 /* CParallelDataSorter.cpp in Sources */,
>>>>>>> b7081be9
				0530E56A17FDF7AC00733CE8 /* solver_direct_elasticity.cpp in Sources */,
				4040B27C235FBFF200843C83 /* CParaviewBinaryFileWriter.cpp in Sources */,
				05E6DB9617EB61E600FA1F7E /* grid_movement_structure.cpp in Sources */,
				403426CF235F83B2005B5215 /* output_physics.cpp in Sources */,
				4040B25E235FBEFD00843C83 /* CDisplacementsInterfaceLegacy.cpp in Sources */,
<<<<<<< HEAD
=======
				356E2E3223999B140039E9B5 /* CPRISM6.cpp in Sources */,
>>>>>>> b7081be9
				E90B4FDF22DFDF94000ED392 /* CInviscidVortexSolution.cpp in Sources */,
				4040B280235FBFF200843C83 /* CSU2FileWriter.cpp in Sources */,
				05E6DB9917EB61E600FA1F7E /* primal_grid_structure.cpp in Sources */,
				E90B4FDC22DFDF94000ED392 /* CIncTGVSolution.cpp in Sources */,
<<<<<<< HEAD
				05AF9F201BE1E1830062E1F1 /* element_linear.cpp in Sources */,
=======
>>>>>>> b7081be9
				E90B500622DFDFE4000ED392 /* CFEAVariable.cpp in Sources */,
				05F8F2682008A1C8000FEA01 /* python_wrapper_structure.cpp in Sources */,
				E90B4FE422DFDF94000ED392 /* CVerificationSolution.cpp in Sources */,
				E90B4FE022DFDF94000ED392 /* CMMSNSUnitQuadSolution.cpp in Sources */,
				E9225F761FCBC36D002F3682 /* solver_adjoint_elasticity.cpp in Sources */,
				E9E51AD622FA313900773E0C /* CLinearPartitioner.cpp in Sources */,
				4040B281235FBFF200843C83 /* CFVMDataSorter.cpp in Sources */,
				05E6DC0117EB62A100FA1F7E /* definition_structure.cpp in Sources */,
				05E6DC0317EB62A100FA1F7E /* integration_structure.cpp in Sources */,
				E9D6EE782317B88F00618E36 /* CMeshVariable.cpp in Sources */,
				403426CA235F83B2005B5215 /* CFlowCompOutput.cpp in Sources */,
				E9E51ADD22FAB11800773E0C /* CCGNSMeshReaderFVM.cpp in Sources */,
				E9E674372302A92C009B6A25 /* CRectangularMeshReaderFVM.cpp in Sources */,
				EB14FF9822F790500045FB27 /* CSinglezoneDriver.cpp in Sources */,
				E90B4FE322DFDF94000ED392 /* CRinglebSolution.cpp in Sources */,
				05E6DC0417EB62A100FA1F7E /* integration_time.cpp in Sources */,
<<<<<<< HEAD
				4040B25F235FBEFD00843C83 /* CDisplacementsInterface.cpp in Sources */,
				E9D6EE572316522800618E36 /* (null) in Sources */,
				05F1089B1978D2AE00F2F288 /* fluid_model_ppr.cpp in Sources */,
				E97429B0231F1577006DA2D3 /* CMeshSolver.cpp in Sources */,
				E941BB8E1B71D0D0005C6C06 /* solver_adjoint_discrete.cpp in Sources */,
				05E6DC0517EB62A100FA1F7E /* iteration_structure.cpp in Sources */,
				403426CC235F83B2005B5215 /* CFlowCompFEMOutput.cpp in Sources */,
				05E6DC0817EB62A100FA1F7E /* numerics_adjoint_mean.cpp in Sources */,
				05AF9F211BE1E1830062E1F1 /* element_structure.cpp in Sources */,
=======
				356E2E2423999AEA0039E9B5 /* CMultiGridGeometry.cpp in Sources */,
				4040B25F235FBEFD00843C83 /* CDisplacementsInterface.cpp in Sources */,
				356E2E2D23999B140039E9B5 /* CElement.cpp in Sources */,
				E9D6EE572316522800618E36 /* (null) in Sources */,
				05F1089B1978D2AE00F2F288 /* fluid_model_ppr.cpp in Sources */,
				E941BB8E1B71D0D0005C6C06 /* solver_adjoint_discrete.cpp in Sources */,
				05E6DC0517EB62A100FA1F7E /* iteration_structure.cpp in Sources */,
				403426CC235F83B2005B5215 /* CFlowCompFEMOutput.cpp in Sources */,
				356E2E1A2399979F0039E9B5 /* CFEM_IdealDE.cpp in Sources */,
				05E6DC0817EB62A100FA1F7E /* numerics_adjoint_mean.cpp in Sources */,
>>>>>>> b7081be9
				403426CB235F83B2005B5215 /* output_structure_legacy.cpp in Sources */,
				E90B500022DFDFE4000ED392 /* CHeatFVMVariable.cpp in Sources */,
				E90B500922DFDFE4000ED392 /* CTurbSAVariable.cpp in Sources */,
				05E6DC0B17EB62A100FA1F7E /* numerics_adjoint_turbulent.cpp in Sources */,
				05F108A41978D2F200F2F288 /* transport_model.cpp in Sources */,
				E9D6EE682317B80600618E36 /* CDiscAdjMeshSolver.cpp in Sources */,
				4040B282235FBFF200843C83 /* CParaviewFileWriter.cpp in Sources */,
<<<<<<< HEAD
=======
				E967669F237365CA009FBEE1 /* CMarkerProfileReaderFVM.cpp in Sources */,
>>>>>>> b7081be9
				E9FDF6EA1D2DD0560066E49C /* adt_structure.cpp in Sources */,
				05E6DC0E17EB62A100FA1F7E /* numerics_direct_heat.cpp in Sources */,
				356E2E172399979F0039E9B5 /* CFEM_DielectricElastomer.cpp in Sources */,
				356E2E2223999AEA0039E9B5 /* CPhysicalGeometry.cpp in Sources */,
				E90B500422DFDFE4000ED392 /* CTurbVariable.cpp in Sources */,
				E90D35F7203F9C5800A3290D /* fluid_model_inc.cpp in Sources */,
				05F1089A1978D2AE00F2F288 /* fluid_model_pig.cpp in Sources */,
				05E6DC1017EB62A100FA1F7E /* numerics_direct_mean.cpp in Sources */,
				4040B27A235FBFF200843C83 /* CParallelFileWriter.cpp in Sources */,
				E9D85B4C1C3F1B9E0077122F /* ad_structure.cpp in Sources */,
				4040B263235FBEFD00843C83 /* CDiscAdjDisplacementsInterfaceLegacy.cpp in Sources */,
				E90B4FDD22DFDF94000ED392 /* CUserDefinedSolution.cpp in Sources */,
				403426C6235F83B2005B5215 /* CMultizoneOutput.cpp in Sources */,
				05F1089D1978D2AE00F2F288 /* fluid_model.cpp in Sources */,
				4040B264235FBEFD00843C83 /* CConjugateHeatInterface.cpp in Sources */,
<<<<<<< HEAD
=======
				356E2E162399979F0039E9B5 /* CFEALinearElasticity.cpp in Sources */,
>>>>>>> b7081be9
				4040B285235FBFF200843C83 /* CSU2MeshFileWriter.cpp in Sources */,
				403426C8235F83B2005B5215 /* CAdjElasticityOutput.cpp in Sources */,
				4040B265235FBEFD00843C83 /* CSlidingInterface.cpp in Sources */,
				E90B4FD922DFDF94000ED392 /* CMMSNSUnitQuadSolutionWallBC.cpp in Sources */,
				E9D6EE762317B88F00618E36 /* CMeshElement.cpp in Sources */,
				E90B4FFA22DFDFE4000ED392 /* CAdjTurbVariable.cpp in Sources */,
				356E2E3023999B140039E9B5 /* CHEXA8.cpp in Sources */,
				E90B4FD822DFDF94000ED392 /* CMMSIncNSSolution.cpp in Sources */,
				4040B267235FBEFD00843C83 /* CInterface.cpp in Sources */,
				E9D6EE752317B88F00618E36 /* CDiscAdjFEABoundVariable.cpp in Sources */,
				E9D885A92303F8E400917362 /* CBoxMeshReaderFVM.cpp in Sources */,
				4040B284235FBFF200843C83 /* CTecplotFileWriter.cpp in Sources */,
<<<<<<< HEAD
=======
				356E2E1B2399979F0039E9B5 /* CFEM_Knowles_NearInc.cpp in Sources */,
>>>>>>> b7081be9
				403426C9235F83B2005B5215 /* CElasticityOutput.cpp in Sources */,
				E9C830812061E60E004417A9 /* fem_standard_element.cpp in Sources */,
				05E6DC1317EB62A100FA1F7E /* numerics_direct_transition.cpp in Sources */,
				05E6DC1417EB62A100FA1F7E /* numerics_direct_turbulent.cpp in Sources */,
				403426ED235F8E29005B5215 /* CDiscAdjMultizoneDriver.cpp in Sources */,
<<<<<<< HEAD
				E9D6EE6A2317B86300618E36 /* CFEAMeshElasticity.cpp in Sources */,
=======
>>>>>>> b7081be9
				E96FAF102189FE9C0046BF5D /* blas_structure.cpp in Sources */,
				E90B4FFC22DFDFE4000ED392 /* CDiscAdjVariable.cpp in Sources */,
				05E6DC1817EB62A100FA1F7E /* numerics_structure.cpp in Sources */,
				05E6DC1917EB62A100FA1F7E /* numerics_template.cpp in Sources */,
				E9C830822061E60E004417A9 /* fem_wall_distance.cpp in Sources */,
				E90B4FF922DFDFE4000ED392 /* CIncEulerVariable.cpp in Sources */,
				E90B500122DFDFE4000ED392 /* CEulerVariable.cpp in Sources */,
				E90B501022DFE043000ED392 /* CSysMatrix.cpp in Sources */,
				E9C8307F2061E60E004417A9 /* fem_geometry_structure.cpp in Sources */,
				E96FAF162189FECA0046BF5D /* fem_cgns_elements.cpp in Sources */,
				E9E51AD922FA603800773E0C /* CMeshReaderFVM.cpp in Sources */,
				E90B4FFF22DFDFE4000ED392 /* CIncNSVariable.cpp in Sources */,
				4040B283235FBFF200843C83 /* CSurfaceFEMDataSorter.cpp in Sources */,
				3599C5D32121FAC9003AAF05 /* wall_model.cpp in Sources */,
				4040B278235FBFF200843C83 /* CCSVFileWriter.cpp in Sources */,
				E9D9CE861C62A1A7004119E9 /* interpolation_structure.cpp in Sources */,
				05F1089C1978D2AE00F2F288 /* fluid_model_pvdw.cpp in Sources */,
				05E6DC1F17EB62A100FA1F7E /* solver_adjoint_mean.cpp in Sources */,
				05E6DC2217EB62A100FA1F7E /* solver_adjoint_turbulent.cpp in Sources */,
				E90B4FDB22DFDF94000ED392 /* CTGVSolution.cpp in Sources */,
				05E6DC2517EB62A100FA1F7E /* solver_direct_heat.cpp in Sources */,
				E90B500822DFDFE4000ED392 /* CFEABoundVariable.cpp in Sources */,
				403426CD235F83B2005B5215 /* CAdjFlowCompOutput.cpp in Sources */,
				403426D0235F83B2005B5215 /* CAdjHeatOutput.cpp in Sources */,
				05E6DC2717EB62A100FA1F7E /* solver_direct_mean.cpp in Sources */,
				403426C2235F83B2005B5215 /* CAdjFlowIncOutput.cpp in Sources */,
				403426C3235F83B2005B5215 /* CFlowOutput.cpp in Sources */,
<<<<<<< HEAD
				403426CE235F83B2005B5215 /* COutput.cpp in Sources */,
				E9F512C91CB2FD6B004D5089 /* numerics_direct_elasticity_nonlinear.cpp in Sources */,
				4040B27D235FBFF200843C83 /* CFEMDataSorter.cpp in Sources */,
				4040B27E235FBFF200843C83 /* CSU2BinaryFileWriter.cpp in Sources */,
				E90B4FDE22DFDF94000ED392 /* CMMSNSTwoHalfSpheresSolution.cpp in Sources */,
=======
				356E2E2323999AEA0039E9B5 /* CDummyGeometry.cpp in Sources */,
				403426CE235F83B2005B5215 /* COutput.cpp in Sources */,
				4040B27D235FBFF200843C83 /* CFEMDataSorter.cpp in Sources */,
				4040B27E235FBFF200843C83 /* CSU2BinaryFileWriter.cpp in Sources */,
				E90B4FDE22DFDF94000ED392 /* CMMSNSTwoHalfSpheresSolution.cpp in Sources */,
				356E2E152399979F0039E9B5 /* CFEANonlinearElasticity.cpp in Sources */,
>>>>>>> b7081be9
				4040B266235FBEFD00843C83 /* CConservativeVarsInterface.cpp in Sources */,
				E90B4FFD22DFDFE4000ED392 /* CDiscAdjFEAVariable.cpp in Sources */,
				05E6DC2A17EB62A100FA1F7E /* solver_direct_transition.cpp in Sources */,
				356E2E1C2399979F0039E9B5 /* CFEM_NeoHookean_Comp.cpp in Sources */,
				E90B4FF822DFDFE4000ED392 /* CVariable.cpp in Sources */,
<<<<<<< HEAD
				E97429BF231F1614006DA2D3 /* CMeshElement.cpp in Sources */,
				4040B262235FBEFD00843C83 /* CMixingPlaneInterface.cpp in Sources */,
=======
				4040B262235FBEFD00843C83 /* CMixingPlaneInterface.cpp in Sources */,
				356E2E3123999B140039E9B5 /* CTETRA1.cpp in Sources */,
>>>>>>> b7081be9
				E90B4FE122DFDF94000ED392 /* CMMSIncEulerSolution.cpp in Sources */,
				E9F130CC1D513DA300EC8963 /* numerics_direct_mean_inc.cpp in Sources */,
				E9C830852061E60E004417A9 /* geometry_structure_fem_part.cpp in Sources */,
				E9D6EE672317B80600618E36 /* CMeshSolver.cpp in Sources */,
				05E6DC2B17EB62A100FA1F7E /* solver_direct_turbulent.cpp in Sources */,
				E90B500222DFDFE4000ED392 /* CTurbSSTVariable.cpp in Sources */,
				EB14FF9922F790500045FB27 /* CDiscAdjSinglezoneDriver.cpp in Sources */,
				403426C4235F83B2005B5215 /* CFlowIncOutput.cpp in Sources */,
				E941BB941B71D124005C6C06 /* mpi_structure.cpp in Sources */,
				403426C5235F83B2005B5215 /* CHeatOutput.cpp in Sources */,
				05E6DC2F17EB62A100FA1F7E /* solver_structure.cpp in Sources */,
				E9D6EE5A23165FD300618E36 /* CDummyDriver.cpp in Sources */,
				05E6DC3017EB62A100FA1F7E /* solver_template.cpp in Sources */,
				356E2E192399979F0039E9B5 /* CFEAMeshElasticity.cpp in Sources */,
				EB14FF9B22F790500045FB27 /* CMultizoneDriver.cpp in Sources */,
				356E2E2123999AEA0039E9B5 /* CGeometry.cpp in Sources */,
				05E6DC3117EB62A100FA1F7E /* SU2_CFD.cpp in Sources */,
<<<<<<< HEAD
=======
				356E2E2F23999B140039E9B5 /* CQUAD4.cpp in Sources */,
>>>>>>> b7081be9
				4040B279235FBFF200843C83 /* CSurfaceFVMDataSorter.cpp in Sources */,
				400CEC2E21FA81A10019B790 /* printing_toolbox.cpp in Sources */,
				E9C830932061E799004417A9 /* solver_direct_mean_fem.cpp in Sources */,
				E90B501122DFE043000ED392 /* CSysSolve_b.cpp in Sources */,
				E9D6EE772317B88F00618E36 /* CMeshBoundVariable.cpp in Sources */,
				E9C830832061E60E004417A9 /* fem_work_estimate_metis.cpp in Sources */,
				E9F130CE1D513DA300EC8963 /* solver_direct_mean_inc.cpp in Sources */,
				E9D6EE722317B88F00618E36 /* CDiscAdjMeshBoundVariable.cpp in Sources */,
				E90B4FFB22DFDFE4000ED392 /* CAdjNSVariable.cpp in Sources */,
				403426C7235F83B2005B5215 /* CMeshOutput.cpp in Sources */,
				E90B500F22DFE043000ED392 /* CSysVector.cpp in Sources */,
<<<<<<< HEAD
				E97429B1231F1577006DA2D3 /* CDiscAdjMeshSolver.cpp in Sources */,
=======
>>>>>>> b7081be9
				E90B4FDA22DFDF94000ED392 /* CNSUnitQuadSolution.cpp in Sources */,
				E9C830802061E60E004417A9 /* fem_integration_rules.cpp in Sources */,
				E90B501222DFE043000ED392 /* CSysSolve.cpp in Sources */,
				403426D1235F83B2005B5215 /* CBaselineOutput.cpp in Sources */,
			);
			runOnlyForDeploymentPostprocessing = 0;
		};
/* End PBXSourcesBuildPhase section */

/* Begin XCBuildConfiguration section */
		1DEB923208733DC60010E9CD /* Debug */ = {
			isa = XCBuildConfiguration;
			buildSettings = {
				ALWAYS_SEARCH_USER_PATHS = NO;
				CLANG_CXX_LANGUAGE_STANDARD = "c++0x";
				CLANG_CXX_LIBRARY = "compiler-default";
				CLANG_ENABLE_MODULES = YES;
				CLANG_WARN_BOOL_CONVERSION = YES;
				CLANG_WARN_CONSTANT_CONVERSION = YES;
				CLANG_WARN_DIRECT_OBJC_ISA_USAGE = YES_ERROR;
				CLANG_WARN_EMPTY_BODY = YES;
				CLANG_WARN_ENUM_CONVERSION = YES;
				CLANG_WARN_IMPLICIT_SIGN_CONVERSION = NO;
				CLANG_WARN_INT_CONVERSION = YES;
				CLANG_WARN_OBJC_ROOT_CLASS = YES_ERROR;
				CLANG_WARN_SUSPICIOUS_IMPLICIT_CONVERSION = NO;
				CLANG_WARN__DUPLICATE_METHOD_MATCH = YES;
				COPY_PHASE_STRIP = NO;
				CURRENT_PROJECT_VERSION = 6.2.0;
				GCC_DYNAMIC_NO_PIC = NO;
				GCC_MODEL_TUNING = G5;
				GCC_OPTIMIZATION_LEVEL = 0;
				GCC_PREPROCESSOR_DEFINITIONS = "";
				"GCC_PREPROCESSOR_DEFINITIONS[arch=*]" = "";
				GCC_SYMBOLS_PRIVATE_EXTERN = NO;
				GCC_TREAT_IMPLICIT_FUNCTION_DECLARATIONS_AS_ERRORS = NO;
				GCC_TREAT_INCOMPATIBLE_POINTER_TYPE_WARNINGS_AS_ERRORS = NO;
				GCC_WARN_64_TO_32_BIT_CONVERSION = YES;
				GCC_WARN_ABOUT_MISSING_FIELD_INITIALIZERS = NO;
				GCC_WARN_ABOUT_MISSING_NEWLINE = NO;
				GCC_WARN_ABOUT_MISSING_PROTOTYPES = NO;
				GCC_WARN_ABOUT_RETURN_TYPE = YES_ERROR;
				GCC_WARN_FOUR_CHARACTER_CONSTANTS = NO;
				GCC_WARN_INITIALIZER_NOT_FULLY_BRACKETED = NO;
				GCC_WARN_SHADOW = NO;
				GCC_WARN_SIGN_COMPARE = NO;
				GCC_WARN_UNDECLARED_SELECTOR = YES;
				GCC_WARN_UNINITIALIZED_AUTOS = YES_AGGRESSIVE;
				GCC_WARN_UNKNOWN_PRAGMAS = NO;
				GCC_WARN_UNUSED_FUNCTION = YES;
				GCC_WARN_UNUSED_LABEL = NO;
				GCC_WARN_UNUSED_PARAMETER = NO;
				GCC_WARN_UNUSED_VALUE = YES;
				GCC_WARN_UNUSED_VARIABLE = YES;
				INSTALL_PATH = /usr/local/bin;
				MACOSX_DEPLOYMENT_TARGET = 10.13;
				OTHER_CPLUSPLUSFLAGS = (
					"$(OTHER_CFLAGS)",
					"-Wno-inconsistent-missing-override",
				);
				PRODUCT_NAME = SU2_CFD;
				WARNING_CFLAGS = (
					"-Wall",
					"-Wextra",
					"-Wunused",
					"-Wno-unused-parameter",
				);
			};
			name = Debug;
		};
		1DEB923308733DC60010E9CD /* Release */ = {
			isa = XCBuildConfiguration;
			buildSettings = {
				ALWAYS_SEARCH_USER_PATHS = NO;
				CLANG_CXX_LANGUAGE_STANDARD = "c++0x";
				CLANG_CXX_LIBRARY = "compiler-default";
				CLANG_ENABLE_MODULES = YES;
				CLANG_WARN_BOOL_CONVERSION = YES;
				CLANG_WARN_CONSTANT_CONVERSION = YES;
				CLANG_WARN_DIRECT_OBJC_ISA_USAGE = YES_ERROR;
				CLANG_WARN_EMPTY_BODY = YES;
				CLANG_WARN_ENUM_CONVERSION = YES;
				CLANG_WARN_IMPLICIT_SIGN_CONVERSION = NO;
				CLANG_WARN_INT_CONVERSION = YES;
				CLANG_WARN_OBJC_ROOT_CLASS = YES_ERROR;
				CLANG_WARN_SUSPICIOUS_IMPLICIT_CONVERSION = NO;
				CLANG_WARN__DUPLICATE_METHOD_MATCH = YES;
				CURRENT_PROJECT_VERSION = 6.2.0;
				DEBUG_INFORMATION_FORMAT = "dwarf-with-dsym";
				GCC_MODEL_TUNING = G5;
				GCC_OPTIMIZATION_LEVEL = 0;
				GCC_TREAT_IMPLICIT_FUNCTION_DECLARATIONS_AS_ERRORS = NO;
				GCC_TREAT_INCOMPATIBLE_POINTER_TYPE_WARNINGS_AS_ERRORS = NO;
				GCC_WARN_64_TO_32_BIT_CONVERSION = YES;
				GCC_WARN_ABOUT_MISSING_FIELD_INITIALIZERS = NO;
				GCC_WARN_ABOUT_MISSING_NEWLINE = NO;
				GCC_WARN_ABOUT_MISSING_PROTOTYPES = NO;
				GCC_WARN_ABOUT_RETURN_TYPE = YES_ERROR;
				GCC_WARN_FOUR_CHARACTER_CONSTANTS = NO;
				GCC_WARN_INITIALIZER_NOT_FULLY_BRACKETED = NO;
				GCC_WARN_SHADOW = NO;
				GCC_WARN_SIGN_COMPARE = NO;
				GCC_WARN_UNDECLARED_SELECTOR = YES;
				GCC_WARN_UNINITIALIZED_AUTOS = YES_AGGRESSIVE;
				GCC_WARN_UNKNOWN_PRAGMAS = NO;
				GCC_WARN_UNUSED_FUNCTION = YES;
				GCC_WARN_UNUSED_LABEL = NO;
				GCC_WARN_UNUSED_PARAMETER = NO;
				GCC_WARN_UNUSED_VALUE = YES;
				GCC_WARN_UNUSED_VARIABLE = YES;
				INSTALL_PATH = /usr/local/bin;
				MACOSX_DEPLOYMENT_TARGET = 10.13;
				OTHER_CPLUSPLUSFLAGS = (
					"$(OTHER_CFLAGS)",
					"-Wno-inconsistent-missing-override",
				);
				PRODUCT_NAME = SU2_CFD;
				WARNING_CFLAGS = (
					"-Wall",
					"-Wextra",
					"-Wunused",
					"-Wno-unused-parameter",
				);
			};
			name = Release;
		};
		1DEB923608733DC60010E9CD /* Debug */ = {
			isa = XCBuildConfiguration;
			buildSettings = {
				CLANG_ANALYZER_LOCALIZABILITY_NONLOCALIZED = YES;
				CLANG_WARN_BLOCK_CAPTURE_AUTORELEASING = YES;
				CLANG_WARN_COMMA = YES;
				CLANG_WARN_EMPTY_BODY = YES;
				CLANG_WARN_IMPLICIT_SIGN_CONVERSION = YES;
				CLANG_WARN_INFINITE_RECURSION = YES;
				CLANG_WARN_NULLABLE_TO_NONNULL_CONVERSION = YES;
				CLANG_WARN_RANGE_LOOP_ANALYSIS = YES;
				CLANG_WARN_STRICT_PROTOTYPES = YES;
				CLANG_WARN_SUSPICIOUS_IMPLICIT_CONVERSION = YES;
				CLANG_WARN_SUSPICIOUS_MOVE = YES;
				CLANG_WARN_UNREACHABLE_CODE = YES;
				CLANG_WARN__DUPLICATE_METHOD_MATCH = YES;
				ENABLE_STRICT_OBJC_MSGSEND = YES;
				ENABLE_TESTABILITY = YES;
				GCC_C_LANGUAGE_STANDARD = gnu99;
				GCC_NO_COMMON_BLOCKS = YES;
				GCC_OPTIMIZATION_LEVEL = 0;
				GCC_PREPROCESSOR_DEFINITIONS = "";
				GCC_WARN_64_TO_32_BIT_CONVERSION = YES;
				GCC_WARN_ABOUT_RETURN_TYPE = YES;
				GCC_WARN_SHADOW = YES;
				GCC_WARN_SIGN_COMPARE = YES;
				GCC_WARN_UNDECLARED_SELECTOR = YES;
				GCC_WARN_UNINITIALIZED_AUTOS = YES;
				GCC_WARN_UNUSED_FUNCTION = YES;
				GCC_WARN_UNUSED_LABEL = YES;
				GCC_WARN_UNUSED_PARAMETER = YES;
				GCC_WARN_UNUSED_VARIABLE = YES;
				HEADER_SEARCH_PATHS = ../../externals/CLI11;
				ONLY_ACTIVE_ARCH = YES;
				SDKROOT = macosx;
			};
			name = Debug;
		};
		1DEB923708733DC60010E9CD /* Release */ = {
			isa = XCBuildConfiguration;
			buildSettings = {
				CLANG_ANALYZER_LOCALIZABILITY_NONLOCALIZED = YES;
				CLANG_WARN_BLOCK_CAPTURE_AUTORELEASING = YES;
				CLANG_WARN_COMMA = YES;
				CLANG_WARN_EMPTY_BODY = YES;
				CLANG_WARN_IMPLICIT_SIGN_CONVERSION = YES;
				CLANG_WARN_INFINITE_RECURSION = YES;
				CLANG_WARN_NULLABLE_TO_NONNULL_CONVERSION = YES;
				CLANG_WARN_RANGE_LOOP_ANALYSIS = YES;
				CLANG_WARN_STRICT_PROTOTYPES = YES;
				CLANG_WARN_SUSPICIOUS_IMPLICIT_CONVERSION = YES;
				CLANG_WARN_SUSPICIOUS_MOVE = YES;
				CLANG_WARN_UNREACHABLE_CODE = YES;
				CLANG_WARN__DUPLICATE_METHOD_MATCH = YES;
				ENABLE_STRICT_OBJC_MSGSEND = YES;
				GCC_C_LANGUAGE_STANDARD = gnu99;
				GCC_NO_COMMON_BLOCKS = YES;
				GCC_WARN_64_TO_32_BIT_CONVERSION = YES;
				GCC_WARN_ABOUT_RETURN_TYPE = YES;
				GCC_WARN_SHADOW = YES;
				GCC_WARN_SIGN_COMPARE = YES;
				GCC_WARN_UNDECLARED_SELECTOR = YES;
				GCC_WARN_UNINITIALIZED_AUTOS = YES;
				GCC_WARN_UNUSED_FUNCTION = YES;
				GCC_WARN_UNUSED_LABEL = YES;
				GCC_WARN_UNUSED_PARAMETER = YES;
				GCC_WARN_UNUSED_VARIABLE = YES;
				HEADER_SEARCH_PATHS = ../../externals/CLI11;
				ONLY_ACTIVE_ARCH = YES;
				SDKROOT = macosx;
			};
			name = Release;
		};
/* End XCBuildConfiguration section */

/* Begin XCConfigurationList section */
		1DEB923108733DC60010E9CD /* Build configuration list for PBXNativeTarget "SU2_CFD" */ = {
			isa = XCConfigurationList;
			buildConfigurations = (
				1DEB923208733DC60010E9CD /* Debug */,
				1DEB923308733DC60010E9CD /* Release */,
			);
			defaultConfigurationIsVisible = 0;
			defaultConfigurationName = Release;
		};
		1DEB923508733DC60010E9CD /* Build configuration list for PBXProject "SU2_CFD" */ = {
			isa = XCConfigurationList;
			buildConfigurations = (
				1DEB923608733DC60010E9CD /* Debug */,
				1DEB923708733DC60010E9CD /* Release */,
			);
			defaultConfigurationIsVisible = 0;
			defaultConfigurationName = Release;
		};
/* End XCConfigurationList section */
	};
	rootObject = 08FB7793FE84155DC02AAC07 /* Project object */;
}<|MERGE_RESOLUTION|>--- conflicted
+++ resolved
@@ -8,13 +8,6 @@
 
 /* Begin PBXBuildFile section */
 		0530E56A17FDF7AC00733CE8 /* solver_direct_elasticity.cpp in Sources */ = {isa = PBXBuildFile; fileRef = 0530E56917FDF7AC00733CE8 /* solver_direct_elasticity.cpp */; };
-<<<<<<< HEAD
-		0530E57017FDF7D300733CE8 /* numerics_direct_elasticity.cpp in Sources */ = {isa = PBXBuildFile; fileRef = 0530E56F17FDF7D300733CE8 /* numerics_direct_elasticity.cpp */; };
-		05AF9F201BE1E1830062E1F1 /* element_linear.cpp in Sources */ = {isa = PBXBuildFile; fileRef = 05AF9F1D1BE1E1830062E1F1 /* element_linear.cpp */; };
-		05AF9F211BE1E1830062E1F1 /* element_structure.cpp in Sources */ = {isa = PBXBuildFile; fileRef = 05AF9F1E1BE1E1830062E1F1 /* element_structure.cpp */; };
-		05AF9F221BE1E1830062E1F1 /* gauss_structure.cpp in Sources */ = {isa = PBXBuildFile; fileRef = 05AF9F1F1BE1E1830062E1F1 /* gauss_structure.cpp */; };
-=======
->>>>>>> b7081be9
 		05E6DB9217EB61E600FA1F7E /* config_structure.cpp in Sources */ = {isa = PBXBuildFile; fileRef = 05E6DB8917EB61E600FA1F7E /* config_structure.cpp */; };
 		05E6DB9317EB61E600FA1F7E /* dual_grid_structure.cpp in Sources */ = {isa = PBXBuildFile; fileRef = 05E6DB8A17EB61E600FA1F7E /* dual_grid_structure.cpp */; };
 		05E6DB9517EB61E600FA1F7E /* grid_adaptation_structure.cpp in Sources */ = {isa = PBXBuildFile; fileRef = 05E6DB8C17EB61E600FA1F7E /* grid_adaptation_structure.cpp */; };
@@ -153,12 +146,6 @@
 		E96FAF142189FECA0046BF5D /* graph_coloring_structure.cpp in Sources */ = {isa = PBXBuildFile; fileRef = E96FAF112189FECA0046BF5D /* graph_coloring_structure.cpp */; };
 		E96FAF152189FECA0046BF5D /* fem_gauss_jacobi_quadrature.cpp in Sources */ = {isa = PBXBuildFile; fileRef = E96FAF122189FECA0046BF5D /* fem_gauss_jacobi_quadrature.cpp */; };
 		E96FAF162189FECA0046BF5D /* fem_cgns_elements.cpp in Sources */ = {isa = PBXBuildFile; fileRef = E96FAF132189FECA0046BF5D /* fem_cgns_elements.cpp */; };
-<<<<<<< HEAD
-		E97429B0231F1577006DA2D3 /* CMeshSolver.cpp in Sources */ = {isa = PBXBuildFile; fileRef = E97429AE231F1576006DA2D3 /* CMeshSolver.cpp */; };
-		E97429B1231F1577006DA2D3 /* CDiscAdjMeshSolver.cpp in Sources */ = {isa = PBXBuildFile; fileRef = E97429AF231F1577006DA2D3 /* CDiscAdjMeshSolver.cpp */; };
-		E97429BF231F1614006DA2D3 /* CMeshElement.cpp in Sources */ = {isa = PBXBuildFile; fileRef = E97429B8231F1613006DA2D3 /* CMeshElement.cpp */; };
-=======
->>>>>>> b7081be9
 		E9C8307F2061E60E004417A9 /* fem_geometry_structure.cpp in Sources */ = {isa = PBXBuildFile; fileRef = E9C830752061E60E004417A9 /* fem_geometry_structure.cpp */; };
 		E9C830802061E60E004417A9 /* fem_integration_rules.cpp in Sources */ = {isa = PBXBuildFile; fileRef = E9C830762061E60E004417A9 /* fem_integration_rules.cpp */; };
 		E9C830812061E60E004417A9 /* fem_standard_element.cpp in Sources */ = {isa = PBXBuildFile; fileRef = E9C830772061E60E004417A9 /* fem_standard_element.cpp */; };
@@ -208,12 +195,6 @@
 /* Begin PBXFileReference section */
 		0530E56917FDF7AC00733CE8 /* solver_direct_elasticity.cpp */ = {isa = PBXFileReference; fileEncoding = 4; lastKnownFileType = sourcecode.cpp.cpp; lineEnding = 0; name = solver_direct_elasticity.cpp; path = ../../SU2_CFD/src/solver_direct_elasticity.cpp; sourceTree = "<group>"; xcLanguageSpecificationIdentifier = xcode.lang.cpp; };
 		0541ABEE1370F5A6002D668B /* SU2_CFD */ = {isa = PBXFileReference; explicitFileType = "compiled.mach-o.executable"; includeInIndex = 0; path = SU2_CFD; sourceTree = BUILT_PRODUCTS_DIR; };
-<<<<<<< HEAD
-		05AF9F1D1BE1E1830062E1F1 /* element_linear.cpp */ = {isa = PBXFileReference; fileEncoding = 4; lastKnownFileType = sourcecode.cpp.cpp; lineEnding = 0; name = element_linear.cpp; path = ../../Common/src/element_linear.cpp; sourceTree = "<group>"; };
-		05AF9F1E1BE1E1830062E1F1 /* element_structure.cpp */ = {isa = PBXFileReference; fileEncoding = 4; lastKnownFileType = sourcecode.cpp.cpp; lineEnding = 0; name = element_structure.cpp; path = ../../Common/src/element_structure.cpp; sourceTree = "<group>"; };
-		05AF9F1F1BE1E1830062E1F1 /* gauss_structure.cpp */ = {isa = PBXFileReference; fileEncoding = 4; lastKnownFileType = sourcecode.cpp.cpp; lineEnding = 0; name = gauss_structure.cpp; path = ../../Common/src/gauss_structure.cpp; sourceTree = "<group>"; };
-=======
->>>>>>> b7081be9
 		05E6DA9F17EB603F00FA1F7E /* config_structure.inl */ = {isa = PBXFileReference; lastKnownFileType = text; lineEnding = 0; name = config_structure.inl; path = ../../Common/include/config_structure.inl; sourceTree = "<group>"; xcLanguageSpecificationIdentifier = xcode.lang.cpp; };
 		05E6DAA017EB603F00FA1F7E /* dual_grid_structure.inl */ = {isa = PBXFileReference; lastKnownFileType = text; lineEnding = 0; name = dual_grid_structure.inl; path = ../../Common/include/dual_grid_structure.inl; sourceTree = "<group>"; xcLanguageSpecificationIdentifier = xcode.lang.cpp; };
 		05E6DAA217EB603F00FA1F7E /* grid_adaptation_structure.inl */ = {isa = PBXFileReference; lastKnownFileType = text; lineEnding = 0; name = grid_adaptation_structure.inl; path = ../../Common/include/grid_adaptation_structure.inl; sourceTree = "<group>"; xcLanguageSpecificationIdentifier = xcode.lang.cpp; };
@@ -467,12 +448,6 @@
 		E96FAF1B2189FF620046BF5D /* fem_gauss_jacobi_quadrature.inl */ = {isa = PBXFileReference; fileEncoding = 4; lastKnownFileType = text; name = fem_gauss_jacobi_quadrature.inl; path = ../../Common/include/fem_gauss_jacobi_quadrature.inl; sourceTree = "<group>"; };
 		E96FAF1C2189FF620046BF5D /* fem_cgns_elements.hpp */ = {isa = PBXFileReference; fileEncoding = 4; lastKnownFileType = sourcecode.cpp.h; name = fem_cgns_elements.hpp; path = ../../Common/include/fem_cgns_elements.hpp; sourceTree = "<group>"; };
 		E96FAF1D2189FF620046BF5D /* fem_gauss_jacobi_quadrature.hpp */ = {isa = PBXFileReference; fileEncoding = 4; lastKnownFileType = sourcecode.cpp.h; name = fem_gauss_jacobi_quadrature.hpp; path = ../../Common/include/fem_gauss_jacobi_quadrature.hpp; sourceTree = "<group>"; };
-<<<<<<< HEAD
-		E97429AE231F1576006DA2D3 /* CMeshSolver.cpp */ = {isa = PBXFileReference; fileEncoding = 4; lastKnownFileType = sourcecode.cpp.cpp; name = CMeshSolver.cpp; path = ../../SU2_CFD/src/solvers/CMeshSolver.cpp; sourceTree = "<group>"; };
-		E97429AF231F1577006DA2D3 /* CDiscAdjMeshSolver.cpp */ = {isa = PBXFileReference; fileEncoding = 4; lastKnownFileType = sourcecode.cpp.cpp; name = CDiscAdjMeshSolver.cpp; path = ../../SU2_CFD/src/solvers/CDiscAdjMeshSolver.cpp; sourceTree = "<group>"; };
-		E97429B8231F1613006DA2D3 /* CMeshElement.cpp */ = {isa = PBXFileReference; fileEncoding = 4; lastKnownFileType = sourcecode.cpp.cpp; name = CMeshElement.cpp; path = ../../SU2_CFD/src/variables/CMeshElement.cpp; sourceTree = "<group>"; };
-=======
->>>>>>> b7081be9
 		E97B6C8117F941800008255B /* config_template.cfg */ = {isa = PBXFileReference; lastKnownFileType = text; name = config_template.cfg; path = ../../config_template.cfg; sourceTree = "<group>"; };
 		E9C2835022A701B5007B4E59 /* CMMSNSTwoHalfSpheresSolution.hpp */ = {isa = PBXFileReference; fileEncoding = 4; lastKnownFileType = sourcecode.cpp.h; name = CMMSNSTwoHalfSpheresSolution.hpp; path = ../../Common/include/toolboxes/MMS/CMMSNSTwoHalfSpheresSolution.hpp; sourceTree = "<group>"; };
 		E9C2835122A701B5007B4E59 /* CMMSNSTwoHalfCirclesSolution.hpp */ = {isa = PBXFileReference; fileEncoding = 4; lastKnownFileType = sourcecode.cpp.h; name = CMMSNSTwoHalfCirclesSolution.hpp; path = ../../Common/include/toolboxes/MMS/CMMSNSTwoHalfCirclesSolution.hpp; sourceTree = "<group>"; };
@@ -690,10 +665,6 @@
 				EB14FF9C22F790720045FB27 /* CDiscAdjSinglezoneDriver.hpp */,
 				EB14FF9D22F790720045FB27 /* CDriver.hpp */,
 				E9D6EE5B23165FE400618E36 /* CDummyDriver.hpp */,
-<<<<<<< HEAD
-				E9D6EE792317B8A100618E36 /* CFEAMeshElasticity.hpp */,
-=======
->>>>>>> b7081be9
 				E9C2835A22A701B6007B4E59 /* CIncTGVSolution.hpp */,
 				E9C2835722A701B5007B4E59 /* CInviscidVortexSolution.hpp */,
 				E9E51AD722FA314F00773E0C /* CLinearPartitioner.hpp */,
@@ -805,7 +776,6 @@
 				0541ABE41370DC56002D668B /* InLine */,
 				0541ABE51370DC5E002D668B /* Include */,
 				1AB674ADFE9D54B511CA2CBB /* Products */,
-				403426B0235F8376005B5215 /* Recovered References */,
 			);
 			name = SU2_CFD;
 			sourceTree = "<group>";
@@ -850,16 +820,6 @@
 			name = Products;
 			sourceTree = "<group>";
 		};
-<<<<<<< HEAD
-		403426B0235F8376005B5215 /* Recovered References */ = {
-			isa = PBXGroup;
-			children = (
-				E97429AE231F1576006DA2D3 /* CMeshSolver.cpp */,
-				E97429B8231F1613006DA2D3 /* CMeshElement.cpp */,
-				E97429AF231F1577006DA2D3 /* CDiscAdjMeshSolver.cpp */,
-			);
-			name = "Recovered References";
-=======
 		356E2E0C2399977F0039E9B5 /* Elasticity */ = {
 			isa = PBXGroup;
 			children = (
@@ -887,7 +847,6 @@
 				356E2E2723999B140039E9B5 /* CTRIA1.cpp */,
 			);
 			name = Elements;
->>>>>>> b7081be9
 			sourceTree = "<group>";
 		};
 		403426D3235F857D005B5215 /* Output */ = {
@@ -1198,18 +1157,11 @@
 				E90B4FE222DFDF94000ED392 /* CMMSNSTwoHalfCirclesSolution.cpp in Sources */,
 				E90B500722DFDFE4000ED392 /* CNSVariable.cpp in Sources */,
 				05E6DB9217EB61E600FA1F7E /* config_structure.cpp in Sources */,
-<<<<<<< HEAD
-=======
 				356E2E182399979F0039E9B5 /* CFEAElasticity.cpp in Sources */,
->>>>>>> b7081be9
 				E96FAF142189FECA0046BF5D /* graph_coloring_structure.cpp in Sources */,
 				4040B27F235FBFF200843C83 /* CTecplotBinaryFileWriter.cpp in Sources */,
 				05E6DB9317EB61E600FA1F7E /* dual_grid_structure.cpp in Sources */,
 				E96FAF152189FECA0046BF5D /* fem_gauss_jacobi_quadrature.cpp in Sources */,
-<<<<<<< HEAD
-				05E6DB9417EB61E600FA1F7E /* geometry_structure.cpp in Sources */,
-=======
->>>>>>> b7081be9
 				4040B261235FBEFD00843C83 /* CDiscAdjFlowTractionInterface.cpp in Sources */,
 				E9D6EE5D2316653200618E36 /* CSU2ASCIIMeshReaderFVM.cpp in Sources */,
 				356E2E2E23999B140039E9B5 /* CTRIA1.cpp in Sources */,
@@ -1219,30 +1171,17 @@
 				05E6DB9517EB61E600FA1F7E /* grid_adaptation_structure.cpp in Sources */,
 				E9E674342302A2E4009B6A25 /* CMultiGridQueue.cpp in Sources */,
 				E90B500322DFDFE4000ED392 /* CBaselineVariable.cpp in Sources */,
-<<<<<<< HEAD
-				05AF9F221BE1E1830062E1F1 /* gauss_structure.cpp in Sources */,
 				4040B27B235FBFF200843C83 /* CParallelDataSorter.cpp in Sources */,
-				0530E57017FDF7D300733CE8 /* numerics_direct_elasticity.cpp in Sources */,
-=======
-				4040B27B235FBFF200843C83 /* CParallelDataSorter.cpp in Sources */,
->>>>>>> b7081be9
 				0530E56A17FDF7AC00733CE8 /* solver_direct_elasticity.cpp in Sources */,
 				4040B27C235FBFF200843C83 /* CParaviewBinaryFileWriter.cpp in Sources */,
 				05E6DB9617EB61E600FA1F7E /* grid_movement_structure.cpp in Sources */,
 				403426CF235F83B2005B5215 /* output_physics.cpp in Sources */,
 				4040B25E235FBEFD00843C83 /* CDisplacementsInterfaceLegacy.cpp in Sources */,
-<<<<<<< HEAD
-=======
 				356E2E3223999B140039E9B5 /* CPRISM6.cpp in Sources */,
->>>>>>> b7081be9
 				E90B4FDF22DFDF94000ED392 /* CInviscidVortexSolution.cpp in Sources */,
 				4040B280235FBFF200843C83 /* CSU2FileWriter.cpp in Sources */,
 				05E6DB9917EB61E600FA1F7E /* primal_grid_structure.cpp in Sources */,
 				E90B4FDC22DFDF94000ED392 /* CIncTGVSolution.cpp in Sources */,
-<<<<<<< HEAD
-				05AF9F201BE1E1830062E1F1 /* element_linear.cpp in Sources */,
-=======
->>>>>>> b7081be9
 				E90B500622DFDFE4000ED392 /* CFEAVariable.cpp in Sources */,
 				05F8F2682008A1C8000FEA01 /* python_wrapper_structure.cpp in Sources */,
 				E90B4FE422DFDF94000ED392 /* CVerificationSolution.cpp in Sources */,
@@ -1259,17 +1198,6 @@
 				EB14FF9822F790500045FB27 /* CSinglezoneDriver.cpp in Sources */,
 				E90B4FE322DFDF94000ED392 /* CRinglebSolution.cpp in Sources */,
 				05E6DC0417EB62A100FA1F7E /* integration_time.cpp in Sources */,
-<<<<<<< HEAD
-				4040B25F235FBEFD00843C83 /* CDisplacementsInterface.cpp in Sources */,
-				E9D6EE572316522800618E36 /* (null) in Sources */,
-				05F1089B1978D2AE00F2F288 /* fluid_model_ppr.cpp in Sources */,
-				E97429B0231F1577006DA2D3 /* CMeshSolver.cpp in Sources */,
-				E941BB8E1B71D0D0005C6C06 /* solver_adjoint_discrete.cpp in Sources */,
-				05E6DC0517EB62A100FA1F7E /* iteration_structure.cpp in Sources */,
-				403426CC235F83B2005B5215 /* CFlowCompFEMOutput.cpp in Sources */,
-				05E6DC0817EB62A100FA1F7E /* numerics_adjoint_mean.cpp in Sources */,
-				05AF9F211BE1E1830062E1F1 /* element_structure.cpp in Sources */,
-=======
 				356E2E2423999AEA0039E9B5 /* CMultiGridGeometry.cpp in Sources */,
 				4040B25F235FBEFD00843C83 /* CDisplacementsInterface.cpp in Sources */,
 				356E2E2D23999B140039E9B5 /* CElement.cpp in Sources */,
@@ -1280,7 +1208,6 @@
 				403426CC235F83B2005B5215 /* CFlowCompFEMOutput.cpp in Sources */,
 				356E2E1A2399979F0039E9B5 /* CFEM_IdealDE.cpp in Sources */,
 				05E6DC0817EB62A100FA1F7E /* numerics_adjoint_mean.cpp in Sources */,
->>>>>>> b7081be9
 				403426CB235F83B2005B5215 /* output_structure_legacy.cpp in Sources */,
 				E90B500022DFDFE4000ED392 /* CHeatFVMVariable.cpp in Sources */,
 				E90B500922DFDFE4000ED392 /* CTurbSAVariable.cpp in Sources */,
@@ -1288,10 +1215,7 @@
 				05F108A41978D2F200F2F288 /* transport_model.cpp in Sources */,
 				E9D6EE682317B80600618E36 /* CDiscAdjMeshSolver.cpp in Sources */,
 				4040B282235FBFF200843C83 /* CParaviewFileWriter.cpp in Sources */,
-<<<<<<< HEAD
-=======
 				E967669F237365CA009FBEE1 /* CMarkerProfileReaderFVM.cpp in Sources */,
->>>>>>> b7081be9
 				E9FDF6EA1D2DD0560066E49C /* adt_structure.cpp in Sources */,
 				05E6DC0E17EB62A100FA1F7E /* numerics_direct_heat.cpp in Sources */,
 				356E2E172399979F0039E9B5 /* CFEM_DielectricElastomer.cpp in Sources */,
@@ -1307,10 +1231,7 @@
 				403426C6235F83B2005B5215 /* CMultizoneOutput.cpp in Sources */,
 				05F1089D1978D2AE00F2F288 /* fluid_model.cpp in Sources */,
 				4040B264235FBEFD00843C83 /* CConjugateHeatInterface.cpp in Sources */,
-<<<<<<< HEAD
-=======
 				356E2E162399979F0039E9B5 /* CFEALinearElasticity.cpp in Sources */,
->>>>>>> b7081be9
 				4040B285235FBFF200843C83 /* CSU2MeshFileWriter.cpp in Sources */,
 				403426C8235F83B2005B5215 /* CAdjElasticityOutput.cpp in Sources */,
 				4040B265235FBEFD00843C83 /* CSlidingInterface.cpp in Sources */,
@@ -1323,19 +1244,12 @@
 				E9D6EE752317B88F00618E36 /* CDiscAdjFEABoundVariable.cpp in Sources */,
 				E9D885A92303F8E400917362 /* CBoxMeshReaderFVM.cpp in Sources */,
 				4040B284235FBFF200843C83 /* CTecplotFileWriter.cpp in Sources */,
-<<<<<<< HEAD
-=======
 				356E2E1B2399979F0039E9B5 /* CFEM_Knowles_NearInc.cpp in Sources */,
->>>>>>> b7081be9
 				403426C9235F83B2005B5215 /* CElasticityOutput.cpp in Sources */,
 				E9C830812061E60E004417A9 /* fem_standard_element.cpp in Sources */,
 				05E6DC1317EB62A100FA1F7E /* numerics_direct_transition.cpp in Sources */,
 				05E6DC1417EB62A100FA1F7E /* numerics_direct_turbulent.cpp in Sources */,
 				403426ED235F8E29005B5215 /* CDiscAdjMultizoneDriver.cpp in Sources */,
-<<<<<<< HEAD
-				E9D6EE6A2317B86300618E36 /* CFEAMeshElasticity.cpp in Sources */,
-=======
->>>>>>> b7081be9
 				E96FAF102189FE9C0046BF5D /* blas_structure.cpp in Sources */,
 				E90B4FFC22DFDFE4000ED392 /* CDiscAdjVariable.cpp in Sources */,
 				05E6DC1817EB62A100FA1F7E /* numerics_structure.cpp in Sources */,
@@ -1363,32 +1277,19 @@
 				05E6DC2717EB62A100FA1F7E /* solver_direct_mean.cpp in Sources */,
 				403426C2235F83B2005B5215 /* CAdjFlowIncOutput.cpp in Sources */,
 				403426C3235F83B2005B5215 /* CFlowOutput.cpp in Sources */,
-<<<<<<< HEAD
-				403426CE235F83B2005B5215 /* COutput.cpp in Sources */,
-				E9F512C91CB2FD6B004D5089 /* numerics_direct_elasticity_nonlinear.cpp in Sources */,
-				4040B27D235FBFF200843C83 /* CFEMDataSorter.cpp in Sources */,
-				4040B27E235FBFF200843C83 /* CSU2BinaryFileWriter.cpp in Sources */,
-				E90B4FDE22DFDF94000ED392 /* CMMSNSTwoHalfSpheresSolution.cpp in Sources */,
-=======
 				356E2E2323999AEA0039E9B5 /* CDummyGeometry.cpp in Sources */,
 				403426CE235F83B2005B5215 /* COutput.cpp in Sources */,
 				4040B27D235FBFF200843C83 /* CFEMDataSorter.cpp in Sources */,
 				4040B27E235FBFF200843C83 /* CSU2BinaryFileWriter.cpp in Sources */,
 				E90B4FDE22DFDF94000ED392 /* CMMSNSTwoHalfSpheresSolution.cpp in Sources */,
 				356E2E152399979F0039E9B5 /* CFEANonlinearElasticity.cpp in Sources */,
->>>>>>> b7081be9
 				4040B266235FBEFD00843C83 /* CConservativeVarsInterface.cpp in Sources */,
 				E90B4FFD22DFDFE4000ED392 /* CDiscAdjFEAVariable.cpp in Sources */,
 				05E6DC2A17EB62A100FA1F7E /* solver_direct_transition.cpp in Sources */,
 				356E2E1C2399979F0039E9B5 /* CFEM_NeoHookean_Comp.cpp in Sources */,
 				E90B4FF822DFDFE4000ED392 /* CVariable.cpp in Sources */,
-<<<<<<< HEAD
-				E97429BF231F1614006DA2D3 /* CMeshElement.cpp in Sources */,
-				4040B262235FBEFD00843C83 /* CMixingPlaneInterface.cpp in Sources */,
-=======
 				4040B262235FBEFD00843C83 /* CMixingPlaneInterface.cpp in Sources */,
 				356E2E3123999B140039E9B5 /* CTETRA1.cpp in Sources */,
->>>>>>> b7081be9
 				E90B4FE122DFDF94000ED392 /* CMMSIncEulerSolution.cpp in Sources */,
 				E9F130CC1D513DA300EC8963 /* numerics_direct_mean_inc.cpp in Sources */,
 				E9C830852061E60E004417A9 /* geometry_structure_fem_part.cpp in Sources */,
@@ -1406,10 +1307,7 @@
 				EB14FF9B22F790500045FB27 /* CMultizoneDriver.cpp in Sources */,
 				356E2E2123999AEA0039E9B5 /* CGeometry.cpp in Sources */,
 				05E6DC3117EB62A100FA1F7E /* SU2_CFD.cpp in Sources */,
-<<<<<<< HEAD
-=======
 				356E2E2F23999B140039E9B5 /* CQUAD4.cpp in Sources */,
->>>>>>> b7081be9
 				4040B279235FBFF200843C83 /* CSurfaceFVMDataSorter.cpp in Sources */,
 				400CEC2E21FA81A10019B790 /* printing_toolbox.cpp in Sources */,
 				E9C830932061E799004417A9 /* solver_direct_mean_fem.cpp in Sources */,
@@ -1421,10 +1319,6 @@
 				E90B4FFB22DFDFE4000ED392 /* CAdjNSVariable.cpp in Sources */,
 				403426C7235F83B2005B5215 /* CMeshOutput.cpp in Sources */,
 				E90B500F22DFE043000ED392 /* CSysVector.cpp in Sources */,
-<<<<<<< HEAD
-				E97429B1231F1577006DA2D3 /* CDiscAdjMeshSolver.cpp in Sources */,
-=======
->>>>>>> b7081be9
 				E90B4FDA22DFDF94000ED392 /* CNSUnitQuadSolution.cpp in Sources */,
 				E9C830802061E60E004417A9 /* fem_integration_rules.cpp in Sources */,
 				E90B501222DFE043000ED392 /* CSysSolve.cpp in Sources */,
