--- conflicted
+++ resolved
@@ -128,11 +128,10 @@
   subdir('SU2_PY/pySU2')
 endif
 
-<<<<<<< HEAD
 if get_option('enable-pybeam')
   subproject('pyBeam')
 endif
-=======
+
 message('''-------------------------------------------------------------------------
          |    ___ _   _ ___                                                      | 
          |   / __| | | |_  )   Release 6.2.0 'Falcon'                            | 
@@ -151,6 +150,7 @@
          Intel-MKL:      @7@
          OpenBlas:       @8@
          PaStiX:         @9@
+         pyBeam:         @10@         
 
          Please be sure to add the $SU2_HOME and $SU2_RUN environment variables,
          and update your $PATH (and $PYTHONPATH if applicable) with $SU2_RUN
@@ -165,6 +165,5 @@
          Use './ninja -C @10@ install' to compile and install SU2
 '''.format(get_option('prefix')+'/bin', meson.source_root(), get_option('enable-tecio'), get_option('enable-cgns'), 
            get_option('enable-autodiff'), get_option('enable-directdiff'), get_option('enable-pywrapper'), get_option('enable-mkl'),
-           get_option('enable-openblas'), get_option('enable-pastix'), meson.build_root().split('/')[-1]))
-        
->>>>>>> bf5b0121
+           get_option('enable-openblas'), get_option('enable-pastix'), get_option('enable-pybeam'), meson.build_root().split('/')[-1]))
+        