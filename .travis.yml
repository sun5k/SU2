--- conflicted
+++ resolved
@@ -16,15 +16,11 @@
   
 branches:
     only:
-<<<<<<< HEAD
         - feature_adaptive_sliding_meshes
-=======
-        - develop  
 
 python:
     - 2.7
     - 3.6
->>>>>>> 0a6424d6
 
 env:
     global:
