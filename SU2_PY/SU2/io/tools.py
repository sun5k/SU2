#!/usr/bin/env python

## \file tools.py
#  \brief file i/o functions
#  \author T. Lukaczyk, F. Palacios
#  \version 6.2.0 "Falcon"
#
# The current SU2 release has been coordinated by the
# SU2 International Developers Society <www.su2devsociety.org>
# with selected contributions from the open-source community.
#
# The main research teams contributing to the current release are:
#  - Prof. Juan J. Alonso's group at Stanford University.
#  - Prof. Piero Colonna's group at Delft University of Technology.
#  - Prof. Nicolas R. Gauger's group at Kaiserslautern University of Technology.
#  - Prof. Alberto Guardone's group at Polytechnic University of Milan.
#  - Prof. Rafael Palacios' group at Imperial College London.
#  - Prof. Vincent Terrapon's group at the University of Liege.
#  - Prof. Edwin van der Weide's group at the University of Twente.
#  - Lab. of New Concepts in Aeronautics at Tech. Institute of Aeronautics.
#
# Copyright 2012-2019, Francisco D. Palacios, Thomas D. Economon,
#                      Tim Albring, and the SU2 contributors.
#
# SU2 is free software; you can redistribute it and/or
# modify it under the terms of the GNU Lesser General Public
# License as published by the Free Software Foundation; either
# version 2.1 of the License, or (at your option) any later version.
#
# SU2 is distributed in the hope that it will be useful,
# but WITHOUT ANY WARRANTY; without even the implied warranty of
# MERCHANTABILITY or FITNESS FOR A PARTICULAR PURPOSE. See the GNU
# Lesser General Public License for more details.
#
# You should have received a copy of the GNU Lesser General Public
# License along with SU2. If not, see <http://www.gnu.org/licenses/>.

# -------------------------------------------------------------------
#  Imports
# -------------------------------------------------------------------

import os
import shutil, glob
from SU2.util import ordered_bunch
from .historyMap import history_header_map as historyOutFields

# -------------------------------------------------------------------
#  Read SU2_DOT Gradient Values
# -------------------------------------------------------------------

def read_gradients( Grad_filename , scale = 1.0):
    """ reads the raw gradients from the gradient file
        returns a list of floats
    """
        
    # open file and skip first line
    gradfile = open(Grad_filename)
    gradfile.readline()
    
    # read values
    grad_vals = []
    for line in gradfile:
        line = line.strip()
        if len(line) == 0:
            break
        grad_vals.append(float(line) * scale)
    #: for each line
    
    return grad_vals

#: def read_gradients()


# -------------------------------------------------------------------
#  Read All Data from a Plot File
# -------------------------------------------------------------------

def read_plot( filename ):
    """ reads a plot file
        returns an ordered bunch with the headers for keys
        and a list of each header's floats for values.
    """
    
    extension = os.path.splitext( filename )[1]
    
    # open history file
    plot_file = open(filename)
    
    # title?
    line = plot_file.readline()
    if line.startswith('TITLE'):
        title = line.split('=')[1] .strip() # not used right now
        line = plot_file.readline()

    if line.startswith('VARIABLES'):
          line = plot_file.readline()

    line = line.split(",")
    Variables = [ x.strip().strip('"') for x in line ]
    n_Vars = len(Variables)
    
    # initialize plot data dictionary
    plot_data = ordered_bunch.fromkeys(Variables)
    # must default each value to avoid pointer problems
    for key in plot_data.keys(): plot_data[key] = [] 
    
    # zone list
    zones = []
        
    # read all data rows
    while 1:
        # read line
        line = plot_file.readline()
        if not line:
            break
        
        #zone?
        if line.startswith('ZONE'):
            zone = line.split('=')[1].strip('" ')
            zones.append(zone)
            continue
        
        # split line
        line_data = line.strip().split(',')
        line_data = [ float(x.strip()) for x in line_data ]  
        
        # store to dictionary
        for i_Var in range(n_Vars):
            this_variable = Variables[i_Var] 
            plot_data[this_variable] = plot_data[this_variable] + [ line_data[i_Var] ]
    
    #: for each line

    # check for number of zones
    if len(zones) > 1:
        raise IOError('multiple zones not supported')
    
    # done
    plot_file.close()              
    return plot_data


# -------------------------------------------------------------------
#  Read All Data from History File
# -------------------------------------------------------------------

def read_history( History_filename, nZones = 1):
    """ reads a history file
        returns an ordered bunch with the history file headers for keys
        and a list of each header's floats for values.
        if header is an optimization objective, its name is mapped to 
        the optimization name.
        Iter and Time(min) headers are mapped to ITERATION and TIME
        respectively.
    """
    
    # read plot file
    plot_data = read_plot( History_filename )
    
    # initialize history data dictionary
    history_data = ordered_bunch()    

    # map header names
    for key in plot_data.keys():
        var = key
        for field in historyOutFields:
            if key == historyOutFields[field]['HEADER']:
                var = field
        history_data[var] = plot_data[key]
    
    return history_data
    
#: def read_history()



# -------------------------------------------------------------------
#  Define Dictionary Map for Header Names
# -------------------------------------------------------------------

def get_headerMap(nZones = 1):

<<<<<<< HEAD
    """ returns a dictionary that maps history file header names
        to optimization problem function names
    """
    # header name to config file name map
    history_header_map = { "Iteration"       : "ITERATION"               ,
                 "CL"              : "LIFT"                    ,
                 "CD"              : "DRAG"                    ,
                 "CSF"             : "SIDEFORCE"               ,
                 "Cp_Diff"         : "INVERSE_DESIGN_PRESSURE" ,
                 "HeatFlux_Diff"   : "INVERSE_DESIGN_HEATFLUX" ,
                 "HeatFlux_Total"  : "TOTAL_HEATFLUX"          ,
                 "HeatFlux_Maximum": "MAXIMUM_HEATFLUX"        ,
                 "Temperature_Total": "TOTAL_TEMPERATURE"        ,
                 "CMx"             : "MOMENT_X"                ,
                 "CMy"             : "MOMENT_Y"                ,
                 "CMz"             : "MOMENT_Z"                ,
                 "CFx"             : "FORCE_X"                 ,
                 "CFy"             : "FORCE_Y"                 ,
                 "CFz"             : "FORCE_Z"                 ,
                 "CL/CD"           : "EFFICIENCY"              ,
                 "AoA"             : "AOA"                     ,
                 "Custom_ObjFunc"  : "CUSTOM_OBJFUNC"          ,
                 "CMerit"          : "FIGURE_OF_MERIT"         ,
                 "Buffet_Metric"   : "BUFFET"                  ,
                 "CQ"              : "TORQUE"                  ,
                 "CT"              : "THRUST"                  ,
                 "CEquivArea"      : "EQUIVALENT_AREA"         ,
                 "CNearFieldOF"    : "NEARFIELD_PRESSURE"      ,
                 "Avg_TotalPress"  : "SURFACE_TOTAL_PRESSURE"  ,
                 "Avg_Press"       : "SURFACE_STATIC_PRESSURE" ,
                 "Avg_MassFlow"    : "SURFACE_MASSFLOW"        ,
                 "Avg_Mach"        : "SURFACE_MACH"            ,
                 "Uniformity"                : "SURFACE_UNIFORMITY"            ,
                 "Secondary_Strength"        : "SURFACE_SECONDARY"            ,
                 "Momentum_Distortion"       : "SURFACE_MOM_DISTORTION"            ,
                 "Secondary_Over_Uniformity" : "SURFACE_SECOND_OVER_UNIFORM"            ,
                 "Pressure_Drop"        : "SURFACE_PRESSURE_DROP"            ,
                 "ComboObj"        : "COMBO"                   ,
                 "Time(min)"       : "TIME"                    ,
                 'Time(min)"\n'    : "TIME"                    , # TDE hack for paraview
                 "d[CL]"           : "D_LIFT"                  ,
                 "d[CD]"           : "D_DRAG"                  ,
                 "d[CSF]"          : "D_SIDEFORCE"             ,
                 "d[CMx]"          : "D_MOMENT_X"              ,
                 "d[CMy]"          : "D_MOMENT_Y"              ,
                 "d[CMz]"          : "D_MOMENT_Z"              ,
                 "d[CFx]"          : "D_FORCE_X"               ,
                 "d[CFy]"          : "D_FORCE_Y"               ,
                 "d[CFz]"          : "D_FORCE_Z"               ,
                 "d[CEff]"        : "D_EFFICIENCY"            ,
                 "D(Custom_ObjFunc)" : "D_CUSTOM_OBJFUNC"      ,
                 "D(HeatFlux_Total)" : "D_HEAT"                ,
                 "D(HeatFlux_Maximum)" : "D_HEAT_MAX"          ,
                 "TotalPressureLoss_1"     : "TOTAL_PRESSURE_LOSS"    ,
                 "KineticEnergyLoss_1"     : "KINETIC_ENERGY_LOSS"    ,
                 "EntropyGen_" + str(getTurboPerfIndex(nZones)) : "ENTROPY_GENERATION"     ,                   
                 "FlowAngleOut_1"          : "FLOW_ANGLE_OUT"         ,
                 "FlowAngleIn_1"           : "FLOW_ANGLE_IN"          ,
                 "MassFlowIn_1"            : "MASS_FLOW_IN"           ,
                 "MassFlowOut_1"           : "MASS_FLOW_OUT"          ,
                 "PressureRatio_1"         : "PRESSURE_RATIO"         ,
                 "TotalEfficiency_" + str(getTurboPerfIndex(nZones))  : "TOTAL_EFFICIENCY"       ,
                 "TotalStaticEfficiency_3" : "TOTAL_STATIC_EFFICIENCY",
                 "D(TotalPressureLoss_0)"  : "D_TOTAL_PRESSURE_LOSS"  ,
                 "D(TotalEfficiency_0)"       : "D_TOTAL_EFFICIENCY"       ,
                 "D(TotalPressureLoss_0)"     : "D_TOTAL_PRESSURE_LOSS"    ,
                 "D(KineticEnergyLoss_0)"     : "D_KINETIC_ENERGY_LOSS"    ,
                 "D(TotalStaticEfficiency_0)" : "D_TOTAL_STATIC_EFFICIENCY",
                 "D(FlowAngleOut_0)"          : "D_FLOW_ANGLE_OUT"         ,
                 "D(FlowAngleIn_0)"           : "D_FLOW_ANGLE_IN"          ,
                 "D(MassFlowIn_0)"            : "D_MASS_FLOW_IN"           ,
                 "D(MassFlowOut_0)"           : "D_MASS_FLOW_OUT"          ,
                 "D(PressureRatio_0)"         : "D_PRESSURE_RATIO"         ,
                 "D(EnthalpyOut_0)"           : "D_ENTHALPY_OUT"           ,
                 "D(TotalEnthalpy_0)"         : "D_TOTAL_ENTHALPY_OUT"     ,
                 "D(Uniformity)"                : "D_SURFACE_UNIFORMITY"            ,
                 "D(Secondary_Strength)"        : "D_SURFACE_SECONDARY"             ,
                 "D(Momentum_Distortion)"       : "D_SURFACE_MOM_DISTORTION"        ,
                 "D(Secondary_Over_Uniformity)" : "D_SURFACE_SECOND_OVER_UNIFORM"   ,
                 "D(Pressure_Drop)"             : "D_SURFACE_PRESSURE_DROP"         }
 
    return history_header_map        
=======
    headerMap = dict()
    for outputField in historyOutFields:
        headerMap[outputField] = historyOutFields[outputField]['HEADER']

    return headerMap        
>>>>>>> a6544479

def getTurboPerfIndex(nZones = 1):

  if int(nZones) > 1:
    index = int(nZones) + int(int(nZones)/2.0) + 1
  else: 
    index = 1
  return index


#: def get_headerMap()


# -------------------------------------------------------------------
#  Optimizer Function Names
# -------------------------------------------------------------------

#: optnames_stab

optnames_stab = [ "D_LIFT_D_ALPHA"               ,
                  "D_DRAG_D_ALPHA"               ,
                  "D_SIDEFORCE_D_ALPHA"          ,
                  "D_MOMENT_X_D_ALPHA"           ,
                  "D_MOMENT_Y_D_ALPHA"           ,
                  "D_MOMENT_Z_D_ALPHA"           ,
                ]

#: Multipoint Optimizer Function Names

# optnames_multi = ['{}_{}'.format('MULTIPOINT', a) for a in optnames_aero]

optnames_multi = [ "MULTIPOINT_LIFT"               ,
                   "MULTIPOINT_DRAG"               ,
                   "MULTIPOINT_SIDEFORCE"          ,
                   "MULTIPOINT_MOMENT_X"           ,
                   "MULTIPOINT_MOMENT_Y"           ,
                   "MULTIPOINT_MOMENT_Z"           ,
                   "MULTIPOINT_CUSTOM_OBJFUNC"]

# Geometric Optimizer Function Names
optnames_geo = [ "AIRFOIL_AREA"                   ,
                 "AIRFOIL_THICKNESS"              ,
                 "AIRFOIL_CHORD"                  ,
                 "AIRFOIL_LE_RADIUS"              ,
                 "AIRFOIL_TOC"                    ,
                 "AIRFOIL_ALPHA"                  ,
                 "FUSELAGE_VOLUME"        ,
                 "FUSELAGE_WETTED_AREA"   ,
                 "FUSELAGE_MIN_WIDTH"     ,
                 "FUSELAGE_MAX_WIDTH"     ,
                 "FUSELAGE_MIN_WATERLINE_WIDTH"  ,
                 "FUSELAGE_MAX_WATERLINE_WIDTH"  ,
                 "FUSELAGE_MIN_HEIGHT"    ,
                 "FUSELAGE_MAX_HEIGHT"    ,
                 "FUSELAGE_MAX_CURVATURE" ,
                 "WING_VOLUME"            ,
                 "WING_MIN_THICKNESS" ,
                 "WING_MAX_THICKNESS" ,
                 "WING_MIN_CHORD"         ,
                 "WING_MAX_CHORD"         ,
                 "WING_MIN_LE_RADIUS"     ,
                 "WING_MAX_LE_RADIUS"     ,
                 "WING_MIN_TOC"           ,
                 "WING_MAX_TOC"           ,
                 "WING_OBJFUN_MIN_TOC"    ,
                 "WING_MAX_TWIST"         ,
                 "WING_MAX_CURVATURE"     ,
                 "WING_MAX_DIHEDRAL"           ,
                 "NACELLE_VOLUME"            ,
                 "NACELLE_MIN_THICKNESS"     ,
                 "NACELLE_MAX_THICKNESS"     ,
                 "NACELLE_MIN_CHORD"         ,
                 "NACELLE_MAX_CHORD"         ,
                 "NACELLE_MIN_LE_RADIUS"     ,
                 "NACELLE_MAX_LE_RADIUS"     ,
                 "NACELLE_MIN_TOC"           ,
                 "NACELLE_MAX_TOC"           ,
                 "NACELLE_OBJFUN_MIN_TOC"    ,
                 "NACELLE_MAX_TWIST"         ]
                 
PerStation = []
for i in range(20):
    PerStation.append("STATION" + str(i) + "_AREA")
    PerStation.append("STATION" + str(i) + "_LENGTH")
    PerStation.append("STATION" + str(i) + "_WIDTH")
    PerStation.append("STATION" + str(i) + "_WATERLINE_WIDTH")
    PerStation.append("STATION" + str(i) + "_HEIGHT")
    PerStation.append("STATION" + str(i) + "_THICKNESS")
    PerStation.append("STATION" + str(i) + "_CHORD")
    PerStation.append("STATION" + str(i) + "_LE_RADIUS")
    PerStation.append("STATION" + str(i) + "_TOC")
    PerStation.append("STATION" + str(i) + "_TWIST")

optnames_geo.extend(PerStation)
                 
#: optnames_geo

# per-surface functions
per_surface_map = {"LIFT"       :   "CL" ,
                  "DRAG"        :   "CD" ,
                  "SIDEFORCE"   :   "CSF"  ,
                  "MOMENT_X"    :   "CMx"   ,
                  "MOMENT_Y"    :   "CMy"   ,
                  "MOMENT_Z"    :   "CMz"   ,
                  "FORCE_X"     :   "CFx"   ,
                  "FORCE_Y"     :   "CFy"   ,
                  "FORCE_Z"     :   "CFz"   ,
                  "EFFICIENCY"  :   "CL/CD" }

# -------------------------------------------------------------------
#  Include per-surface output from History File
# ------------------------------------------------------------------- 
def update_persurface(config, state):
    # Update the header map (checking to make sure entries are not duplicated)
    header_map = get_headerMap()
    for base in per_surface_map:
        base2 = per_surface_map[base]
        for marker in config['MARKER_MONITORING']:
            if not (base2+'_'+marker) in header_map:
                header_map[base2+'_'+marker] = base2+'_'+marker
    # Update the function values in state to include the per-surface quantities
    if 'DIRECT' in state['HISTORY']:
        for base in per_surface_map:
            base2 = per_surface_map[base]
            for marker in config['MARKER_MONITORING']:
                if (base2+'_'+marker) in state['HISTORY']['DIRECT']:
                    state['FUNCTIONS'][base2+'_'+marker] = state['HISTORY']['DIRECT'][base2+'_'+marker][-1]
                    
# -------------------------------------------------------------------
#  Read Aerodynamic Function Values from History File
# -------------------------------------------------------------------

def read_aerodynamics( History_filename , nZones = 1, special_cases=[], final_avg=0 ):
    """ values = read_aerodynamics(historyname, special_cases=[])
        read aerodynamic function values from history file
        
        Outputs:
            dictionary with function keys and thier values
            if special cases has 'TIME_MARCHING', returns time averaged data
            otherwise returns final value from history file
    """
    
    # read the history data
    history_data = read_history(History_filename, nZones)
    
    # pull only these functions
    Func_Values = ordered_bunch()
    for this_objfun in historyOutFields:
        if this_objfun in history_data:
            if historyOutFields[this_objfun]['TYPE'] == 'COEFFICIENT' or historyOutFields[this_objfun]['TYPE'] == 'D_COEFFICIENT':
                Func_Values[this_objfun] = history_data[this_objfun] 
    
    # for unsteady cases, average time-accurate objective function values
    if 'TIME_MARCHING' in special_cases and not final_avg:
        for key,value in Func_Values.items():
            Func_Values[key] = sum(value)/len(value)
         
    # average the final iterations   
    elif final_avg:
        for key,value in Func_Values.iteritems():
            # only the last few iterations
            i_fin = min([final_avg,len(value)])
            value = value[-i_fin:]
            Func_Values[key] = sum(value)/len(value)
    
    # otherwise, keep only last value
    else:
        for key,value in Func_Values.iteritems():
            Func_Values[key] = value[-1]
                    
    return Func_Values
    
#: def read_aerodynamics()



# -------------------------------------------------------------------
#  Get Objective Function Sign
# -------------------------------------------------------------------

def get_objectiveSign( ObjFun_name ):
    """ returns -1 for maximization problems:
            LIFT
            EFFICIENCY
            THRUST
            FIGURE_OF_MERIT
            MASS_FLOW_RATE
            SURFACE_TOTAL_PRESSURE
            SURFACE_STATIC_PRESSURE
            SURFACE_MASSFLOW
            SURFACE_MACH
            TOTAL_STATIC_EFFICIENCY
        returns +1 otherwise
    """
    
    # flip sign for maximization problems
    if ObjFun_name == "LIFT"            : return -1.0
    if ObjFun_name == "EFFICIENCY"      : return -1.0
    if ObjFun_name == "THRUST"          : return -1.0
    if ObjFun_name == "FIGURE_OF_MERIT" : return -1.0
    if ObjFun_name == "SURFACE_TOTAL_PRESSURE"  : return -1.0
    if ObjFun_name == "SURFACE_STATIC_PRESSURE" : return -1.0
    if ObjFun_name == "SURFACE_MASSFLOW"        : return -1.0
    if ObjFun_name == "SURFACE_MACH"            : return -1.0
    if ObjFun_name == "TOTAL_STATIC_EFFICIENCY" :return -1.0
    
    # otherwise
    return 1.0

#: def get_objectiveSign()


# -------------------------------------------------------------------
#  Get Constraint Sign
# -------------------------------------------------------------------

def get_constraintSign( sign ):
    """ gets +/-1 given a constraint sign < or > respectively
        inequality constraint is posed as c(x) < 0
    """
    sign_map = { '>' : -1.0 ,
                 '<' : +1.0  }
    assert not sign=='=' , 'Sign "=" not valid'
    
    return sign_map[sign]

#: def get_constraintSign()


# -------------------------------------------------------------------
#  Get Adjoint Filename Suffix
# -------------------------------------------------------------------

def get_adjointSuffix(objective_function=None):
    """ gets the adjoint suffix given an objective function """
    
    # adjoint name map
    name_map = { "DRAG"                        : "cd"        ,
                 "LIFT"                        : "cl"        ,
                 "SIDEFORCE"                   : "csf"       ,
                 "MOMENT_X"                    : "cmx"       ,
                 "MOMENT_Y"                    : "cmy"       ,
                 "MOMENT_Z"                    : "cmz"       ,
                 "FORCE_X"                     : "cfx"       ,
                 "FORCE_Y"                     : "cfy"       ,
                 "FORCE_Z"                     : "cfz"       ,
                 "EFFICIENCY"                  : "eff"       ,
                 "INVERSE_DESIGN_PRESSURE"     : "invpress"  ,
                 "INVERSE_DESIGN_HEAT"         : "invheat"   ,
                 "MAXIMUM_HEATFLUX"            : "maxheat"   ,
                 "TOTAL_HEATFLUX"              : "totheat"   ,
                 "EQUIVALENT_AREA"             : "ea"        ,
                 "NEARFIELD_PRESSURE"          : "nfp"       ,
                 "THRUST"                      : "ct"        ,
                 "TORQUE"                      : "cq"        ,
                 "FIGURE_OF_MERIT"             : "merit"     ,
                 "BUFFET"                      : "buffet"    ,
                 "SURFACE_TOTAL_PRESSURE"      : "pt"        ,
                 "SURFACE_STATIC_PRESSURE"     : "pe"        ,
                 "SURFACE_MASSFLOW"            : "mfr"       ,
                 "SURFACE_MACH"                : "mach"      ,
                 "SURFACE_UNIFORMITY"          : "uniform"   ,
                 "SURFACE_SECONDARY"           : "second"    ,
                 "SURFACE_MOM_DISTORTION"      : "distort"   ,
                 "SURFACE_SECOND_OVER_UNIFORM" : "sou"       ,
                 "SURFACE_PRESSURE_DROP"       : "dp"        ,
                 "CUSTOM_OBJFUNC"              : "custom"    ,
                 "KINETIC_ENERGY_LOSS"         : "ke"        ,
                 "TOTAL_PRESSURE_LOSS"         : "pl"        ,
                 "ENTROPY_GENERATION"          : "entg"      ,
                 "EULERIAN_WORK"               : "ew"        ,
                 "FLOW_ANGLE_OUT"              : "fao"       ,
                 "FLOW_ANGLE_IN"               : "fai"       ,
                 "MASS_FLOW_OUT"               : "mfo"       ,
                 "MASS_FLOW_IN"                : "mfi"       ,
                 "TOTAL_EFFICIENCY"            : "teff"      ,
                 "TOTAL_STATIC_EFFICIENCY"     : "tseff"     ,
                 "COMBO"                       : "combo"}
    
    # if none or false, return map
    if not objective_function:
        return name_map
    else:
        # remove white space
        objective = ''.join(objective_function.split())
        objective = objective.split(",")
        nObj = len(objective)
        if (nObj>1):
            return "combo"
        if objective[0] in name_map:
            return name_map[objective[0]]
    
        # otherwise...
        else:
            raise Exception('Unrecognized adjoint function name')
    
#: def get_adjointSuffix()
    
# -------------------------------------------------------------------
#  Add a Suffix
# -------------------------------------------------------------------

def add_suffix(base_name,suffix):
    """ suffix_name = add_suffix(base_name,suffix)
        adds suffix to a filename, accounting for file type extension
        example:
            base_name   = 'input.txt'
            suffix      = 'new'
            suffix_name = 'input_new.txt'
    """
    if isinstance(base_name, list):
        suffix_name = []
        for name in base_name:
            name_split = os.path.splitext(name)
            suffix_name.append(name_split[0] + '_' + suffix + name_split[1])
    else:
        base_name = os.path.splitext(base_name)    
        suffix_name = base_name[0] + '_' + suffix + base_name[1]
    
    return suffix_name
    
#: def add_suffix()



# -------------------------------------------------------------------
#  Get Design Variable ID Map
# -------------------------------------------------------------------

def get_dvMap():
    """ get dictionary that maps design variable 
        kind id number to name """
    dv_map = { 0   : "NO_DEFORMATION"        ,
               1   : "TRANSLATION"           ,
               2   : "ROTATION"              ,
               3   : "SCALE"                 ,
               10  : "FFD_SETTING"           ,
               11  : "FFD_CONTROL_POINT"     ,
               12  : "FFD_NACELLE"           ,
               13  : "FFD_GULL"              ,
               14  : "FFD_CAMBER"            ,
               15  : "FFD_TWIST"             ,
               16  : "FFD_THICKNESS"         ,
               18  : "FFD_ROTATION"          ,
               19  : "FFD_CONTROL_POINT_2D"  ,
               20  : "FFD_CAMBER_2D"         ,
               21  : "FFD_THICKNESS_2D"      ,
               22  : "FFD_TWIST_2D"          ,
               23  : "FFD_CONTROL_SURFACE"   ,
               24  : "FFD_ANGLE_OF_ATTACK"   ,
               30  : "HICKS_HENNE"           ,
               31  : "PARABOLIC"             ,
               32  : "NACA_4DIGITS"          ,
               33  : "AIRFOIL"               ,
               34  : "CST"                   ,
               35  : "SURFACE_BUMP"          ,
               36  : "SURFACE_FILE"          ,
               40  : "DV_EFIELD"             ,
               41  : "DV_YOUNG"              ,
               42  : "DV_POISSON"            ,
               43  : "DV_RHO"                ,
               44  : "DV_RHO_DL"             ,
               50  : "TRANSLATE_GRID"        ,
               51  : "ROTATE_GRID"           ,
               52  : "SCALE_GRID"            ,
               101 : "ANGLE_OF_ATTACK"       }
    
    return dv_map

#: def get_dvMap()

# -------------------------------------------------------------------
#  Get Design Variable Kind Name from ID
# -------------------------------------------------------------------
def get_dvKind( kindID ):
    """ get design variable kind name from id number """
    dv_map = get_dvMap()
    try: 
        return dv_map[ kindID ]
    except KeyError: 
        raise Exception('Unrecognized Design Variable ID')
# def get_dvKind()

# -------------------------------------------------------------------
#  Get Design Variable Kind ID from Name
# -------------------------------------------------------------------
def get_dvID( kindName ):
    """ get design variable kind id number from name """
    dv_map = get_dvMap()
    id_map = dict((v,k) for (k,v) in dv_map.items())
    try: 
        return id_map[ kindName ]
    except KeyError: 
        raise Exception('Unrecognized Design Variable Name: %s' , kindName)
#: def get_dvID()
  
  
    
# -------------------------------------------------------------------
#  Get Gradient File Header
# -------------------------------------------------------------------

def get_gradFileFormat(grad_type,plot_format,kindID,special_cases=[]):
    
    # start header, build a list of strings and join at the end
    header       = []
    write_format = []
    
    # handle plot formating
<<<<<<< HEAD
    if (plot_format == 'TAB_TECPLOT'): 
        header.append('VARIABLES=')
    elif (plot_format == 'TAB_CSV'):
=======
    if (plot_format == 'TECPLOT'): 
        header.append('VARIABLES=')
    elif (plot_format == 'CSV'):
>>>>>>> a6544479
        pass
    else: raise Exception('output plot format not recognized')
    
    # Case: continuous adjoint
    if grad_type == 'CONTINUOUS_ADJOINT':
        header.append(r'"iVar","Gradient","FinDiff_Step"')
        write_format.append(r'%4d, %.10f, %f')
        
    # Case: finite difference  
    elif grad_type == 'FINITE_DIFFERENCE':
        header.append(r'"iVar","Grad_CL","Grad_CD","Grad_CSF","Grad_CMx","Grad_CMy","Grad_CMz","Grad_CFx","Grad_CFy","Grad_CFz","Grad_CL/CD","Grad_Custom_ObjFunc","Grad_HeatFlux_Total","Grad_HeatFlux_Maximum","Grad_Temperature_Total"')
        write_format.append(r'%4d, %.10f, %.10f, %.10f, %.10f, %.10f, %.10f, %.10f, %.10f, %.10f, %.10f, %.10f, %.10f, %.10f, %.10f')

        for key in special_cases: 
            if key == "ROTATING_FRAME" : 
                header.append(r',"Grad_CMerit","Grad_CT","Grad_CQ"')
                write_format.append(", %.10f, %.10f, %.10f")
            if key == "EQUIV_AREA"     : 
                header.append(r',"Grad_CEquivArea","Grad_CNearFieldOF"') 
                write_format.append(", %.10f, %.10f")
            if key == "ENGINE"     :
                header.append(r',"Grad_AeroCDrag","Grad_SolidCDrag","Grad_Radial_Distortion","Grad_Circumferential_Distortion"')
                write_format.append(", %.10f, %.10f, %.10f, %.10f")
            if key == "1D_OUTPUT"     :
                header.append(r',"Grad_Avg_TotalPress","Grad_Avg_Mach","Grad_Avg_Temperature","Grad_MassFlowRate","Grad_Avg_Pressure","Grad_Avg_Density","Grad_Avg_Velocity","Grad_Avg_Enthalpy"')
                write_format.append(", %.10f, %.10f, %.10f, %.10f, %.10f, %.10f, %.10f, %.10f")
            if key == "INV_DESIGN_CP"     :
                header.append(r',"Grad_Cp_Diff"')
                write_format.append(", %.10f")
            if key == "INV_DESIGN_HEATFLUX"     :
                header.append(r',"Grad_HeatFlux_Diff"')
                write_format.append(", %.10f")

    # otherwise...
    else: raise Exception('Unrecognized Gradient Type')          
        
    # design variable parameters
    if kindID == "FFD_CONTROL_POINT_2D"  :
        header.append(r',"FFD_Box_ID","xIndex","yIndex","xAxis","yAxis"')
        write_format.append(r', %s, %s, %s, %s, %s')
    elif kindID == "FFD_CAMBER_2D"         :
        header.append(r',"FFD_Box_ID","xIndex"')
        write_format.append(r', %s, %s')
    elif kindID == "FFD_THICKNESS_2D"      :
        header.append(r',"FFD_Box_ID","xIndex"')
        write_format.append(r', %s, %s')
    elif kindID == "HICKS_HENNE"        :
        header.append(r',"Up/Down","Loc_Max"')
        write_format.append(r', %s, %s')
    elif kindID == "SURFACE_BUMP"        :
        header.append(r',"Loc_Start","Loc_End","Loc_Max"')
        write_format.append(r', %s, %s, %s')
    elif kindID == "CST"        :
        header.append(r',"Up/Down","Kulfan number", "Total Kulfan numbers"')
        write_format.append(r', %s, %s', '%s')
    elif kindID == "FAIRING"       :
        header.append(r',"ControlPoint_Index","Theta_Disp","R_Disp"')
        write_format.append(r', %s, %s, %s')
    elif kindID == "NACA_4DIGITS"       :
        header.append(r',"1st_digit","2nd_digit","3rd&4th_digits"')
        write_format.append(r', %s, %s, %s')
    elif kindID == "TRANSLATION"       : 
        header.append(r',"x_Disp","y_Disp","z_Disp"')
        write_format.append(r', %s, %s, %s')
    elif kindID == "ROTATION"           : 
        header.append(r',"x_Orig","y_Orig","z_Orig","x_End","y_End","z_End"')
        write_format.append(r', %s, %s, %s, %s, %s, %s')
    elif kindID == "FFD_CONTROL_POINT"  : 
        header.append(r',"FFD_Box_ID","xIndex","yIndex","zIndex","xAxis","yAxis","zAxis"')
        write_format.append(r', %s, %s, %s, %s, %s, %s, %s')
    elif kindID == "FFD_DIHEDRAL_ANGLE" : 
        header.append(r',"FFD_Box_ID","x_Orig","y_Orig","z_Orig","x_End","y_End","z_End"')
        write_format.append(r', %s, %s, %s, %s, %s, %s, %s')
    elif kindID == "FFD_TWIST_ANGLE"    : 
        header.append(r',"FFD_Box_ID","x_Orig","y_Orig","z_Orig","x_End","y_End","z_End"')
        write_format.append(r', %s, %s, %s, %s, %s, %s, %s')
    elif kindID == "FFD_ROTATION"       : 
        header.append(r',"FFD_Box_ID","x_Orig","y_Orig","z_Orig","x_End","y_End","z_End"')
        write_format.append(r', %s, %s, %s, %s, %s, %s, %s')
    elif kindID == "FFD_CAMBER"         : 
        header.append(r',"FFD_Box_ID","xIndex","yIndex"')
        write_format.append(r', %s, %s, %s')
    elif kindID == "FFD_THICKNESS"      : 
        header.append(r',"FFD_Box_ID","xIndex","yIndex"')
        write_format.append(r', %s, %s, %s')
    elif kindID == "ANGLE_OF_ATTACK"      : pass
    elif kindID == "FFD_ANGLE_OF_ATTACK"  : pass
    
    # otherwise...
    else: raise Exception('Unrecognized Design Variable Kind') 
    
    # finite difference step
    if grad_type == 'FINITE_DIFFERENCE':    
        header.append(r',"FinDiff_Step"')  
        write_format.append(r', %.10f')
    
    # finish format
    header.append('\n')  
    write_format.append('\n')
        
    header       = ''.join(header)
    write_format = ''.join(write_format)
    
    return [header,write_format]
        
#: def get_gradFileFormat()
    
    
    
# -------------------------------------------------------------------
#  Get Optimization File Header
# -------------------------------------------------------------------    
    
def get_optFileFormat(plot_format,special_cases=None, nZones = 1):
    
    if special_cases is None: special_cases = []
    
    # start header, build a list of strings and join at the end
    header_list   = []
    header_format = ''
    write_format  = []
    
    # handle plot formating
<<<<<<< HEAD
    if (plot_format == 'TAB_TECPLOT'): 
        header_format = header_format + 'VARIABLES='
    elif (plot_format == 'TAB_CSV'):
=======
    if (plot_format == 'TECPLOT'): 
        header_format = header_format + 'VARIABLES='
    elif (plot_format == 'CSV'):
>>>>>>> a6544479
        pass
    else: raise Exception('output plot format not recognized')

    # start header
    header_list.extend(["Iteration","CL","CD","CSF","CMx","CMy","CMz","CFx","CFy","CFz","CL/CD","Custom_ObjFunc","HeatFlux_Total","HeatFlux_Maximum","Temperature_Total"])
    write_format.append(r'%4d, %.10f, %.10f, %.10f, %.10f, %.10f, %.10f, %.10f, %.10f, %.10f, %.10f, %.10f, %.10f, %.10f, %.10f')
        
    # special cases
    for key in special_cases: 
        if key == "ROTATING_FRAME" : 
            header_list.extend(["CMerit","CT","CQ"])
            write_format.append(r', %.10f, %.10f, %.10f')
        if key == "EQUIV_AREA"     : 
            header_list.extend(["CEquivArea","CNearFieldOF"]) 
            write_format.append(r', %.10f, %.10f')
        if key == "ENGINE"     :
            header_list.extend(["AeroCDrag","SolidCDrag","Radial_Distortion","Circumferential_Distortion"])
            write_format.append(r', %.10f, %.10f, %.10f, %.10f')
        if key == "1D_OUTPUT":
            header_list.extend(["AreaAvg_TotalPress","AreaAvg_Mach","AreaAvg_Temperature","MassFlowRate","Avg_Pressure","Avg_Density","Avg_Velocity","Avg_Enthalpy"])
            write_format.append(r', %.10f, %.10f, %.10f, %.10f, %.10f, %.10f, %.10f, %.10f')
        if key == "INV_DESIGN_CP"     :
            header_list.extend(["Cp_Diff"])
            write_format.append(r', %.10f')
        if key == "INV_DESIGN_HEATFLUX"     :
            header_list.extend(["HeatFlux_Diff"])
            write_format.append(r', %.10f')

    # finish formats
    header_format = (header_format) + ('"') + ('","').join(header_list) + ('"') + (' \n')
    write_format  = ''.join(write_format)  + ' \n'
            
    # build list of objective function names
    header_vars = []
    map_dict = get_headerMap(nZones)
    for variable in header_list:
        assert variable in map_dict, 'unrecognized header variable'
        header_vars.append(map_dict[variable])
    
    # done
    return [header_format,header_vars,write_format]
        
#: def get_optFileFormat()
  
  
  
# -------------------------------------------------------------------
#  Get Extension Name
# -------------------------------------------------------------------

def get_extension(output_format):
  
    if (output_format == "PARAVIEW")        : return ".csv"
    if (output_format == "PARAVIEW_BINARY") : return ".csv"
    if (output_format == "TECPLOT")         : return ".dat"
    if (output_format == "TECPLOT_BINARY")  : return ".szplt"
    if (output_format == "SOLUTION")        : return ".dat"  
    if (output_format == "RESTART")         : return ".dat"  
    if (output_format == "CONFIG")          : return ".cfg"  
    if (output_format == "CSV")         : return ".csv"
    # otherwise
    raise Exception("Output Format Unknown")

#: def get_extension()



# -------------------------------------------------------------------
#  Check Special Case
# -------------------------------------------------------------------
def get_specialCases(config):
    """ returns a list of special physical problems that were
        specified in the config file, and set to 'yes'
    """
    
    all_special_cases = [ 'ROTATING_FRAME'                   ,
                          'EQUIV_AREA'                       ,
                          '1D_OUTPUT'                        ,
                          'INV_DESIGN_CP'                    ,
                          'INV_DESIGN_HEATFLUX'              ]
    
    special_cases = []
    for key in all_special_cases:
        if key in config and config[key] == 'YES':
            special_cases.append(key)
        if 'SOLVER' in config and config['SOLVER'] == key:
            special_cases.append(key)
            
    if config.get('TIME_MARCHING','NO') != 'NO':
        special_cases.append('TIME_MARCHING')
     
    # no support for more than one special case
    if len(special_cases) > 1:
        error_str = 'Currently cannot support ' + ' and '.join(special_cases) + ' at once'
        raise Exception(error_str)   
  
    # Special case for harmonic balance
    if 'TIME_MARCHING' in config and config['TIME_MARCHING'] == 'HARMONIC_BALANCE':
        special_cases.append('HARMONIC_BALANCE')

    # Special case for rotating frame
    if 'GRID_MOVEMENT_KIND' in config and config['GRID_MOVEMENT_KIND'] == 'ROTATING_FRAME':
        special_cases.append('ROTATING_FRAME')
        
    return special_cases

#: def get_specialCases()

# -------------------------------------------------------------------
#  Check Fluid Structure Interaction
# -------------------------------------------------------------------
def get_multizone(config):
    """ returns a list of special physical problems that were
        specified in the config file, and set to 'yes'
    """
    
    all_multizone_problems = ['FLUID_STRUCTURE_INTERACTION']
    
    multizone = []
    for key in all_multizone_problems:
        if 'SOLVER' in config and config['SOLVER'] == key:
            multizone.append(key)
            
    return multizone

#: def get_multizone()


def next_folder(folder_format,num_format='%03d'):
    """ folder = next_folder(folder_format,num_format='%03d')
        finds the next folder with given format
        
        Inputs:
            folder_format - folder name with wild card (*) to mark expansion
            num_format    - %d formating to expand the wild card with
            
        Outputs:
            folder - a folder with the next index number inserted in 
            the wild card, first index is 1
    """
    
    assert '*' in folder_format , 'wildcard (*) missing in folder_format name'
    
    folders = glob.glob(folder_format)
    split   = folder_format.split('*')
    folder  = folder_format.replace('*',num_format)
    
    if folders:
        # find folder number, could be done with regex...
        max_folder = max(folders)
        if split[0]:
            max_folder = max_folder.split(split[0])[1]
        if split[1]:
            max_folder = max_folder.rsplit(split[1])[0]            
        
        # last folder number
        max_i = int(max_folder)
        
        # increment folder number
        folder = folder % (max_i+1)
    else:
        # first folder, number 1
        folder = folder % 1

    return folder


def expand_part(name,config):
    names = [name]
    return names

def expand_time(name,config):
    if 'TIME_MARCHING' in get_specialCases(config):
        n_time = config['UNST_ADJOINT_ITER']
        if not isinstance(name, list):
            name_pat = add_suffix(name,'%05d')
            names = [name_pat%i for i in range(n_time)]
        else:
            for n in range(len(name)):
                name_pat = add_suffix(name[n], '%05d')
                names    = [name_pat%i for i in range(n_time)]
    else:
        if not isinstance(name, list):
            names = [name]
        else:
            names = name
    return names

def expand_zones(name, config):
    names = []
    if int(config.NZONES) > 1:
        if not isinstance(name, list):
            name_pat = add_suffix(name,'%d')
            names = [name_pat%i for i in range(int(config.NZONES))]
        else:
            for n in range(len(name)):
                name_pat = add_suffix(name[n], '%d')
                names.extend([name_pat%i for i in range(int(config.NZONES))])

    else:
        if not isinstance(name, list):
            names = [name]
        else:
            names = name
    return names

def expand_multipoint(name,config):
    def_objs = config['OPT_OBJECTIVE']
    objectives = def_objs.keys()
    names = []
    n_multipoint = len(config['MULTIPOINT_WEIGHT'].split(','))

    if any(elem in optnames_multi for elem in objectives):
        if not isinstance(name, list):
            if '_point0' not in name:
                name_pat = add_suffix(name,'point%d')
                names = [name_pat%i for i in range(n_multipoint)]
            else: 
                name_parts = name.split('_point0')
                name_base = name_parts[0]
                name_suff = name_parts[1]
                name_pat = name_base + '_point%d' + name_suff
                names = [name_pat%i for i in range(n_multipoint)]
        else:
            for n in range(len(name)):
                if '_point0' not in name:
                    name_pat = add_suffix(name[n], 'point%d')
                    names.extend([name_pat%i for i in range(n_multipoint)])
                else: 
                    name_parts = name[n].split('_point0')
                    name_base = name_parts[0]
                    name_suff = name_parts[1]
                    name_pat = name_base + '_point%d' + name_suff
                    names.extend([name_pat%i for i in range(n_multipoint)])
    else:
        if not isinstance(name, list):
            names = [name]
        else:
            names = name
    return names        



def make_link(src,dst):
    """ make_link(src,dst)
        makes a relative link
        Inputs:
            src - source file
            dst - destination to place link
        
        Windows links currently unsupported, will copy file instead
    """
    
    assert os.path.exists(src) , 'source file does not exist \n%s' % src
    
    if os.name == 'nt':
        # can't make a link in windows, need to look for other options
        if os.path.exists(dst): os.remove(dst)
        shutil.copy(src,dst)
    
    else:
        # find real file, incase source itself is a link
        src = os.path.realpath(src) 
        
        # normalize paths
        src = os.path.normpath(src)
        dst = os.path.normpath(dst)        
        
        # check for self referencing
        if src == dst: return        
        
        # find relative folder path
        srcfolder = os.path.join( os.path.split(src)[0] ) + '/'
        dstfolder = os.path.join( os.path.split(dst)[0] ) + '/'
        srcfolder = os.path.relpath(srcfolder,dstfolder)
        src = os.path.join( srcfolder, os.path.split(src)[1] )
        
        # make unix link
        if os.path.exists(dst): os.remove(dst)
        os.symlink(src,dst)
    
def restart2solution(config,state={}):
    """ restart2solution(config,state={})
        moves restart file to solution file, 
        optionally updates state
        direct or adjoint is read from config
        adjoint objective is read from config
    """

    # direct solution
    if config.MATH_PROBLEM == 'DIRECT':
        restart  = config.RESTART_FILENAME
        solution = config.SOLUTION_FILENAME
        restart = restart.split('.')[0]
        solution = solution.split('.')[0]
        
        if 'RESTART_ASCII' in config.get('OUTPUT_FILES', ['RESTART_BINARY']):
            restart += '.csv'
            solution += '.csv'
        else:
            restart += '.dat'
            solution += '.dat'

        # expand zones
        restarts  = expand_zones(restart,config)
        solutions = expand_zones(solution,config)
        # expand unsteady time
        restarts  = expand_time(restarts,config)
        solutions = expand_time(solutions,config)
        # move
        for res,sol in zip(restarts,solutions):
            shutil.move( res , sol )
        # update state
        if state: state.FILES.DIRECT = solution
        
    # adjoint solution
    elif any([config.MATH_PROBLEM == 'CONTINUOUS_ADJOINT', config.MATH_PROBLEM == 'DISCRETE_ADJOINT']):
        restart  = config.RESTART_ADJ_FILENAME
        solution = config.SOLUTION_ADJ_FILENAME           
        restart = restart.split('.')[0]
        solution = solution.split('.')[0]

        if 'RESTART_ASCII' in config.get('OUTPUT_FILES', ['RESTART_BINARY']):
            restart += '.csv'
            solution += '.csv'
        else:
            restart += '.dat'
            solution += '.dat'
        # add suffix
        func_name = config.OBJECTIVE_FUNCTION
        suffix    = get_adjointSuffix(func_name)
        restart   = add_suffix(restart,suffix)
        solution  = add_suffix(solution,suffix)
        # expand zones
        restarts  = expand_zones(restart,config)
        solutions = expand_zones(solution,config)
        # expand unsteady time
        restarts  = expand_time(restarts,config)
        solutions = expand_time(solutions,config)
        # move
        for res,sol in zip(restarts,solutions):
            shutil.move( res , sol )
        # udpate state
        if "," in func_name:
            func_name="COMBO"
        ADJ_NAME = 'ADJOINT_' + func_name
        if state: state.FILES[ADJ_NAME] = solution
        
    else:
        raise Exception('unknown math problem')
<|MERGE_RESOLUTION|>--- conflicted
+++ resolved
@@ -180,96 +180,11 @@
 
 def get_headerMap(nZones = 1):
 
-<<<<<<< HEAD
-    """ returns a dictionary that maps history file header names
-        to optimization problem function names
-    """
-    # header name to config file name map
-    history_header_map = { "Iteration"       : "ITERATION"               ,
-                 "CL"              : "LIFT"                    ,
-                 "CD"              : "DRAG"                    ,
-                 "CSF"             : "SIDEFORCE"               ,
-                 "Cp_Diff"         : "INVERSE_DESIGN_PRESSURE" ,
-                 "HeatFlux_Diff"   : "INVERSE_DESIGN_HEATFLUX" ,
-                 "HeatFlux_Total"  : "TOTAL_HEATFLUX"          ,
-                 "HeatFlux_Maximum": "MAXIMUM_HEATFLUX"        ,
-                 "Temperature_Total": "TOTAL_TEMPERATURE"        ,
-                 "CMx"             : "MOMENT_X"                ,
-                 "CMy"             : "MOMENT_Y"                ,
-                 "CMz"             : "MOMENT_Z"                ,
-                 "CFx"             : "FORCE_X"                 ,
-                 "CFy"             : "FORCE_Y"                 ,
-                 "CFz"             : "FORCE_Z"                 ,
-                 "CL/CD"           : "EFFICIENCY"              ,
-                 "AoA"             : "AOA"                     ,
-                 "Custom_ObjFunc"  : "CUSTOM_OBJFUNC"          ,
-                 "CMerit"          : "FIGURE_OF_MERIT"         ,
-                 "Buffet_Metric"   : "BUFFET"                  ,
-                 "CQ"              : "TORQUE"                  ,
-                 "CT"              : "THRUST"                  ,
-                 "CEquivArea"      : "EQUIVALENT_AREA"         ,
-                 "CNearFieldOF"    : "NEARFIELD_PRESSURE"      ,
-                 "Avg_TotalPress"  : "SURFACE_TOTAL_PRESSURE"  ,
-                 "Avg_Press"       : "SURFACE_STATIC_PRESSURE" ,
-                 "Avg_MassFlow"    : "SURFACE_MASSFLOW"        ,
-                 "Avg_Mach"        : "SURFACE_MACH"            ,
-                 "Uniformity"                : "SURFACE_UNIFORMITY"            ,
-                 "Secondary_Strength"        : "SURFACE_SECONDARY"            ,
-                 "Momentum_Distortion"       : "SURFACE_MOM_DISTORTION"            ,
-                 "Secondary_Over_Uniformity" : "SURFACE_SECOND_OVER_UNIFORM"            ,
-                 "Pressure_Drop"        : "SURFACE_PRESSURE_DROP"            ,
-                 "ComboObj"        : "COMBO"                   ,
-                 "Time(min)"       : "TIME"                    ,
-                 'Time(min)"\n'    : "TIME"                    , # TDE hack for paraview
-                 "d[CL]"           : "D_LIFT"                  ,
-                 "d[CD]"           : "D_DRAG"                  ,
-                 "d[CSF]"          : "D_SIDEFORCE"             ,
-                 "d[CMx]"          : "D_MOMENT_X"              ,
-                 "d[CMy]"          : "D_MOMENT_Y"              ,
-                 "d[CMz]"          : "D_MOMENT_Z"              ,
-                 "d[CFx]"          : "D_FORCE_X"               ,
-                 "d[CFy]"          : "D_FORCE_Y"               ,
-                 "d[CFz]"          : "D_FORCE_Z"               ,
-                 "d[CEff]"        : "D_EFFICIENCY"            ,
-                 "D(Custom_ObjFunc)" : "D_CUSTOM_OBJFUNC"      ,
-                 "D(HeatFlux_Total)" : "D_HEAT"                ,
-                 "D(HeatFlux_Maximum)" : "D_HEAT_MAX"          ,
-                 "TotalPressureLoss_1"     : "TOTAL_PRESSURE_LOSS"    ,
-                 "KineticEnergyLoss_1"     : "KINETIC_ENERGY_LOSS"    ,
-                 "EntropyGen_" + str(getTurboPerfIndex(nZones)) : "ENTROPY_GENERATION"     ,                   
-                 "FlowAngleOut_1"          : "FLOW_ANGLE_OUT"         ,
-                 "FlowAngleIn_1"           : "FLOW_ANGLE_IN"          ,
-                 "MassFlowIn_1"            : "MASS_FLOW_IN"           ,
-                 "MassFlowOut_1"           : "MASS_FLOW_OUT"          ,
-                 "PressureRatio_1"         : "PRESSURE_RATIO"         ,
-                 "TotalEfficiency_" + str(getTurboPerfIndex(nZones))  : "TOTAL_EFFICIENCY"       ,
-                 "TotalStaticEfficiency_3" : "TOTAL_STATIC_EFFICIENCY",
-                 "D(TotalPressureLoss_0)"  : "D_TOTAL_PRESSURE_LOSS"  ,
-                 "D(TotalEfficiency_0)"       : "D_TOTAL_EFFICIENCY"       ,
-                 "D(TotalPressureLoss_0)"     : "D_TOTAL_PRESSURE_LOSS"    ,
-                 "D(KineticEnergyLoss_0)"     : "D_KINETIC_ENERGY_LOSS"    ,
-                 "D(TotalStaticEfficiency_0)" : "D_TOTAL_STATIC_EFFICIENCY",
-                 "D(FlowAngleOut_0)"          : "D_FLOW_ANGLE_OUT"         ,
-                 "D(FlowAngleIn_0)"           : "D_FLOW_ANGLE_IN"          ,
-                 "D(MassFlowIn_0)"            : "D_MASS_FLOW_IN"           ,
-                 "D(MassFlowOut_0)"           : "D_MASS_FLOW_OUT"          ,
-                 "D(PressureRatio_0)"         : "D_PRESSURE_RATIO"         ,
-                 "D(EnthalpyOut_0)"           : "D_ENTHALPY_OUT"           ,
-                 "D(TotalEnthalpy_0)"         : "D_TOTAL_ENTHALPY_OUT"     ,
-                 "D(Uniformity)"                : "D_SURFACE_UNIFORMITY"            ,
-                 "D(Secondary_Strength)"        : "D_SURFACE_SECONDARY"             ,
-                 "D(Momentum_Distortion)"       : "D_SURFACE_MOM_DISTORTION"        ,
-                 "D(Secondary_Over_Uniformity)" : "D_SURFACE_SECOND_OVER_UNIFORM"   ,
-                 "D(Pressure_Drop)"             : "D_SURFACE_PRESSURE_DROP"         }
- 
-    return history_header_map        
-=======
     headerMap = dict()
     for outputField in historyOutFields:
         headerMap[outputField] = historyOutFields[outputField]['HEADER']
 
     return headerMap        
->>>>>>> a6544479
 
 def getTurboPerfIndex(nZones = 1):
 
@@ -679,15 +594,9 @@
     write_format = []
     
     # handle plot formating
-<<<<<<< HEAD
-    if (plot_format == 'TAB_TECPLOT'): 
-        header.append('VARIABLES=')
-    elif (plot_format == 'TAB_CSV'):
-=======
     if (plot_format == 'TECPLOT'): 
         header.append('VARIABLES=')
     elif (plot_format == 'CSV'):
->>>>>>> a6544479
         pass
     else: raise Exception('output plot format not recognized')
     
@@ -811,15 +720,9 @@
     write_format  = []
     
     # handle plot formating
-<<<<<<< HEAD
-    if (plot_format == 'TAB_TECPLOT'): 
-        header_format = header_format + 'VARIABLES='
-    elif (plot_format == 'TAB_CSV'):
-=======
     if (plot_format == 'TECPLOT'): 
         header_format = header_format + 'VARIABLES='
     elif (plot_format == 'CSV'):
->>>>>>> a6544479
         pass
     else: raise Exception('output plot format not recognized')
 
