#!/usr/bin/env python

## \file SU2_CFD.py
#  \brief Python script to launch SU2_CFD through the Python Wrapper.
#  \author David Thomas
#  \version 6.2.0 "Falcon"
#
# The current SU2 release has been coordinated by the
# SU2 International Developers Society <www.su2devsociety.org>
# with selected contributions from the open-source community.
#
# The main research teams contributing to the current release are:
#  - Prof. Juan J. Alonso's group at Stanford University.
#  - Prof. Piero Colonna's group at Delft University of Technology.
#  - Prof. Nicolas R. Gauger's group at Kaiserslautern University of Technology.
#  - Prof. Alberto Guardone's group at Polytechnic University of Milan.
#  - Prof. Rafael Palacios' group at Imperial College London.
#  - Prof. Vincent Terrapon's group at the University of Liege.
#  - Prof. Edwin van der Weide's group at the University of Twente.
#  - Lab. of New Concepts in Aeronautics at Tech. Institute of Aeronautics.
#
# Copyright 2012-2019, Francisco D. Palacios, Thomas D. Economon,
#                      Tim Albring, and the SU2 contributors.
#
# SU2 is free software; you can redistribute it and/or
# modify it under the terms of the GNU Lesser General Public
# License as published by the Free Software Foundation; either
# version 2.1 of the License, or (at your option) any later version.
#
# SU2 is distributed in the hope that it will be useful,
# but WITHOUT ANY WARRANTY; without even the implied warranty of
# MERCHANTABILITY or FITNESS FOR A PARTICULAR PURPOSE. See the GNU
# Lesser General Public License for more details.
#
# You should have received a copy of the GNU Lesser General Public
# License along with SU2. If not, see <http://www.gnu.org/licenses/>.

# ----------------------------------------------------------------------
#  Imports
# ----------------------------------------------------------------------

from __future__ import division, print_function, absolute_import
from optparse import OptionParser	# use a parser for configuration
import SU2				# imports SU2 python tools
import pysu2			# imports the SU2 wrapped module

# -------------------------------------------------------------------
#  Main 
# -------------------------------------------------------------------

def main():

  # Command line options
  parser=OptionParser()
  parser.add_option("-f", "--file", dest="filename", help="Read config from FILE", metavar="FILE")
  parser.add_option("--nDim", dest="nDim", default=2, help="Define the number of DIMENSIONS",
                    metavar="DIMENSIONS")
  parser.add_option("--nZone", dest="nZone", default=1, help="Define the number of ZONES", metavar="NZONE")
  parser.add_option("--parallel", action="store_true",
                    help="Specify if we need to initialize MPI", dest="with_MPI", default=False)
  parser.add_option("--fsi", dest="fsi", default="False", help="Launch the FSI driver", metavar="FSI")
  parser.add_option("--fem", dest="fem", default="False", help="Launch the FEM driver (General driver)", metavar="FEM")
  parser.add_option("--harmonic_balance", dest="harmonic_balance", default="False",
                    help="Launch the Harmonic Balance (HB) driver", metavar="HB")
  parser.add_option("--poisson_equation", dest="poisson_equation", default="False",
                    help="Launch the poisson equation driver (General driver)", metavar="POIS_EQ")
  parser.add_option("--wave_equation", dest="wave_equation", default="False",
                    help="Launch the wave equation driver (General driver)", metavar="WAVE_EQ")
  parser.add_option("--heat_equation", dest="heat_equation", default="False",
                    help="Launch the heat equation driver (General driver)", metavar="HEAT_EQ")

  (options, args) = parser.parse_args()
  options.nDim  = int( options.nDim )
  options.nZone = int( options.nZone )
  options.fsi = options.fsi.upper() == 'TRUE'
  options.fem = options.fem.upper() == 'TRUE'
  options.harmonic_balance = options.harmonic_balance.upper() == 'TRUE'
  options.poisson_equation = options.poisson_equation.upper() == 'TRUE'
  options.wave_equation    = options.wave_equation.upper()    == 'TRUE'
  options.heat_equation    = options.heat_equation.upper()    == 'TRUE'

  if options.filename == None:
    raise Exception("No config file provided. Use -f flag")

  if options.with_MPI == True:
    from mpi4py import MPI			# use mpi4py for parallel run (also valid for serial)
    comm = MPI.COMM_WORLD
  else:
    comm = 0 

  # Initialize the corresponding driver of SU2, this includes solver preprocessing
  try:
    if (options.nZone == 1) and ( options.fem or options.poisson_equation or options.wave_equation or options.heat_equation ):
<<<<<<< HEAD
      SU2Driver = pysu2.CSinglezoneDriver(options.filename, options.nZone, options.nDim, options.periodic, comm);
=======
      SU2Driver = pysu2.CSinglezoneDriver(options.filename, options.nZone, options.nDim, comm);
>>>>>>> b0645e50
    elif options.harmonic_balance:
      SU2Driver = pysu2.CHBDriver(options.filename, options.nZone, options.nDim, comm);
    elif (options.nZone == 2) and (options.fsi):
<<<<<<< HEAD
      SU2Driver = pysu2.CMultizoneDriver(options.filename, options.nZone, options.nDim, options.periodic, comm);
=======
      SU2Driver = pysu2.CMultizoneDriver(options.filename, options.nZone, options.nDim, comm);
>>>>>>> b0645e50
    else:
      SU2Driver = pysu2.CFluidDriver(options.filename, options.nZone, options.nDim, comm);
  except TypeError as exception:
    print('A TypeError occured in pysu2.CDriver : ',exception)
    if options.with_MPI == True:
      print('ERROR : You are trying to initialize MPI with a serial build of the wrapper. Please, remove the --parallel option that is incompatible with a serial build.')
    else:
      print('ERROR : You are trying to launch a computation without initializing MPI but the wrapper has been built in parallel. Please add the --parallel option in order to initialize MPI for the wrapper.')
    return

  # Launch the solver for the entire computation
  SU2Driver.StartSolver()

  # Postprocess the solver and exit cleanly
  SU2Driver.Postprocessing()

  if SU2Driver != None:
    del SU2Driver

# -------------------------------------------------------------------
#  Run Main Program
# -------------------------------------------------------------------

# this is only accessed if running from command prompt
if __name__ == '__main__':
    main()  <|MERGE_RESOLUTION|>--- conflicted
+++ resolved
@@ -91,19 +91,11 @@
   # Initialize the corresponding driver of SU2, this includes solver preprocessing
   try:
     if (options.nZone == 1) and ( options.fem or options.poisson_equation or options.wave_equation or options.heat_equation ):
-<<<<<<< HEAD
-      SU2Driver = pysu2.CSinglezoneDriver(options.filename, options.nZone, options.nDim, options.periodic, comm);
-=======
       SU2Driver = pysu2.CSinglezoneDriver(options.filename, options.nZone, options.nDim, comm);
->>>>>>> b0645e50
     elif options.harmonic_balance:
       SU2Driver = pysu2.CHBDriver(options.filename, options.nZone, options.nDim, comm);
     elif (options.nZone == 2) and (options.fsi):
-<<<<<<< HEAD
-      SU2Driver = pysu2.CMultizoneDriver(options.filename, options.nZone, options.nDim, options.periodic, comm);
-=======
       SU2Driver = pysu2.CMultizoneDriver(options.filename, options.nZone, options.nDim, comm);
->>>>>>> b0645e50
     else:
       SU2Driver = pysu2.CFluidDriver(options.filename, options.nZone, options.nDim, comm);
   except TypeError as exception:
