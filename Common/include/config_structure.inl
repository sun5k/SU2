/*!
 * \file config_structure.inl
 * \brief In-Line subroutines of the <i>config_structure.hpp</i> file.
 * \author F. Palacios, T. Economon
 * \version 4.0.2 "Cardinal"
 *
 * SU2 Lead Developers: Dr. Francisco Palacios (Francisco.D.Palacios@boeing.com).
 *                      Dr. Thomas D. Economon (economon@stanford.edu).
 *
 * SU2 Developers: Prof. Juan J. Alonso's group at Stanford University.
 *                 Prof. Piero Colonna's group at Delft University of Technology.
 *                 Prof. Nicolas R. Gauger's group at Kaiserslautern University of Technology.
 *                 Prof. Alberto Guardone's group at Polytechnic University of Milan.
 *                 Prof. Rafael Palacios' group at Imperial College London.
 *
 * Copyright (C) 2012-2015 SU2, the open-source CFD code.
 *
 * SU2 is free software; you can redistribute it and/or
 * modify it under the terms of the GNU Lesser General Public
 * License as published by the Free Software Foundation; either
 * version 2.1 of the License, or (at your option) any later version.
 *
 * SU2 is distributed in the hope that it will be useful,
 * but WITHOUT ANY WARRANTY; without even the implied warranty of
 * MERCHANTABILITY or FITNESS FOR A PARTICULAR PURPOSE. See the GNU
 * Lesser General Public License for more details.
 *
 * You should have received a copy of the GNU Lesser General Public
 * License along with SU2. If not, see <http://www.gnu.org/licenses/>.
 */

#pragma once

inline su2double CConfig::GetCFL_AdaptParam(unsigned short val_index) { return CFL_AdaptParam[val_index]; }

inline bool CConfig::GetCFL_Adapt(void) { return CFL_Adapt; }

inline void CConfig::SetInflow_Mach(unsigned short val_imarker, su2double val_fanface_mach) { Inflow_Mach[val_imarker] = val_fanface_mach; }

inline void CConfig::SetInflow_Pressure(unsigned short val_imarker, su2double val_fanface_pressure) { Inflow_Pressure[val_imarker] = val_fanface_pressure; }

inline void CConfig::SetBleed_Temperature(unsigned short val_imarker, su2double val_bleed_temp) { Bleed_Temperature[val_imarker] = val_bleed_temp; }

inline void CConfig::SetBleed_MassFlow(unsigned short val_imarker, su2double val_bleed_massflow) { Bleed_MassFlow[val_imarker] = val_bleed_massflow; }

inline void CConfig::SetBleed_Pressure(unsigned short val_imarker, su2double val_bleed_pressure) { Bleed_Pressure[val_imarker] = val_bleed_pressure; }

inline void CConfig::SetExhaust_Pressure(unsigned short val_imarker, su2double val_exhaust_pressure) { Exhaust_Pressure[val_imarker] = val_exhaust_pressure; }

inline void CConfig::SetExhaust_Temperature(unsigned short val_imarker, su2double val_exhaust_temp) { Exhaust_Temperature[val_imarker] = val_exhaust_temp; }

inline unsigned short CConfig::GetnZone(void) { return nZone; }

inline unsigned short CConfig::GetiZone(void) { return iZone; }

inline unsigned short CConfig::GetKind_SU2(void) { return Kind_SU2; }

inline unsigned short CConfig::GetRef_NonDim(void) { return Ref_NonDim; }

inline void CConfig::SetKind_SU2(unsigned short val_kind_su2) { Kind_SU2 = val_kind_su2 ; }

inline bool CConfig::GetAdjoint(void) { return Adjoint; }

inline bool CConfig::GetViscous(void) { return Viscous; }

inline unsigned long CConfig::GetnExtIter(void) { return nExtIter; }

inline unsigned short CConfig::GetnTimeInstances(void) { return nTimeInstances; }

inline su2double CConfig::GetTimeSpectral_Period(void) { return TimeSpectral_Period; }

inline void CConfig::SetExtIter(unsigned long val_iter) { ExtIter = val_iter; }

inline void CConfig::SetIntIter(unsigned long val_iter) { IntIter = val_iter; }

inline unsigned long CConfig::GetExtIter(void) { return ExtIter; }

inline unsigned long CConfig::GetIntIter(void) { return IntIter; }

inline unsigned long CConfig::GetUnst_nIntIter(void) { return Unst_nIntIter; }

inline long CConfig::GetUnst_RestartIter(void) { return Unst_RestartIter; }

inline long CConfig::GetUnst_AdjointIter(void) { return Unst_AdjointIter; }

inline string CConfig::GetPlaneTag(unsigned short index) { return PlaneTag[index]; }

inline su2double CConfig::GetEA_IntLimit(unsigned short index) { return EA_IntLimit[index]; }

inline su2double CConfig::GetEA_ScaleFactor(void) { return EA_ScaleFactor; }

inline su2double CConfig::GetAdjointLimit(void) { return AdjointLimit; }

inline su2double *CConfig::GetHold_GridFixed_Coord(void) { return Hold_GridFixed_Coord; }

inline su2double *CConfig::GetSubsonic_Engine_Box(void) { return Subsonic_Engine_Box; }

inline su2double CConfig::GetRatioDensity(void) { return RatioDensity; }

inline su2double CConfig::GetFreeSurface_Thickness(void) { return FreeSurface_Thickness; }

inline su2double CConfig::GetFreeSurface_Damping_Coeff(void) { return FreeSurface_Damping_Coeff; }

inline su2double CConfig::GetFreeSurface_Damping_Length(void) { return FreeSurface_Damping_Length; }

inline su2double CConfig::GetFreeSurface_Outlet(void) { return FreeSurface_Outlet; }

inline su2double CConfig::GetRatioViscosity(void) { return RatioViscosity; }

inline unsigned short CConfig::GetAnalytical_Surface(void) { return Analytical_Surface; }

inline unsigned short CConfig::GetAxis_Orientation(void) { return Axis_Orientation; }

inline su2double CConfig::GetDualVol_Power(void) { return DualVol_Power; }

inline bool CConfig::GetExtraOutput(void) { return ExtraOutput; }

inline su2double CConfig::GetRefAreaCoeff(void) { return RefAreaCoeff; }

inline su2double CConfig::GetWaveSpeed(void) { return Wave_Speed; }

inline su2double CConfig::GetThermalDiffusivity(void) { return Thermal_Diffusivity; }

inline su2double CConfig::GetElasticyMod(void) { return ElasticyMod; }

inline unsigned short CConfig::GetElas2D_Formulation(void) { return Kind_2DElasForm; }

inline su2double CConfig::GetPoissonRatio(void) { return PoissonRatio; }

inline su2double CConfig::GetMaterialDensity(void) { return MaterialDensity; }

inline su2double CConfig::GetRefLengthMoment(void) { return RefLengthMoment; }

inline su2double CConfig::GetRefElemLength(void) { return RefElemLength; }

inline su2double CConfig::GetRefSharpEdges(void) { return RefSharpEdges; }

inline su2double CConfig::GetDomainVolume(void) { return DomainVolume; }

inline void CConfig::SetRefAreaCoeff(su2double val_area) { RefAreaCoeff = val_area; }

inline void CConfig::SetDomainVolume(su2double val_volume) { DomainVolume = val_volume; }

inline void CConfig::SetnExtIter(unsigned long val_niter) { nExtIter = val_niter; }

inline su2double CConfig::GetMach(void) { return Mach; }

inline su2double CConfig::GetGamma(void) { return Gamma; }

inline su2double CConfig::GetSection_Location(unsigned short val_var) { return Section_Location[val_var]; }

inline su2double CConfig::GetBulk_Modulus(void) { return Bulk_Modulus; }

inline su2double CConfig::GetArtComp_Factor(void) { return ArtComp_Factor; }

inline su2double CConfig::GetGas_Constant(void) { return Gas_Constant; }

inline su2double CConfig::GetGas_ConstantND(void) { return Gas_ConstantND; }

inline su2double CConfig::GetWallTemperature(void) { return Wall_Temperature; }

inline su2double CConfig::GetFreeSurface_Zero(void) { return FreeSurface_Zero; }

inline su2double CConfig::GetFreeSurface_Depth(void) { return FreeSurface_Depth; }

inline su2double CConfig::GetGas_Constant_Ref(void) { return Gas_Constant_Ref; }

inline su2double CConfig::GetTemperature_FreeStream(void) { return Temperature_FreeStream; }

inline su2double CConfig::GetEnergy_FreeStream(void) { return Energy_FreeStream; }

inline su2double CConfig::GetViscosity_FreeStream(void) { return Viscosity_FreeStream; }

inline su2double CConfig::GetDensity_FreeStream(void) { return Density_FreeStream; }

inline su2double CConfig::GetModVel_FreeStream(void) { return ModVel_FreeStream; }

inline su2double CConfig::GetModVel_FreeStreamND(void) { return ModVel_FreeStreamND; }

inline su2double CConfig::GetPressure_FreeStream(void) { return Pressure_FreeStream; }

inline su2double CConfig::GetTemperature_ve_FreeStream(void) { return Temperature_ve_FreeStream; }

inline su2double CConfig::GetPrandtl_Lam(void) { return Prandtl_Lam; }

inline su2double CConfig::GetPrandtl_Turb(void) { return Prandtl_Turb; }

inline su2double CConfig::GetLength_Ref(void) { return Length_Ref; }

inline su2double CConfig::GetPressure_Ref(void) { return Pressure_Ref; }

inline su2double CConfig::GetTemperature_Ref(void) { return Temperature_Ref; }

inline su2double CConfig::GetDensity_Ref(void) { return Density_Ref; }

inline su2double CConfig::GetVelocity_Ref(void) { return Velocity_Ref; }

inline su2double CConfig::GetEnergy_Ref(void) { return Energy_Ref; }

inline su2double CConfig::GetTime_Ref(void) { return Time_Ref; }

inline su2double CConfig::GetViscosity_Ref(void) { return Viscosity_Ref; }

inline su2double CConfig::GetConductivity_Ref(void) { return Conductivity_Ref; }

inline su2double CConfig::GetOmega_Ref(void) { return Omega_Ref; }

inline su2double CConfig::GetForce_Ref(void) { return Force_Ref; }

inline su2double CConfig::GetPressure_FreeStreamND(void) { return Pressure_FreeStreamND; }

inline su2double CConfig::GetTemperature_FreeStreamND(void) { return Temperature_FreeStreamND; }

inline su2double CConfig::GetDensity_FreeStreamND(void) { return Density_FreeStreamND; }

inline su2double* CConfig::GetVelocity_FreeStreamND(void) { return Velocity_FreeStreamND; }

inline su2double* CConfig::GetVelocity_FreeStream(void) { return Velocity_FreeStream; }

inline su2double CConfig::GetEnergy_FreeStreamND(void) { return Energy_FreeStreamND; }

inline su2double CConfig::GetViscosity_FreeStreamND(void) { return Viscosity_FreeStreamND; }

inline su2double CConfig::GetTke_FreeStreamND(void) { return Tke_FreeStreamND; }

inline su2double CConfig::GetOmega_FreeStreamND(void) { return Omega_FreeStreamND; }

inline su2double CConfig::GetTke_FreeStream(void) { return Tke_FreeStream; }

inline su2double CConfig::GetOmega_FreeStream(void) { return Omega_FreeStream; }

inline su2double CConfig::GetNuFactor_FreeStream(void) { return NuFactor_FreeStream; }

inline su2double CConfig::GetNuFactor_Engine(void) { return NuFactor_Engine; }

inline su2double CConfig::GetIntermittency_FreeStream(void) { return Intermittency_FreeStream; }

inline su2double CConfig::GetTurbulenceIntensity_FreeStream(void) { return TurbulenceIntensity_FreeStream; }

inline su2double CConfig::GetTurb2LamViscRatio_FreeStream(void) {return Turb2LamViscRatio_FreeStream;}

inline su2double* CConfig::GetMassFrac_FreeStream(void) { return MassFrac_FreeStream; }

inline su2double CConfig::GetLength_Reynolds(void) { return Length_Reynolds; }

inline unsigned short CConfig::GetnStartUpIter(void) { return nStartUpIter; }

inline su2double *CConfig::GetRefOriginMoment(unsigned short val_marker) {
    RefOriginMoment[0] = RefOriginMoment_X[val_marker];
    RefOriginMoment[1] = RefOriginMoment_Y[val_marker];
    RefOriginMoment[2] = RefOriginMoment_Z[val_marker];
    return RefOriginMoment;
}

inline su2double CConfig::GetRefOriginMoment_X(unsigned short val_marker) { return RefOriginMoment_X[val_marker]; }

inline su2double CConfig::GetRefOriginMoment_Y(unsigned short val_marker) { return RefOriginMoment_Y[val_marker]; }

inline su2double CConfig::GetRefOriginMoment_Z(unsigned short val_marker) { return RefOriginMoment_Z[val_marker]; }

inline void CConfig::SetRefOriginMoment_X(unsigned short val_marker, su2double val_origin) { RefOriginMoment_X[val_marker] = val_origin; }

inline void CConfig::SetRefOriginMoment_Y(unsigned short val_marker, su2double val_origin) { RefOriginMoment_Y[val_marker] = val_origin; }

inline void CConfig::SetRefOriginMoment_Z(unsigned short val_marker, su2double val_origin) { RefOriginMoment_Z[val_marker] = val_origin; }

inline su2double CConfig::GetChargeCoeff(void) { return ChargeCoeff; }

inline su2double CConfig::GetLimiterCoeff(void) { return LimiterCoeff; }

inline unsigned long CConfig::GetLimiterIter(void) { return LimiterIter; }

inline su2double CConfig::GetSharpEdgesCoeff(void) { return SharpEdgesCoeff; }

inline su2double CConfig::GetReynolds(void) { return Reynolds; }

inline su2double CConfig::GetFroude(void) { return Froude; }

inline void CConfig::SetPressure_FreeStreamND(su2double val_pressure_freestreamnd) { Pressure_FreeStreamND = val_pressure_freestreamnd; }

inline void CConfig::SetPressure_FreeStream(su2double val_pressure_freestream) { Pressure_FreeStream = val_pressure_freestream; }

inline void CConfig::SetDensity_FreeStreamND(su2double val_density_freestreamnd) { Density_FreeStreamND = val_density_freestreamnd; }

inline void CConfig::SetDensity_FreeStream(su2double val_density_freestream) { Density_FreeStream = val_density_freestream; }

inline void CConfig::SetViscosity_FreeStream(su2double val_viscosity_freestream) { Viscosity_FreeStream = val_viscosity_freestream; }

inline void CConfig::SetModVel_FreeStream(su2double val_modvel_freestream) { ModVel_FreeStream = val_modvel_freestream; }

inline void CConfig::SetModVel_FreeStreamND(su2double val_modvel_freestreamnd) { ModVel_FreeStreamND = val_modvel_freestreamnd; }

inline void CConfig::SetTemperature_FreeStream(su2double val_temperature_freestream) { Temperature_FreeStream = val_temperature_freestream; }

inline void CConfig::SetTemperature_FreeStreamND(su2double val_temperature_freestreamnd) { Temperature_FreeStreamND = val_temperature_freestreamnd; }

inline void CConfig::SetGas_ConstantND(su2double val_gas_constantnd) { Gas_ConstantND = val_gas_constantnd; }

inline void CConfig::SetVelocity_FreeStreamND(su2double val_velocity_freestreamnd, unsigned short val_dim) { Velocity_FreeStreamND[val_dim] = val_velocity_freestreamnd; }

inline void CConfig::SetViscosity_FreeStreamND(su2double val_viscosity_freestreamnd) { Viscosity_FreeStreamND = val_viscosity_freestreamnd; }

inline void CConfig::SetTke_FreeStreamND(su2double val_tke_freestreamnd) { Tke_FreeStreamND = val_tke_freestreamnd; }

inline void CConfig::SetOmega_FreeStreamND(su2double val_omega_freestreamnd) { Omega_FreeStreamND = val_omega_freestreamnd; }

inline void CConfig::SetTke_FreeStream(su2double val_tke_freestream) { Tke_FreeStream = val_tke_freestream; }

inline void CConfig::SetOmega_FreeStream(su2double val_omega_freestream) { Omega_FreeStream = val_omega_freestream; }

inline void CConfig::SetEnergy_FreeStreamND(su2double val_energy_freestreamnd) { Energy_FreeStreamND = val_energy_freestreamnd; }

inline void CConfig::SetEnergy_FreeStream(su2double val_energy_freestream) { Energy_FreeStream = val_energy_freestream; }

inline void CConfig::SetTotal_UnstTimeND(su2double val_total_unsttimend) { Total_UnstTimeND = val_total_unsttimend; }

inline void CConfig::SetFroude(su2double val_froude) { Froude = val_froude; }

inline void CConfig::SetReynolds(su2double val_reynolds) { Reynolds = val_reynolds; }

inline void CConfig::SetMach(su2double val_mach) { Mach = val_mach; }

inline void CConfig::SetLength_Ref(su2double val_length_ref) { Length_Ref = val_length_ref; }

inline void CConfig::SetVelocity_Ref(su2double val_velocity_ref) { Velocity_Ref = val_velocity_ref; }

inline void CConfig::SetPressure_Ref(su2double val_pressure_ref) { Pressure_Ref = val_pressure_ref; }

inline void CConfig::SetDensity_Ref(su2double val_density_ref) { Density_Ref = val_density_ref; }

inline void CConfig::SetTemperature_Ref(su2double val_temperature_ref) { Temperature_Ref = val_temperature_ref; }

inline void CConfig::SetTime_Ref(su2double val_time_ref) { Time_Ref = val_time_ref; }

inline void CConfig::SetOmega_Ref(su2double val_omega_ref) { Omega_Ref = val_omega_ref; }

inline void CConfig::SetForce_Ref(su2double val_force_ref) { Force_Ref = val_force_ref; }

inline void CConfig::SetGas_Constant_Ref(su2double val_gas_constant_ref) { Gas_Constant_Ref = val_gas_constant_ref; }

inline void CConfig::SetGas_Constant(su2double val_gas_constant) { Gas_Constant = val_gas_constant; }

inline void CConfig::SetViscosity_Ref(su2double val_viscosity_ref) { Viscosity_Ref = val_viscosity_ref; }

inline void CConfig::SetConductivity_Ref(su2double val_conductivity_ref) { Conductivity_Ref = val_conductivity_ref; }

inline void CConfig::SetEnergy_Ref(su2double val_energy_ref) { Energy_Ref = val_energy_ref; }

inline su2double CConfig::GetAoA(void) { return AoA; }

inline void CConfig::SetAoA(su2double val_AoA) { AoA = val_AoA; }

inline void CConfig::SetAoS(su2double val_AoS) { AoS = val_AoS; }

inline su2double CConfig::GetAoS(void) { return AoS; }

inline unsigned short CConfig::GetnMGLevels(void) { return nMGLevels; }

inline void CConfig::SetMGLevels(unsigned short val_nMGLevels) { nMGLevels = val_nMGLevels; }

inline unsigned short CConfig::GetFinestMesh(void) { return FinestMesh; }

inline void CConfig::SetFinestMesh(unsigned short val_finestmesh) { FinestMesh = val_finestmesh; }

inline void CConfig::SubtractFinestMesh(void) { FinestMesh = FinestMesh-1; }

inline unsigned short CConfig::GetDesign_Variable(unsigned short val_dv) { return Design_Variable[val_dv]; }

inline unsigned short CConfig::GetConvCriteria(void) { return ConvCriteria; }

inline unsigned short CConfig::GetMGCycle(void) { return MGCycle; }

inline unsigned short CConfig::GetGeometryMode(void) { return GeometryMode; }

inline su2double CConfig::GetCFL(unsigned short val_mesh) {	return CFL[val_mesh]; }

inline void CConfig::SetCFL(unsigned short val_mesh, su2double val_cfl) { CFL[val_mesh] = val_cfl; }

inline su2double CConfig::GetUnst_CFL(void) {	return Unst_CFL; }

inline su2double CConfig::GetMax_DeltaTime(void) {	return Max_DeltaTime; }

inline su2double CConfig::GetParamDV(unsigned short val_dv, unsigned short val_param) {	return ParamDV[val_dv][val_param]; }

inline su2double CConfig::GetCoordFFDBox(unsigned short val_ffd, unsigned short val_coord) {	return CoordFFDBox[val_ffd][val_coord]; }

inline unsigned short CConfig::GetDegreeFFDBox(unsigned short val_ffd, unsigned short val_degree) {	return DegreeFFDBox[val_ffd][val_degree]; }

inline string CConfig::GetFFDTag(unsigned short val_dv) {	return FFDTag[val_dv]; }

inline string CConfig::GetTagFFDBox(unsigned short val_ffd) {	return TagFFDBox[val_ffd]; }

inline unsigned short CConfig::GetnDV(void) {	return nDV; }

inline unsigned short CConfig::GetnFFDBox(void) {	return nFFDBox; }

inline unsigned short CConfig::GetFFD_Continuity(void) { return FFD_Continuity; }

inline unsigned short CConfig::GetnRKStep(void) { return nRKStep; }

inline su2double CConfig::Get_Alpha_RKStep(unsigned short val_step) { return RK_Alpha_Step[val_step]; }

inline unsigned short CConfig::GetMG_PreSmooth(unsigned short val_mesh) {	
	if (nMG_PreSmooth == 0) return 1;
	else return MG_PreSmooth[val_mesh]; 
}

inline unsigned short CConfig::GetMG_PostSmooth(unsigned short val_mesh) { 
	if (nMG_PostSmooth == 0) return 0;
	else return MG_PostSmooth[val_mesh];
}

inline unsigned short CConfig::GetMG_CorrecSmooth(unsigned short val_mesh) { 
	if (nMG_CorrecSmooth == 0) return 0;
	else return MG_CorrecSmooth[val_mesh]; 
}

inline unsigned long CConfig::GetWrt_Sol_Freq(void) { return Wrt_Sol_Freq; }

inline unsigned long CConfig::GetWrt_Sol_Freq_DualTime(void) { return Wrt_Sol_Freq_DualTime; }

inline unsigned long CConfig::GetWrt_Con_Freq(void) { return Wrt_Con_Freq; }

inline unsigned long CConfig::GetWrt_Con_Freq_DualTime(void) { return Wrt_Con_Freq_DualTime; }

inline bool CConfig::GetWrt_Unsteady(void) { return Wrt_Unsteady; }

inline bool CConfig::GetLowFidelitySim(void) { return LowFidelitySim; }

inline bool CConfig::GetIonization(void) { return ionization; }

inline unsigned short CConfig::GetKind_Solver(void) { return Kind_Solver; }

inline void CConfig::SetKind_Solver(unsigned short val_solver) { Kind_Solver = val_solver; }

inline unsigned short CConfig::GetKind_Regime(void) { return Kind_Regime; }

inline unsigned short CConfig::GetSystemMeasurements(void) { return SystemMeasurements; }

inline unsigned short CConfig::GetKind_GasModel(void) { return Kind_GasModel; }

inline unsigned short CConfig::GetKind_FluidModel(void) { return Kind_FluidModel; }

inline unsigned short CConfig::GetKind_FreeStreamOption(void) {return Kind_FreeStreamOption; } 

inline unsigned short CConfig::GetKind_InitOption(void) {return Kind_InitOption; }

inline su2double CConfig::GetPressure_Critical(void) { return Pressure_Critical; }

inline su2double CConfig::GetTemperature_Critical(void) { return Temperature_Critical; }

inline su2double CConfig::GetAcentric_Factor(void) { return Acentric_Factor; }

inline unsigned short CConfig::GetKind_ViscosityModel(void) { return Kind_ViscosityModel; }

inline unsigned short CConfig::GetKind_ConductivityModel(void) { return Kind_ConductivityModel; }

inline su2double CConfig::GetMu_ConstantND(void) { return Mu_ConstantND; }

inline su2double CConfig::GetKt_ConstantND(void) { return Kt_ConstantND; }

inline su2double CConfig::GetMu_RefND(void) { return Mu_RefND; }

inline su2double CConfig::GetMu_Temperature_RefND(void) { return Mu_Temperature_RefND; }

inline su2double CConfig::GetMu_SND(void) { return Mu_SND; }

inline void CConfig::SetMu_ConstantND(su2double mu_const) { Mu_ConstantND = mu_const; }

inline void CConfig::SetMu_RefND(su2double mu_ref) { Mu_RefND = mu_ref; }

inline void CConfig::SetMu_Temperature_RefND(su2double mu_Tref) {Mu_Temperature_RefND = mu_Tref; }

inline void CConfig::SetMu_SND(su2double mu_s) {Mu_SND = mu_s; }

inline void CConfig::SetKt_ConstantND(su2double kt_const) { Kt_ConstantND = kt_const; }

inline unsigned short CConfig::GetKind_GridMovement(unsigned short val_iZone) { return Kind_GridMovement[val_iZone]; }

inline void CConfig::SetKind_GridMovement(unsigned short val_iZone, unsigned short motion_Type) { Kind_GridMovement[val_iZone] = motion_Type; }

inline su2double CConfig::GetMach_Motion(void) { return Mach_Motion; }

inline su2double CConfig::GetMotion_Origin_X(unsigned short val_iZone) { return Motion_Origin_X[val_iZone]; }

inline su2double CConfig::GetMotion_Origin_Y(unsigned short val_iZone) { return Motion_Origin_Y[val_iZone]; }

inline su2double CConfig::GetMotion_Origin_Z(unsigned short val_iZone) { return Motion_Origin_Z[val_iZone]; }

inline void CConfig::SetMotion_Origin_X(unsigned short val_iZone, su2double val_origin) { Motion_Origin_X[val_iZone] = val_origin; }

inline void CConfig::SetMotion_Origin_Y(unsigned short val_iZone, su2double val_origin) { Motion_Origin_Y[val_iZone] = val_origin; }

inline void CConfig::SetMotion_Origin_Z(unsigned short val_iZone, su2double val_origin) { Motion_Origin_Z[val_iZone] = val_origin; }

inline su2double CConfig::GetTranslation_Rate_X(unsigned short val_iZone) { return  Translation_Rate_X[val_iZone]; }

inline su2double CConfig::GetTranslation_Rate_Y(unsigned short val_iZone) { return  Translation_Rate_Y[val_iZone]; }

inline su2double CConfig::GetTranslation_Rate_Z(unsigned short val_iZone) { return  Translation_Rate_Z[val_iZone]; }

inline su2double CConfig::GetRotation_Rate_X(unsigned short val_iZone) { return  Rotation_Rate_X[val_iZone]; }

inline su2double CConfig::GetRotation_Rate_Y(unsigned short val_iZone) { return  Rotation_Rate_Y[val_iZone]; }

inline su2double CConfig::GetRotation_Rate_Z(unsigned short val_iZone) { return  Rotation_Rate_Z[val_iZone]; }

inline su2double CConfig::GetPitching_Omega_X(unsigned short val_iZone) { return  Pitching_Omega_X[val_iZone]; }

inline su2double CConfig::GetPitching_Omega_Y(unsigned short val_iZone) { return  Pitching_Omega_Y[val_iZone]; }

inline su2double CConfig::GetPitching_Omega_Z(unsigned short val_iZone) { return  Pitching_Omega_Z[val_iZone]; }

inline su2double CConfig::GetPitching_Ampl_X(unsigned short val_iZone) { return  Pitching_Ampl_X[val_iZone]; }

inline su2double CConfig::GetPitching_Ampl_Y(unsigned short val_iZone) { return  Pitching_Ampl_Y[val_iZone]; }

inline su2double CConfig::GetPitching_Ampl_Z(unsigned short val_iZone) { return  Pitching_Ampl_Z[val_iZone]; }

inline su2double CConfig::GetPitching_Phase_X(unsigned short val_iZone) { return  Pitching_Phase_X[val_iZone]; }

inline su2double CConfig::GetPitching_Phase_Y(unsigned short val_iZone) { return  Pitching_Phase_Y[val_iZone]; }

inline su2double CConfig::GetPitching_Phase_Z(unsigned short val_iZone) { return  Pitching_Phase_Z[val_iZone]; }

inline su2double CConfig::GetPlunging_Omega_X(unsigned short val_iZone) { return  Plunging_Omega_X[val_iZone]; }

inline su2double CConfig::GetPlunging_Omega_Y(unsigned short val_iZone) { return  Plunging_Omega_Y[val_iZone]; }

inline su2double CConfig::GetPlunging_Omega_Z(unsigned short val_iZone) { return  Plunging_Omega_Z[val_iZone]; }

inline su2double CConfig::GetPlunging_Ampl_X(unsigned short val_iZone) { return  Plunging_Ampl_X[val_iZone]; }

inline su2double CConfig::GetPlunging_Ampl_Y(unsigned short val_iZone) { return  Plunging_Ampl_Y[val_iZone]; }

inline su2double CConfig::GetPlunging_Ampl_Z(unsigned short val_iZone) { return  Plunging_Ampl_Z[val_iZone]; }

inline unsigned short CConfig::GetMoveMotion_Origin(unsigned short val_marker) {return MoveMotion_Origin[val_marker]; }

inline su2double CConfig::GetminTurkelBeta() { return  Min_Beta_RoeTurkel; }

inline su2double CConfig::GetmaxTurkelBeta() { return  Max_Beta_RoeTurkel; }

inline unsigned short CConfig::GetKind_Gradient_Method(void) { return Kind_Gradient_Method; }

inline unsigned short CConfig::GetKind_Linear_Solver(void) { return Kind_Linear_Solver; }

inline unsigned short CConfig::GetDeform_Linear_Solver(void) { return Deform_Linear_Solver; }

inline unsigned short CConfig::GetKind_Linear_Solver_Prec(void) { return Kind_Linear_Solver_Prec; }

inline void CConfig::SetKind_Linear_Solver_Prec(unsigned short val_kind_prec) { Kind_Linear_Solver_Prec = val_kind_prec; }

inline su2double CConfig::GetLinear_Solver_Error(void) { return Linear_Solver_Error; }

inline unsigned long CConfig::GetLinear_Solver_Iter(void) { return Linear_Solver_Iter; }

inline unsigned long CConfig::GetLinear_Solver_Restart_Frequency(void) { return Linear_Solver_Restart_Frequency; }

inline su2double CConfig::GetRelaxation_Factor_Flow(void) { return Relaxation_Factor_Flow; }

inline su2double CConfig::GetRelaxation_Factor_AdjFlow(void) { return Relaxation_Factor_AdjFlow; }

inline su2double CConfig::GetRelaxation_Factor_Turb(void) { return Relaxation_Factor_Turb; }

inline su2double CConfig::GetRoe_Kappa(void) { return Roe_Kappa; }

inline unsigned short CConfig::GetKind_AdjTurb_Linear_Solver(void) { return Kind_AdjTurb_Linear_Solver; }

inline unsigned short CConfig::GetKind_AdjTurb_Linear_Prec(void) { return Kind_AdjTurb_Linear_Prec; }

inline unsigned short CConfig::GetKind_DiscAdj_Linear_Solver(void) { return Kind_DiscAdj_Linear_Solver; }

inline unsigned short CConfig::GetKind_DiscAdj_Linear_Prec(void) { return Kind_DiscAdj_Linear_Prec; }

inline void CConfig::SetKind_AdjTurb_Linear_Prec(unsigned short val_kind_prec) { Kind_AdjTurb_Linear_Prec = val_kind_prec; }

inline su2double CConfig::GetAdjTurb_Linear_Error(void) { return AdjTurb_Linear_Error; }

inline su2double CConfig::GetEntropyFix_Coeff(void) { return EntropyFix_Coeff; }

inline unsigned short CConfig::GetAdjTurb_Linear_Iter(void) { return AdjTurb_Linear_Iter; }

inline su2double CConfig::GetCFLRedCoeff_AdjTurb(void) { return CFLRedCoeff_AdjTurb; }

inline unsigned long CConfig::GetGridDef_Linear_Iter(void) { return GridDef_Linear_Iter; }

inline unsigned long CConfig::GetGridDef_Nonlinear_Iter(void) { return GridDef_Nonlinear_Iter; }

inline bool CConfig::GetDeform_Output(void) { return Deform_Output; }

inline su2double CConfig::GetDeform_Tol_Factor(void) { return Deform_Tol_Factor; }

inline su2double CConfig::GetDeform_ElasticityMod(void) { return Deform_ElasticityMod; }

inline su2double CConfig::GetDeform_PoissonRatio(void) { return Deform_PoissonRatio; }

inline unsigned short CConfig::GetDeform_Stiffness_Type(void) { return Deform_Stiffness_Type; }

inline bool CConfig::GetVisualize_Deformation(void) { return Visualize_Deformation; }

inline unsigned short CConfig::GetKind_Adaptation(void) { return Kind_Adaptation; }

inline su2double CConfig::GetNew_Elem_Adapt(void) { return New_Elem_Adapt; }

inline unsigned short CConfig::GetKind_TimeIntScheme(void) { return Kind_TimeNumScheme; }

inline unsigned short CConfig::GetKind_ConvNumScheme(void) { return Kind_ConvNumScheme; }

inline unsigned short CConfig::GetKind_Centered(void) { return Kind_Centered; }

inline unsigned short CConfig::GetKind_Upwind(void) { return Kind_Upwind; }

inline unsigned short CConfig::GetSpatialOrder(void) { return SpatialOrder; }

inline unsigned short CConfig::GetSpatialOrder_Flow(void) { return SpatialOrder_Flow; }

inline unsigned short CConfig::GetSpatialOrder_Turb(void) { return SpatialOrder_Turb; }

inline unsigned short CConfig::GetSpatialOrder_AdjLevelSet(void) { return SpatialOrder_AdjLevelSet; }

inline unsigned short CConfig::GetSpatialOrder_AdjFlow(void) { return SpatialOrder_AdjFlow; }

inline unsigned short CConfig::GetKind_TimeIntScheme_Flow(void) { return Kind_TimeIntScheme_Flow; }

inline unsigned short CConfig::GetKind_TimeIntScheme_Wave(void) { return Kind_TimeIntScheme_Wave; }

inline unsigned short CConfig::GetKind_TimeIntScheme_Heat(void) { return Kind_TimeIntScheme_Heat; }

inline unsigned short CConfig::GetKind_TimeIntScheme_Poisson(void) { return Kind_TimeIntScheme_Poisson; }

inline unsigned short CConfig::GetKind_TimeIntScheme_FEA(void) { return Kind_TimeIntScheme_FEA; }

inline unsigned short CConfig::GetKind_ConvNumScheme_Flow(void) { return Kind_ConvNumScheme_Flow; }

inline unsigned short CConfig::GetKind_ConvNumScheme_AdjLevelSet(void) { return Kind_ConvNumScheme_AdjLevelSet; }

inline unsigned short CConfig::GetKind_ConvNumScheme_Template(void) { return Kind_ConvNumScheme_Template; }

inline unsigned short CConfig::GetKind_Centered_Flow(void) { return Kind_Centered_Flow; }

inline unsigned short CConfig::GetKind_Centered_AdjLevelSet(void) { return Kind_Centered_AdjLevelSet; }

inline unsigned short CConfig::GetKind_SlopeLimit(void) { return Kind_SlopeLimit; }

inline unsigned short CConfig::GetKind_SlopeLimit_Flow(void) { return Kind_SlopeLimit_Flow; }

inline unsigned short CConfig::GetKind_SlopeLimit_Turb(void) { return Kind_SlopeLimit_Turb; }

inline unsigned short CConfig::GetKind_SlopeLimit_AdjLevelSet(void) { return Kind_SlopeLimit_AdjLevelSet; }

inline unsigned short CConfig::GetKind_SlopeLimit_AdjTurb(void) { return Kind_SlopeLimit_AdjTurb; }

inline unsigned short CConfig::GetKind_SlopeLimit_AdjFlow(void) { return Kind_SlopeLimit_AdjFlow; }

inline unsigned short CConfig::GetKind_Upwind_Flow(void) { return Kind_Upwind_Flow; }

inline unsigned short CConfig::GetKind_Upwind_AdjLevelSet(void) { return Kind_Upwind_AdjLevelSet; }

inline su2double CConfig::GetKappa_1st_Flow(void) { return Kappa_1st_Flow; }

inline su2double CConfig::GetKappa_2nd_Flow(void) { return Kappa_2nd_Flow; }

inline su2double CConfig::GetKappa_4th_Flow(void) { return Kappa_4th_Flow; }

inline unsigned short CConfig::GetKind_TimeIntScheme_AdjFlow(void) { return Kind_TimeIntScheme_AdjFlow; }

inline unsigned short CConfig::GetKind_ConvNumScheme_AdjFlow(void) { return Kind_ConvNumScheme_AdjFlow; }

inline unsigned short CConfig::GetKind_Centered_AdjFlow(void) { return Kind_Centered_AdjFlow; }

inline unsigned short CConfig::GetKind_Upwind_AdjFlow(void) { return Kind_Upwind_AdjFlow; }

inline su2double CConfig::GetKappa_1st_AdjFlow(void) { return Kappa_1st_AdjFlow; }

inline su2double CConfig::GetKappa_2nd_AdjFlow(void) { return Kappa_2nd_AdjFlow; }

inline su2double CConfig::GetKappa_4th_AdjFlow(void) { return Kappa_4th_AdjFlow; }

inline unsigned short CConfig::GetKind_TimeIntScheme_Turb(void) { return Kind_TimeIntScheme_Turb; }

inline unsigned short CConfig::GetKind_TimeIntScheme_AdjLevelSet(void) { return Kind_TimeIntScheme_AdjLevelSet; }

inline unsigned short CConfig::GetKind_ConvNumScheme_Turb(void) { return Kind_ConvNumScheme_Turb; }

inline unsigned short CConfig::GetKind_Centered_Turb(void) { return Kind_Centered_Turb; }

inline unsigned short CConfig::GetKind_Upwind_Turb(void) {	return Kind_Upwind_Turb; }

inline unsigned short CConfig::GetKind_TimeIntScheme_AdjTurb(void) { return Kind_TimeIntScheme_AdjTurb; }

inline unsigned short CConfig::GetKind_ConvNumScheme_AdjTurb(void) { return Kind_ConvNumScheme_AdjTurb; }

inline unsigned short CConfig::GetKind_Centered_AdjTurb(void) { return Kind_Centered_AdjTurb; }

inline unsigned short CConfig::GetKind_Upwind_AdjTurb(void) { return Kind_Upwind_AdjTurb; }

inline unsigned short CConfig::GetKind_Inlet(void) { return Kind_Inlet; }

inline unsigned short CConfig::GetKind_MixingProcess(void) { return Kind_MixingProcess; }

inline bool CConfig::GetBoolMixingPlane(void) { return (nMarker_MixBound !=0);}

inline bool CConfig::GetBoolTurboPerf(void) { return (nMarker_TurboPerf !=0);}

inline string CConfig::GetMarker_MixingPlane_Bound(unsigned short index) {return Marker_MixBound[index];}

inline string CConfig::GetMarker_MixingPlane_Donor(unsigned short index) {return Marker_MixDonor[index];}

inline unsigned short CConfig::Get_nMarkerMixingPlane(void) { return nMarker_MixBound;}

inline unsigned short CConfig::Get_nMarkerTurboPerf(void) { return nMarker_TurboPerf;}

inline string CConfig::GetMarker_TurboPerf_BoundIn(unsigned short index) {return Marker_TurboBoundIn[index];}

inline string CConfig::GetMarker_TurboPerf_BoundOut(unsigned short index) {return Marker_TurboBoundOut[index];}

inline unsigned short CConfig::GetKind_TurboPerf(unsigned short index) {return Kind_TurboPerformance[index];}

inline unsigned short CConfig::GetnSections(void) { return nSections; }

inline unsigned short CConfig::GetnVolSections(void) { return nVolSections; }

inline void CConfig::SetKind_TimeIntScheme(unsigned short val_kind_timeintscheme) { Kind_TimeNumScheme = val_kind_timeintscheme; }

inline unsigned short CConfig::GetKind_ObjFunc(void) {return Kind_ObjFunc; }

inline su2double CConfig::GetCoeff_ObjChainRule(unsigned short iVar) {return Obj_ChainRuleCoeff[iVar]; }

inline unsigned short CConfig::GetKind_SensSmooth(void) {return Kind_SensSmooth; }

inline unsigned short CConfig::GetUnsteady_Simulation(void) { return Unsteady_Simulation; }

inline bool CConfig::GetRestart(void) {	return Restart; }

inline bool CConfig::GetRestart_Flow(void) { return Restart_Flow; }

inline bool CConfig::GetEquivArea(void) { return EquivArea; }

inline bool CConfig::GetInvDesign_Cp(void) { return InvDesign_Cp; }

inline bool CConfig::GetInvDesign_HeatFlux(void) { return InvDesign_HeatFlux; }

inline void CConfig::SetnMarker_All(unsigned short val_nmarker) { nMarker_All = val_nmarker; }

inline string CConfig::GetMarker_All_TagBound(unsigned short val_marker) { return Marker_All_TagBound[val_marker]; }

inline string CConfig::GetMarker_ActDisk_Inlet(unsigned short val_marker) { return Marker_ActDisk_Inlet[val_marker]; }

inline string CConfig::GetMarker_ActDisk_Outlet(unsigned short val_marker) { return Marker_ActDisk_Outlet[val_marker]; }

inline string CConfig::GetMarker_EngineInflow(unsigned short val_marker) { return Marker_EngineInflow[val_marker]; }

inline string CConfig::GetMarker_EngineBleed(unsigned short val_marker) { return Marker_EngineBleed[val_marker]; }

inline string CConfig::GetMarker_EngineExhaust(unsigned short val_marker) { return Marker_EngineExhaust[val_marker]; }

inline string CConfig::GetMarker_Monitoring(unsigned short val_marker) { return Marker_Monitoring[val_marker]; }

inline string CConfig::GetMarker_Moving(unsigned short val_marker) { return Marker_Moving[val_marker]; }

inline short CConfig::GetMarker_All_TagBound(string val_tag) {
	for (unsigned short iMarker = 0; iMarker < nMarker_All; iMarker++) {
		if (val_tag == Marker_All_TagBound[iMarker])
		return iMarker; 
	}
	return -1;
}

inline unsigned short CConfig::GetMarker_All_KindBC(unsigned short val_marker) { return Marker_All_KindBC[val_marker]; }

inline void CConfig::SetMarker_All_KindBC(unsigned short val_marker, unsigned short val_boundary) { Marker_All_KindBC[val_marker] = val_boundary; }

inline void CConfig::SetMarker_All_TagBound(unsigned short val_marker, string val_index) { Marker_All_TagBound[val_marker] = val_index; }

inline void CConfig::SetMarker_All_Monitoring(unsigned short val_marker, unsigned short val_monitoring) { Marker_All_Monitoring[val_marker] = val_monitoring; }

inline void CConfig::SetMarker_All_GeoEval(unsigned short val_marker, unsigned short val_geoeval) { Marker_All_GeoEval[val_marker] = val_geoeval; }

inline void CConfig::SetMarker_All_Designing(unsigned short val_marker, unsigned short val_designing) { Marker_All_Designing[val_marker] = val_designing; }

inline void CConfig::SetMarker_All_Plotting(unsigned short val_marker, unsigned short val_plotting) { Marker_All_Plotting[val_marker] = val_plotting; }

inline void CConfig::SetMarker_All_FSIinterface(unsigned short val_marker, unsigned short val_fsiinterface) { Marker_All_FSIinterface[val_marker] = val_fsiinterface; }

inline void CConfig::SetMarker_All_DV(unsigned short val_marker, unsigned short val_DV) { Marker_All_DV[val_marker] = val_DV; }

inline void CConfig::SetMarker_All_Moving(unsigned short val_marker, unsigned short val_moving) { Marker_All_Moving[val_marker] = val_moving; }

inline void CConfig::SetMarker_All_PerBound(unsigned short val_marker, short val_perbound) { Marker_All_PerBound[val_marker] = val_perbound; }

inline short CConfig::GetMarker_All_PerBound(unsigned short val_marker) { return Marker_All_PerBound[val_marker]; }

inline unsigned short CConfig::GetMarker_All_Monitoring(unsigned short val_marker) { return Marker_All_Monitoring[val_marker]; }

inline void CConfig::SetMarker_All_Out_1D(unsigned short val_marker, unsigned short val_boundary) { Marker_All_Out_1D[val_marker] = val_boundary; }

inline unsigned short CConfig::GetMarker_All_Out_1D(unsigned short val_marker) { return Marker_All_Out_1D[val_marker]; }

inline unsigned short CConfig::GetMarker_All_GeoEval(unsigned short val_marker) { return Marker_All_GeoEval[val_marker]; }

inline unsigned short CConfig::GetMarker_All_Designing(unsigned short val_marker) { return Marker_All_Designing[val_marker]; }

inline short CConfig::GetMarker_All_SendRecv(unsigned short val_marker) { return Marker_All_SendRecv[val_marker]; }

inline void CConfig::SetMarker_All_SendRecv(unsigned short val_marker, short val_index) { Marker_All_SendRecv[val_marker] = val_index; }

inline unsigned short CConfig::GetMarker_All_Plotting(unsigned short val_marker) { return Marker_All_Plotting[val_marker]; }

inline unsigned short CConfig::GetMarker_All_FSIinterface(unsigned short val_marker) { return Marker_All_FSIinterface[val_marker]; }

inline unsigned short CConfig::GetMarker_n_FSIinterface(void) { return nMarker_FSIinterface; }

inline unsigned short CConfig::GetMarker_All_DV(unsigned short val_marker) { return Marker_All_DV[val_marker]; }

inline unsigned short CConfig::GetMarker_All_Moving(unsigned short val_marker) { return Marker_All_Moving[val_marker]; }

inline unsigned short CConfig::GetnMarker_All(void) { return nMarker_All; }

inline unsigned short CConfig::GetnMarker_Max(void) { return nMarker_Max; }

inline unsigned short CConfig::GetnMarker_EngineInflow(void) {	return nMarker_EngineInflow; }

inline unsigned short CConfig::GetnMarker_EngineBleed(void) {	return nMarker_EngineBleed; }

inline unsigned short CConfig::GetnMarker_EngineExhaust(void) { return nMarker_EngineExhaust; }

inline unsigned short CConfig::GetnMarker_InterfaceBound(void) { return nMarker_InterfaceBound; }

inline unsigned short CConfig::GetnMarker_Monitoring(void) { return nMarker_Monitoring; }

inline unsigned short CConfig::GetnMarker_Out_1D(void) { return nMarker_Out_1D; }

inline unsigned short CConfig::GetnMarker_Moving(void) { return nMarker_Moving; }

inline unsigned short CConfig::GetnMarker_NearFieldBound(void) { return nMarker_NearFieldBound; }

inline unsigned short CConfig::GetnMarker_ActDisk_Inlet(void) { return nMarker_ActDisk_Inlet; }

inline unsigned short CConfig::GetnMarker_ActDisk_Outlet(void) { return nMarker_ActDisk_Outlet; }

inline string CConfig::GetMesh_FileName(void) { return Mesh_FileName; }

inline string CConfig::GetMesh_Out_FileName(void) { return Mesh_Out_FileName; }

inline unsigned short CConfig::GetMesh_FileFormat(void) { return Mesh_FileFormat; }

inline unsigned short CConfig::GetOutput_FileFormat(void) { return Output_FileFormat; }

inline string CConfig::GetConv_FileName(void) { return Conv_FileName; }

inline string CConfig::GetConv_FileName_FSI(void) { return Conv_FileName_FSI; }

inline string CConfig::GetBreakdown_FileName(void) { return Breakdown_FileName; }

inline string CConfig::GetSolution_FlowFileName(void) { return Solution_FlowFileName; }

inline string CConfig::GetSolution_AdjFileName(void) { return Solution_AdjFileName; }

inline string CConfig::GetFlow_FileName(void) { return Flow_FileName; }

inline string CConfig::GetStructure_FileName(void) { return Structure_FileName; }

inline string CConfig::GetSurfStructure_FileName(void) { return SurfStructure_FileName; }

inline string CConfig::GetSurfWave_FileName(void) { return SurfWave_FileName; }

inline string CConfig::GetSurfHeat_FileName(void) { return SurfHeat_FileName; }

inline string CConfig::GetWave_FileName(void) { return Wave_FileName; }

inline string CConfig::GetHeat_FileName(void) { return Heat_FileName; }

inline string CConfig::GetAdjWave_FileName(void) { return AdjWave_FileName; }

inline string CConfig::GetRestart_FlowFileName(void) { return Restart_FlowFileName; }

inline string CConfig::GetRestart_WaveFileName(void) { return Restart_WaveFileName; }

inline string CConfig::GetRestart_HeatFileName(void) { return Restart_HeatFileName; }

inline string CConfig::GetRestart_AdjFileName(void) { return Restart_AdjFileName; }

inline string CConfig::GetAdj_FileName(void) { return Adj_FileName; }

inline string CConfig::GetObjFunc_Grad_FileName(void) { return ObjFunc_Grad_FileName; }

inline string CConfig::GetObjFunc_Value_FileName(void) { return ObjFunc_Value_FileName; }

inline string CConfig::GetSurfFlowCoeff_FileName(void) { return SurfFlowCoeff_FileName; }

inline string CConfig::GetSurfAdjCoeff_FileName(void) { return SurfAdjCoeff_FileName; }

inline unsigned short CConfig::GetResidual_Func_Flow(void) { return Residual_Func_Flow; }

inline unsigned short CConfig::GetCauchy_Func_Flow(void) { return Cauchy_Func_Flow; }

inline unsigned short CConfig::GetCauchy_Func_AdjFlow(void) { return Cauchy_Func_AdjFlow; }

inline unsigned short CConfig::GetCauchy_Elems(void) { return Cauchy_Elems; }

inline unsigned long CConfig::GetStartConv_Iter(void) { return StartConv_Iter; }

inline su2double CConfig::GetCauchy_Eps(void) { return Cauchy_Eps; }

inline su2double CConfig::GetDelta_UnstTimeND(void) { return Delta_UnstTimeND; }

inline su2double CConfig::GetTotal_UnstTimeND(void) { return Total_UnstTimeND; }

inline su2double CConfig::GetDelta_UnstTime(void) { return Delta_UnstTime; }

inline su2double CConfig::GetCurrent_UnstTime(void) { return Current_UnstTime; }

inline void CConfig::SetDelta_UnstTimeND(su2double val_delta_unsttimend) { Delta_UnstTimeND = val_delta_unsttimend; }

inline su2double CConfig::GetTotal_UnstTime(void) { return Total_UnstTime; }

inline bool CConfig::GetEngine_Intake(void) { return Engine_Intake; }

inline su2double CConfig::GetDV_Value(unsigned short val_dv) { return DV_Value[val_dv]; }

inline void CConfig::SetDV_Value(unsigned short val_dv, su2double val) { DV_Value[val_dv] = val; }

inline su2double CConfig::GetOrderMagResidual(void) { return OrderMagResidual; }

inline su2double CConfig::GetMinLogResidual(void) { return MinLogResidual; }

inline su2double CConfig::GetDamp_Engine_Inflow(void) { return Damp_Engine_Inflow; }

inline su2double CConfig::GetDamp_Engine_Bleed(void) { return Damp_Engine_Bleed; }

inline su2double CConfig::GetDamp_Engine_Exhaust(void) { return Damp_Engine_Exhaust; }

inline su2double CConfig::GetDamp_Res_Restric(void) { return Damp_Res_Restric; }

inline su2double CConfig::GetDamp_Correc_Prolong(void) { return Damp_Correc_Prolong; }

inline su2double CConfig::GetPosition_Plane(void) { return Position_Plane; }

inline su2double CConfig::GetWeightCd(void) { return WeightCd; }

inline su2double CConfig::GetFixAzimuthalLine(void) { return FixAzimuthalLine; }

inline su2double CConfig::GetCFLRedCoeff_Turb(void) { return CFLRedCoeff_Turb; }

inline bool CConfig::GetGrid_Movement(void) { return Grid_Movement; }

inline bool CConfig::GetRotating_Frame(void) { return Rotating_Frame; }

inline bool CConfig::GetAxisymmetric(void) { return Axisymmetric; }

inline bool CConfig::GetDebugMode(void) { return DebugMode; }

inline bool CConfig::GetAdaptBoundary(void) { return AdaptBoundary; }

inline bool CConfig::GetPoissonSolver(void) { return PoissonSolver; }

inline bool CConfig::Low_Mach_Preconditioning(void) { return Low_Mach_Precon; }

<<<<<<< HEAD
=======
inline bool CConfig::Low_Mach_Correction(void) { return Low_Mach_Corr; } 

inline bool CConfig::GetInletConditionsDefined(void) { return Inlet_Outlet_Defined; }

>>>>>>> a90c06bd
inline bool CConfig::GetGravityForce(void) { return GravityForce; }

inline bool CConfig::GetSmoothNumGrid(void) { return SmoothNumGrid; }

inline void CConfig::SetSmoothNumGrid(bool val_smoothnumgrid) { SmoothNumGrid = val_smoothnumgrid; }

inline unsigned short CConfig::GetKind_Turb_Model(void) { return Kind_Turb_Model; }

inline unsigned short CConfig::GetKind_Trans_Model(void) { return Kind_Trans_Model; }

inline bool CConfig::GetFrozen_Visc(void) { return Frozen_Visc; }

inline bool CConfig::GetSens_Remove_Sharp(void) { return Sens_Remove_Sharp; }

inline bool CConfig::GetViscous_Limiter_Flow(void) { return Viscous_Limiter_Flow; }

inline bool CConfig::GetViscous_Limiter_Turb(void) { return Viscous_Limiter_Turb; }

inline bool CConfig::GetWrite_Conv_FSI(void) { return Write_Conv_FSI; }

inline bool CConfig::GetHold_GridFixed(void) { return Hold_GridFixed; }

inline unsigned short CConfig::GetnPeriodicIndex(void) { return nPeriodic_Index; }

inline su2double* CConfig::GetPeriodicCenter(unsigned short val_index) { return Periodic_Center[val_index]; }

inline void CConfig::SetPeriodicCenter(unsigned short val_index, su2double* center) { Periodic_Center[val_index] = center; }

inline su2double* CConfig::GetPeriodicRotation(unsigned short val_index) { return Periodic_Rotation[val_index]; }

inline void CConfig::SetPeriodicRotation(unsigned short val_index, su2double* rotation) { Periodic_Rotation[val_index] = rotation; }

inline su2double* CConfig::GetPeriodicTranslate(unsigned short val_index) { return Periodic_Translate[val_index]; }

inline void CConfig::SetPeriodicTranslate(unsigned short val_index, su2double* translate) { Periodic_Translate[val_index] = translate; }

inline su2double CConfig::GetCyclic_Pitch(void) { return Cyclic_Pitch; }

inline su2double CConfig::GetCollective_Pitch(void) { return Collective_Pitch; }

inline string CConfig::GetMotion_FileName(void) { return Motion_Filename; }

inline bool CConfig::GetLow_MemoryOutput(void) { return Low_MemoryOutput; }

inline bool CConfig::GetWrt_Vol_Sol(void) { return Wrt_Vol_Sol; }

inline bool CConfig::GetWrt_Srf_Sol(void) { return Wrt_Srf_Sol; }

inline bool CConfig::GetWrt_Csv_Sol(void) { return Wrt_Csv_Sol; }

inline bool CConfig::GetWrt_Residuals(void) { return Wrt_Residuals; }

inline bool CConfig::GetWrt_Limiters(void) { return Wrt_Limiters; }

inline bool CConfig::GetWrt_SharpEdges(void) { return Wrt_SharpEdges; }

inline bool CConfig::GetWrt_Halo(void) { return Wrt_Halo; }

inline bool CConfig::GetPlot_Section_Forces(void) { return Plot_Section_Forces; }

inline bool CConfig::GetWrt_1D_Output(void) { return Wrt_1D_Output; }

inline vector<vector<su2double> > CConfig::GetAeroelastic_np1(unsigned short iMarker) {return Aeroelastic_np1[iMarker]; }

inline vector<vector<su2double> > CConfig::GetAeroelastic_n(unsigned short iMarker) {return Aeroelastic_n[iMarker]; }

inline vector<vector<su2double> > CConfig::GetAeroelastic_n1(unsigned short iMarker) {return Aeroelastic_n1[iMarker]; }

inline void CConfig::SetAeroelastic_np1(unsigned short iMarker, vector<vector<su2double> > solution) {Aeroelastic_np1[iMarker] = solution;}

inline su2double CConfig::GetAeroelastic_plunge(unsigned short val_marker) {return Aeroelastic_plunge[val_marker]; }

inline su2double CConfig::GetAeroelastic_pitch(unsigned short val_marker) {return Aeroelastic_pitch[val_marker]; }

inline void CConfig::SetAeroelastic_plunge(unsigned short val_marker, su2double val) {Aeroelastic_plunge[val_marker] = val; }

inline void CConfig::SetAeroelastic_pitch(unsigned short val_marker, su2double val) {Aeroelastic_pitch[val_marker] = val; }

inline void CConfig::SetAeroelastic_n1(void) {
        Aeroelastic_n1 = Aeroelastic_n;
}

inline void CConfig::SetAeroelastic_n(void) {
        Aeroelastic_n = Aeroelastic_np1;
}

inline su2double CConfig::GetAeroelastic_Flutter_Speed_Index(void) {return FlutterSpeedIndex; }

inline su2double CConfig::GetAeroelastic_Frequency_Plunge(void) {return PlungeNaturalFrequency; }

inline su2double CConfig::GetAeroelastic_Frequency_Pitch(void) {return PitchNaturalFrequency; }

inline su2double CConfig::GetAeroelastic_Airfoil_Mass_Ratio(void) {return AirfoilMassRatio; }

inline su2double CConfig::GetAeroelastic_CG_Location(void) {return CG_Location; }

inline su2double CConfig::GetAeroelastic_Radius_Gyration_Squared(void) {return RadiusGyrationSquared; }

inline unsigned short CConfig::GetAeroelasticIter(void) {return AeroelasticIter; }

inline bool CConfig::GetWind_Gust(void) { return Wind_Gust; }

inline bool CConfig::GetAeroelastic_Simulation(void) { return Aeroelastic_Simulation; }

inline unsigned short CConfig::GetGust_Type(void) {return Gust_Type; }

inline unsigned short CConfig::GetGust_Dir(void) {return Gust_Dir; }

inline su2double CConfig::GetGust_WaveLength(void) {return Gust_WaveLength; }

inline su2double CConfig::GetGust_Periods(void) {return Gust_Periods; }

inline su2double CConfig::GetGust_Ampl(void) {return Gust_Ampl; }

inline su2double CConfig::GetGust_Begin_Time(void) {return Gust_Begin_Time; }

inline su2double CConfig::GetGust_Begin_Loc(void) {return Gust_Begin_Loc; }

inline unsigned short CConfig::GetnFFD_Iter(void) {return nFFD_Iter; }

inline su2double CConfig::GetFFD_Tol(void) {return FFD_Tol; }

inline long CConfig::GetVisualize_CV(void) {return Visualize_CV; }

inline bool CConfig::GetFixed_CL_Mode(void) { return Fixed_CL_Mode; }

inline su2double CConfig::GetTarget_CL(void) {return Target_CL; }

inline su2double CConfig::GetDamp_Fixed_CL(void) {return Damp_Fixed_CL; }

inline unsigned long CConfig::GetIter_Fixed_CL(void) {return Iter_Fixed_CL; }

inline bool CConfig::GetUpdate_AoA(void) { return Update_AoA; }

inline void CConfig::SetUpdate_AoA(bool val_update) { Update_AoA = val_update; }

inline void CConfig::SetNonphysical_Points(unsigned long val_nonphys_points) { Nonphys_Points = val_nonphys_points; }

inline unsigned long CConfig::GetNonphysical_Points(void) { return Nonphys_Points; }

inline void CConfig::SetNonphysical_Reconstr(unsigned long val_nonphys_reconstr) { Nonphys_Reconstr = val_nonphys_reconstr; }

inline unsigned long CConfig::GetNonphysical_Reconstr(void) { return Nonphys_Reconstr; }

inline unsigned short CConfig::GetConsole_Output_Verb(void) { return Console_Output_Verb; }

inline unsigned short CConfig::GetnIterFSI(void) { return nIterFSI; }

inline su2double CConfig::GetAitkenStatRelax(void) { return AitkenStatRelax; }

inline su2double CConfig::GetAitkenDynMaxInit(void) { return AitkenDynMaxInit; }

inline bool CConfig::GetDeadLoad(void) { return DeadLoad; }

inline unsigned short CConfig::GetDynamic_Analysis(void) { return Dynamic_Analysis; }

inline su2double CConfig::GetDelta_DynTime(void) { return Delta_DynTime; }

inline su2double CConfig::GetTotal_DynTime(void) { return Total_DynTime; }

inline su2double CConfig::GetCurrent_DynTime(void) { return Current_DynTime; }

inline bool CConfig::GetWrt_Dynamic(void) { return Wrt_Dynamic; }

inline su2double CConfig::GetNewmark_alpha(void) { return Newmark_alpha; }

inline su2double CConfig::GetNewmark_delta(void) { return Newmark_delta; }

inline bool CConfig::GetGradual_Load(void) { return Gradual_Load; }

inline bool CConfig::GetRamp_Load(void) { return Ramp_Load; }

inline su2double CConfig::GetRamp_Time(void) { return Ramp_Time; }

inline su2double CConfig::GetStatic_Time(void) { return Static_Time; }

inline unsigned short CConfig::GetPredictorOrder(void) { return Pred_Order; }

inline bool CConfig::GetFSI_Simulation(void) { return FSI_Problem; }

inline unsigned short CConfig::GetRelaxation_Method_FSI(void) { return Kind_BGS_RelaxMethod; }

inline su2double CConfig::GetOrderMagResidualFSI(void) { return OrderMagResidualFSI; }

inline su2double CConfig::GetMinLogResidualFSI(void) { return MinLogResidualFSI; }

inline unsigned short CConfig::GetDirectDiff(){ return DirectDiff;}

inline bool CConfig::GetDiscrete_Adjoint() {return DiscreteAdjoint;}<|MERGE_RESOLUTION|>--- conflicted
+++ resolved
@@ -957,13 +957,8 @@
 
 inline bool CConfig::Low_Mach_Preconditioning(void) { return Low_Mach_Precon; }
 
-<<<<<<< HEAD
-=======
 inline bool CConfig::Low_Mach_Correction(void) { return Low_Mach_Corr; } 
 
-inline bool CConfig::GetInletConditionsDefined(void) { return Inlet_Outlet_Defined; }
-
->>>>>>> a90c06bd
 inline bool CConfig::GetGravityForce(void) { return GravityForce; }
 
 inline bool CConfig::GetSmoothNumGrid(void) { return SmoothNumGrid; }
