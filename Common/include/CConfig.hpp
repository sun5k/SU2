/*!
 * \file CConfig.hpp
 * \brief All the information about the definition of the physical problem.
 *        The subroutines and functions are in the <i>CConfig.cpp</i> file.
 * \author F. Palacios, T. Economon, B. Tracey
 * \version 7.3.1 "Blackbird"
 *
 * SU2 Project Website: https://su2code.github.io
 *
 * The SU2 Project is maintained by the SU2 Foundation
 * (http://su2foundation.org)
 *
 * Copyright 2012-2022, SU2 Contributors (cf. AUTHORS.md)
 *
 * SU2 is free software; you can redistribute it and/or
 * modify it under the terms of the GNU Lesser General Public
 * License as published by the Free Software Foundation; either
 * version 2.1 of the License, or (at your option) any later version.
 *
 * SU2 is distributed in the hope that it will be useful,
 * but WITHOUT ANY WARRANTY; without even the implied warranty of
 * MERCHANTABILITY or FITNESS FOR A PARTICULAR PURPOSE. See the GNU
 * Lesser General Public License for more details.
 *
 * You should have received a copy of the GNU Lesser General Public
 * License along with SU2. If not, see <http://www.gnu.org/licenses/>.
 */

#pragma once

#include "parallelization/mpi_structure.hpp"

#include <iostream>
#include <cstdlib>
#include <fstream>
#include <sstream>
#include <string>
#include <cstring>
#include <vector>
#include <array>
#include <stdlib.h>
#include <cmath>
#include <map>
#include <assert.h>

#include "option_structure.hpp"
#include "containers/container_decorators.hpp"

#ifdef HAVE_CGNS
#include "cgnslib.h"
#endif

using namespace std;

/*!
 * \class CConfig
 * \brief Main class for defining the problem; basically this class reads the configuration file, and
 *        stores all the information.
 * \author F. Palacios
 */

class CConfig {
private:
  SU2_MPI::Comm SU2_Communicator; /*!< \brief MPI communicator of SU2.*/
  int rank, size;                 /*!< \brief MPI rank and size.*/
  bool base_config;
  SU2_COMPONENT Kind_SU2;        /*!< \brief Kind of SU2 software component.*/
  unsigned short Ref_NonDim;      /*!< \brief Kind of non dimensionalization.*/
  unsigned short Ref_Inc_NonDim;  /*!< \brief Kind of non dimensionalization.*/
  unsigned short Kind_AverageProcess;            /*!< \brief Kind of mixing process.*/
  unsigned short Kind_PerformanceAverageProcess; /*!< \brief Kind of mixing process.*/
  unsigned short Kind_MixingPlaneInterface;      /*!< \brief Kind of mixing process.*/
  unsigned short Kind_SpanWise;                  /*!< \brief Kind of span-wise section computation.*/
  unsigned short *Kind_TurboMachinery;           /*!< \brief Kind of turbomachynery architecture.*/
  unsigned short iZone, nZone;    /*!< \brief Number of zones in the mesh. */
  unsigned short nZoneSpecified;  /*!< \brief Number of zones that are specified in config file. */
  su2double Highlite_Area;        /*!< \brief Highlite area. */
  su2double Fan_Poly_Eff;         /*!< \brief Fan polytropic effeciency. */
  su2double MinLogResidual;       /*!< \brief Minimum value of the log residual. */
  su2double EA_ScaleFactor;       /*!< \brief Equivalent Area scaling factor */
  su2double AdjointLimit;         /*!< \brief Adjoint variable limit */
  string* ConvField;              /*!< \brief Field used for convergence check.*/

  string* WndConvField;              /*!< \brief Function where to apply the windowed convergence criteria for the time average of the unsteady (single zone) flow problem. */
  unsigned short nConvField;         /*!< \brief Number of fields used to monitor convergence.*/
  unsigned short nWndConvField;      /*!< \brief Number of fields used to monitor time convergence.*/
  unsigned short Wnd_Cauchy_Elems;   /*!< \brief Number of elements to evaluate in the time iteration  for convergence of the time average of the unsteady (single zone)´ flow problem.  */
  su2double Wnd_Cauchy_Eps;          /*!< \brief Epsilon used for the convergence of the time average of the unsteady (single zone)´ flow problem. */
  unsigned long Wnd_StartConv_Iter;  /*!< \brief Start convergence criteria at this iteration after Start_Iter_Wnd. */
  bool Wnd_Cauchy_Crit;              /*!< \brief True => Cauchy criterion is used for time average objective function in unsteady flows. */

  bool MG_AdjointFlow;              /*!< \brief MG with the adjoint flow problem */
  su2double *PressureLimits,
  *DensityLimits,
  *TemperatureLimits;             /*!< \brief Limits for the primitive variables */
  bool ActDisk_DoubleSurface;     /*!< \brief actuator disk double surface  */
  bool Engine_HalfModel;          /*!< \brief only half model is in the computational grid  */
  bool ActDisk_SU2_DEF;           /*!< \brief actuator disk double surface  */
  unsigned short nFFD_Iter;       /*!< \brief Iteration for the point inversion problem. */
  unsigned short FFD_Blending;    /*!< \brief Kind of FFD Blending function. */
  su2double FFD_Tol;              /*!< \brief Tolerance in the point inversion problem. */
  bool FFD_IntPrev;                       /*!< \brief Enables self-intersection prevention procedure within the FFD box. */
  unsigned short FFD_IntPrev_MaxIter;     /*!< \brief Amount of iterations for FFD box self-intersection prevention procedure. */
  unsigned short FFD_IntPrev_MaxDepth;    /*!< \brief Maximum recursion depth for FFD box self-intersection procedure. */
  bool ConvexityCheck;                    /*!< \brief Enables convexity check on all mesh elements. */
  unsigned short ConvexityCheck_MaxIter;  /*!< \brief Amount of iterations for convexity check in deformations. */
  unsigned short ConvexityCheck_MaxDepth; /*!< \brief Maximum recursion depth for convexity check in deformations.*/
  su2double Opt_RelaxFactor;              /*!< \brief Scale factor for the line search. */
  su2double Opt_LineSearch_Bound;         /*!< \brief Bounds for the line search. */
  su2double StartTime;
  unsigned short SmoothNumGrid;           /*!< \brief Smooth the numerical grid. */
  bool ContinuousAdjoint,   /*!< \brief Flag to know if the code is solving an adjoint problem. */
  Viscous,                  /*!< \brief Flag to know if the code is solving a viscous problem. */
  EquivArea,                /*!< \brief Flag to know if the code is going to compute and plot the equivalent area. */
  Engine,                   /*!< \brief Flag to know if the code is going to compute a problem with engine. */
  InvDesign_Cp,             /*!< \brief Flag to know if the code is going to compute and plot the inverse design. */
  InvDesign_HeatFlux,       /*!< \brief Flag to know if the code is going to compute and plot the inverse design. */
  Wind_Gust,                /*!< \brief Flag to know if there is a wind gust. */
  Turb_Fixed_Values,        /*!< \brief Flag to know if there are fixed values for turbulence quantities in one half-plane. */
  Aeroelastic_Simulation,   /*!< \brief Flag to know if there is an aeroelastic simulation. */
  Weakly_Coupled_Heat,      /*!< \brief Flag to know if a heat equation should be weakly coupled to the incompressible solver. */
  Rotating_Frame,           /*!< \brief Flag to know if there is a rotating frame. */
  PoissonSolver,            /*!< \brief Flag to know if we are solving  poisson forces  in plasma solver. */
  Low_Mach_Precon,          /*!< \brief Flag to know if we are using a low Mach number preconditioner. */
  Low_Mach_Corr,            /*!< \brief Flag to know if we are using a low Mach number correction. */
  GravityForce,             /*!< \brief Flag to know if the gravity force is incuded in the formulation. */
  SubsonicEngine,           /*!< \brief Engine intake subsonic region. */
  Frozen_Visc_Cont,         /*!< \brief Flag for cont. adjoint problem with/without frozen viscosity. */
  Frozen_Visc_Disc,         /*!< \brief Flag for disc. adjoint problem with/without frozen viscosity. */
  Frozen_Limiter_Disc,      /*!< \brief Flag for disc. adjoint problem with/without frozen limiter. */
  Inconsistent_Disc,        /*!< \brief Use an inconsistent (primal/dual) discrete adjoint formulation. */
  Sens_Remove_Sharp,        /*!< \brief Flag for removing or not the sharp edges from the sensitivity computation. */
  Hold_GridFixed,           /*!< \brief Flag hold fixed some part of the mesh during the deformation. */
  Axisymmetric,             /*!< \brief Flag for axisymmetric calculations */
  Integrated_HeatFlux;      /*!< \brief Flag for heat flux BC whether it deals with integrated values.*/
  su2double Buffet_k;       /*!< \brief Sharpness coefficient for buffet sensor.*/
  su2double Buffet_lambda;  /*!< \brief Offset parameter for buffet sensor.*/
  su2double Damp_Engine_Inflow;   /*!< \brief Damping factor for the engine inlet. */
  su2double Damp_Engine_Exhaust;  /*!< \brief Damping factor for the engine exhaust. */
  su2double Damp_Res_Restric,     /*!< \brief Damping factor for the residual restriction. */
  Damp_Correc_Prolong;            /*!< \brief Damping factor for the correction prolongation. */
  su2double Position_Plane;    /*!< \brief Position of the Near-Field (y coordinate 2D, and z coordinate 3D). */
  su2double WeightCd;          /*!< \brief Weight of the drag coefficient. */
  su2double dCD_dCL;           /*!< \brief Fixed Cl mode derivate . */
  su2double dCMx_dCL;          /*!< \brief Fixed Cl mode derivate. */
  su2double dCMy_dCL;          /*!< \brief Fixed Cl mode derivate. */
  su2double dCMz_dCL;          /*!< \brief Fixed Cl mode derivate. */
  su2double CL_Target;         /*!< \brief Fixed Cl mode Target Cl. */
  TIME_MARCHING TimeMarching;        /*!< \brief Steady or unsteady (time stepping or dual time stepping) computation. */
  unsigned short Dynamic_Analysis;   /*!< \brief Static or dynamic structural analysis. */
  su2double FixAzimuthalLine;        /*!< \brief Fix an azimuthal line due to misalignments of the nearfield. */
  su2double **DV_Value;              /*!< \brief Previous value of the design variable. */
  su2double Venkat_LimiterCoeff;     /*!< \brief Limiter coefficient */
  unsigned long LimiterIter;         /*!< \brief Freeze the value of the limiter after a number of iterations */
  su2double AdjSharp_LimiterCoeff;   /*!< \brief Coefficient to identify the limit of a sharp edge. */
  unsigned short SystemMeasurements; /*!< \brief System of measurements. */
  ENUM_REGIME Kind_Regime;           /*!< \brief Kind of flow regime: in/compressible. */
  unsigned short *Kind_ObjFunc;      /*!< \brief Kind of objective function. */
  su2double *Weight_ObjFunc;         /*!< \brief Weight applied to objective function. */
  unsigned short Kind_SensSmooth;    /*!< \brief Kind of sensitivity smoothing technique. */
  unsigned short Continuous_Eqns;    /*!< \brief Which equations to treat continuously (Hybrid adjoint)*/
  unsigned short Discrete_Eqns;      /*!< \brief Which equations to treat discretely (Hybrid adjoint). */
  unsigned short *Design_Variable;   /*!< \brief Kind of design variable. */
  unsigned short nTimeInstances;     /*!< \brief Number of periodic time instances for  harmonic balance. */
  su2double HarmonicBalance_Period;  /*!< \brief Period of oscillation to be used with harmonic balance computations. */
  su2double Delta_UnstTime,          /*!< \brief Time step for unsteady computations. */
  Delta_UnstTimeND;                  /*!< \brief Time step for unsteady computations (non dimensional). */
  su2double Delta_DynTime,        /*!< \brief Time step for dynamic structural computations. */
  Total_DynTime,                  /*!< \brief Total time for dynamic structural computations. */
  Current_DynTime;                /*!< \brief Global time of the dynamic structural computations. */
  su2double Total_UnstTime,       /*!< \brief Total time for unsteady computations. */
  Total_UnstTimeND;               /*!< \brief Total time for unsteady computations (non dimensional). */
  su2double Current_UnstTime,     /*!< \brief Global time of the unsteady simulation. */
  Current_UnstTimeND;             /*!< \brief Global time of the unsteady simulation. */
  unsigned short nMarker_Euler,   /*!< \brief Number of Euler wall markers. */
  nMarker_FarField,               /*!< \brief Number of far-field markers. */
  nMarker_Custom,                 /*!< \brief Number of custom markers. */
  nMarker_SymWall,                /*!< \brief Number of symmetry wall markers. */
  nMarker_PerBound,               /*!< \brief Number of periodic boundary markers. */
  nMarker_MixingPlaneInterface,   /*!< \brief Number of mixing plane interface boundary markers. */
  nMarker_Turbomachinery,         /*!< \brief Number turbomachinery markers. */
  nMarker_TurboPerformance,       /*!< \brief Number of turboperformance markers. */
  nSpanWiseSections_User,         /*!< \brief Number of spanwise sections to compute 3D BC and Performance for turbomachinery   */
  nMarker_Shroud,                 /*!< \brief Number of shroud markers to set grid velocity to 0.*/
  nMarker_NearFieldBound,         /*!< \brief Number of near field boundary markers. */
  nMarker_ActDiskInlet,           /*!< \brief Number of actuator disk inlet markers. */
  nMarker_ActDiskOutlet,          /*!< \brief Number of actuator disk outlet markers. */
  nMarker_Deform_Mesh_Sym_Plane,  /*!< \brief Number of markers with symmetric deformation */
  nMarker_Deform_Mesh,            /*!< \brief Number of deformable markers at the boundary. */
  nMarker_Fluid_Load,             /*!< \brief Number of markers in which the flow load is computed/employed. */
  nMarker_Fluid_InterfaceBound,   /*!< \brief Number of fluid interface markers. */
  nMarker_CHTInterface,           /*!< \brief Number of conjugate heat transfer interface markers. */
  nMarker_Inlet,                  /*!< \brief Number of inlet flow markers. */
  nMarker_Inlet_Species,          /*!< \brief Number of inlet species markers. */
  nSpecies_per_Inlet,             /*!< \brief Number of species defined per inlet markers. */
  nMarker_Riemann,                /*!< \brief Number of Riemann flow markers. */
  nMarker_Giles,                  /*!< \brief Number of Giles flow markers. */
  nRelaxFactor_Giles,             /*!< \brief Number of relaxation factors for Giles markers. */
  nMarker_Supersonic_Inlet,       /*!< \brief Number of supersonic inlet flow markers. */
  nMarker_Supersonic_Outlet,      /*!< \brief Number of supersonic outlet flow markers. */
  nMarker_Outlet,                 /*!< \brief Number of outlet flow markers. */
  nMarker_Smoluchowski_Maxwell,   /*!< \brief Number of smoluchowski/maxwell wall boundaries. */
  nMarker_Isothermal,             /*!< \brief Number of isothermal wall boundaries. */
  nMarker_HeatFlux,               /*!< \brief Number of constant heat flux wall boundaries. */
  nMarker_HeatTransfer,           /*!< \brief Number of heat-transfer/convection wall boundaries. */
  nMarker_EngineExhaust,          /*!< \brief Number of nacelle exhaust flow markers. */
  nMarker_EngineInflow,           /*!< \brief Number of nacelle inflow flow markers. */
  nMarker_Clamped,                /*!< \brief Number of clamped markers in the FEM. */
  nMarker_Displacement,           /*!< \brief Number of displacement surface markers. */
  nMarker_Load,                   /*!< \brief Number of load surface markers. */
  nMarker_Damper,                 /*!< \brief Number of damper surface markers. */
  nMarker_Load_Dir,               /*!< \brief Number of load surface markers defined by magnitude and direction. */
  nMarker_Disp_Dir,               /*!< \brief Number of load surface markers defined by magnitude and direction. */
  nMarker_Load_Sine,              /*!< \brief Number of load surface markers defined by magnitude and direction. */
  nMarker_FlowLoad,               /*!< \brief Number of load surface markers. */
  nMarker_Internal,               /*!< \brief Number of internal flow markers. */
  nMarker_All,                    /*!< \brief Total number of markers using the grid information. */
  nMarker_Max,                    /*!< \brief Max number of number of markers using the grid information. */
  nMarker_CfgFile;                /*!< \brief Total number of markers using the config file (note that in
                                        parallel computations this number can be different from nMarker_All). */

  bool Inlet_From_File;         /*!< \brief True if the inlet profile is to be loaded from a file. */
  string Inlet_Filename;        /*!< \brief Filename specifying an inlet profile. */
  su2double Inlet_Matching_Tol; /*!< \brief Tolerance used when matching a point to a point from the inlet file. */
  string ActDisk_FileName;      /*!< \brief Filename specifying an actuator disk. */

  string *Marker_Euler,           /*!< \brief Euler wall markers. */
  *Marker_FarField,               /*!< \brief Far field markers. */
  *Marker_Custom,
  *Marker_SymWall,                /*!< \brief Symmetry wall markers. */
  *Marker_PerBound,               /*!< \brief Periodic boundary markers. */
  *Marker_PerDonor,               /*!< \brief Rotationally periodic boundary donor markers. */
  *Marker_MixingPlaneInterface,   /*!< \brief MixingPlane interface boundary markers. */
  *Marker_TurboBoundIn,           /*!< \brief Turbomachinery performance boundary markers. */
  *Marker_TurboBoundOut,          /*!< \brief Turbomachinery performance boundary donor markers. */
  *Marker_NearFieldBound,         /*!< \brief Near Field boundaries markers. */
  *Marker_Deform_Mesh,            /*!< \brief Deformable markers at the boundary. */
  *Marker_Deform_Mesh_Sym_Plane,  /*!< \brief Marker with symmetric deformation. */
  *Marker_Fluid_Load,             /*!< \brief Markers in which the flow load is computed/employed. */
  *Marker_Fluid_InterfaceBound,   /*!< \brief Fluid interface markers. */
  *Marker_CHTInterface,           /*!< \brief Conjugate heat transfer interface markers. */
  *Marker_ActDiskInlet,           /*!< \brief Actuator disk inlet markers. */
  *Marker_ActDiskOutlet,          /*!< \brief Actuator disk outlet markers. */
  *Marker_Inlet,                  /*!< \brief Inlet flow markers. */
  *Marker_Inlet_Species,          /*!< \brief Inlet species markers. */
  *Marker_Riemann,                /*!< \brief Riemann markers. */
  *Marker_Giles,                  /*!< \brief Giles markers. */
  *Marker_Shroud,                 /*!< \brief Shroud markers. */
  *Marker_Supersonic_Inlet,       /*!< \brief Supersonic inlet flow markers. */
  *Marker_Supersonic_Outlet,      /*!< \brief Supersonic outlet flow markers. */
  *Marker_Outlet,                 /*!< \brief Outlet flow markers. */
  *Marker_Smoluchowski_Maxwell,   /*!< \brief Smoluchowski/Maxwell wall markers. */
  *Marker_Isothermal,             /*!< \brief Isothermal wall markers. */
  *Marker_HeatFlux,               /*!< \brief Constant heat flux wall markers. */
  *Marker_HeatTransfer,           /*!< \brief Heat-transfer/convection markers. */
  *Marker_RoughWall,              /*!< \brief Constant heat flux wall markers. */
  *Marker_EngineInflow,           /*!< \brief Engine Inflow flow markers. */
  *Marker_EngineExhaust,          /*!< \brief Engine Exhaust flow markers. */
  *Marker_Clamped,                /*!< \brief Clamped markers. */
  *Marker_Displacement,           /*!< \brief Displacement markers. */
  *Marker_Load,                   /*!< \brief Load markers. */
  *Marker_Damper,                 /*!< \brief Damper markers. */
  *Marker_Load_Dir,               /*!< \brief Load markers defined in cartesian coordinates. */
  *Marker_Disp_Dir,               /*!< \brief Load markers defined in cartesian coordinates. */
  *Marker_Load_Sine,              /*!< \brief Sine-wave loaded markers defined in cartesian coordinates. */
  *Marker_FlowLoad,               /*!< \brief Flow Load markers. */
  *Marker_Internal,               /*!< \brief Internal flow markers. */
  *Marker_All_TagBound;           /*!< \brief Global index for markers using grid information. */

  su2double *Exhaust_Temperature_Target;     /*!< \brief Specified total temperatures for nacelle boundaries. */
  su2double *Exhaust_Pressure_Target;        /*!< \brief Specified total pressures for nacelle boundaries. */
  su2double *Inlet_Ttotal;                   /*!< \brief Specified total temperatures for inlet boundaries. */
  su2double *Riemann_Var1, *Riemann_Var2;    /*!< \brief Specified values for Riemann boundary. */
  su2double **Riemann_FlowDir;               /*!< \brief Specified flow direction vector (unit vector) for Riemann boundaries. */
  su2double *Giles_Var1, *Giles_Var2,
  *RelaxFactorAverage, *RelaxFactorFourier;  /*!< \brief Specified values for Giles BC. */
  su2double **Giles_FlowDir;                 /*!< \brief Specified flow direction vector (unit vector) for Giles BC. */
  su2double *Inlet_Ptotal;                   /*!< \brief Specified total pressures for inlet boundaries. */
  su2double **Inlet_FlowDir;                 /*!< \brief Specified flow direction vector (unit vector) for inlet boundaries. */
  su2double *Inlet_Temperature;              /*!< \brief Specified temperatures for a supersonic inlet boundaries. */
  su2double *Inlet_Pressure;                 /*!< \brief Specified static pressures for supersonic inlet boundaries. */
  su2double **Inlet_Velocity;                /*!< \brief Specified flow velocity vectors for supersonic inlet boundaries. */
  su2double **Inlet_MassFrac;                /*!< \brief Specified Mass fraction vectors for supersonic inlet boundaries (NEMO solver). */
  su2double **Inlet_SpeciesVal;              /*!< \brief Specified species vector for inlet boundaries. */
  su2double *EngineInflow_Target;            /*!< \brief Specified fan face targets for nacelle boundaries. */
  su2double *Inflow_Mach;                    /*!< \brief Specified fan face mach for nacelle boundaries. */
  su2double *Inflow_Pressure;                /*!< \brief Specified fan face pressure for nacelle boundaries. */
  su2double *Inflow_MassFlow;                /*!< \brief Specified fan face massflow for nacelle boundaries. */
  su2double *Inflow_ReverseMassFlow;         /*!< \brief Specified fan face reverse massflow for nacelle boundaries. */
  su2double *Inflow_TotalPressure;           /*!< \brief Specified fan face total pressure for nacelle boundaries. */
  su2double *Inflow_Temperature;             /*!< \brief Specified fan face temperature for nacelle boundaries. */
  su2double *Inflow_TotalTemperature;        /*!< \brief Specified fan face total temperature for nacelle boundaries. */
  su2double *Inflow_RamDrag;                 /*!< \brief Specified fan face ram drag for nacelle boundaries. */
  su2double *Inflow_Force;                   /*!< \brief Specified force for nacelle boundaries. */
  su2double *Inflow_Power;                   /*!< \brief Specified power for nacelle boundaries. */
  su2double *Exhaust_Pressure;               /*!< \brief Specified exhaust pressure for nacelle boundaries. */
  su2double *Exhaust_Temperature;            /*!< \brief Specified exhaust temperature for nacelle boundaries. */
  su2double *Exhaust_MassFlow;               /*!< \brief Specified exhaust mass flow for nacelle boundaries. */
  su2double *Exhaust_TotalPressure;          /*!< \brief Specified exhaust total pressure for nacelle boundaries. */
  su2double *Exhaust_TotalTemperature;       /*!< \brief Specified exhaust total temperature for nacelle boundaries. */
  su2double *Exhaust_GrossThrust;            /*!< \brief Specified exhaust gross thrust for nacelle boundaries. */
  su2double *Exhaust_Force;                  /*!< \brief Specified exhaust force for nacelle boundaries. */
  su2double *Exhaust_Power;                  /*!< \brief Specified exhaust power for nacelle boundaries. */
  su2double *Engine_Power;                   /*!< \brief Specified engine power for nacelle boundaries. */
  su2double *Engine_Mach;                    /*!< \brief Specified engine mach for nacelle boundaries. */
  su2double *Engine_Force;                   /*!< \brief Specified engine force for nacelle boundaries. */
  su2double *Engine_NetThrust;               /*!< \brief Specified engine net thrust for nacelle boundaries. */
  su2double *Engine_GrossThrust;             /*!< \brief Specified engine gross thrust for nacelle boundaries. */
  su2double *Engine_Area;                    /*!< \brief Specified engine area for nacelle boundaries. */
  su2double *Outlet_Pressure;                /*!< \brief Specified back pressures (static) for outlet boundaries. */
  su2double *Isothermal_Temperature;         /*!< \brief Specified isothermal wall temperatures (static). */
  su2double *HeatTransfer_Coeff;             /*!< \brief Specified heat transfer coefficients. */
  su2double *HeatTransfer_WallTemp;          /*!< \brief Specified temperatures at infinity alongside heat transfer coefficients. */
  su2double *Wall_Catalycity;                /*!< \brief Specified wall species mass-fractions for catalytic boundaries. */
  su2double *Heat_Flux;                      /*!< \brief Specified wall heat fluxes. */
  su2double *Roughness_Height;               /*!< \brief Equivalent sand grain roughness for the marker according to config file. */
  su2double *Displ_Value;                    /*!< \brief Specified displacement for displacement boundaries. */
  su2double *Load_Value;                     /*!< \brief Specified force for load boundaries. */
  su2double *Damper_Constant;                /*!< \brief Specified constant for damper boundaries. */
  su2double *Load_Dir_Value;                 /*!< \brief Specified force for load boundaries defined in cartesian coordinates. */
  su2double *Load_Dir_Multiplier;            /*!< \brief Specified multiplier for load boundaries defined in cartesian coordinates. */
  su2double *Disp_Dir_Value;                 /*!< \brief Specified force for load boundaries defined in cartesian coordinates. */
  su2double *Disp_Dir_Multiplier;            /*!< \brief Specified multiplier for load boundaries defined in cartesian coordinates. */
  su2double **Load_Dir;                      /*!< \brief Specified flow direction vector (unit vector) for inlet boundaries. */
  su2double **Disp_Dir;                      /*!< \brief Specified structural displacement direction (unit vector). */
  su2double *Load_Sine_Amplitude;            /*!< \brief Specified amplitude for a sine-wave load. */
  su2double *Load_Sine_Frequency;            /*!< \brief Specified multiplier for load boundaries defined in cartesian coordinates. */
  su2double **Load_Sine_Dir;                 /*!< \brief Specified flow direction vector (unit vector) for inlet boundaries. */
  su2double *FlowLoad_Value;                 /*!< \brief Specified force for flow load boundaries. */
  su2double *ActDiskInlet_MassFlow;          /*!< \brief Specified inlet mass flow for actuator disk. */
  su2double *ActDiskInlet_Temperature;       /*!< \brief Specified inlet temperature for actuator disk. */
  su2double *ActDiskInlet_TotalTemperature;  /*!< \brief Specified inlet total temperature for actuator disk. */
  su2double *ActDiskInlet_Pressure;          /*!< \brief Specified inlet pressure for actuator disk. */
  su2double *ActDiskInlet_TotalPressure;     /*!< \brief Specified inlet total pressure for actuator disk. */
  su2double *ActDiskInlet_RamDrag;           /*!< \brief Specified inlet ram drag for actuator disk. */
  su2double *ActDiskInlet_Force;             /*!< \brief Specified inlet force for actuator disk. */
  su2double *ActDiskInlet_Power;             /*!< \brief Specified inlet power for actuator disk. */
  su2double *ActDiskOutlet_MassFlow;         /*!< \brief Specified outlet mass flow for actuator disk. */
  su2double *ActDiskOutlet_Temperature;      /*!< \brief Specified outlet temperature for actuator disk. */
  su2double *ActDiskOutlet_TotalTemperature; /*!< \brief Specified outlet total temperatur for actuator disk. */
  su2double *ActDiskOutlet_Pressure;         /*!< \brief Specified outlet pressure for actuator disk. */
  su2double *ActDiskOutlet_TotalPressure;    /*!< \brief Specified outlet total pressure for actuator disk. */
  su2double *ActDiskOutlet_GrossThrust;      /*!< \brief Specified outlet gross thrust for actuator disk. */
  su2double *ActDiskOutlet_Force;            /*!< \brief Specified outlet force for actuator disk. */
  su2double *ActDiskOutlet_Power;            /*!< \brief Specified outlet power for actuator disk. */
  su2double **ActDisk_PressJump,
  **ActDisk_TempJump,  **ActDisk_Omega;      /*!< \brief Specified deltas for actuator disk.*/
  su2double *ActDisk_DeltaPress;             /*!< \brief Specified pressure delta for actuator disk. */
  su2double *ActDisk_DeltaTemp;              /*!< \brief Specified temperature delta for actuator disk. */
  su2double *ActDisk_TotalPressRatio;        /*!< \brief Specified tot. pres. ratio for actuator disk. */
  su2double *ActDisk_TotalTempRatio;         /*!< \brief Specified tot. temp. ratio for actuator disk. */
  su2double *ActDisk_StaticPressRatio;       /*!< \brief Specified press. ratio for actuator disk. */
  su2double *ActDisk_StaticTempRatio;        /*!< \brief Specified temp. ratio for actuator disk. */
  su2double *ActDisk_Power;                  /*!< \brief Specified power for actuator disk. */
  su2double *ActDisk_MassFlow;               /*!< \brief Specified mass flow for actuator disk. */
  su2double *ActDisk_Mach;                   /*!< \brief Specified mach for actuator disk. */
  su2double *ActDisk_Force;                  /*!< \brief Specified force for actuator disk. */
  su2double *Outlet_MassFlow;                /*!< \brief Mass flow for outlet boundaries. */
  su2double *Outlet_Density;                 /*!< \brief Avg. density for outlet boundaries. */
  su2double *Outlet_Area;                    /*!< \brief Area for outlet boundaries. */
  su2double *Surface_MassFlow;               /*!< \brief Massflow at the boundaries. */
  su2double *Surface_Mach;                   /*!< \brief Mach number at the boundaries. */
  su2double *Surface_Temperature;            /*!< \brief Temperature at the boundaries. */
  su2double *Surface_Pressure;               /*!< \brief Pressure at the boundaries. */
  su2double *Surface_Density;                /*!< \brief Density at the boundaries. */
  su2double *Surface_Enthalpy;               /*!< \brief Enthalpy at the boundaries. */
  su2double *Surface_NormalVelocity;         /*!< \brief Normal velocity at the boundaries. */
  su2double *Surface_Uniformity;             /*!< \brief Integral measure of the streamwise uniformity (absolute) at the boundaries (non-dim). */
  su2double *Surface_SecondaryStrength;      /*!< \brief Integral measure of the strength of secondary flows (absolute) at the boundaries (non-dim). */
  su2double *Surface_SecondOverUniform;      /*!< \brief Integral measure of the strength of secondary flows (relative to streamwise) at the boundaries (non-dim). */
  su2double *Surface_MomentumDistortion;     /*!< \brief Integral measure of the streamwise uniformity (relative to plug flow) at the boundaries (non-dim). */
  su2double *Surface_TotalTemperature;       /*!< \brief Total temperature at the boundaries. */
  su2double *Surface_TotalPressure;          /*!< \brief Total pressure at the boundaries. */
  su2double *Surface_PressureDrop;           /*!< \brief Pressure drop between boundaries. */
  su2double* Surface_Species_0;              /*!< \brief Average Species_0 at the boundaries. */
  su2double* Surface_Species_Variance;       /*!< \brief Species Variance at the boundaries. */
  su2double *Surface_DC60;                   /*!< \brief Specified surface DC60 for nacelle boundaries. */
  su2double *Surface_IDC;                    /*!< \brief Specified IDC for nacelle boundaries. */
  su2double *Surface_IDC_Mach;               /*!< \brief Specified IDC mach for nacelle boundaries. */
  su2double *Surface_IDR;                    /*!< \brief Specified surface IDR for nacelle boundaries. */
  su2double *ActDisk_NetThrust;              /*!< \brief Specified net thrust for nacelle boundaries. */
  su2double *ActDisk_BCThrust;               /*!< \brief Specified bc thrust for nacelle boundaries. */
  su2double *ActDisk_BCThrust_Old;           /*!< \brief Specified old bc thrust for nacelle boundaries. */
  su2double *ActDisk_GrossThrust;            /*!< \brief Specified gross thrust for nacelle boundaries. */
  su2double *ActDisk_Area;                   /*!< \brief Specified area for nacelle boundaries. */
  su2double *ActDisk_ReverseMassFlow;        /*!< \brief Specified fan face mach for nacelle boundaries. */
  su2double **Periodic_RotCenter;            /*!< \brief Rotational center for each periodic boundary. */
  su2double **Periodic_RotAngles;            /*!< \brief Rotation angles for each periodic boundary. */
  su2double **Periodic_Translation;          /*!< \brief Translation vector for each periodic boundary. */
  string *Marker_CfgFile_TagBound;           /*!< \brief Global index for markers using config file. */
  unsigned short *Marker_All_KindBC,         /*!< \brief Global index for boundaries using grid information. */
  *Marker_CfgFile_KindBC;                    /*!< \brief Global index for boundaries using config file. */
  short *Marker_All_SendRecv;                /*!< \brief Information about if the boundary is sended (+), received (-). */
  short *Marker_All_PerBound;                /*!< \brief Global index for periodic bc using the grid information. */

  unsigned long ExtIter;            /*!< \brief Current external iteration number. */
  unsigned long ExtIter_OffSet;     /*!< \brief External iteration number offset. */
  unsigned long IntIter;            /*!< \brief Current internal iteration number. */
  unsigned long OuterIter;          /*!< \brief Current Outer iterations for multizone problems. */
  unsigned long InnerIter;          /*!< \brief Current inner iterations for multizone problems. */
  unsigned long TimeIter;           /*!< \brief Current time iterations for multizone problems. */
  long Unst_AdjointIter;            /*!< \brief Iteration number to begin the reverse time integration in the direct solver for the unsteady adjoint. */
  long Iter_Avg_Objective;          /*!< \brief Iteration the number of time steps to be averaged, counting from the back */
  su2double PhysicalTime;           /*!< \brief Physical time at the current iteration in the solver for unsteady problems. */

  unsigned short nLevels_TimeAccurateLTS;   /*!< \brief Number of time levels for time accurate local time stepping. */
  unsigned short nTimeDOFsADER_DG;          /*!< \brief Number of time DOFs used in the predictor step of ADER-DG. */
  su2double *TimeDOFsADER_DG;               /*!< \brief The location of the ADER-DG time DOFs on the interval [-1,1]. */
  unsigned short nTimeIntegrationADER_DG;   /*!< \brief Number of time integration points ADER-DG. */
  su2double *TimeIntegrationADER_DG;        /*!< \brief The location of the ADER-DG time integration points on the interval [-1,1]. */
  su2double *WeightsIntegrationADER_DG;     /*!< \brief The weights of the ADER-DG time integration points on the interval [-1,1]. */
  unsigned short nRKStep;                   /*!< \brief Number of steps of the explicit Runge-Kutta method. */
  su2double *RK_Alpha_Step;                 /*!< \brief Runge-Kutta beta coefficients. */

  unsigned short nQuasiNewtonSamples;  /*!< \brief Number of samples used in quasi-Newton solution methods. */
  bool UseVectorization;       /*!< \brief Whether to use vectorized numerics schemes. */
  bool NewtonKrylov;           /*!< \brief Use a coupled Newton method to solve the flow equations. */
  array<unsigned short,3> NK_IntParam{{20, 3, 2}}; /*!< \brief Integer parameters for NK method. */
  array<su2double,4> NK_DblParam{{-2.0, 0.1, -3.0, 1e-4}}; /*!< \brief Floating-point parameters for NK method. */

  unsigned short nMGLevels;    /*!< \brief Number of multigrid levels (coarse levels). */
  unsigned short nCFL;         /*!< \brief Number of CFL, one for each multigrid level. */
  su2double
  CFLRedCoeff_Turb,            /*!< \brief CFL reduction coefficient on the LevelSet problem. */
  CFLRedCoeff_AdjFlow,         /*!< \brief CFL reduction coefficient for the adjoint problem. */
  CFLRedCoeff_AdjTurb,         /*!< \brief CFL reduction coefficient for the adjoint turbulent problem. */
  CFLRedCoeff_Species,         /*!< \brief CFL reduction coefficient on the species problem. */
  CFLFineGrid,                 /*!< \brief CFL of the finest grid. */
  Max_DeltaTime,               /*!< \brief Max delta time. */
  Unst_CFL;                    /*!< \brief Unsteady CFL number. */

  /* Gradient smoothing options */
  su2double SmoothingEps1;          /*!< \brief Parameter for the identity part in gradient smoothing. */
  su2double SmoothingEps2;          /*!< \brief Parameter for the Laplace part in gradient smoothing. */
  bool SmoothGradient;              /*!< \brief Flag for enabling gradient smoothing. */
  bool SmoothSepDim;                /*!< \brief Flag for enabling separated calculation for every dimension. */
  bool SmoothOnSurface;             /*!< \brief Flag for assembling the system only on the surface. */
  bool SmoothDirichletSurfaceBound; /*!< \brief Flag for using zero Dirichlet boundary in the surface case. */
  ENUM_SOBOLEV_MODUS SmoothNumMode; /*!< \brief The mode in which the Sobolev smoothing solver is applied. */

  unsigned short  Kind_Grad_Linear_Solver,  /*!< Numerical method to smooth the gradient */
  Kind_Grad_Linear_Solver_Prec;             /*!< \brief Preconditioner of the linear solver. */
  su2double Grad_Linear_Solver_Error;       /*!< \brief Min error of the linear solver for the gradient smoothing. */
  unsigned long Grad_Linear_Solver_Iter; /*!< \brief Max iterations of the linear solver for the gradient smoothing. */

  bool ReorientElements;       /*!< \brief Flag for enabling element reorientation. */
  string CustomObjFunc;        /*!< \brief User-defined objective function. */
  unsigned short nDV,                  /*!< \brief Number of design variables. */
  nObj, nObjW;                         /*! \brief Number of objective functions. */
  unsigned short* nDV_Value;           /*!< \brief Number of values for each design variable (might be different than 1 if we allow arbitrary movement). */
  unsigned short nFFDBox;              /*!< \brief Number of ffd boxes. */
  unsigned short nTurboMachineryKind;  /*!< \brief Number turbomachinery types specified. */
  unsigned short nParamDV;             /*!< \brief Number of parameters of the design variable. */
  string DV_Filename;                  /*!< \brief Filename for providing surface positions from an external parameterization. */
  string DV_Unordered_Sens_Filename;   /*!< \brief Filename of volume sensitivities in an unordered ASCII format. */
  string DV_Sens_Filename;             /*!< \brief Filename of surface sensitivities written to an unordered ASCII format. */
  unsigned short
  Sensitivity_FileFormat;             /*!< \brief Format of the input volume sensitivity files (SU2_DOT). */
  su2double **ParamDV;                /*!< \brief Parameters of the design variable. */
  su2double **CoordFFDBox;            /*!< \brief Coordinates of the FFD boxes. */
  unsigned short **DegreeFFDBox;      /*!< \brief Degree of the FFD boxes. */
  string *FFDTag;                     /*!< \brief Parameters of the design variable. */
  string *TagFFDBox;                  /*!< \brief Tag of the FFD box. */
  unsigned short GeometryMode;        /*!< \brief Gemoetry mode (analysis or gradient computation). */
  unsigned short MGCycle;             /*!< \brief Kind of multigrid cycle. */
  unsigned short FinestMesh;          /*!< \brief Finest mesh for the full multigrid approach. */
  unsigned short nFFD_Fix_IDir,
  nFFD_Fix_JDir, nFFD_Fix_KDir;       /*!< \brief Number of planes fixed in the FFD. */
  unsigned short nMG_PreSmooth,       /*!< \brief Number of MG pre-smooth parameters found in config file. */
  nMG_PostSmooth,                     /*!< \brief Number of MG post-smooth parameters found in config file. */
  nMG_CorrecSmooth;                   /*!< \brief Number of MG correct-smooth parameters found in config file. */
  short *FFD_Fix_IDir,
  *FFD_Fix_JDir, *FFD_Fix_KDir;       /*!< \brief Exact sections. */
  unsigned short *MG_PreSmooth,       /*!< \brief Multigrid Pre smoothing. */
  *MG_PostSmooth,                     /*!< \brief Multigrid Post smoothing. */
  *MG_CorrecSmooth;                   /*!< \brief Multigrid Jacobi implicit smoothing of the correction. */
  su2double *LocationStations;        /*!< \brief Airfoil sections in wing slicing subroutine. */

  ENUM_MULTIZONE Kind_MZSolver;    /*!< \brief Kind of multizone solver.  */
  INC_DENSITYMODEL Kind_DensityModel; /*!< \brief Kind of the density model for incompressible flows. */
  CHT_COUPLING Kind_CHT_Coupling;  /*!< \brief Kind of coupling method used at CHT interfaces. */
  VISCOSITYMODEL Kind_ViscosityModel; /*!< \brief Kind of the Viscosity Model*/
  CONDUCTIVITYMODEL Kind_ConductivityModel; /*!< \brief Kind of the Thermal Conductivity Model */
  CONDUCTIVITYMODEL_TURB Kind_ConductivityModel_Turb; /*!< \brief Kind of the Turbulent Thermal Conductivity Model */
  DIFFUSIVITYMODEL Kind_Diffusivity_Model; /*!< \brief Kind of the mass diffusivity Model */
  FREESTREAM_OPTION Kind_FreeStreamOption; /*!< \brief Kind of free stream option to choose if initializing with density or temperature  */
  MAIN_SOLVER Kind_Solver;         /*!< \brief Kind of solver: Euler, NS, Continuous adjoint, etc.  */
  LIMITER Kind_SlopeLimit,    /*!< \brief Global slope limiter. */
  Kind_SlopeLimit_Flow,         /*!< \brief Slope limiter for flow equations.*/
  Kind_SlopeLimit_Turb,         /*!< \brief Slope limiter for the turbulence equation.*/
  Kind_SlopeLimit_AdjTurb,      /*!< \brief Slope limiter for the adjoint turbulent equation.*/
  Kind_SlopeLimit_AdjFlow,      /*!< \brief Slope limiter for the adjoint equation.*/
  Kind_SlopeLimit_Species;      /*!< \brief Slope limiter for the species equation.*/
  unsigned short Kind_FluidModel,  /*!< \brief Kind of the Fluid Model: Ideal, van der Waals, etc. */
  Kind_InitOption,                 /*!< \brief Kind of Init option to choose if initializing with Reynolds number or with thermodynamic conditions   */
  Kind_GridMovement,               /*!< \brief Kind of the static mesh movement. */
  *Kind_SurfaceMovement,           /*!< \brief Kind of the static mesh movement. */
  nKind_SurfaceMovement,           /*!< \brief Kind of the dynamic mesh movement. */
  Kind_Gradient_Method,            /*!< \brief Numerical method for computation of spatial gradients. */
  Kind_Gradient_Method_Recon,      /*!< \brief Numerical method for computation of spatial gradients used for upwind reconstruction. */
  Kind_Deform_Linear_Solver,             /*!< Numerical method to deform the grid */
  Kind_Deform_Linear_Solver_Prec,        /*!< \brief Preconditioner of the linear solver. */
  Kind_Linear_Solver,                    /*!< \brief Numerical solver for the implicit scheme. */
  Kind_Linear_Solver_Prec,               /*!< \brief Preconditioner of the linear solver. */
  Kind_AdjTurb_Linear_Solver,            /*!< \brief Numerical solver for the turbulent adjoint implicit scheme. */
  Kind_AdjTurb_Linear_Prec,              /*!< \brief Preconditioner of the turbulent adjoint linear solver. */
  Kind_DiscAdj_Linear_Solver,            /*!< \brief Linear solver for the discrete adjoint system. */
  Kind_DiscAdj_Linear_Prec,              /*!< \brief Preconditioner of the discrete adjoint linear solver. */
  Kind_TimeNumScheme,           /*!< \brief Global explicit or implicit time integration. */
  Kind_TimeIntScheme_Flow,      /*!< \brief Time integration for the flow equations. */
  Kind_TimeIntScheme_FEM_Flow,  /*!< \brief Time integration for the flow equations. */
  Kind_ADER_Predictor,          /*!< \brief Predictor step of the ADER-DG time integration scheme. */
  Kind_TimeIntScheme_AdjFlow,   /*!< \brief Time integration for the adjoint flow equations. */
  Kind_TimeIntScheme_Turb,      /*!< \brief Time integration for the turbulence model. */
  Kind_TimeIntScheme_AdjTurb,   /*!< \brief Time integration for the adjoint turbulence model. */
  Kind_TimeIntScheme_Species,   /*!< \brief Time integration for the species model. */
  Kind_TimeIntScheme_Heat,      /*!< \brief Time integration for the wave equations. */
  Kind_TimeStep_Heat;           /*!< \brief Time stepping method for the (fvm) heat equation. */
  STRUCT_TIME_INT Kind_TimeIntScheme_FEA;    /*!< \brief Time integration for the FEA equations. */
  STRUCT_SPACE_ITE Kind_SpaceIteScheme_FEA;  /*!< \brief Iterative scheme for nonlinear structural analysis. */
  unsigned short
  Kind_TimeIntScheme_Radiation, /*!< \brief Time integration for the Radiation equations. */
  Kind_ConvNumScheme,           /*!< \brief Global definition of the convective term. */
  Kind_ConvNumScheme_Flow,      /*!< \brief Centered or upwind scheme for the flow equations. */
  Kind_ConvNumScheme_FEM_Flow,  /*!< \brief Finite element scheme for the flow equations. */
  Kind_ConvNumScheme_Heat,      /*!< \brief Centered or upwind scheme for the flow equations. */
  Kind_ConvNumScheme_AdjFlow,   /*!< \brief Centered or upwind scheme for the adjoint flow equations. */
  Kind_ConvNumScheme_Turb,      /*!< \brief Centered or upwind scheme for the turbulence model. */
  Kind_ConvNumScheme_AdjTurb,   /*!< \brief Centered or upwind scheme for the adjoint turbulence model. */
  Kind_ConvNumScheme_Species,   /*!< \brief Centered or upwind scheme for the species model. */
  Kind_ConvNumScheme_Template,  /*!< \brief Centered or upwind scheme for the level set equation. */
  Kind_Centered,                /*!< \brief Centered scheme. */
  Kind_Centered_Flow,           /*!< \brief Centered scheme for the flow equations. */
  Kind_Centered_AdjFlow,        /*!< \brief Centered scheme for the adjoint flow equations. */
  Kind_Centered_Turb,           /*!< \brief Centered scheme for the turbulence model. */
  Kind_Centered_AdjTurb,        /*!< \brief Centered scheme for the adjoint turbulence model. */
  Kind_Centered_Species,        /*!< \brief Centered scheme for the species model. */
  Kind_Centered_Template,       /*!< \brief Centered scheme for the template model. */
  Kind_Upwind,                  /*!< \brief Upwind scheme. */
  Kind_Upwind_Flow,             /*!< \brief Upwind scheme for the flow equations. */
  Kind_Upwind_AdjFlow,          /*!< \brief Upwind scheme for the adjoint flow equations. */
  Kind_Upwind_Turb,             /*!< \brief Upwind scheme for the turbulence model. */
  Kind_Upwind_AdjTurb,          /*!< \brief Upwind scheme for the adjoint turbulence model. */
  Kind_Upwind_Species,          /*!< \brief Upwind scheme for the species model. */
  Kind_Upwind_Template,         /*!< \brief Upwind scheme for the template model. */
  Kind_FEM,                     /*!< \brief Finite element scheme for the flow equations. */
  Kind_FEM_Flow,                /*!< \brief Finite element scheme for the flow equations. */
  Kind_Matrix_Coloring;         /*!< \brief Type of matrix coloring for sparse Jacobian computation. */
  FEM_SHOCK_CAPTURING_DG Kind_FEM_Shock_Capturing_DG; /*!< \brief Shock capturing method for the FEM DG solver. */
  BGS_RELAXATION Kind_BGS_RelaxMethod; /*!< \brief Kind of relaxation method for Block Gauss Seidel method in FSI problems. */
  bool ReconstructionGradientRequired; /*!< \brief Enable or disable a second gradient calculation for upwind reconstruction only. */
  bool LeastSquaresRequired;    /*!< \brief Enable or disable memory allocation for least-squares gradient methods. */
  bool Energy_Equation;         /*!< \brief Solve the energy equation for incompressible flows. */

  bool MUSCL,              /*!< \brief MUSCL scheme .*/
  MUSCL_Flow,              /*!< \brief MUSCL scheme for the flow equations.*/
  MUSCL_Turb,              /*!< \brief MUSCL scheme for the turbulence equations.*/
  MUSCL_Heat,              /*!< \brief MUSCL scheme for the (fvm) heat equation.*/
  MUSCL_AdjFlow,           /*!< \brief MUSCL scheme for the adj flow equations.*/
  MUSCL_AdjTurb;           /*!< \brief MUSCL scheme for the adj turbulence equations.*/
  bool MUSCL_Species;      /*!< \brief MUSCL scheme for the species equations.*/
  bool Use_Accurate_Jacobians;  /*!< \brief Use numerically computed Jacobians for AUSM+up(2) and SLAU(2). */
  bool EulerPersson;       /*!< \brief Boolean to determine whether this is an Euler simulation with Persson shock capturing. */
  bool FSI_Problem = false,/*!< \brief Boolean to determine whether the simulation is FSI or not. */
  Multizone_Problem;       /*!< \brief Boolean to determine whether we are solving a multizone problem. */
  unsigned short nID_DV;   /*!< \brief ID for the region of FEM when computed using direct differentiation. */

  bool AD_Mode;             /*!< \brief Algorithmic Differentiation support. */
  bool AD_Preaccumulation;  /*!< \brief Enable or disable preaccumulation in the AD mode. */
  STRUCT_COMPRESS Kind_Material_Compress;  /*!< \brief Determines if the material is compressible or incompressible (structural analysis). */
  STRUCT_MODEL Kind_Material;              /*!< \brief Determines the material model to be used (structural analysis). */
  STRUCT_DEFORMATION Kind_Struct_Solver;   /*!< \brief Determines the geometric condition (small or large deformations) for structural analysis. */
  unsigned short Kind_DV_FEA;              /*!< \brief Kind of Design Variable for FEA problems.*/

  unsigned short nTurbVar;          /*!< \brief Number of Turbulence variables, i.e. 1 for SA-types, 2 for SST. */
  TURB_MODEL Kind_Turb_Model;       /*!< \brief Turbulent model definition. */
  SPECIES_MODEL Kind_Species_Model; /*!< \brief Species model definition. */
  TURB_SGS_MODEL Kind_SGS_Model;    /*!< \brief LES SGS model definition. */
  TURB_TRANS_MODEL Kind_Trans_Model;  /*!< \brief Transition model definition. */
  unsigned short Kind_ActDisk, Kind_Engine_Inflow,
  *Kind_Data_Riemann,
  *Kind_Data_Giles;                /*!< \brief Kind of inlet boundary treatment. */
  INLET_TYPE Kind_Inlet;
  INLET_TYPE *Kind_Inc_Inlet;
  INC_OUTLET_TYPE *Kind_Inc_Outlet;
  WALL_TYPE *Kind_Wall;            /*!< \brief Type of wall treatment. */
  unsigned short nWall_Types;      /*!< \brief Number of wall treatment types listed. */
  unsigned short nInc_Inlet;       /*!< \brief Number of inlet boundary treatment types listed. */
  unsigned short nInc_Outlet;      /*!< \brief Number of inlet boundary treatment types listed. */
  su2double Inc_Inlet_Damping;     /*!< \brief Damping factor applied to the iterative updates to the velocity at a pressure inlet in incompressible flow. */
  su2double Inc_Outlet_Damping;    /*!< \brief Damping factor applied to the iterative updates to the pressure at a mass flow outlet in incompressible flow. */
  bool Inc_Inlet_UseNormal;        /*!< \brief Flag for whether to use the local normal as the flow direction for an incompressible pressure inlet. */
  su2double Linear_Solver_Error;   /*!< \brief Min error of the linear solver for the implicit formulation. */
  su2double Deform_Linear_Solver_Error;          /*!< \brief Min error of the linear solver for the implicit formulation. */
  su2double Linear_Solver_Smoother_Relaxation;   /*!< \brief Relaxation factor for iterative linear smoothers. */
  unsigned long Linear_Solver_Iter;              /*!< \brief Max iterations of the linear solver for the implicit formulation. */
  unsigned long Deform_Linear_Solver_Iter;       /*!< \brief Max iterations of the linear solver for the implicit formulation. */
  unsigned long Linear_Solver_Restart_Frequency; /*!< \brief Restart frequency of the linear solver for the implicit formulation. */
  unsigned long Linear_Solver_Prec_Threads;      /*!< \brief Number of threads per rank for ILU and LU_SGS preconditioners. */
  unsigned short Linear_Solver_ILU_n;            /*!< \brief ILU fill=in level. */
  su2double SemiSpan;                   /*!< \brief Wing Semi span. */
  su2double Roe_Kappa;                  /*!< \brief Relaxation of the Roe scheme. */
  su2double Relaxation_Factor_Adjoint;  /*!< \brief Relaxation coefficient for variable updates of adjoint solvers. */
  su2double Relaxation_Factor_CHT;      /*!< \brief Relaxation coefficient for the update of conjugate heat variables. */
  su2double AdjTurb_Linear_Error;       /*!< \brief Min error of the turbulent adjoint linear solver for the implicit formulation. */
  su2double EntropyFix_Coeff;           /*!< \brief Entropy fix coefficient. */
  unsigned short AdjTurb_Linear_Iter;   /*!< \brief Min error of the turbulent adjoint linear solver for the implicit formulation. */
  unsigned short nLocationStations,     /*!< \brief Number of section cuts to make when outputting mesh and cp . */
  nWingStations;                        /*!< \brief Number of section cuts to make when calculating internal volume. */
  su2double Kappa_1st_AdjFlow,  /*!< \brief Lax 1st order dissipation coefficient for adjoint flow equations (coarse multigrid levels). */
  Kappa_2nd_AdjFlow,            /*!< \brief JST 2nd order dissipation coefficient for adjoint flow equations. */
  Kappa_4th_AdjFlow,            /*!< \brief JST 4th order dissipation coefficient for adjoint flow equations. */
  Kappa_1st_Flow,           /*!< \brief Lax 1st order dissipation coefficient for flow equations (coarse multigrid levels). */
  Kappa_2nd_Flow,           /*!< \brief JST 2nd order dissipation coefficient for flow equations. */
  Kappa_4th_Flow,           /*!< \brief JST 4th order dissipation coefficient for flow equations. */
  Kappa_2nd_Heat,           /*!< \brief 2nd order dissipation coefficient for heat equation. */
  Kappa_4th_Heat,           /*!< \brief 4th order dissipation coefficient for heat equation. */
  Cent_Jac_Fix_Factor,              /*!< \brief Multiply the dissipation contribution to the Jacobian of central schemes
                                                by this factor to make the global matrix more diagonal dominant. */
  Cent_Inc_Jac_Fix_Factor;          /*!< \brief Multiply the dissipation contribution to the Jacobian of incompressible central schemes */
  su2double Geo_Waterline_Location; /*!< \brief Location of the waterline. */

  su2double Min_Beta_RoeTurkel,     /*!< \brief Minimum value of Beta for the Roe-Turkel low Mach preconditioner. */
  Max_Beta_RoeTurkel;               /*!< \brief Maximum value of Beta for the Roe-Turkel low Mach preconditioner. */
  unsigned long GridDef_Nonlinear_Iter;  /*!< \brief Number of nonlinear increments for grid deformation. */
  unsigned short Deform_StiffnessType;   /*!< \brief Type of element stiffness imposed for FEA mesh deformation. */
  bool Deform_Mesh;                      /*!< \brief Determines whether the mesh will be deformed. */
  bool Deform_Output;                    /*!< \brief Print the residuals during mesh deformation to the console. */
  su2double Deform_Tol_Factor;       /*!< \brief Factor to multiply smallest volume for deform tolerance (0.001 default) */
  su2double Deform_Coeff;            /*!< \brief Deform coeffienct */
  su2double Deform_Limit;            /*!< \brief Deform limit */
  unsigned short FFD_Continuity;     /*!< \brief Surface continuity at the intersection with the FFD */
  unsigned short FFD_CoordSystem;    /*!< \brief Define the coordinates system */
  su2double Deform_ElasticityMod,    /*!< \brief Young's modulus for volume deformation stiffness model */
  Deform_PoissonRatio,               /*!< \brief Poisson's ratio for volume deformation stiffness model */
  Deform_StiffLayerSize;             /*!< \brief Size of the layer of highest stiffness for wall distance-based mesh stiffness */
  bool FFD_Symmetry_Plane;           /*!< \brief FFD symmetry plane. */

  su2double Mach;             /*!< \brief Mach number. */
  su2double Reynolds;         /*!< \brief Reynolds number. */
  su2double Froude;           /*!< \brief Froude number. */
  su2double Length_Reynolds;  /*!< \brief Reynolds length (dimensional). */
  su2double AoA,              /*!< \brief Angle of attack (just external flow). */
  iH, AoS, AoA_Offset,
  AoS_Offset, AoA_Sens;       /*!< \brief Angle of sideSlip (just external flow). */
  bool Fixed_CL_Mode;         /*!< \brief Activate fixed CL mode (external flow only). */
  bool Eval_dOF_dCX;          /*!< \brief Activate fixed CL mode (external flow only). */
  bool Discard_InFiles;       /*!< \brief Discard angle of attack in solution and geometry files. */
  su2double Target_CL;        /*!< \brief Specify a target CL instead of AoA (external flow only). */
  su2double Total_CM;         /*!< \brief Specify a Total CM instead of AoA (external flow only). */
  su2double Total_CD;         /*!< \brief Specify a target CD instead of AoA (external flow only). */
  su2double dCL_dAlpha;       /*!< \brief value of dCl/dAlpha. */
  su2double dCM_diH;          /*!< \brief value of dCM/dHi. */
  unsigned long Iter_Fixed_CM;          /*!< \brief Iterations to re-evaluate the angle of attack (external flow only). */
  unsigned long Iter_Fixed_NetThrust;   /*!< \brief Iterations to re-evaluate the angle of attack (external flow only). */
  unsigned long Iter_dCL_dAlpha;        /*!< \brief Number of iterations to evaluate dCL_dAlpha. */
  unsigned long Update_Alpha;           /*!< \brief Iterations to re-evaluate the angle of attack (external flow only). */
  unsigned long Update_iH;              /*!< \brief Iterations to re-evaluate the angle of attack (external flow only). */
  unsigned long Update_BCThrust;        /*!< \brief Iterations to re-evaluate the angle of attack (external flow only). */
  su2double dNetThrust_dBCThrust;       /*!< \brief value of dNetThrust/dBCThrust. */
  bool Update_BCThrust_Bool;            /*!< \brief Boolean flag for whether to update the AoA for fixed lift mode on a given iteration. */
  bool Update_AoA;                      /*!< \brief Boolean flag for whether to update the AoA for fixed lift mode on a given iteration. */
  unsigned long Update_AoA_Iter_Limit;  /*!< \brief Limit on number of iterations between AoA updates for fixed lift mode. */
  bool Finite_Difference_Mode;        /*!< \brief Flag to run the finite difference mode in fixed Cl mode. */
  su2double ChargeCoeff;              /*!< \brief Charge coefficient (just for poisson problems). */
  unsigned short Cauchy_Func_Flow,    /*!< \brief Function where to apply the convergence criteria in the flow problem. */
  Cauchy_Func_AdjFlow,                /*!< \brief Function where to apply the convergence criteria in the adjoint problem. */
  Cauchy_Elems;                       /*!< \brief Number of elements to evaluate. */
  unsigned short Residual_Func_Flow;  /*!< \brief Equation to apply residual convergence to. */
  unsigned short Res_FEM_CRIT;        /*!< \brief Criteria to apply to the FEM convergence (absolute/relative). */
  unsigned long StartConv_Iter;       /*!< \brief Start convergence criteria at iteration. */
  su2double Cauchy_Eps;               /*!< \brief Epsilon used for the convergence. */
  bool Restart,                       /*!< \brief Restart solution (for direct, adjoint, and linearized problems).*/
  Read_Binary_Restart,                /*!< \brief Read binary SU2 native restart files.*/
  Wrt_Restart_Overwrite,              /*!< \brief Overwrite restart files or append iteration number.*/
  Wrt_Surface_Overwrite,              /*!< \brief Overwrite surface output files or append iteration number.*/
  Wrt_Volume_Overwrite,               /*!< \brief Overwrite volume output files or append iteration number.*/
  Restart_Flow;                       /*!< \brief Restart flow solution for adjoint and linearized problems. */
  unsigned short nMarker_Monitoring,  /*!< \brief Number of markers to monitor. */
  nMarker_Designing,                  /*!< \brief Number of markers for the objective function. */
  nMarker_GeoEval,                    /*!< \brief Number of markers for the objective function. */
  nMarker_ZoneInterface,              /*!< \brief Number of markers in the zone interface. */
  nMarker_Plotting,                   /*!< \brief Number of markers to plot. */
  nMarker_Analyze,                    /*!< \brief Number of markers to analyze. */
  nMarker_Moving,                     /*!< \brief Number of markers in motion (DEFORMING, MOVING_WALL). */
  nMarker_PyCustom,                   /*!< \brief Number of markers that are customizable in Python. */
  nMarker_DV,                         /*!< \brief Number of markers affected by the design variables. */
  nMarker_WallFunctions,              /*!< \brief Number of markers for which wall functions must be applied. */
  nMarker_SobolevBC;                  /*!< \brief Number of markers treaded in the gradient problem. */
  string *Marker_Monitoring,          /*!< \brief Markers to monitor. */
  *Marker_Designing,                  /*!< \brief Markers to design. */
  *Marker_GeoEval,                    /*!< \brief Markers to evaluate geometry. */
  *Marker_Plotting,                   /*!< \brief Markers to plot. */
  *Marker_Analyze,                    /*!< \brief Markers to analyze. */
  *Marker_ZoneInterface,              /*!< \brief Markers in the FSI interface. */
  *Marker_Moving,                     /*!< \brief Markers in motion (DEFORMING, MOVING_WALL). */
  *Marker_PyCustom,                   /*!< \brief Markers that are customizable in Python. */
  *Marker_DV,                         /*!< \brief Markers affected by the design variables. */
  *Marker_WallFunctions,              /*!< \brief Markers for which wall functions must be applied. */
  *Marker_SobolevBC;                  /*!< \brief Markers in the gradient solver */

  unsigned short nConfig_Files;       /*!< \brief Number of config files for multiphysics problems. */
  string *Config_Filenames;           /*!< \brief List of names for configuration files. */
  SST_OPTIONS *SST_Options;           /*!< \brief List of modifications/corrections/versions of SST turbulence model.*/
  SA_OPTIONS *SA_Options;             /*!< \brief List of modifications/corrections/versions of SA turbulence model.*/
  unsigned short nSST_Options;        /*!< \brief Number of SST options specified. */
  unsigned short nSA_Options;         /*!< \brief Number of SA options specified. */
  WALL_FUNCTIONS  *Kind_WallFunctions;        /*!< \brief The kind of wall function to use for the corresponding markers. */
  unsigned short  **IntInfo_WallFunctions;    /*!< \brief Additional integer information for the wall function markers. */
  su2double       **DoubleInfo_WallFunctions; /*!< \brief Additional double information for the wall function markers. */
  unsigned short  *Marker_All_Monitoring,     /*!< \brief Global index for monitoring using the grid information. */
  *Marker_All_GeoEval,               /*!< \brief Global index for geometrical evaluation. */
  *Marker_All_Plotting,              /*!< \brief Global index for plotting using the grid information. */
  *Marker_All_Analyze,               /*!< \brief Global index for plotting using the grid information. */
  *Marker_All_ZoneInterface,         /*!< \brief Global index for FSI interface markers using the grid information. */
  *Marker_All_Turbomachinery,        /*!< \brief Global index for Turbomachinery markers using the grid information. */
  *Marker_All_TurbomachineryFlag,    /*!< \brief Global index for Turbomachinery markers flag using the grid information. */
  *Marker_All_MixingPlaneInterface,  /*!< \brief Global index for MixingPlane interface markers using the grid information. */
  *Marker_All_DV,                    /*!< \brief Global index for design variable markers using the grid information. */
  *Marker_All_Moving,                /*!< \brief Global index for moving surfaces using the grid information. */
  *Marker_All_Deform_Mesh,           /*!< \brief Global index for deformable markers at the boundary. */
  *Marker_All_Deform_Mesh_Sym_Plane, /*!< \brief Global index for markers with symmetric deformations. */
  *Marker_All_Fluid_Load,            /*!< \brief Global index for markers in which the flow load is computed/employed. */
  *Marker_All_PyCustom,              /*!< \brief Global index for Python customizable surfaces using the grid information. */
  *Marker_All_Designing,             /*!< \brief Global index for moving using the grid information. */
  *Marker_All_SobolevBC,             /*!< \brief Global index for boundary condition applied to gradient smoothing. */
  *Marker_CfgFile_Monitoring,            /*!< \brief Global index for monitoring using the config information. */
  *Marker_CfgFile_Designing,             /*!< \brief Global index for monitoring using the config information. */
  *Marker_CfgFile_GeoEval,               /*!< \brief Global index for monitoring using the config information. */
  *Marker_CfgFile_Plotting,              /*!< \brief Global index for plotting using the config information. */
  *Marker_CfgFile_Analyze,               /*!< \brief Global index for plotting using the config information. */
  *Marker_CfgFile_ZoneInterface,         /*!< \brief Global index for FSI interface using the config information. */
  *Marker_CfgFile_Turbomachinery,        /*!< \brief Global index for Turbomachinery  using the config information. */
  *Marker_CfgFile_TurbomachineryFlag,    /*!< \brief Global index for Turbomachinery flag using the config information. */
  *Marker_CfgFile_MixingPlaneInterface,  /*!< \brief Global index for MixingPlane interface using the config information. */
  *Marker_CfgFile_Moving,             /*!< \brief Global index for moving surfaces using the config information. */
  *Marker_CfgFile_Deform_Mesh,        /*!< \brief Global index for deformable markers at the boundary. */
  *Marker_CfgFile_Deform_Mesh_Sym_Plane, /*!< \brief Global index for markers with symmetric deformations. */
  *Marker_CfgFile_Fluid_Load,         /*!< \brief Global index for markers in which the flow load is computed/employed. */
  *Marker_CfgFile_PyCustom,           /*!< \brief Global index for Python customizable surfaces using the config information. */
  *Marker_CfgFile_DV,                 /*!< \brief Global index for design variable markers using the config information. */
  *Marker_CfgFile_PerBound,           /*!< \brief Global index for periodic boundaries using the config information. */
  *Marker_CfgFile_SobolevBC;          /*!< \brief Global index for boundary condition applied to gradient smoothing using the config information. */
  string *PlaneTag;                   /*!< \brief Global index for the plane adaptation (upper, lower). */
  su2double *nBlades;                 /*!< \brief number of blades for turbomachinery computation. */
  unsigned short Geo_Description;     /*!< \brief Description of the geometry. */
  unsigned short Mesh_FileFormat;     /*!< \brief Mesh input format. */
  TAB_OUTPUT Tab_FileFormat;          /*!< \brief Format of the output files. */
  unsigned short output_precision;    /*!< \brief <ofstream>.precision(value) for SU2_DOT and HISTORY output */
  unsigned short ActDisk_Jump;        /*!< \brief Format of the output files. */
  unsigned long StartWindowIteration; /*!< \brief Starting Iteration for long time Windowing apporach . */
  unsigned short nCFL_AdaptParam;     /*!< \brief Number of CFL parameters provided in config. */
  bool CFL_Adapt;        /*!< \brief Use adaptive CFL number. */
  bool HB_Precondition;  /*!< \brief Flag to turn on harmonic balance source term preconditioning */
  su2double RefArea,     /*!< \brief Reference area for coefficient computation. */
  RefElemLength,         /*!< \brief Reference element length for computing the slope limiting epsilon. */
  RefSharpEdges,         /*!< \brief Reference coefficient for detecting sharp edges. */
  RefLength,             /*!< \brief Reference length for moment computation. */
  *RefOriginMoment_X,    /*!< \brief X Origin for moment computation. */
  *RefOriginMoment_Y,    /*!< \brief Y Origin for moment computation. */
  *RefOriginMoment_Z,    /*!< \brief Z Origin for moment computation. */
  *CFL_AdaptParam,       /*!< \brief Information about the CFL ramp. */
  *RelaxFactor_Giles,    /*!< \brief Information about the under relaxation factor for Giles BC. */
  *CFL,                  /*!< \brief CFL number. */
  DomainVolume;          /*!< \brief Volume of the computational grid. */
  unsigned short
  nRefOriginMoment_X,      /*!< \brief Number of X-coordinate moment computation origins. */
  nRefOriginMoment_Y,      /*!< \brief Number of Y-coordinate moment computation origins. */
  nRefOriginMoment_Z;      /*!< \brief Number of Z-coordinate moment computation origins. */
  unsigned short nMesh_Box_Size;
  short *Mesh_Box_Size;          /*!< \brief Array containing the number of grid points in the x-, y-, and z-directions for the analytic RECTANGLE and BOX grid formats. */
  string Mesh_FileName,          /*!< \brief Mesh input file. */
  Mesh_Out_FileName,             /*!< \brief Mesh output file. */
  Solution_FileName,             /*!< \brief Flow solution input file. */
  Solution_AdjFileName,          /*!< \brief Adjoint solution input file for drag functional. */
  Volume_FileName,               /*!< \brief Flow variables output file. */
  Conv_FileName,                 /*!< \brief Convergence history output file. */
  Breakdown_FileName,            /*!< \brief Breakdown output file. */
  Restart_FileName,              /*!< \brief Restart file for flow variables. */
  Restart_AdjFileName,           /*!< \brief Restart file for adjoint variables, drag functional. */
  Adj_FileName,                  /*!< \brief Output file with the adjoint variables. */
  ObjFunc_Grad_FileName,         /*!< \brief Gradient of the objective function. */
  ObjFunc_Value_FileName,        /*!< \brief Objective function. */
  SurfCoeff_FileName,            /*!< \brief Output file with the flow variables on the surface. */
  SurfAdjCoeff_FileName,         /*!< \brief Output file with the adjoint variables on the surface. */
  SurfSens_FileName,             /*!< \brief Output file for the sensitivity on the surface (discrete adjoint). */
  VolSens_FileName,              /*!< \brief Output file for the sensitivity in the volume (discrete adjoint). */
  ObjFunc_Hess_FileName;         /*!< \brief Hessian approximation obtained by the Sobolev smoothing solver. */

  bool
  Wrt_Performance,           /*!< \brief Write the performance summary at the end of a calculation.  */
  Wrt_AD_Statistics,         /*!< \brief Write the tape statistics (discrete adjoint).  */
  Wrt_MeshQuality,           /*!< \brief Write the mesh quality statistics to the visualization files.  */
  Wrt_MultiGrid,             /*!< \brief Write the coarse grids to the visualization files.  */
  Wrt_Projected_Sensitivity, /*!< \brief Write projected sensitivities (dJ/dx) on surfaces to ASCII file. */
  Plot_Section_Forces;       /*!< \brief Write sectional forces for specified markers. */
  unsigned short
  Console_Output_Verb,  /*!< \brief Level of verbosity for console output */
  Kind_Average;         /*!< \brief Particular average for the marker analyze. */
  su2double Gamma,      /*!< \brief Ratio of specific heats of the gas. */
  Bulk_Modulus,         /*!< \brief Value of the bulk modulus for incompressible flows. */
  Beta_Factor,          /*!< \brief Value of the epsilon^2 multiplier for Beta for the incompressible preconditioner. */
  Gas_Constant,         /*!< \brief Specific gas constant. */
  Gas_ConstantND,       /*!< \brief Non-dimensional specific gas constant. */
<<<<<<< HEAD
  *Molecular_Weight,    /*!< \brief Molecular weight of an incompressible ideal gas (g/mol). */  
  Specific_Heat_Cp,           /*!< \brief Specific heat at constant pressure. */
=======
  *Molecular_Weight;    /*!< \brief Molecular weight of an incompressible ideal gas (g/mol). */
  unsigned short nMolecular_Weight; /*!< \brief Number of species molecular weights. */
  su2double Specific_Heat_Cp, /*!< \brief Specific heat at constant pressure. */
>>>>>>> 52160fc2
  Specific_Heat_CpND,         /*!< \brief Non-dimensional specific heat at constant pressure. */
  Specific_Heat_Cv,           /*!< \brief Specific heat at constant volume. */
  Specific_Heat_CvND,         /*!< \brief Non-dimensional specific heat at constant volume. */
  Thermal_Expansion_Coeff,    /*!< \brief Thermal expansion coefficient. */
  Thermal_Expansion_CoeffND,  /*!< \brief Non-dimensional thermal expansion coefficient. */
  Inc_Density_Ref,       /*!< \brief Reference density for custom incompressible non-dim. */
  Inc_Velocity_Ref,      /*!< \brief Reference velocity for custom incompressible non-dim. */
  Inc_Temperature_Ref,   /*!< \brief Reference temperature for custom incompressible non-dim. */
  Inc_Density_Init,      /*!< \brief Initial density for incompressible flows. */
  Inc_Temperature_Init,  /*!< \brief Initial temperature for incompressible flows w/ heat transfer. */
  Heat_Flux_Ref,         /*!< \brief Reference heat flux for non-dim. */
  Gas_Constant_Ref,      /*!< \brief Reference specific gas constant. */
  Temperature_Critical,  /*!< \brief Critical Temperature for real fluid model.  */
  Pressure_Critical,     /*!< \brief Critical Pressure for real fluid model.  */
  Density_Critical,      /*!< \brief Critical Density for real fluid model.  */
  Acentric_Factor,       /*!< \brief Acentric Factor for real fluid model.  */
  *Mu_Constant,           /*!< \brief Constant viscosity for ConstantViscosity model.  */
  Mu_ConstantND,         /*!< \brief Non-dimensional constant viscosity for ConstantViscosity model.  */
  *Thermal_Conductivity_Constant,   /*!< \brief Constant thermal conductivity for ConstantConductivity model.  */
  Thermal_Conductivity_ConstantND, /*!< \brief Non-dimensional constant thermal conductivity for ConstantConductivity model.  */
  *Mu_Ref,                /*!< \brief Reference viscosity for Sutherland model.  */
  Mu_RefND,              /*!< \brief Non-dimensional reference viscosity for Sutherland model.  */
  *Mu_Temperature_Ref,    /*!< \brief Reference temperature for Sutherland model.  */
  Mu_Temperature_RefND,  /*!< \brief Non-dimensional reference temperature for Sutherland model.  */
  *Mu_S,                  /*!< \brief Reference S for Sutherland model.  */
  Mu_SND;                /*!< \brief Non-dimensional reference S for Sutherland model.  */
  unsigned short nMolecular_Weight, /*!< \brief Number of species molecular weights. */
  nMu_Constant,                   /*!< \brief Number of species constant viscosities. */
  nMu_Ref,                        /*!< \brief Number of species reference constants for Sutherland model. */
  nMu_Temperature_Ref,            /*!< \brief Number of species reference temperature for Sutherland model. */
  nMu_S,                         /*!< \brief Number of species reference S for Sutherland model. */
  nThermal_Conductivity_Constant,  /*!< \brief Number of species constant thermal conductivity. */
  nPrandtl_Lam,                   /*!< \brief Number of species laminar Prandtl number. */
  nPrandtl_Turb;                 /*!< \brief Number of species turbulent Prandtl number. */
  su2double Diffusivity_Constant;   /*!< \brief Constant mass diffusivity for scalar transport.  */
  su2double Diffusivity_ConstantND; /*!< \brief Non-dim. constant mass diffusivity for scalar transport.  */
  su2double Schmidt_Number_Laminar;   /*!< \brief Laminar Schmidt number for mass diffusion.  */
  su2double Schmidt_Number_Turbulent; /*!< \brief Turbulent Schmidt number for mass diffusion.  */
  array<su2double, N_POLY_COEFFS> CpPolyCoefficientsND{{0.0}};  /*!< \brief Definition of the non-dimensional temperature polynomial coefficients for specific heat Cp. */
  array<su2double, N_POLY_COEFFS> MuPolyCoefficientsND{{0.0}};  /*!< \brief Definition of the non-dimensional temperature polynomial coefficients for viscosity. */
  array<su2double, N_POLY_COEFFS> KtPolyCoefficientsND{{0.0}};  /*!< \brief Definition of the non-dimensional temperature polynomial coefficients for thermal conductivity. */
  su2double Energy_FreeStream,     /*!< \brief Free-stream total energy of the fluid.  */
  ModVel_FreeStream,               /*!< \brief Magnitude of the free-stream velocity of the fluid.  */
  ModVel_FreeStreamND,             /*!< \brief Non-dimensional magnitude of the free-stream velocity of the fluid.  */
  Density_FreeStream,              /*!< \brief Free-stream density of the fluid. */
  Viscosity_FreeStream,            /*!< \brief Free-stream viscosity of the fluid.  */
  Tke_FreeStream,                  /*!< \brief Total turbulent kinetic energy of the fluid.  */
  Intermittency_FreeStream,        /*!< \brief Freestream intermittency (for sagt transition model) of the fluid.  */
  TurbulenceIntensity_FreeStream,  /*!< \brief Freestream turbulent intensity (for sagt transition model) of the fluid.  */
  Turb2LamViscRatio_FreeStream,    /*!< \brief Ratio of turbulent to laminar viscosity. */
  NuFactor_FreeStream,             /*!< \brief Ratio of turbulent to laminar viscosity. */
  NuFactor_Engine,                 /*!< \brief Ratio of turbulent to laminar viscosity at the engine. */
  SecondaryFlow_ActDisk,           /*!< \brief Ratio of turbulent to laminar viscosity at the actuator disk. */
  Initial_BCThrust,                /*!< \brief Ratio of turbulent to laminar viscosity at the actuator disk. */
  Pressure_FreeStream,             /*!< \brief Total pressure of the fluid. */
  Pressure_Thermodynamic,          /*!< \brief Thermodynamic pressure of the fluid. */
  Temperature_FreeStream,          /*!< \brief Total temperature of the fluid.  */
  Temperature_ve_FreeStream;       /*!< \brief Total vibrational-electronic temperature of the fluid.  */
  unsigned short wallModel_MaxIter; /*!< \brief maximum number of iterations for the Newton method for the wall model */
  su2double wallModel_Kappa,        /*!< \brief von Karman constant kappa for turbulence wall modeling */
  wallModel_B,                      /*!< \brief constant B for turbulence wall modeling */
  wallModel_RelFac,                 /*!< \brief relaxation factor for the Newton method used in the wall model */
  wallModel_MinYplus;               /*!< \brief minimum Y+ value, below which the wall model is not used anymore */
  su2double *Prandtl_Lam,      /*!< \brief Laminar Prandtl number for the gas.  */
  *Prandtl_Turb,               /*!< \brief Turbulent Prandtl number for the gas.  */
  Length_Ref,                 /*!< \brief Reference length for non-dimensionalization. */
  Pressure_Ref,               /*!< \brief Reference pressure for non-dimensionalization.  */
  Temperature_Ref,            /*!< \brief Reference temperature for non-dimensionalization.*/
  Temperature_ve_Ref,         /*!< \brief Reference vibrational-electronic temperature for non-dimensionalization.*/
  Density_Ref,                /*!< \brief Reference density for non-dimensionalization.*/
  Velocity_Ref,               /*!< \brief Reference velocity for non-dimensionalization.*/
  Time_Ref,                   /*!< \brief Reference time for non-dimensionalization. */
  Viscosity_Ref,              /*!< \brief Reference viscosity for non-dimensionalization. */
  Thermal_Conductivity_Ref,   /*!< \brief Reference conductivity for non-dimensionalization. */
  Energy_Ref,                 /*!< \brief Reference viscosity for non-dimensionalization. */
  Wall_Temperature,           /*!< \brief Temperature at an isotropic wall in Kelvin. */
  Omega_Ref,                  /*!< \brief Reference angular velocity for non-dimensionalization. */
  Force_Ref,                  /*!< \brief Reference body force for non-dimensionalization. */
  Pressure_FreeStreamND,      /*!< \brief Farfield pressure value (external flow). */
  Pressure_ThermodynamicND,   /*!< \brief Farfield thermodynamic pressure value. */
  Temperature_FreeStreamND,   /*!< \brief Farfield temperature value (external flow). */
  Temperature_ve_FreeStreamND,/*!< \brief Farfield vibrational-electronic temperature value (external flow). */
  Density_FreeStreamND,       /*!< \brief Farfield density value (external flow). */
  Velocity_FreeStreamND[3],   /*!< \brief Farfield velocity values (external flow). */
  Energy_FreeStreamND,        /*!< \brief Farfield energy value (external flow). */
  Viscosity_FreeStreamND,     /*!< \brief Farfield viscosity value (external flow). */
  Tke_FreeStreamND,           /*!< \brief Farfield kinetic energy (external flow). */
  Omega_FreeStreamND,         /*!< \brief Specific dissipation (external flow). */
  Omega_FreeStream;           /*!< \brief Specific dissipation (external flow). */
  unsigned short nElectric_Constant;    /*!< \brief Number of different electric constants. */
  su2double *Electric_Constant;         /*!< \brief Dielectric constant modulus. */
  su2double Knowles_B,                  /*!< \brief Knowles material model constant B. */
  Knowles_N;                            /*!< \brief Knowles material model constant N. */
  bool DE_Effects;                      /*!< Application of DE effects to FE analysis */
  bool RefGeom, RefGeomSurf;            /*!< Read a reference geometry for optimization purposes. */
  unsigned long refNodeID;              /*!< \brief Global ID for the reference node (optimization). */
  string RefGeom_FEMFileName;           /*!< \brief File name for reference geometry. */
  unsigned short RefGeom_FileFormat;    /*!< \brief Mesh input format. */
  STRUCT_2DFORM Kind_2DElasForm;        /*!< \brief Kind of bidimensional elasticity solver. */
  unsigned short nIterFSI_Ramp;         /*!< \brief Number of FSI subiterations during which a ramp is applied. */
  unsigned short iInst;                 /*!< \brief Current instance value */
  su2double AitkenStatRelax;      /*!< \brief Aitken's relaxation factor (if set as static) */
  su2double AitkenDynMaxInit;     /*!< \brief Aitken's maximum dynamic relaxation factor for the first iteration */
  su2double AitkenDynMinInit;     /*!< \brief Aitken's minimum dynamic relaxation factor for the first iteration */
  bool RampAndRelease;            /*!< \brief option for ramp load and release */
  bool Sine_Load;                 /*!< \brief option for sine load */
  su2double Thermal_Diffusivity;  /*!< \brief Thermal diffusivity used in the heat solver. */
  su2double Cyclic_Pitch,         /*!< \brief Cyclic pitch for rotorcraft simulations. */
  Collective_Pitch;               /*!< \brief Collective pitch for rotorcraft simulations. */
  su2double Mach_Motion;          /*!< \brief Mach number based on mesh velocity and freestream quantities. */

  su2double Motion_Origin[3] = {0.0}, /*!< \brief Mesh motion origin. */
  Translation_Rate[3] = {0.0},        /*!< \brief Translational velocity of the mesh. */
  Rotation_Rate[3] = {0.0},           /*!< \brief Angular velocity of the mesh . */
  Pitching_Omega[3] = {0.0},          /*!< \brief Angular frequency of the mesh pitching. */
  Pitching_Ampl[3] = {0.0},           /*!< \brief Pitching amplitude. */
  Pitching_Phase[3] = {0.0},          /*!< \brief Pitching phase offset. */
  Plunging_Omega[3] = {0.0},          /*!< \brief Angular frequency of the mesh plunging. */
  Plunging_Ampl[3] = {0.0};           /*!< \brief Plunging amplitude. */
  su2double *MarkerMotion_Origin, /*!< \brief Mesh motion origin of marker. */
  *MarkerTranslation_Rate,        /*!< \brief Translational velocity of marker. */
  *MarkerRotation_Rate,           /*!< \brief Angular velocity of marker. */
  *MarkerPitching_Omega,          /*!< \brief Angular frequency of marker. */
  *MarkerPitching_Ampl,           /*!< \brief Pitching amplitude of marker. */
  *MarkerPitching_Phase,          /*!< \brief Pitching phase offset of marker. */
  *MarkerPlunging_Omega,          /*!< \brief Angular frequency of marker.. */
  *MarkerPlunging_Ampl;           /*!< \brief Plunging amplitude of marker. */

  unsigned short
  nMarkerMotion_Origin,           /*!< \brief Number of values provided for mesh motion origin of marker. */
  nMarkerTranslation,             /*!< \brief Number of values provided for translational velocity of marker. */
  nMarkerRotation_Rate,           /*!< \brief Number of values provided for angular velocity of marker. */
  nMarkerPitching_Omega,          /*!< \brief Number of values provided for angular frequency of marker. */
  nMarkerPitching_Ampl,           /*!< \brief Number of values provided for pitching amplitude of marker. */
  nMarkerPitching_Phase,          /*!< \brief Number of values provided for pitching phase offset of marker. */
  nMarkerPlunging_Omega,          /*!< \brief Number of values provided for angular frequency of marker. */
  nMarkerPlunging_Ampl,           /*!< \brief Number of values provided for plunging amplitude of marker. */
  nRough_Wall;                    /*!< \brief Number of rough walls. */
  su2double  *Omega_HB;           /*!< \brief Frequency for Harmonic Balance Operator (in rad/s). */
  unsigned short
  nOmega_HB,                      /*!< \brief Number of frequencies in Harmonic Balance Operator. */
  nMoveMotion_Origin,             /*!< \brief Number of motion origins. */
  *MoveMotion_Origin;             /*!< \brief Keeps track if we should move moment origin. */
  vector<vector<vector<su2double> > > Aeroelastic_np1, /*!< \brief Aeroelastic solution at time level n+1. */
  Aeroelastic_n,                  /*!< \brief Aeroelastic solution at time level n. */
  Aeroelastic_n1;                 /*!< \brief Aeroelastic solution at time level n-1. */
  su2double FlutterSpeedIndex,    /*!< \brief The flutter speed index. */
  PlungeNaturalFrequency,         /*!< \brief Plunging natural frequency for Aeroelastic. */
  PitchNaturalFrequency,          /*!< \brief Pitch natural frequency for Aeroelastic. */
  AirfoilMassRatio,               /*!< \brief The airfoil mass ratio for Aeroelastic. */
  CG_Location,                    /*!< \brief Center of gravity location for Aeroelastic. */
  RadiusGyrationSquared;          /*!< \brief The radius of gyration squared for Aeroelastic. */
  su2double *Aeroelastic_plunge,  /*!< \brief Value of plunging coordinate at the end of an external iteration. */
  *Aeroelastic_pitch;             /*!< \brief Value of pitching coordinate at the end of an external iteration. */
  unsigned short AeroelasticIter; /*!< \brief Solve the aeroelastic equations every given number of internal iterations. */
  unsigned short Gust_Type,   /*!< \brief Type of Gust. */
  Gust_Dir;                   /*!< \brief Direction of the gust */
  su2double Gust_WaveLength,  /*!< \brief The gust wavelength. */
  Gust_Periods,               /*!< \brief Number of gust periods. */
  Gust_Ampl,                  /*!< \brief Gust amplitude. */
  Gust_Begin_Time,            /*!< \brief Time at which to begin the gust. */
  Gust_Begin_Loc;             /*!< \brief Location at which the gust begins. */
  /*! \brief Maximal scalar product of the normed far-field velocity vector and a space coordinate where fixed turbulence quantities are set. */
  su2double Turb_Fixed_Values_MaxScalarProd;
  long Visualize_CV;          /*!< \brief Node number for the CV to be visualized */
  bool ExtraOutput;           /*!< \brief Check if extra output need. */
  bool Wall_Functions;           /*!< \brief Use wall functions with the turbulence model */
  long ExtraHeatOutputZone;      /*!< \brief Heat solver zone with extra screen output */
  bool DeadLoad;                 /*!< \brief Application of dead loads to the FE analysis */
  bool PseudoStatic;             /*!< \brief Application of dead loads to the FE analysis */
  bool SteadyRestart;            /*!< \brief Restart from a steady state for FSI problems. */
  su2double Newmark_beta,        /*!< \brief Parameter alpha for Newmark method. */
  Newmark_gamma;                 /*!< \brief Parameter delta for Newmark method. */
  unsigned short nIntCoeffs;     /*!< \brief Number of integration coeffs for structural calculations. */
  su2double *Int_Coeffs;         /*!< \brief Time integration coefficients for structural method. */
  unsigned short nElasticityMod, /*!< \brief Number of different values for the elasticity modulus. */
  nPoissonRatio,                    /*!< \brief Number of different values for the Poisson ratio modulus. */
  nMaterialDensity;                 /*!< \brief Number of different values for the Material density. */
  su2double *ElasticityMod,         /*!< \brief Value of the elasticity moduli. */
  *PoissonRatio,                    /*!< \brief Value of the Poisson ratios. */
  *MaterialDensity;                 /*!< \brief Value of the Material densities. */
  unsigned short nElectric_Field,   /*!< \brief Number of different values for the electric field in the membrane. */
  nDim_Electric_Field;              /*!< \brief Dimensionality of the problem. */
  unsigned short nDim_RefNode;      /*!< \brief Dimensionality of the vector . */
  su2double *Electric_Field_Mod,    /*!< \brief Values of the modulus of the electric field. */
  *Electric_Field_Dir;              /*!< \brief Direction of the electric field. */
  su2double *RefNode_Displacement;  /*!< \brief Displacement of the reference node. */
  bool Ramp_Load;                         /*!< \brief Apply the load with linear increases. */
  unsigned short Dynamic_LoadTransfer;    /*!< \brief Method for dynamic load transferring. */
  bool IncrementalLoad;                   /*!< \brief Apply the load in increments (for nonlinear structural analysis). */
  unsigned long IncLoad_Nincrements;      /*!< \brief Number of increments. */
  su2double Ramp_Time;                    /*!< \brief Time until the maximum load is applied. */
  bool Predictor,                         /*!< \brief Determines whether a predictor step is used. */
  Relaxation;                             /*!< \brief Determines whether a relaxation step is used. */
  unsigned short Pred_Order;              /*!< \brief Order of the predictor for FSI applications. */
  INTERFACE_INTERPOLATOR Kind_Interpolation; /*!< \brief type of interpolation to use for FSI applications. */
  bool ConservativeInterpolation;            /*!< \brief Conservative approach for non matching mesh interpolation. */
  unsigned short NumNearestNeighbors;        /*!< \brief Number of neighbors used for Nearest Neighbor interpolation. */
  RADIAL_BASIS Kind_RadialBasisFunction;     /*!< \brief type of radial basis function to use for radial basis FSI. */
  bool RadialBasisFunction_PolynomialOption; /*!< \brief Option of whether to include polynomial terms in Radial Basis Function Interpolation or not. */
  su2double RadialBasisFunction_Parameter;   /*!< \brief Radial basis function parameter (radius). */
  su2double RadialBasisFunction_PruneTol;    /*!< \brief Tolerance to prune the RBF interpolation matrix. */
  bool Prestretch;                           /*!< \brief Read a reference geometry for optimization purposes. */
  string Prestretch_FEMFileName;             /*!< \brief File name for reference geometry. */
  string FEA_FileName;              /*!< \brief File name for element-based properties. */
  bool FEAAdvancedMode;             /*!< \brief Determine if advanced features are used from the element-based FEA analysis (experimental). */
  su2double RefGeom_Penalty,        /*!< \brief Penalty weight value for the reference geometry objective function. */
  RefNode_Penalty,                  /*!< \brief Penalty weight value for the reference node objective function. */
  DV_Penalty;                       /*!< \brief Penalty weight to add a constraint to the total amount of stiffness. */
  array<su2double,2> StressPenaltyParam = {{1.0, 20.0}}; /*!< \brief Allowed stress and KS aggregation exponent. */
  unsigned long Nonphys_Points,     /*!< \brief Current number of non-physical points in the solution. */
  Nonphys_Reconstr;                 /*!< \brief Current number of non-physical reconstructions for 2nd-order upwinding. */
  su2double ParMETIS_tolerance;     /*!< \brief Load balancing tolerance for ParMETIS. */
  long ParMETIS_pointWgt;           /*!< \brief Load balancing weight given to points. */
  long ParMETIS_edgeWgt;            /*!< \brief Load balancing weight given to edges. */
  unsigned short DirectDiff;        /*!< \brief Direct Differentation mode. */
  bool DiscreteAdjoint;                /*!< \brief AD-based discrete adjoint mode. */
  su2double Const_DES;                 /*!< \brief Detached Eddy Simulation Constant. */
  WINDOW_FUNCTION Kind_WindowFct;      /*!< \brief Type of window (weight) function for objective functional. */
  unsigned short Kind_HybridRANSLES;   /*!< \brief Kind of Hybrid RANS/LES. */
  unsigned short Kind_RoeLowDiss;      /*!< \brief Kind of Roe scheme with low dissipation for unsteady flows. */

  unsigned short nSpanWiseSections; /*!< \brief number of span-wise sections */
  unsigned short nSpanMaxAllZones;  /*!< \brief number of maximum span-wise sections for all zones */
  unsigned short *nSpan_iZones;     /*!< \brief number of span-wise sections for each zones */
  bool turbMixingPlane;             /*!< \brief option for turbulent mixingplane */
  bool SpatialFourier;              /*!< \brief option for computing the fourier transforms for subsonic non-reflecting BC. */
  bool RampRotatingFrame;           /*!< \brief option for ramping up or down the Rotating Frame values */
  bool RampOutletPressure;          /*!< \brief option for ramping up or down the outlet pressure */
  su2double AverageMachLimit;           /*!< \brief option for turbulent mixingplane */
  su2double FinalRotation_Rate_Z;       /*!< \brief Final rotation rate Z if Ramp rotating frame is activated. */
  su2double FinalOutletPressure;        /*!< \brief Final outlet pressure if Ramp outlet pressure is activated. */
  su2double MonitorOutletPressure;      /*!< \brief Monitor outlet pressure if Ramp outlet pressure is activated. */
  array<su2double, N_POLY_COEFFS> cp_polycoeffs{{0.0}};  /*!< \brief Array for specific heat polynomial coefficients. */
  array<su2double, N_POLY_COEFFS> mu_polycoeffs{{0.0}};  /*!< \brief Array for viscosity polynomial coefficients. */
  array<su2double, N_POLY_COEFFS> kt_polycoeffs{{0.0}};  /*!< \brief Array for thermal conductivity polynomial coefficients. */
  bool Body_Force;                      /*!< \brief Flag to know if a body force is included in the formulation. */

  ENUM_STREAMWISE_PERIODIC Kind_Streamwise_Periodic; /*!< \brief Kind of Streamwise periodic flow (pressure drop or massflow) */
  bool Streamwise_Periodic_Temperature;              /*!< \brief Use real periodicity for Energy equation or otherwise outlet source term. */
  su2double Streamwise_Periodic_PressureDrop;        /*!< \brief Value of prescribed pressure drop [Pa] which results in an artificial body force vector. */
  su2double Streamwise_Periodic_TargetMassFlow;      /*!< \brief Value of prescribed massflow [kg/s] which results in an delta p and therefore an artificial body force vector. */
  su2double Streamwise_Periodic_OutletHeat;          /*!< /brief Heatflux boundary [W/m^2] imposed at streamwise periodic outlet. */

  su2double *FreeStreamTurboNormal;     /*!< \brief Direction to initialize the flow in turbomachinery computation */
  su2double Restart_Bandwidth_Agg;      /*!< \brief The aggregate of the bandwidth for writing binary restarts (to be averaged later). */
  su2double Max_Vel2;                   /*!< \brief The maximum velocity^2 in the domain for the incompressible preconditioner. */
  bool topology_optimization;           /*!< \brief If the structural solver should consider a variable density field to penalize element stiffness. */
  string top_optim_output_file;         /*!< \brief File to where the derivatives w.r.t. element densities will be written to. */
  su2double simp_exponent;              /*!< \brief Exponent for the density-based stiffness penalization of the SIMP method. */
  su2double simp_minimum_stiffness;     /*!< \brief Lower bound for the stiffness penalization of the SIMP method. */
  ENUM_FILTER_KERNEL* top_optim_kernels;   /*!< \brief The kernels to use. */
  unsigned short top_optim_nKernel;        /*!< \brief Number of kernels specified. */
  unsigned short top_optim_nKernelParams;  /*!< \brief Number of kernel parameters specified. */
  unsigned short top_optim_nRadius;        /*!< \brief Number of radius values specified. */
  unsigned short top_optim_search_lim;     /*!< \brief Limit the maximum "logical radius" considered during filtering. */
  su2double *top_optim_kernel_params;  /*!< \brief The kernel parameters. */
  su2double *top_optim_filter_radius;  /*!< \brief Radius of the filter(s) used on the design density for topology optimization. */
  ENUM_PROJECTION_FUNCTION top_optim_proj_type;  /*!< \brief The projection function used in topology optimization. */
  su2double top_optim_proj_param;      /*!< \brief The value of the parameter for the projection function. */
  bool HeatSource;                     /*!< \brief Flag to know if there is a volumetric heat source on the flow. */
  su2double ValHeatSource;             /*!< \brief Value of the volumetric heat source on the flow (W/m3). */
  su2double Heat_Source_Rot_Z;         /*!< \brief Rotation of the volumetric heat source on the Z axis. */
  RADIATION_MODEL Kind_Radiation;      /*!< \brief Kind of radiation model used. */
  P1_INIT Kind_P1_Init;                /*!< \brief Kind of initialization used in the P1 model. */
  su2double Absorption_Coeff,          /*!< \brief Absorption coefficient of the medium (radiation). */
  Scattering_Coeff;                    /*!< \brief Scattering coefficient of the medium (radiation). */
  unsigned short nMarker_Emissivity;   /*!< \brief Number of markers for which the emissivity is defined. */
  string *Marker_Emissivity;           /*!< \brief Wall markers with defined emissivity. */
  su2double *Wall_Emissivity;          /*!< \brief Emissivity of the wall. */
  bool Radiation;                      /*!< \brief Determines if a radiation model is incorporated. */
  su2double CFL_Rad;                   /*!< \brief CFL Number for the radiation solver. */

  array<su2double,5> default_cfl_adapt;  /*!< \brief Default CFL adapt param array for the COption class. */
  su2double vel_init[3], /*!< \brief initial velocity array for the COption class. */
  vel_inf[3],            /*!< \brief freestream velocity array for the COption class. */
  eng_cyl[7],            /*!< \brief engine box array for the COption class. */
  eng_val[5],            /*!< \brief engine box array values for the COption class. */
  jst_coeff[2],          /*!< \brief artificial dissipation (flow) array for the COption class. */
  ffd_coeff[3],          /*!< \brief artificial dissipation (flow) array for the COption class. */
  mixedout_coeff[3],     /*!< \brief default mixedout algorithm coefficients for the COption class. */
  rampRotFrame_coeff[3], /*!< \brief ramp rotating frame coefficients for the COption class. */
  rampOutPres_coeff[3],  /*!< \brief ramp outlet pressure coefficients for the COption class. */
  jst_adj_coeff[2],      /*!< \brief artificial dissipation (adjoint) array for the COption class. */
  ad_coeff_heat[2],      /*!< \brief artificial dissipation (heat) array for the COption class. */
  mesh_box_length[3],    /*!< \brief mesh box length for the COption class. */
  mesh_box_offset[3],    /*!< \brief mesh box offset for the COption class. */
  geo_loc[2],            /*!< \brief SU2_GEO section locations array for the COption class. */
  distortion[2],         /*!< \brief SU2_GEO section locations array for the COption class. */
  ea_lim[3],             /*!< \brief equivalent area limit array for the COption class. */
  grid_fix[6],           /*!< \brief fixed grid (non-deforming region) array for the COption class. */
  htp_axis[2],           /*!< \brief HTP axis for the COption class. */
  ffd_axis[3],           /*!< \brief FFD axis for the COption class. */
  inc_crit[3],           /*!< \brief incremental criteria array for the COption class. */
  extrarelfac[2],        /*!< \brief extra relaxation factor for Giles BC in the COption class. */
  sineload_coeff[3],     /*!< \brief values for a sine load. */
  body_force[3],         /*!< \brief body force vector for the COption class. */
  nacelle_location[5],   /*!< \brief Location of the nacelle. */
  hs_axes[3],            /*!< \brief principal axes (x, y, z) of the ellipsoid containing the heat source. */
  hs_center[3];          /*!< \brief position of the center of the heat source. */

  unsigned short Riemann_Solver_FEM;         /*!< \brief Riemann solver chosen for the DG method. */
  su2double Quadrature_Factor_Straight;      /*!< \brief Factor applied during quadrature of elements with a constant Jacobian. */
  su2double Quadrature_Factor_Curved;        /*!< \brief Factor applied during quadrature of elements with a non-constant Jacobian. */
  su2double Quadrature_Factor_Time_ADER_DG;  /*!< \brief Factor applied during quadrature in time for ADER-DG. */
  su2double Theta_Interior_Penalty_DGFEM;    /*!< \brief Factor for the symmetrizing terms in the DG discretization of the viscous fluxes. */
  unsigned short byteAlignmentMatMul;        /*!< \brief Number of bytes in the vectorization direction for the matrix multiplication. Multipe of 64. */
  unsigned short sizeMatMulPadding;          /*!< \brief The matrix size in the vectorization direction padded to a multiple of 8. Computed from byteAlignmentMatMul. */
  bool Compute_Entropy;                      /*!< \brief Whether or not to compute the entropy in the fluid model. */
  bool Use_Lumped_MassMatrix_DGFEM;          /*!< \brief Whether or not to use the lumped mass matrix for DGFEM. */
  bool Jacobian_Spatial_Discretization_Only; /*!< \brief Flag to know if only the exact Jacobian of the spatial discretization must be computed. */
  bool Compute_Average;                      /*!< \brief Whether or not to compute averages for unsteady simulations in FV or DG solver. */
  unsigned short Comm_Level;                 /*!< \brief Level of MPI communications to be performed. */
  VERIFICATION_SOLUTION Kind_Verification_Solution; /*!< \brief Verification solution for accuracy assessment. */

  bool Time_Domain;              /*!< \brief Determines if the multizone problem is solved in time-domain */
  unsigned long nOuterIter,      /*!< \brief Determines the number of outer iterations in the multizone problem */
  nInnerIter,                    /*!< \brief Determines the number of inner iterations in each multizone block */
  nTimeIter,                     /*!< \brief Determines the number of time iterations in the multizone problem */
  nIter,                         /*!< \brief Determines the number of pseudo-time iterations in a single-zone problem */
  Restart_Iter;                  /*!< \brief Determines the restart iteration in the multizone problem */
  su2double Time_Step;           /*!< \brief Determines the time step for the multizone problem */
  su2double Max_Time;            /*!< \brief Determines the maximum time for the time-domain problems */

  unsigned long HistoryWrtFreq[3],    /*!< \brief Array containing history writing frequencies for timer iter, outer iter, inner iter */
                ScreenWrtFreq[3];     /*!< \brief Array containing screen writing frequencies for timer iter, outer iter, inner iter */
  OUTPUT_TYPE* VolumeOutputFiles;     /*!< \brief File formats to output */
  unsigned short nVolumeOutputFiles=0;/*!< \brief Number of File formats to output */
  unsigned short nVolumeOutputFrequencies; /*!< \brief Number of frequencies for the volume outputs */
  unsigned long *VolumeOutputFrequencies; /*!< \brief list containing the writing frequencies */

  bool Multizone_Mesh;            /*!< \brief Determines if the mesh contains multiple zones. */
  bool SinglezoneDriver;          /*!< \brief Determines if the single-zone driver is used. (TEMPORARY) */
  bool Wrt_ZoneConv;              /*!< \brief Write the convergence history of each individual zone to screen. */
  bool Wrt_ZoneHist;              /*!< \brief Write the convergence history of each individual zone to file. */
  bool SpecialOutput,             /*!< \brief Determines if the special output is written. */
  Wrt_ForcesBreakdown;            /*!< \brief Determines if the forces breakdown file is written. */
  string *ScreenOutput,           /*!< \brief Kind of the screen output. */
  *HistoryOutput, *VolumeOutput;  /*!< \brief Kind of the output printed to the history file. */
  unsigned short nScreenOutput,   /*!< \brief Number of screen output variables (max: 6). */
  nHistoryOutput, nVolumeOutput;  /*!< \brief Number of variables printed to the history file. */
  bool Multizone_Residual;        /*!< \brief Determines if memory should be allocated for the multizone residual. */
  SST_ParsedOptions sstParsedOptions; /*!< \brief Additional parameters for the SST turbulence model. */
  SA_ParsedOptions saParsedOptions;   /*!< \brief Additional parameters for the SA turbulence model. */
  su2double uq_delta_b;         /*!< \brief Parameter used to perturb eigenvalues of Reynolds Stress Matrix */
  unsigned short eig_val_comp;  /*!< \brief Parameter used to determine type of eigenvalue perturbation */
  su2double uq_urlx;            /*!< \brief Under-relaxation factor */
  bool uq_permute;              /*!< \brief Permutation of eigenvectors */

  unsigned long pastix_fact_freq;  /*!< \brief (Re-)Factorization frequency for PaStiX */
  unsigned short pastix_verb_lvl;  /*!< \brief Verbosity level for PaStiX */
  unsigned short pastix_fill_lvl;  /*!< \brief Fill level for PaStiX ILU */

  string caseName;                 /*!< \brief Name of the current case */

  unsigned long edgeColorGroupSize; /*!< \brief Size of the edge groups colored for OpenMP parallelization of edge loops. */

  INLET_SPANWISE_INTERP Kind_InletInterpolationFunction; /*!brief type of spanwise interpolation function to use for the inlet face. */
  INLET_INTERP_TYPE Kind_Inlet_InterpolationType;    /*!brief type of spanwise interpolation data to use for the inlet face. */
  bool PrintInlet_InterpolatedData;               /*!brief option for printing the interpolated data file. */

  /*--- libROM configure options ---*/
  bool libROM;                              /*!< \brief Toggle saving to libROM. */
  string libROMbase_FileName;               /*!< \brief Base filename for libROM file saving. */
  POD_KIND POD_Basis_Gen;                   /*!< \brief Type of POD basis generation (static or incremental). */
  unsigned short maxBasisDim,               /*!< \brief Maximum number of POD basis dimensions. */
  rom_save_freq;                            /*!< \brief Frequency of unsteady time steps to save. */

  unsigned short nSpecies,                  /*!< \brief Number of transported species equations (for NEMO and species transport)*/

  /* other NEMO configure options*/
  iWall_Catalytic,
  nWall_Catalytic;                          /*!< \brief No of catalytic walls */
  su2double *Gas_Composition,               /*!< \brief Initial mass fractions of flow [dimensionless] */
  pnorm_heat;                               /*!< \brief pnorm for heat-flux. */
  bool frozen,                              /*!< \brief Flag for determining if mixture is frozen. */
  ionization,                               /*!< \brief Flag for determining if free electron gas is in the mixture. */
  vt_transfer_res_limit,                    /*!< \brief Flag for determining if residual limiting for source term VT-transfer is used. */
  monoatomic;                               /*!< \brief Flag for monoatomic mixture. */
  string GasModel,                          /*!< \brief Gas Model. */
  *Wall_Catalytic;                          /*!< \brief Pointer to catalytic walls. */
  TRANSCOEFFMODEL   Kind_TransCoeffModel;   /*!< \brief Transport coefficient Model for NEMO solver. */

  /*--- Additional species solver options ---*/
  bool Species_Clipping;           /*!< \brief Boolean that activates solution clipping for scalar transport. */
  su2double* Species_Clipping_Max; /*!< \brief Maximum value of clipping for scalar transport. */
  su2double* Species_Clipping_Min; /*!< \brief Minimum value of clipping for scalar transport. */
  unsigned short nSpecies_Clipping_Max, nSpecies_Clipping_Min; /*!< \brief Number of entries of SPECIES_CLIPPING_MIN/MAX */
  bool Species_StrongBC;           /*!< \brief Boolean whether strong BC's are used for in- outlet of the species solver. */
  su2double* Species_Init;         /*!< \brief Initial uniform value for scalar transport. */
  unsigned short nSpecies_Init;    /*!< \brief Number of entries of SPECIES_INIT */

  /*!
   * \brief Set the default values of config options not set in the config file using another config object.
   * \param config - Config object to use the default values from.
   */
  void SetDefaultFromConfig(CConfig *config);

  /*!
   * \brief Set default values for all options not yet set.
   */
  void SetDefault();

  /*--- all_options is a map containing all of the options. This is used during config file parsing
   to track the options which have not been set (so the default values can be used). Without this map
   there would be no list of all the config file options. ---*/

  map<string, bool> all_options;

  /*--- brief param is a map from the option name (config file string) to its decoder (the specific child
   class of COptionBase that turns the string into a value) ---*/

  map<string, COptionBase*> option_map;


  // All of the addXxxOptions take in the name of the option, and a reference to the field of that option
  // in the option structure. Depending on the specific type, it may take in a default value, and may
  // take in extra options. The addXxxOptions mostly follow the same pattern, so please see addDoubleOption
  // for detailed comments.
  //
  // List options are those that can be an unknown number of elements, and also take in a reference to
  // an integer. This integer will be populated with the number of elements of that type unmarshaled.
  //
  // Array options are those with a fixed number of elements.
  //
  // List and Array options should also be able to be specified with the string "NONE" indicating that there
  // are no elements. This allows the option to be present in a config file but left blank.

  /*!< \brief addDoubleOption creates a config file parser for an option with the given name whose
   value can be represented by a su2double.*/

  void addDoubleOption(const string name, su2double & option_field, su2double default_value);

  void addStringOption(const string name, string & option_field, string default_value);

  void addIntegerOption(const string name, int & option_field, int default_value);

  void addUnsignedLongOption(const string name, unsigned long & option_field, unsigned long default_value);

  void addUnsignedShortOption(const string name, unsigned short & option_field, unsigned short default_value);

  void addLongOption(const string name, long & option_field, long default_value);

  void addBoolOption(const string name, bool & option_field, bool default_value);

  // enum types work differently than all of the others because there are a small number of valid
  // string entries for the type. One must also provide a list of all the valid strings of that type.
  template <class Tenum, class Tfield>
  void addEnumOption(const string name, Tfield& option_field, const map<string,Tenum>& enum_map, Tenum default_value);

  // input_size is the number of options read in from the config file
  template <class Tenum, class Tfield>
  void addEnumListOption(const string name, unsigned short& input_size, Tfield*& option_field, const map<string,Tenum>& enum_map);

  void addDoubleArrayOption(const string name, const int size, su2double* option_field);

  void addUShortArrayOption(const string name, const int size, unsigned short* option_field);

  void addDoubleListOption(const string name, unsigned short & size, su2double * & option_field);

  void addShortListOption(const string name, unsigned short & size, short * & option_field);

  void addUShortListOption(const string name, unsigned short & size, unsigned short * & option_field);

  void addULongListOption(const string name, unsigned short & size, unsigned long * & option_field);

  void addStringListOption(const string name, unsigned short & num_marker, string* & option_field);

  void addConvectOption(const string name, unsigned short & space_field, unsigned short & centered_field, unsigned short & upwind_field);

  void addConvectFEMOption(const string name, unsigned short & space_field, unsigned short & fem_field);

  void addMathProblemOption(const string name, bool & ContinuousAdjoint, const bool & ContinuousAdjoint_default,
                            bool & DiscreteAdjoint, const bool & DiscreteAdjoint_default,
                            bool & Restart_Flow, const bool & Restart_Flow_default);

  void addDVParamOption(const string name, unsigned short & nDV_field, su2double** & paramDV, string* & FFDTag,
                        unsigned short* & design_variable);

  void addDVValueOption(const string name, unsigned short* & nDVValue_field, su2double** & valueDV, unsigned short & nDV_field,  su2double** & paramDV,
                        unsigned short* & design_variable);

  void addFFDDefOption(const string name, unsigned short & nFFD_field, su2double** & coordFFD, string* & FFDTag);

  void addFFDDegreeOption(const string name, unsigned short & nFFD_field, unsigned short** & degreeFFD);

  void addStringDoubleListOption(const string name, unsigned short & list_size, string * & string_field,
                                 su2double* & double_field);

  void addInletOption(const string name, unsigned short & nMarker_Inlet, string * & Marker_Inlet,
                      su2double* & Ttotal, su2double* & Ptotal, su2double** & FlowDir);

  void addInletSpeciesOption(const string name, unsigned short & nMarker_Inlet_Species, string * & Marker_Inlet_Species,
                             su2double** & inlet_species_val, unsigned short & nSpecies_per_Inlet);

  template <class Tenum>
  void addRiemannOption(const string name, unsigned short & nMarker_Riemann, string * & Marker_Riemann, unsigned short* & option_field, const map<string, Tenum> & enum_map,
                        su2double* & var1, su2double* & var2, su2double** & FlowDir);

  template <class Tenum>
  void addGilesOption(const string name, unsigned short & nMarker_Giles, string * & Marker_Giles, unsigned short* & option_field, const map<string, Tenum> & enum_map,
                     su2double* & var1, su2double* & var2, su2double** & FlowDir, su2double* & relaxfactor1, su2double* & relaxfactor2);

  void addExhaustOption(const string name, unsigned short & nMarker_Exhaust, string * & Marker_Exhaust,
                        su2double* & Ttotal, su2double* & Ptotal);

  void addPeriodicOption(const string & name, unsigned short & nMarker_PerBound,
                         string* & Marker_PerBound, string* & Marker_PerDonor,
                         su2double** & RotCenter, su2double** & RotAngles, su2double** & Translation);

  void addTurboPerfOption(const string & name, unsigned short & nMarker_TurboPerf,
                          string* & Marker_TurboBoundIn, string* & Marker_TurboBoundOut);

  void addActDiskOption(const string & name,
                        unsigned short & nMarker_ActDiskInlet, unsigned short & nMarker_ActDiskOutlet, string* & Marker_ActDiskInlet, string* & Marker_ActDiskOutlet,
                        su2double** & ActDisk_PressJump, su2double** & ActDisk_TempJump, su2double** & ActDisk_Omega);

  void addWallFunctionOption(const string &name,               unsigned short &list_size,
                             string* &string_field,            WALL_FUNCTIONS* &val_Kind_WF,
                             unsigned short** &val_IntInfo_WF, su2double** &val_DoubleInfo_WF);

  void addPythonOption(const string name);

public:

  /*!
   * \brief Tags for the different fields in a restart file.
   */
  vector<string> fields;

  /*!
   * \brief Constructor of the class which reads the input file.
   */
  CConfig(char case_filename[MAX_STRING_SIZE], SU2_COMPONENT val_software, bool verb_high);

  /*!
   * \brief Constructor of the class which takes an istream buffer containing the config options.
   */
  CConfig(istream &case_buffer, SU2_COMPONENT val_software, bool verb_high);

  /*!
   * \brief Constructor of the class which reads the input file and uses default options from another config.
   */
  CConfig(CConfig * config, char case_filename[MAX_STRING_SIZE], SU2_COMPONENT val_software, unsigned short val_iZone, unsigned short val_nZone, bool verb_high);

  /*!
   * \brief Constructor of the class which reads the input file.
   */
  CConfig(char case_filename[MAX_STRING_SIZE], SU2_COMPONENT val_software);

  /*!
   * \brief Constructor of the class which reads the input file.
   */
  CConfig(char case_filename[MAX_STRING_SIZE], CConfig *config);

  /*!
   * \brief Destructor of the class.
   */
  ~CConfig(void);

  /*!
  * \brief Initialize common fields of the config structure.
  */
  void Init();

  /*!
  * \brief Set the number of zones
  */
  void SetnZone();

  /*!
  * \brief Set the physical dimension of the problem
  */
  void SetnDim();

  /*!
  * \brief Print the header to screen
  * \param val_software - Kind of software component
  */
  void SetHeader(SU2_COMPONENT val_software) const;

  /*!
   * \brief Get the MPI communicator of SU2.
   * \return MPI communicator of SU2.
   */
  SU2_MPI::Comm GetMPICommunicator() const;

  /*!
   * \brief Set the MPI communicator for SU2.
   * \param[in] Communicator - MPI communicator for SU2.
   */
  void SetMPICommunicator(SU2_MPI::Comm Communicator);

  /*!
   * \brief Gets the number of zones in the mesh file.
   * \param[in] val_mesh_filename - Name of the file with the grid information.
   * \param[in] val_format - Format of the file with the grid information.
   * \return Total number of zones in the grid file.
   */
  static unsigned short GetnZone(string val_mesh_filename, unsigned short val_format);

  /*!
   * \brief Gets the number of dimensions in the mesh file
   * \param[in] val_mesh_filename - Name of the file with the grid information.
   * \param[in] val_format - Format of the file with the grid information.
   * \return Total number of domains in the grid file.
   */
  static unsigned short GetnDim(string val_mesh_filename, unsigned short val_format);

  /*!
   * \brief Initializes pointers to null
   */
  void SetPointersNull(void);

  /*!
   * \brief breaks an input line from the config file into a set of tokens
   * \param[in] str - the input line string
   * \param[out] option_name - the name of the option found at the beginning of the line
   * \param[out] option_value - the tokens found after the "=" sign on the line
   * \return false if the line is empty or a commment, true otherwise
   */
  bool TokenizeString(string & str, string & option_name, vector<string> & option_value);

  /*!
   * \brief Get reference origin for moment computation.
   * \param[in] val_marker - the marker we are monitoring.
   * \return Reference origin (in cartesians coordinates) for moment computation.
   */
  std::array<su2double,3> GetRefOriginMoment(unsigned short val_marker) const {
    std::array<su2double,3> RefOriginMoment{{0.0}};
    if(val_marker < nMarker_Monitoring) {
      RefOriginMoment[0] = RefOriginMoment_X[val_marker];
      RefOriginMoment[1] = RefOriginMoment_Y[val_marker];
      RefOriginMoment[2] = RefOriginMoment_Z[val_marker];
    }
    return RefOriginMoment;
  }

  /*!
   * \brief Get reference origin x-coordinate for moment computation.
   * \param[in] val_marker - the marker we are monitoring.
   * \return Reference origin x-coordinate (in cartesians coordinates) for moment computation.
   */
  su2double GetRefOriginMoment_X(unsigned short val_marker) const { return RefOriginMoment_X[val_marker]; }

  /*!
   * \brief Get reference origin y-coordinate for moment computation.
   * \param[in] val_marker - the marker we are monitoring.
   * \return Reference origin y-coordinate (in cartesians coordinates) for moment computation.
   */
  su2double GetRefOriginMoment_Y(unsigned short val_marker) const { return RefOriginMoment_Y[val_marker]; }

  /*!
   * \brief Get reference origin z-coordinate for moment computation.
   * \param[in] val_marker - the marker we are monitoring.
   * \return Reference origin z-coordinate (in cartesians coordinates) for moment computation.
   */
  su2double GetRefOriginMoment_Z(unsigned short val_marker) const { return RefOriginMoment_Z[val_marker]; }

  /*!
   * \brief Set reference origin x-coordinate for moment computation.
   * \param[in] val_marker - the marker we are monitoring.
   * \param[in] val_origin - New x-coordinate of the mesh motion origin.
   */
  void SetRefOriginMoment_X(unsigned short val_marker, su2double val_origin) { RefOriginMoment_X[val_marker] = val_origin; }

  /*!
   * \brief Set reference origin y-coordinate for moment computation.
   * \param[in] val_marker - the marker we are monitoring.
   * \param[in] val_origin - New y-coordinate of the mesh motion origin.
   */
  void SetRefOriginMoment_Y(unsigned short val_marker, su2double val_origin) { RefOriginMoment_Y[val_marker] = val_origin; }

  /*!
   * \brief Set reference origin z-coordinate for moment computation.
   * \param[in] val_marker - the marker we are monitoring.
   * \param[in] val_origin - New z-coordinate of the mesh motion origin.
   */
  void SetRefOriginMoment_Z(unsigned short val_marker, su2double val_origin) { RefOriginMoment_Z[val_marker] = val_origin; }

  /*!
   * \brief Get index of the upper and lower horizontal plane.
   * \param[in] index - 0 means upper surface, and 1 means lower surface.
   * \return Index of the upper and lower surface.
   */
  string GetPlaneTag(unsigned short index) const { return PlaneTag[index]; }

  /*!
   * \brief Get the integration limits for the equivalent area computation.
   * \param[in] index - 0 means x_min, and 1 means x_max.
   * \return Integration limits for the equivalent area computation.
   */
  su2double GetEA_IntLimit(unsigned short index) const { return ea_lim[index]; }

  /*!
   * \brief Get the integration limits for the equivalent area computation.
   * \param[in] index - 0 means x_min, and 1 means x_max.
   * \return Integration limits for the equivalent area computation.
   */
  su2double GetEA_ScaleFactor(void) const { return EA_ScaleFactor; }

  /*!
   * \brief Get the limit value for the adjoint variables.
   * \return Limit value for the adjoint variables.
   */
  su2double GetAdjointLimit(void) const { return AdjointLimit; }

  /*!
   * \brief Get the coordinates where of the box where the grid is going to be deformed.
   * \return Coordinates where of the box where the grid is going to be deformed.
   */
  const su2double *GetHold_GridFixed_Coord(void) const { return grid_fix; }

  /*!
   * \brief Get the values of subsonic engine.
   * \return Values of subsonic engine.
   */
  const su2double *GetSubsonicEngine_Values(void) const { return eng_val; }

  /*!
   * \brief Get the cycle of a subsonic engine.
   * \return Cyl of a subsonic engine.
   */
  const su2double *GetSubsonicEngine_Cyl(void) const { return eng_cyl; }

  /*!
   * \brief Get the distortion rack.
   * \return Distortion rack.
   */
  const su2double *GetDistortionRack(void) const { return distortion; }

  /*!
   * \brief Get Description of the geometry to be analyzed
   */
  unsigned short GetGeo_Description(void) const { return Geo_Description; }

  /*!
   * \brief Creates a tecplot file to visualize the partition made by the DDC software.
   * \return <code>TRUE</code> if the partition is going to be plotted; otherwise <code>FALSE</code>.
   */
  bool GetExtraOutput(void) const { return ExtraOutput; }

  /*!
   * \brief Heat solver zone with extra screen output.
   * \return Heat solver zone with extra screen output.
   */
  long GetExtraHeatOutputZone(void) const { return ExtraHeatOutputZone; }

  /*!
   * \brief Get the value of the Mach number (velocity divided by speed of sound).
   * \return Value of the Mach number.
   */
  su2double GetMach(void) const { return Mach; }

  /*!
   * \brief Get the value of the Gamma of fluid (ratio of specific heats).
   * \return Value of the constant: Gamma
   */
  su2double GetGamma(void) const { return Gamma; }

  /*!
   * \brief Get the values of the CFL adaption parameters.
   * \return Value of CFL adaption parameter
   */
  su2double GetCFL_AdaptParam(unsigned short val_index) const { return CFL_AdaptParam[val_index]; }

  /*!
   * \brief Get the value of the CFL adaption flag.
   * \return <code>TRUE</code> if CFL adaption is active; otherwise <code>FALSE</code>.
   */
  bool GetCFL_Adapt(void) const { return CFL_Adapt; }

  /*!
   * \brief Get the value of the limits for the sections.
   * \return Value of the limits for the sections.
   */
  su2double GetStations_Bounds(unsigned short val_var) const { return geo_loc[val_var]; }

  /*!
   * \brief Get the value of the vector that connects the cartesian axis with a sherical or cylindrical one.
   * \return Coordinate of the Axis.
   */
  su2double GetFFD_Axis(unsigned short val_var) const { return ffd_axis[val_var]; }

  /*!
   * \brief Get the value of the bulk modulus.
   * \return Value of the bulk modulus.
   */
  su2double GetBulk_Modulus(void) const { return Bulk_Modulus; }

  /*!
   * \brief Get the epsilon^2 multiplier for Beta in the incompressible preconditioner.
   * \return Value of the epsilon^2 multiplier for Beta in the incompressible preconditioner.
   */
  su2double GetBeta_Factor(void) const { return Beta_Factor; }

  /*!
   * \brief Get the value of specific gas constant.
   * \return Value of the constant: Gamma
   */
  su2double GetGas_Constant(void) const { return Gas_Constant; }

  /*!
   * \brief Get the value of specific gas constant.
   * \return Value of the constant: Gamma
   */
  su2double GetGas_ConstantND(void) const { return Gas_ConstantND; }

  /*!
   * \brief Get the value of the molecular weight for an incompressible ideal gas (g/mol).
   * \return Value of the molecular weight for an incompressible ideal gas (g/mol).
   */
  su2double GetMolecular_Weight(unsigned short val_index = 0) const { return Molecular_Weight[val_index]; }

  /*!
   * \brief Get the value of specific heat at constant pressure.
   * \return Value of the constant: Cp
   */
  su2double GetSpecific_Heat_Cp(void) const { return Specific_Heat_Cp; }

  /*!
   * \brief Get the non-dimensional value of specific heat at constant pressure.
   * \return Value of the non-dim. constant: Cp
   */
  su2double GetSpecific_Heat_CpND(void) const { return Specific_Heat_CpND; }

  /*!
   * \brief Get the value of specific heat at constant volume.
   * \return Value of the constant: Cv
   */
  su2double GetSpecific_Heat_Cv(void) const { return Specific_Heat_Cv; }

  /*!
   * \brief Get the non-dimensional value of specific heat at constant volume.
   * \return Value of the non-dim. constant: Cv
   */
  su2double GetSpecific_Heat_CvND(void) const { return Specific_Heat_CvND; }

  /*!
   * \brief Get the value of wall temperature.
   * \return Value of the constant: Temperature
   */
  su2double GetWallTemperature(void) const { return Wall_Temperature; }

    /*!
   * \brief Get the p-norm for heat-flux objective functions (adjoint problem).
   * \return Value of the heat flux p-norm
   */
  su2double GetPnormHeat(void) const { return pnorm_heat; }

  /*!
   * \brief Get the reference value for the specific gas constant.
   * \return Reference value for the specific gas constant.
   */
  su2double GetGas_Constant_Ref(void) const { return Gas_Constant_Ref; }

  /*!
   * \brief Get the reference value for the heat flux.
   * \return Reference value for the heat flux.
   */
  su2double GetHeat_Flux_Ref(void) const { return Heat_Flux_Ref; }

  /*!
   * \brief Get the value of the freestream temperature.
   * \return Freestream temperature.
   */
  su2double GetTemperature_FreeStream(void) const { return Temperature_FreeStream; }
  /*!
   * \brief Get the value of the freestream vibrational-electronic temperature.
   * \return Freestream vibe-el temperature.
   */
  su2double GetTemperature_ve_FreeStream(void) const { return Temperature_ve_FreeStream; }

  /*!
   * \brief Get the value of the freestream energy.
   * \return Freestream energy.
   */
  su2double GetEnergy_FreeStream(void) const { return Energy_FreeStream; }

  /*!
   * \brief Get the value of the freestream viscosity.
   * \return Freestream viscosity.
   */
  su2double GetViscosity_FreeStream(void) const { return Viscosity_FreeStream; }

  /*!
   * \brief Get the value of the freestream density.
   * \return Freestream density.
   */
  su2double GetDensity_FreeStream(void) const { return Density_FreeStream; }

  /*!
   * \brief Get the magnitude of the free-stream velocity of the fluid.
   * \return Magnitude of the free-stream velocity.
   */
  su2double GetModVel_FreeStream(void) const { return ModVel_FreeStream; }

  /*!
   * \brief Get the non-dimensional magnitude of the free-stream velocity of the fluid.
   * \return Non-dimensional magnitude of the free-stream velocity.
   */
  su2double GetModVel_FreeStreamND(void) const { return ModVel_FreeStreamND; }

  /*!
   * \brief Get the value of the laminar Prandtl number.
   * \return Laminar Prandtl number.
   */
  su2double GetPrandtl_Lam(unsigned short val_index = 0) const { return Prandtl_Lam[val_index]; }

  /*!
   * \brief Get the value of the turbulent Prandtl number.
   * \return Turbulent Prandtl number.
   */
  su2double GetPrandtl_Turb(unsigned short val_index = 0) const { return Prandtl_Turb[val_index]; }

  /*!
   * \brief Get the value of the von Karman constant kappa for turbulence wall modeling.
   * \return von Karman constant.
   */
  su2double GetwallModel_Kappa() const { return wallModel_Kappa; }

  /*!
   * \brief Get the value of the max. number of Newton iterations for turbulence wall modeling.
   * \return Max number of iterations.
   */
  unsigned short GetwallModel_MaxIter() const { return wallModel_MaxIter; }

  /*!
   * \brief Get the value of the relaxation factor for turbulence wall modeling.
   * \return Relaxation factor.
   */
  su2double GetwallModel_RelFac() const { return wallModel_RelFac; }

  /*!
   * \brief Get the value of the minimum Y+ value below which the wall function is deactivated.
   * \return Minimum Y+ value.
   */
  su2double GetwallModel_MinYPlus() const { return wallModel_MinYplus; }

  /*!
   * \brief Get the value of the wall model constant B for turbulence wall modeling.
   * \return Wall model constant B.
   */
  su2double GetwallModel_B() const { return wallModel_B; }

  /*!
   * \brief Get the value of the thermal diffusivity for solids.
   * \return Thermal conductivity (solid).
   */
  su2double GetThermalDiffusivity(void) const { return Thermal_Diffusivity; }

  /*!
   * \brief Get the value of the reference length for non-dimensionalization.
   *        This value should always be 1 internally, and is not user-specified.
   * \return Reference length for non-dimensionalization.
   */
  su2double GetLength_Ref(void) const { return Length_Ref; }

  /*!
   * \brief Get the value of the reference pressure for non-dimensionalization.
   * \return Reference pressure for non-dimensionalization.
   */
  su2double GetPressure_Ref(void) const { return Pressure_Ref; }

  /*!
   * \brief Get the value of the reference energy for non-dimensionalization.
   * \return Reference energy for non-dimensionalization.
   */
  su2double GetEnergy_Ref(void) const { return Energy_Ref; }

  /*!
   * \brief Get the value of the reference temperature for non-dimensionalization.
   * \return Reference temperature for non-dimensionalization.
   */
  su2double GetTemperature_Ref(void) const { return Temperature_Ref; }

  /*!
   * \brief Get the value of the reference temperature for non-dimensionalization.
   * \return Reference temperature for non-dimensionalization.
   */
  su2double GetTemperature_ve_Ref(void) const { return Temperature_ve_Ref; }

  /*!
   * \brief Get the value of the reference density for non-dimensionalization.
   * \return Reference density for non-dimensionalization.
   */
  su2double GetDensity_Ref(void) const { return Density_Ref; }

  /*!
   * \brief Get the value of the reference velocity for non-dimensionalization.
   * \return Reference velocity for non-dimensionalization.
   */
  su2double GetVelocity_Ref(void) const { return Velocity_Ref; }

  /*!
   * \brief Get the value of the reference time for non-dimensionalization.
   * \return Reference time for non-dimensionalization.
   */
  su2double GetTime_Ref(void) const { return Time_Ref; }

  /*!
   * \brief Get the value of the reference viscosity for non-dimensionalization.
   * \return Reference viscosity for non-dimensionalization.
   */
  su2double GetViscosity_Ref(void) const { return Viscosity_Ref; }

  /*!
   * \brief Get the value of the reference viscosity for non-dimensionalization.
   * \return Reference viscosity for non-dimensionalization.
   */
  su2double GetHighlite_Area(void) const { return Highlite_Area; }

  /*!
   * \brief Get the value of the reference viscosity for non-dimensionalization.
   * \return Reference viscosity for non-dimensionalization.
   */
  su2double GetFan_Poly_Eff(void) const { return Fan_Poly_Eff; }

  /*!
   * \brief Get the value of the reference thermal conductivity for non-dimensionalization.
   * \return Reference thermal conductivity for non-dimensionalization.
   */
  su2double GetThermal_Conductivity_Ref(void) const { return Thermal_Conductivity_Ref; }

  /*!
   * \brief Get the value of the reference angular velocity for non-dimensionalization.
   * \return Reference angular velocity for non-dimensionalization.
   */
  su2double GetOmega_Ref(void) const { return Omega_Ref; }

  /*!
   * \brief Get the value of the reference force for non-dimensionalization.
   * \return Reference force for non-dimensionalization.
   */
  su2double GetForce_Ref(void) const { return Force_Ref; }

  /*!
   * \brief Get the value of the non-dimensionalized freestream pressure.
   * \return Non-dimensionalized freestream pressure.
   */
  su2double GetPressure_FreeStream(void) const { return Pressure_FreeStream; }

  /*!
   * \brief Get the value of the non-dimensionalized freestream pressure.
   * \return Non-dimensionalized freestream pressure.
   */
  su2double GetPressure_FreeStreamND(void) const { return Pressure_FreeStreamND; }

  /*!
   * \brief Get the value of the thermodynamic pressure.
   * \return Thermodynamic pressure.
   */
  su2double GetPressure_Thermodynamic(void) const { return Pressure_Thermodynamic; }

  /*!
   * \brief Get the value of the non-dimensionalized thermodynamic pressure.
   * \return Non-dimensionalized thermodynamic pressure.
   */
  su2double GetPressure_ThermodynamicND(void) const { return Pressure_ThermodynamicND; }

  /*!
   * \brief Get the vector of the dimensionalized freestream velocity.
   * \return Dimensionalized freestream velocity vector.
   */
  su2double* GetVelocity_FreeStream(void) { return vel_inf; }
  const su2double* GetVelocity_FreeStream(void) const { return vel_inf; }

  /*!
   * \brief Get the value of the non-dimensionalized freestream temperature.
   * \return Non-dimensionalized freestream temperature.
   */
  su2double GetTemperature_FreeStreamND(void) const { return Temperature_FreeStreamND; }

  /*!
   * \brief Get the value of the non-dimensionalized vibrational-electronic freestream temperature.
   * \return Non-dimensionalized vibrational-electronic freestream temperature.
   */
  su2double GetTemperature_ve_FreeStreamND(void) const { return Temperature_ve_FreeStreamND; }

  /*!
   * \brief Get the value of the non-dimensionalized freestream density.
   * \return Non-dimensionalized freestream density.
   */
  su2double GetDensity_FreeStreamND(void) const { return Density_FreeStreamND; }

  /*!
   * \brief Get the vector of the non-dimensionalized freestream velocity.
   * \return Non-dimensionalized freestream velocity vector.
   */
  su2double* GetVelocity_FreeStreamND(void) { return Velocity_FreeStreamND; }
  const su2double* GetVelocity_FreeStreamND(void) const { return Velocity_FreeStreamND; }

  /*!
   * \brief Get the value of the non-dimensionalized freestream energy.
   * \return Non-dimensionalized freestream energy.
   */
  su2double GetEnergy_FreeStreamND(void) const { return Energy_FreeStreamND; }

  /*!
   * \brief Get the value of the non-dimensionalized freestream viscosity.
   * \return Non-dimensionalized freestream viscosity.
   */
  su2double GetViscosity_FreeStreamND(void) const { return Viscosity_FreeStreamND; }

  /*!
   * \brief Get the value of the non-dimensionalized freestream viscosity.
   * \return Non-dimensionalized freestream viscosity.
   */
  su2double GetTke_FreeStreamND(void) const { return Tke_FreeStreamND; }

  /*!
   * \brief Get the value of the non-dimensionalized freestream viscosity.
   * \return Non-dimensionalized freestream viscosity.
   */
  su2double GetOmega_FreeStreamND(void) const { return Omega_FreeStreamND; }

  /*!
   * \brief Get the value of the non-dimensionalized freestream viscosity.
   * \return Non-dimensionalized freestream viscosity.
   */
  su2double GetTke_FreeStream(void) const { return Tke_FreeStream; }

  /*!
   * \brief Get the value of the non-dimensionalized freestream viscosity.
   * \return Non-dimensionalized freestream viscosity.
   */
  su2double GetOmega_FreeStream(void) const { return Omega_FreeStream; }

  /*!
   * \brief Get the value of the non-dimensionalized freestream intermittency.
   * \return Non-dimensionalized freestream intermittency.
   */
  su2double GetIntermittency_FreeStream(void) const { return Intermittency_FreeStream; }

  /*!
   * \brief Get the value of the non-dimensionalized freestream turbulence intensity.
   * \return Non-dimensionalized freestream intensity.
   */
  su2double GetTurbulenceIntensity_FreeStream(void) const { return TurbulenceIntensity_FreeStream; }

  /*!
   * \brief Get the value of the non-dimensionalized freestream turbulence intensity.
   * \return Non-dimensionalized freestream intensity.
   */
  su2double GetNuFactor_FreeStream(void) const { return NuFactor_FreeStream; }

  /*!
   * \brief Get the value of the non-dimensionalized engine turbulence intensity.
   * \return Non-dimensionalized engine intensity.
   */
  su2double GetNuFactor_Engine(void) const { return NuFactor_Engine; }

  /*!
   * \brief Get the value of the non-dimensionalized actuator disk turbulence intensity.
   * \return Non-dimensionalized actuator disk intensity.
   */
  su2double GetSecondaryFlow_ActDisk(void) const { return SecondaryFlow_ActDisk; }

  /*!
   * \brief Get the value of the non-dimensionalized actuator disk turbulence intensity.
   * \return Non-dimensionalized actuator disk intensity.
   */
  su2double GetInitial_BCThrust(void) const { return Initial_BCThrust; }

  /*!
   * \brief Get the value of the non-dimensionalized actuator disk turbulence intensity.
   * \return Non-dimensionalized actuator disk intensity.
   */
  void SetInitial_BCThrust(su2double val_bcthrust) { Initial_BCThrust = val_bcthrust; }

  /*!
   * \brief Get the value of the turbulent to laminar viscosity ratio.
   * \return Ratio of turbulent to laminar viscosity ratio.
   */
  su2double GetTurb2LamViscRatio_FreeStream(void) const { return Turb2LamViscRatio_FreeStream;}

  /*!
   * \brief Get the value of the Reynolds length.
   * \return Reynolds length.
   */
  su2double GetLength_Reynolds(void) const { return Length_Reynolds; }

  /*!
   * \brief Get the reference area for non dimensional coefficient computation. If the value from the
   *        is 0 then, the code will compute the reference area using the projection of the shape into
   *        the z plane (3D) or the x plane (2D).
   * \return Value of the reference area for coefficient computation.
   */
  su2double GetRefArea(void) const { return RefArea; }

  /*!
   * \brief Get the thermal expansion coefficient.
   * \return Value of the thermal expansion coefficient.
   */
  su2double GetThermal_Expansion_Coeff(void) const { return Thermal_Expansion_Coeff; }

  /*!
   * \brief Get the non-dim. thermal expansion coefficient.
   * \return Value of the non-dim. thermal expansion coefficient.
   */
  su2double GetThermal_Expansion_CoeffND(void) const { return Thermal_Expansion_CoeffND; }

  /*!
   * \brief Set the thermal expansion coefficient.
   * \param[in] val_thermal_expansion - thermal expansion coefficient
   */
  void SetThermal_Expansion_Coeff(su2double val_thermal_expansion) { Thermal_Expansion_Coeff = val_thermal_expansion; }

  /*!
   * \brief Set the non-dim. thermal expansion coefficient.
   * \param[in] val_thermal_expansion - non-dim. thermal expansion coefficient
   */
  void SetThermal_Expansion_CoeffND(su2double val_thermal_expansionnd) { Thermal_Expansion_CoeffND = val_thermal_expansionnd; }

  /*!
   * \brief Get the value of the reference density for custom incompressible non-dimensionalization.
   * \return Reference density for custom incompressible non-dimensionalization.
   */
  su2double GetInc_Density_Ref(void) const { return Inc_Density_Ref; }

  /*!
   * \brief Get the value of the reference velocity for custom incompressible non-dimensionalization.
   * \return Reference velocity for custom incompressible non-dimensionalization.
   */
  su2double GetInc_Velocity_Ref(void) const { return Inc_Velocity_Ref; }

  /*!
   * \brief Get the value of the reference temperature for custom incompressible non-dimensionalization.
   * \return Reference temperature for custom incompressible non-dimensionalization.
   */
  su2double GetInc_Temperature_Ref(void) const { return Inc_Temperature_Ref; }

  /*!
   * \brief Get the value of the initial density for incompressible flows.
   * \return Initial density for incompressible flows.
   */
  su2double GetInc_Density_Init(void) const { return Inc_Density_Init; }

  /*!
   * \brief Get the value of the initial velocity for incompressible flows.
   * \return Initial velocity for incompressible flows.
   */
  const su2double* GetInc_Velocity_Init(void) const { return vel_init; }

  /*!
   * \brief Get the value of the initial temperature for incompressible flows.
   * \return Initial temperature for incompressible flows.
   */
  su2double GetInc_Temperature_Init(void) const { return Inc_Temperature_Init; }

  /*!
   * \brief Get the flag for activating species transport clipping.
   * \return Flag for species clipping.
   */
  bool GetSpecies_Clipping() const { return Species_Clipping; }

  /*!
   * \brief Get the maximum bound for scalar transport clipping
   * \return Maximum value for scalar clipping
   */
  su2double GetSpecies_Clipping_Max(unsigned short iVar) const { return Species_Clipping_Max[iVar]; }

  /*!
   * \brief Get the minimum bound for scalar transport clipping
   * \return Minimum value for scalar clipping
   */
  su2double GetSpecies_Clipping_Min(unsigned short iVar) const { return Species_Clipping_Min[iVar]; }

  /*!
   * \brief Get initial species value/concentration in the range [0,1].
   * \return Initial species value/concentration
   */
  const su2double* GetSpecies_Init() const { return Species_Init; }

  /*!
   * \brief Get the flag for using strong BC's for in- and outlets in the species solver.
   * \return Flag for strong BC's.
   */
  bool GetSpecies_StrongBC() const { return Species_StrongBC; }

  /*!
   * \brief Get the Young's modulus of elasticity.
   * \return Value of the Young's modulus of elasticity.
   */
  su2double GetElasticyMod(unsigned short id_val) const { return ElasticityMod[id_val]; }

  /*!
    * \brief Decide whether to apply DE effects to the model.
    * \return <code>TRUE</code> if the DE effects are to be applied, <code>FALSE</code> otherwise.
    */
  bool GetDE_Effects(void) const { return DE_Effects; }

  /*!
    * \brief Decide whether to predict the DE effects for the next time step.
    * \return <code>TRUE</code> if the DE effects are to be applied, <code>FALSE</code> otherwise.
    */
   bool GetDE_Predicted(void);

  /*!
   * \brief Get the number of different electric constants.
   * \return Value of the DE modulus.
   */
  unsigned short GetnElectric_Constant(void) const { return nElectric_Constant; }

  /*!
   * \brief Get the value of the DE modulus.
   * \return Value of the DE modulus.
   */
  su2double GetElectric_Constant(unsigned short iVar) const { return Electric_Constant[iVar]; }

  /*!
   * \brief Get the value of the B constant in the Knowles material model.
   * \return Value of the B constant in the Knowles material model.
   */
  su2double GetKnowles_B(void) const { return Knowles_B; }

  /*!
   * \brief Get the value of the N constant in the Knowles material model.
   * \return Value of the N constant in the Knowles material model.
   */
  su2double GetKnowles_N(void) const { return Knowles_N; }

  /*!
   * \brief Get the kind of design variable for FEA.
   * \return Value of the DE voltage.
   */
  unsigned short GetDV_FEA(void) const { return Kind_DV_FEA; }

  /*!
   * \brief Get the ID of the reference node.
   * \return Number of FSI subiters.
   */
  unsigned long GetRefNode_ID(void) const { return refNodeID; }

  /*!
   * \brief Get the values for the reference node displacement.
   * \param[in] val_coeff - Index of the displacement.
   */
  su2double GetRefNode_Displacement(unsigned short val_coeff) const { return RefNode_Displacement[val_coeff]; }

  /*!
   * \brief Get the penalty weight value for the objective function.
   * \return  Penalty weight value for the reference geometry objective function.
   */
  su2double GetRefNode_Penalty(void) const { return RefNode_Penalty; }

  /*!
   * \brief Decide whether it's necessary to read a reference geometry.
   */
  bool GetRefGeom(void) const { return RefGeom; }

  /*!
   * \brief Consider only the surface of the reference geometry.
   */
  bool GetRefGeomSurf(void) const { return RefGeomSurf; }

  /*!
   * \brief Get the name of the file with the reference geometry of the structural problem.
   * \return Name of the file with the reference geometry of the structural problem.
   */
  string GetRefGeom_FEMFileName(void) const { return RefGeom_FEMFileName; }

  /*!
   * \brief Get the format of the reference geometry file.
   * \return Format of the reference geometry file.
   */
  unsigned short GetRefGeom_FileFormat(void) const { return RefGeom_FileFormat; }

  /*!
   * \brief Formulation for 2D elasticity (plane stress - strain)
   * \return Flag to 2D elasticity model.
   */
  STRUCT_2DFORM GetElas2D_Formulation() const { return Kind_2DElasForm; }

  /*!
   * \brief Decide whether it's necessary to read a reference geometry.
   * \return <code>TRUE</code> if it's necessary to read a reference geometry, <code>FALSE</code> otherwise.
   */
  bool GetPrestretch(void) const { return Prestretch; }

  /*!
   * \brief Get the name of the file with the element properties for structural problems.
   * \return Name of the file with the element properties of the structural problem.
   */
  string GetFEA_FileName(void) const { return FEA_FileName; }

  /*!
   * \brief Determine if advanced features are used from the element-based FEA analysis (experimental feature).
   * \return <code>TRUE</code> is experimental, <code>FALSE</code> is the default behaviour.
   */
  inline bool GetAdvanced_FEAElementBased(void) const { return FEAAdvancedMode; }

  /*!
   * \brief Get the name of the file with the reference geometry of the structural problem.
   * \return Name of the file with the reference geometry of the structural problem.
   */
  string GetPrestretch_FEMFileName(void) const { return Prestretch_FEMFileName; }

  /*!
   * \brief Get the Poisson's ratio.
   * \return Value of the Poisson's ratio.
   */
  su2double GetPoissonRatio(unsigned short id_val) const { return PoissonRatio[id_val]; }

  /*!
   * \brief Get the Material Density.
   * \return Value of the Material Density.
   */
  su2double GetMaterialDensity(unsigned short id_val) const { return MaterialDensity[id_val]; }

  /*!
   * \brief Compressibility/incompressibility of the solids analysed using the structural solver.
   * \return Compressible or incompressible.
   */
  STRUCT_COMPRESS GetMaterialCompressibility(void) const { return Kind_Material_Compress; }

  /*!
   * \brief Compressibility/incompressibility of the solids analysed using the structural solver.
   * \return Compressible or incompressible.
   */
  STRUCT_MODEL GetMaterialModel(void) const { return Kind_Material; }

  /*!
   * \brief Geometric conditions for the structural solver.
   * \return Small or large deformation structural analysis.
   */
  STRUCT_DEFORMATION GetGeometricConditions(void) const { return Kind_Struct_Solver; }

  /*!
   * \brief Get the reference length for computing moment (the default value is 1).
   * \return Reference length for moment computation.
   */
  su2double GetRefLength(void) const { return RefLength; }

  /*!
   * \brief Get the reference element length for computing the slope limiting epsilon.
   * \return Reference element length for slope limiting epsilon.
   */
  su2double GetRefElemLength(void) const { return RefElemLength; }

  /*!
   * \brief Get the reference coefficient for detecting sharp edges.
   * \return Reference coefficient for detecting sharp edges.
   */
  su2double GetRefSharpEdges(void) const { return RefSharpEdges; }

  /*!
   * \brief Get the volume of the whole domain using the fine grid, this value is common for all the grids
   *        in the multigrid method.
   * \return Volume of the whole domain.
   */
  su2double GetDomainVolume(void) const { return DomainVolume; }

  /*!
   * \brief In case the <i>RefArea</i> is equal to 0 then, it is necessary to compute a reference area,
   *        with this function we set the value of the reference area.
   * \param[in] val_area - Value of the reference area for non dimensional coefficient computation.
   */
  void SetRefArea(su2double val_area) { RefArea = val_area; }

  /*!
   * \brief In case the <i>SemiSpan</i> is equal to 0 then, it is necessary to compute the max y distance,
   *        with this function we set the value of the semi span.
   * \param[in] val_semispan - Value of the semispan.
   */
  void SetSemiSpan(su2double val_semispan) { SemiSpan = val_semispan; }

  /*!
   * \brief Set the value of the domain volume computed on the finest grid.
   * \note This volume do not include the volume of the body that is being simulated.
   * \param[in] val_volume - Value of the domain volume computed on the finest grid.
   */
  void SetDomainVolume(su2double val_volume) { DomainVolume = val_volume; }

  /*!
   * \brief Set the finest mesh in a multigrid strategy.
   * \note If we are using a Full Multigrid Strategy or a start up with finest grid, it is necessary
   *       to change several times the finest grid.
   * \param[in] val_finestmesh - Index of the finest grid.
   */
  void SetFinestMesh(unsigned short val_finestmesh) { FinestMesh = val_finestmesh; }

  /*!
   * \brief Set the kind of time integration scheme.
   * \note If we are solving different equations it will be necessary to change several
   *       times the kind of time integration, to choose the right scheme.
   * \param[in] val_kind_timeintscheme - Kind of time integration scheme.
   */
  void SetKind_TimeIntScheme(unsigned short val_kind_timeintscheme) { Kind_TimeNumScheme = val_kind_timeintscheme; }

  /*!
   * \brief Set the parameters of the convective numerical scheme.
   * \note The parameters will change because we are solving different kind of equations.
   * \param[in] val_kind_convnumscheme - Center or upwind scheme.
   * \param[in] val_kind_centered - If centered scheme, kind of centered scheme (JST, etc.).
   * \param[in] val_kind_upwind - If upwind scheme, kind of upwind scheme (Roe, etc.).
   * \param[in] val_kind_slopelimit - If upwind scheme, kind of slope limit.
   * \param[in] val_muscl - Define if we apply a MUSCL scheme or not.
   * \param[in] val_kind_fem - If FEM, what kind of FEM discretization.
   */
  void SetKind_ConvNumScheme(unsigned short val_kind_convnumscheme, unsigned short val_kind_centered,
                             unsigned short val_kind_upwind,        LIMITER val_kind_slopelimit,
                             bool val_muscl,                        unsigned short val_kind_fem);

  /*!
   * \brief Get the value of limiter coefficient.
   * \return Value of the limiter coefficient.
   */
  su2double GetVenkat_LimiterCoeff(void) const { return Venkat_LimiterCoeff; }

  /*!
   * \brief Freeze the value of the limiter after a number of iterations.
   * \return Number of iterations.
   */
  unsigned long GetLimiterIter(void) const { return LimiterIter; }

  /*!
   * \brief Get the value of sharp edge limiter.
   * \return Value of the sharp edge limiter coefficient.
   */
  su2double GetAdjSharp_LimiterCoeff(void) const { return AdjSharp_LimiterCoeff; }

  /*!
   * \brief Get the Reynolds number. Dimensionless number that gives a measure of the ratio of inertial forces
   *        to viscous forces and consequently quantifies the relative importance of these two types of forces
   *        for given flow condition.
   * \return Value of the Reynolds number.
   */
  su2double GetReynolds(void) const { return Reynolds; }

  /*!
   * \brief Get the Froude number for free surface problems.
   * \return Value of the Froude number.
   */
  su2double GetFroude(void) const { return Froude; }

  /*!
   * \brief Set the Froude number for free surface problems.
   * \param[in] val_froude - Value of the Froude number.
   */
  void SetFroude(su2double val_froude) { Froude = val_froude; }

  /*!
   * \brief Set the Mach number.
   * \param[in] val_mach - Value of the Mach number.
   */
  void SetMach(su2double val_mach) { Mach = val_mach; }

  /*!
   * \brief Set the Reynolds number.
   * \param[in] val_reynolds - Value of the Reynolds number.
   */
  void SetReynolds(su2double val_reynolds) { Reynolds = val_reynolds; }

  /*!
   * \brief Set the reference length for nondimensionalization.
   * \param[in] val_length_ref - Value of the reference length.
   */
  void SetLength_Ref(su2double val_length_ref) { Length_Ref = val_length_ref; }

  /*!
   * \brief Set the reference velocity for nondimensionalization.
   * \param[in] val_velocity_ref - Value of the reference velocity.
   */
  void SetVelocity_Ref(su2double val_velocity_ref) { Velocity_Ref = val_velocity_ref; }

  /*!
   * \brief Set the reference pressure for nondimensionalization.
   * \param[in] val_pressure_ref - Value of the reference pressure.
   */
  void SetPressure_Ref(su2double val_pressure_ref) { Pressure_Ref = val_pressure_ref; }

  /*!
   * \brief Set the reference pressure for nondimensionalization.
   * \param[in] val_density_ref - Value of the reference pressure.
   */
  void SetDensity_Ref(su2double val_density_ref) { Density_Ref = val_density_ref; }

  /*!
   * \brief Set the reference temperature for nondimensionalization.
   * \param[in] val_temperature_ref - Value of the reference temperature.
   */
  void SetTemperature_Ref(su2double val_temperature_ref) { Temperature_Ref = val_temperature_ref; }

  /*!
   * \brief Set the reference temperature.
   * \param[in] val_temperature_ve_ref - Value of the reference temperature.
   */
  void SetTemperature_ve_Ref(su2double val_temperature_ve_ref) { Temperature_ve_Ref = val_temperature_ve_ref; }

  /*!
   * \brief Set the reference time for nondimensionalization.
   * \param[in] val_time_ref - Value of the reference time.
   */
  void SetTime_Ref(su2double val_time_ref) { Time_Ref = val_time_ref; }

  /*!
   * \brief Set the reference energy for nondimensionalization.
   * \param[in] val_energy_ref - Value of the reference energy.
   */
  void SetEnergy_Ref(su2double val_energy_ref) { Energy_Ref = val_energy_ref; }

  /*!
   * \brief Set the reference Omega for nondimensionalization.
   * \param[in] val_omega_ref - Value of the reference omega.
   */
  void SetOmega_Ref(su2double val_omega_ref) { Omega_Ref = val_omega_ref; }

  /*!
   * \brief Set the reference Force for nondimensionalization.
   * \param[in] val_force_ref - Value of the reference Force.
   */
  void SetForce_Ref(su2double val_force_ref) { Force_Ref = val_force_ref; }

  /*!
   * \brief Set the reference gas-constant for nondimensionalization.
   * \param[in] val_gas_constant_ref - Value of the reference gas-constant.
   */
  void SetGas_Constant_Ref(su2double val_gas_constant_ref) { Gas_Constant_Ref = val_gas_constant_ref; }

  /*!
   * \brief Set the gas-constant.
   * \param[in] val_gas_constant - Value of the gas-constant.
   */
  void SetGas_Constant(su2double val_gas_constant) { Gas_Constant = val_gas_constant; }

  /*!
   * \brief Set the value of the specific heat at constant pressure (incompressible fluids with energy equation).
   * \param[in] val_specific_heat_cp - specific heat at constant pressure.
   */
  void SetSpecific_Heat_Cp(su2double val_specific_heat_cp) { Specific_Heat_Cp = val_specific_heat_cp; }

  /*!
   * \brief Set the non-dimensional value of the specific heat at constant pressure (incompressible fluids with energy equation).
   * \param[in] val_specific_heat_cpnd - non-dim. specific heat at constant pressure.
   */
  void SetSpecific_Heat_CpND(su2double val_specific_heat_cpnd) { Specific_Heat_CpND = val_specific_heat_cpnd; }

  /*!
   * \brief Set the value of the specific heat at constant volume (incompressible fluids with energy equation).
   * \param[in] val_specific_heat_cv - specific heat at constant volume.
   */
  void SetSpecific_Heat_Cv(su2double val_specific_heat_cv) { Specific_Heat_Cv = val_specific_heat_cv; }

  /*!
   * \brief Set the non-dimensional value of the specific heat at constant volume (incompressible fluids with energy equation).
   * \param[in] val_specific_heat_cvnd - non-dim. specific heat at constant pressure.
   */
  void SetSpecific_Heat_CvND(su2double val_specific_heat_cvnd) { Specific_Heat_CvND = val_specific_heat_cvnd; }

  /*!
   * \brief Set the heat flux reference value.
   * \return Value of the reference heat flux.
   */
  void SetHeat_Flux_Ref(su2double val_heat_flux_ref) { Heat_Flux_Ref = val_heat_flux_ref; }

  /*!
   * \brief Set the reference viscosity for nondimensionalization.
   * \param[in] val_viscosity_ref - Value of the reference viscosity.
   */
  void SetViscosity_Ref(su2double val_viscosity_ref) { Viscosity_Ref = val_viscosity_ref; }

  /*!
   * \brief Set the reference conductivity for nondimensionalization.
   * \param[in] val_conductivity_ref - Value of the reference conductivity.
   */
  void SetConductivity_Ref(su2double val_conductivity_ref) { Thermal_Conductivity_Ref = val_conductivity_ref; }

  /*!
   * \brief Set the nondimensionalized freestream pressure.
   * \param[in] val_pressure_freestreamnd - Value of the nondimensionalized freestream pressure.
   */
  void SetPressure_FreeStreamND(su2double val_pressure_freestreamnd) { Pressure_FreeStreamND = val_pressure_freestreamnd; }

  /*!
   * \brief Set the freestream pressure.
   * \param[in] val_pressure_freestream - Value of the freestream pressure.
   */
  void SetPressure_FreeStream(su2double val_pressure_freestream) { Pressure_FreeStream = val_pressure_freestream; }

  /*!
   * \brief Set the non-dimensionalized thermodynamic pressure for low Mach problems.
   * \return Value of the non-dimensionalized thermodynamic pressure.
   */
  void SetPressure_ThermodynamicND(su2double val_pressure_thermodynamicnd) { Pressure_ThermodynamicND = val_pressure_thermodynamicnd; }

  /*!
   * \brief Set the thermodynamic pressure for low Mach problems.
   * \return Value of the thermodynamic pressure.
   */
  void SetPressure_Thermodynamic(su2double val_pressure_thermodynamic) { Pressure_Thermodynamic = val_pressure_thermodynamic; }

  /*!
   * \brief Set the nondimensionalized freestream density.
   * \param[in] val_density_freestreamnd - Value of the nondimensionalized freestream density.
   */
  void SetDensity_FreeStreamND(su2double val_density_freestreamnd) { Density_FreeStreamND = val_density_freestreamnd; }

  /*!
   * \brief Set the freestream density.
   * \param[in] val_density_freestream - Value of the freestream density.
   */
  void SetDensity_FreeStream(su2double val_density_freestream) { Density_FreeStream = val_density_freestream; }

  /*!
   * \brief Set the freestream viscosity.
   * \param[in] val_viscosity_freestream - Value of the freestream viscosity.
   */
  void SetViscosity_FreeStream(su2double val_viscosity_freestream) { Viscosity_FreeStream = val_viscosity_freestream; }

  /*!
   * \brief Set the magnitude of the free-stream velocity.
   * \param[in] val_modvel_freestream - Magnitude of the free-stream velocity.
   */
  void SetModVel_FreeStream(su2double val_modvel_freestream) { ModVel_FreeStream = val_modvel_freestream; }

  /*!
   * \brief Set the non-dimensional magnitude of the free-stream velocity.
   * \param[in] val_modvel_freestreamnd - Non-dimensional magnitude of the free-stream velocity.
   */
  void SetModVel_FreeStreamND(su2double val_modvel_freestreamnd) { ModVel_FreeStreamND = val_modvel_freestreamnd; }

  /*!
   * \brief Set the freestream temperature.
   * \param[in] val_temperature_freestream - Value of the freestream temperature.
   */
  void SetTemperature_FreeStream(su2double val_temperature_freestream) { Temperature_FreeStream = val_temperature_freestream; }

  /*!
   * \brief Set the non-dimensional freestream temperature.
   * \param[in] val_temperature_freestreamnd - Value of the non-dimensional freestream temperature.
   */
  void SetTemperature_FreeStreamND(su2double val_temperature_freestreamnd) { Temperature_FreeStreamND = val_temperature_freestreamnd; }

  /*!
   * \brief Set the freestream vibrational-electronic temperature.
   * \param[in] val_temperature_ve_freestream - Value of the freestream vibrational-electronic temperature.
   */
  void SetTemperature_ve_FreeStream(su2double val_temperature_ve_freestream) { Temperature_ve_FreeStream = val_temperature_ve_freestream; }

  /*!
   * \brief Set the non-dimensional freestream vibrational-electronic temperature.
   * \param[in] val_temperature_ve_freestreamnd - Value of the non-dimensional freestream vibrational-electronic temperature.
   */
  void SetTemperature_ve_FreeStreamND(su2double val_temperature_ve_freestreamnd) { Temperature_ve_FreeStreamND = val_temperature_ve_freestreamnd; }

  /*!
   * \brief Set the non-dimensional gas-constant.
   * \param[in] val_gas_constantnd - Value of the non-dimensional gas-constant.
   */
  void SetGas_ConstantND(su2double val_gas_constantnd) { Gas_ConstantND = val_gas_constantnd; }

  /*!
   * \brief Set the free-stream velocity.
   * \param[in] val_velocity_freestream - Value of the free-stream velocity component.
   * \param[in] val_dim - Value of the current dimension.
   */
  void SetVelocity_FreeStream(su2double val_velocity_freestream, unsigned short val_dim) { vel_inf[val_dim] = val_velocity_freestream; }

  /*!
   * \brief Set the non-dimensional free-stream velocity.
   * \param[in] val_velocity_freestreamnd - Value of the non-dimensional free-stream velocity component.
   * \param[in] val_dim - Value of the current dimension.
   */
  void SetVelocity_FreeStreamND(su2double val_velocity_freestreamnd, unsigned short val_dim) { Velocity_FreeStreamND[val_dim] = val_velocity_freestreamnd; }

  /*!
   * \brief Set the non-dimensional free-stream viscosity.
   * \param[in] val_viscosity_freestreamnd - Value of the non-dimensional free-stream viscosity.
   */
  void SetViscosity_FreeStreamND(su2double val_viscosity_freestreamnd) { Viscosity_FreeStreamND = val_viscosity_freestreamnd; }

  /*!
   * \brief Set the non-dimensional freestream turbulent kinetic energy.
   * \param[in] val_tke_freestreamnd - Value of the non-dimensional freestream turbulent kinetic energy.
   */
  void SetTke_FreeStreamND(su2double val_tke_freestreamnd) { Tke_FreeStreamND = val_tke_freestreamnd; }

  /*!
   * \brief Set the non-dimensional freestream specific dissipation rate omega.
   * \param[in] val_omega_freestreamnd - Value of the non-dimensional freestream specific dissipation rate omega.
   */
  void SetOmega_FreeStreamND(su2double val_omega_freestreamnd) { Omega_FreeStreamND = val_omega_freestreamnd; }

  /*!
   * \brief Set the freestream turbulent kinetic energy.
   * \param[in] val_tke_freestream - Value of the freestream turbulent kinetic energy.
   */
  void SetTke_FreeStream(su2double val_tke_freestream) { Tke_FreeStream = val_tke_freestream; }

  /*!
   * \brief Set the freestream specific dissipation rate omega.
   * \param[in] val_omega_freestream - Value of the freestream specific dissipation rate omega.
   */
  void SetOmega_FreeStream(su2double val_omega_freestream) { Omega_FreeStream = val_omega_freestream; }

  /*!
   * \brief Set the non-dimensional freestream energy.
   * \param[in] val_energy_freestreamnd - Value of the non-dimensional freestream energy.
   */
  void SetEnergy_FreeStreamND(su2double val_energy_freestreamnd) { Energy_FreeStreamND = val_energy_freestreamnd; }

  /*!
   * \brief Set the freestream energy.
   * \param[in] val_energy_freestream - Value of the freestream energy.
   */
  void SetEnergy_FreeStream(su2double val_energy_freestream) { Energy_FreeStream = val_energy_freestream; }

  /*!
   * \brief Set the thermal diffusivity for solids.
   * \param[in] val_thermal_diffusivity - Value of the thermal diffusivity.
   */
  void SetThermalDiffusivity(su2double val_thermal_diffusivity) { Thermal_Diffusivity = val_thermal_diffusivity; }

  /*!
   * \brief Set the non-dimensional total time for unsteady simulations.
   * \param[in] val_total_unsttimend - Value of the non-dimensional total time.
   */
  void SetTotal_UnstTimeND(su2double val_total_unsttimend) { Total_UnstTimeND = val_total_unsttimend; }

  /*!
   * \brief Get the angle of attack of the body. This is the angle between a reference line on a lifting body
   *        (often the chord line of an airfoil) and the vector representing the relative motion between the
   *        lifting body and the fluid through which it is moving.
   * \return Value of the angle of attack.
   */
  su2double GetAoA(void) const { return AoA; }

  /*!
   * \brief Get the off set angle of attack of the body. The solution and the geometry
   *        file are able to modifity the angle of attack in the config file
   * \return Value of the off set angle of attack.
   */
  su2double GetAoA_Offset(void) const { return AoA_Offset; }

  /*!
   * \brief Get the off set sideslip angle of the body. The solution and the geometry
   *        file are able to modifity the angle of attack in the config file
   * \return Value of the off set sideslip angle.
   */
  su2double GetAoS_Offset(void) const { return AoS_Offset; }

  /*!
   * \brief Get the functional sensitivity with respect to changes in the angle of attack.
   * \return Value of the angle of attack.
   */
  su2double GetAoA_Sens(void) const { return AoA_Sens; }

  /*!
   * \brief Set the angle of attack.
   * \param[in] val_AoA - Value of the angle of attack.
   */
  void SetAoA(su2double val_AoA) { AoA = val_AoA; }

  /*!
   * \brief Set the off set angle of attack.
   * \param[in] val_AoA - Value of the angle of attack.
   */
  void SetAoA_Offset(su2double val_AoA_offset) { AoA_Offset = val_AoA_offset; }

  /*!
   * \brief Set the off set sideslip angle.
   * \param[in] val_AoA - Value of the off set sideslip angle.
   */
  void SetAoS_Offset(su2double val_AoS_offset) { AoS_Offset = val_AoS_offset; }

  /*!
   * \brief Set the angle of attack.
   * \param[in] val_AoA - Value of the angle of attack.
   */
  void SetAoA_Sens(su2double val_AoA_sens) { AoA_Sens = val_AoA_sens; }

  /*!
   * \brief Set the angle of attack.
   * \param[in] val_AoA - Value of the angle of attack.
   */
  void SetAoS(su2double val_AoS) { AoS = val_AoS; }

  /*!
   * \brief Get the angle of sideslip of the body. It relates to the rotation of the aircraft centerline from
   *        the relative wind.
   * \return Value of the angle of sideslip.
   */
  su2double GetAoS(void) const { return AoS; }

  /*!
   * \brief Get the charge coefficient that is used in the poissonal potential simulation.
   * \return Value of the charge coefficient.
   */
  su2double GetChargeCoeff(void) const { return ChargeCoeff; }

  /*!
   * \brief Get the number of multigrid levels.
   * \return Number of multigrid levels (without including the original grid).
   */
  unsigned short GetnMGLevels(void) const { return nMGLevels; }

  /*!
   * \brief Set the number of multigrid levels.
   * \param[in] val_nMGLevels - Index of the mesh were the CFL is applied
   */
  void SetMGLevels(unsigned short val_nMGLevels) {
    nMGLevels = val_nMGLevels;
    if (MGCycle == FULLMG_CYCLE) {
      SetFinestMesh(val_nMGLevels);
    }
  }

  /*!
   * \brief Get the index of the finest grid.
   * \return Index of the finest grid in a multigrid strategy, this is 0 unless we are
   performing a Full multigrid.
   */
  unsigned short GetFinestMesh(void) const { return FinestMesh; }

  /*!
   * \brief Get the kind of multigrid (V or W).
   * \note This variable is used in a recursive way to perform the different kind of cycles
   * \return 0 or 1 depending of we are dealing with a V or W cycle.
   */
  unsigned short GetMGCycle(void) const { return MGCycle; }

  /*!
   * \brief Get the king of evaluation in the geometrical module.
   * \return 0 or 1 depending of we are dealing with a V or W cycle.
   */
  unsigned short GetGeometryMode(void) const { return GeometryMode; }

  /*!
   * \brief Get the Courant Friedrich Levi number for each grid.
   * \param[in] val_mesh - Index of the mesh were the CFL is applied.
   * \return CFL number for each grid.
   */
  su2double GetCFL(unsigned short val_mesh) const { return CFL[val_mesh]; }

  /*!
   * \brief Get the Courant Friedrich Levi number for each grid.
   * \param[in] val_mesh - Index of the mesh were the CFL is applied.
   * \return CFL number for each grid.
   */
  void SetCFL(unsigned short val_mesh, su2double val_cfl) { CFL[val_mesh] = val_cfl; }

  /*!
   * \brief Get the Courant Friedrich Levi number for unsteady simulations.
   * \return CFL number for unsteady simulations.
   */
  su2double GetUnst_CFL(void) const { return Unst_CFL; }

  /*!
   * \brief Get information about element reorientation
   * \return    <code>TRUE</code> means that elements can be reoriented if suspected unhealthy
   */
  bool GetReorientElements(void) const { return ReorientElements; }

  /*!
   * \brief Get the Courant Friedrich Levi number for unsteady simulations.
   * \return CFL number for unsteady simulations.
   */
  su2double GetMax_DeltaTime(void) const { return Max_DeltaTime; }

  /*!
   * \brief Get a parameter of the particular design variable.
   * \param[in] val_dv - Number of the design variable that we want to read.
   * \param[in] val_param - Index of the parameter that we want to read.
   * \return Design variable parameter.
   */
  su2double GetParamDV(unsigned short val_dv, unsigned short val_param) const { return ParamDV[val_dv][val_param]; }

  /*!
   * \brief Get the coordinates of the FFD corner points.
   * \param[in] val_ffd - Index of the FFD box.
   * \param[in] val_coord - Index of the coordinate that we want to read.
   * \return Value of the coordinate.
   */
  su2double GetCoordFFDBox(unsigned short val_ffd, unsigned short val_index) const { return CoordFFDBox[val_ffd][val_index]; }

  /*!
   * \brief Get the degree of the FFD corner points.
   * \param[in] val_ffd - Index of the FFD box.
   * \param[in] val_degree - Index (I,J,K) to obtain the degree.
   * \return Value of the degree in a particular direction.
   */
  unsigned short GetDegreeFFDBox(unsigned short val_ffd, unsigned short val_index) const { return DegreeFFDBox[val_ffd][val_index]; }

  /*!
   * \brief Get the FFD Tag of a particular design variable.
   * \param[in] val_dv - Number of the design variable that we want to read.
   * \return Name of the FFD box.
   */
  string GetFFDTag(unsigned short val_dv) const { return FFDTag[val_dv]; }

  /*!
   * \brief Get the FFD Tag of a particular FFD box.
   * \param[in] val_ffd - Number of the FFD box that we want to read.
   * \return Name of the FFD box.
   */
  string GetTagFFDBox(unsigned short val_ffd) const { return TagFFDBox[val_ffd]; }

  /*!
   * \brief Get the number of design variables.
   * \return Number of the design variables.
   */
  unsigned short GetnDV(void) const { return nDV; }

  /*!
   * \brief Get the number of design variables.
   * \return Number of the design variables.
   */
  unsigned short GetnDV_Value(unsigned short iDV) const { return nDV_Value[iDV]; }

  /*!
   * \brief Get the total number of design variables.
   */
  unsigned short GetnDV_Total(void) const {
    if (!nDV_Value) return 0;
    unsigned short sum = 0;
    for (unsigned short iDV = 0; iDV < nDV; iDV++) {
      sum += nDV_Value[iDV];
    }
    return sum;
  }

  /*!
   * \brief Get the number of FFD boxes.
   * \return Number of FFD boxes.
   */
  unsigned short GetnFFDBox(void) const { return nFFDBox; }

  /*!
   * \brief Get the required continuity level at the surface intersection with the FFD
   * \return Continuity level at the surface intersection.
   */
  unsigned short GetFFD_Continuity(void) const { return FFD_Continuity; }

  /*!
   * \brief Get the coordinate system that we are going to use to define the FFD
   * \return Coordinate system (cartesian, spherical, etc).
   */
  unsigned short GetFFD_CoordSystem(void) const { return FFD_CoordSystem; }

  /*!
   * \brief Get the kind of FFD Blending function.
   * \return Kind of FFD Blending function.
   */
  unsigned short GetFFD_Blending(void) const { return FFD_Blending;}

  /*!
   * \brief Get the kind BSpline Order in i,j,k direction.
   * \return The kind BSpline Order in i,j,k direction.
   */
  const su2double* GetFFD_BSplineOrder() const { return ffd_coeff;}

  /*!
   * \brief Get the number of Runge-Kutta steps.
   * \return Number of Runge-Kutta steps.
   */
  unsigned short GetnRKStep(void) const { return nRKStep; }

  /*!
   * \brief Get the number of time levels for time accurate local time stepping.
   * \return Number of time levels.
   */
  unsigned short GetnLevels_TimeAccurateLTS(void) const { return nLevels_TimeAccurateLTS; }

  /*!
   * \brief Set the number of time levels for time accurate local time stepping.
   * \param[in] val_nLevels - The number of time levels to be set.
   */
  void SetnLevels_TimeAccurateLTS(unsigned short val_nLevels) { nLevels_TimeAccurateLTS = val_nLevels;}

  /*!
   * \brief Get the number time DOFs for ADER-DG.
   * \return Number of time DOFs used in ADER-DG.
   */
  unsigned short GetnTimeDOFsADER_DG(void) const { return nTimeDOFsADER_DG; }

  /*!
   * \brief Get the location of the time DOFs for ADER-DG on the interval [-1..1].
   * \return The location of the time DOFs used in ADER-DG.
   */
  const su2double *GetTimeDOFsADER_DG(void) const { return TimeDOFsADER_DG; }

  /*!
   * \brief Get the number time integration points for ADER-DG.
   * \return Number of time integration points used in ADER-DG.
   */
  unsigned short GetnTimeIntegrationADER_DG(void) const { return nTimeIntegrationADER_DG; }

  /*!
   * \brief Get the location of the time integration points for ADER-DG on the interval [-1..1].
   * \return The location of the time integration points used in ADER-DG.
   */
  const su2double *GetTimeIntegrationADER_DG(void) const { return TimeIntegrationADER_DG; }

  /*!
   * \brief Get the weights of the time integration points for ADER-DG.
   * \return The weights of the time integration points used in ADER-DG.
   */
  const su2double *GetWeightsIntegrationADER_DG(void) const { return WeightsIntegrationADER_DG; }

  /*!
   * \brief Get the total number of boundary markers of the local process including send/receive domains.
   * \return Total number of boundary markers.
   */
  unsigned short GetnMarker_All(void) const { return nMarker_All; }

  /*!
   * \brief Get the total number of boundary markers in the config file.
   * \return Total number of boundary markers.
   */
  unsigned short GetnMarker_CfgFile(void) const { return nMarker_CfgFile; }

  /*!
   * \brief Get the number of Euler boundary markers.
   * \return Number of Euler boundary markers.
   */
  unsigned short GetnMarker_Euler(void) const { return nMarker_Euler; }

  /*!
   * \brief Get the number of symmetry boundary markers.
   * \return Number of symmetry boundary markers.
   */
  unsigned short GetnMarker_SymWall(void) const { return nMarker_SymWall; }

  /*!
   * \brief Get the total number of boundary markers in the cfg plus the possible send/receive domains.
   * \return Total number of boundary markers.
   */
  unsigned short GetnMarker_Max(void) const { return nMarker_Max; }

  /*!
   * \brief Get the total number of boundary markers.
   * \return Total number of boundary markers.
   */
  unsigned short GetnMarker_EngineInflow(void) const { return nMarker_EngineInflow; }

  /*!
   * \brief Get the total number of boundary markers.
   * \return Total number of boundary markers.
   */
  unsigned short GetnMarker_EngineExhaust(void) const { return nMarker_EngineExhaust; }

  /*!
   * \brief Get the total number of boundary markers.
   * \return Total number of boundary markers.
   */
  unsigned short GetnMarker_NearFieldBound(void) const { return nMarker_NearFieldBound; }

  /*!
   * \brief Get the total number of deformable markers at the boundary.
   * \return Total number of deformable markers at the boundary.
   */
  unsigned short GetnMarker_Deform_Mesh(void) const { return nMarker_Deform_Mesh; }

  /*!
   * \brief Get the total number of markers in which the flow load is computed/employed.
   * \return Total number of markers in which the flow load is computed/employed.
   */
  unsigned short GetnMarker_Fluid_Load(void) const { return nMarker_Fluid_Load; }

  /*!
   * \brief Get the total number of boundary markers.
   * \return Total number of boundary markers.
   */
  unsigned short GetnMarker_Fluid_InterfaceBound(void) const { return nMarker_Fluid_InterfaceBound; }

  /*!
   * \brief Get the total number of boundary markers.
   * \return Total number of boundary markers.
   */
  unsigned short GetnMarker_ActDiskInlet(void) const { return nMarker_ActDiskInlet; }

  /*!
   * \brief Get the total number of boundary markers.
   * \return Total number of boundary markers.
   */
  unsigned short GetnMarker_ActDiskOutlet(void) const { return nMarker_ActDiskOutlet; }

  /*!
   * \brief Get the total number of boundary markers.
   * \return Total number of boundary markers.
   */
  unsigned short GetnMarker_Outlet(void) const { return nMarker_Outlet; }

  /*!
   * \brief Get the total number of monitoring markers.
   * \return Total number of monitoring markers.
   */
  unsigned short GetnMarker_Monitoring(void) const { return nMarker_Monitoring; }

  /*!
   * \brief Get the total number of DV markers.
   * \return Total number of DV markers.
   */
  unsigned short GetnMarker_DV(void) const { return nMarker_DV; }

  /*!
   * \brief Get the total number of moving markers.
   * \return Total number of moving markers.
   */
  unsigned short GetnMarker_Moving(void) const { return nMarker_Moving; }

  /*!
   * \brief Get the total number of markers for gradient treatment.
   * \return Total number of markers for gradient treatment.
   */
  unsigned short GetnMarker_SobolevBC(void) const { return nMarker_SobolevBC; }

  /*!
   * \brief Get the total number of Python customizable markers.
   * \return Total number of Python customizable markers.
   */
  unsigned short GetnMarker_PyCustom(void) const { return nMarker_PyCustom; }

  /*!
   * \brief Get the total number of moving markers.
   * \return Total number of moving markers.
   */
  unsigned short GetnMarker_Analyze(void) const { return nMarker_Analyze; }

  /*!
   * \brief Get the total number of periodic markers.
   * \return Total number of periodic markers.
   */
  unsigned short GetnMarker_Periodic(void) const { return nMarker_PerBound; }

  /*!
   * \brief Get the total (local) number of heat flux markers.
   * \return Total number of heat flux markers.
   */
  unsigned short GetnMarker_HeatFlux(void) const { return nMarker_HeatFlux; }

  /*!
   * \brief Get the total number of rough markers.
   * \return Total number of heat flux markers.
   */
  unsigned short GetnRoughWall(void) const { return nRough_Wall; }

  /*!
   * \brief Get the total number of objectives in kind_objective list
   * \return Total number of objectives in kind_objective list
   */
  unsigned short GetnObj(void) const { return nObj;}

  /*!
   * \brief Stores the number of marker in the simulation.
   * \param[in] val_nmarker - Number of markers of the problem.
   */
  void SetnMarker_All(unsigned short val_nmarker) { nMarker_All = val_nmarker; }

  /*!
   * \brief Get the starting direct iteration number for the unsteady adjoint (reverse time integration).
   * \return Starting direct iteration number for the unsteady adjoint.
   */
  long GetUnst_AdjointIter(void) const { return Unst_AdjointIter; }

  /*!
   * \brief Number of iterations to average (reverse time integration).
   * \return Starting direct iteration number for the unsteady adjoint.
   */
  unsigned long GetIter_Avg_Objective(void) const { return Iter_Avg_Objective ; }

  /*!
   * \brief Retrieves the number of periodic time instances for Harmonic Balance.
   * \return: Number of periodic time instances for Harmonic Balance.
   */
  unsigned short GetnTimeInstances(void) const { return nTimeInstances; }

  /*!
   * \brief Retrieves the period of oscillations to be used with Harmonic Balance.
   * \return: Period for Harmonic Balance.
   */
  su2double GetHarmonicBalance_Period(void) const { return HarmonicBalance_Period; }

  /*!
   * \brief Set the current external iteration number.
   * \param[in] val_iter - Current external iteration number.
   */
  void SetExtIter_OffSet(unsigned long val_iter) { ExtIter_OffSet = val_iter; }

  /*!
   * \brief Set the current FSI iteration number.
   * \param[in] val_iter - Current FSI iteration number.
   */
  void SetOuterIter(unsigned long val_iter) { OuterIter = val_iter; }

  /*!
   * \brief Set the current FSI iteration number.
   * \param[in] val_iter - Current FSI iteration number.
   */
  void SetInnerIter(unsigned long val_iter) { InnerIter = val_iter; }

  /*!
   * \brief Set the current time iteration number.
   * \param[in] val_iter - Current FSI iteration number.
   */
  void SetTimeIter(unsigned long val_iter) { TimeIter = val_iter; }

  /*!
   * \brief Get the current time iteration number.
   * \param[in] val_iter - Current time iterationnumber.
   */
  unsigned long GetTimeIter() const { return TimeIter; }

  /*!
   * \brief Get the current internal iteration number.
   * \return Current external iteration.
   */
  unsigned long GetExtIter_OffSet(void) const { return ExtIter_OffSet; }

  /*!
   * \brief Get the current FSI iteration number.
   * \return Current FSI iteration.
   */
  unsigned long GetOuterIter(void) const { return OuterIter; }

  /*!
   * \brief Get the current FSI iteration number.
   * \return Current FSI iteration.
   */
  unsigned long GetInnerIter(void) const { return InnerIter; }

  /*!
   * \brief Set the current physical time.
   * \param[in] val_t - Current physical time.
   */
  void SetPhysicalTime(su2double val_t) { PhysicalTime = val_t; }

  /*!
   * \brief Get the current physical time.
   * \return Current physical time.
   */
  su2double GetPhysicalTime(void) const { return PhysicalTime; }

  /*!
   * \brief Get information about writing the performance summary at the end of a calculation.
   * \return <code>TRUE</code> means that the performance summary will be written at the end of a calculation.
   */
  bool GetWrt_Performance(void) const { return Wrt_Performance; }

  /*!
   * \brief Get information about the computational graph (e.g. memory usage) when using AD in reverse mode.
   * \return <code>TRUE</code> means that the tape statistics will be written after each recording.
   */
  bool GetWrt_AD_Statistics(void) const { return Wrt_AD_Statistics; }

  /*!
   * \brief Get information about writing the mesh quality metrics to the visualization files.
   * \return <code>TRUE</code> means that the mesh quality metrics will be written to the visualization files.
   */
  bool GetWrt_MeshQuality(void) const { return Wrt_MeshQuality; }

  /*!
   * \brief Write coarse grids to the visualization files.
   */
  bool GetWrt_MultiGrid(void) const { return Wrt_MultiGrid; }

  /*!
   * \brief Get information about writing projected sensitivities on surfaces to an ASCII file with rows as x, y, z, dJ/dx, dJ/dy, dJ/dz for each vertex.
   * \return <code>TRUE</code> means that projected sensitivities on surfaces in an ASCII file with rows as x, y, z, dJ/dx, dJ/dy, dJ/dz for each vertex will be written.
   */
  bool GetWrt_Projected_Sensitivity(void) const { return Wrt_Projected_Sensitivity; }

  /*!
   * \brief Get information about the format for the input volume sensitvities.
   * \return Format of the input volume sensitivities.
   */
  unsigned short GetSensitivity_Format(void) const { return Sensitivity_FileFormat; }

  /*!
   * \brief Get information about writing sectional force files.
   * \return <code>TRUE</code> means that sectional force files will be written for specified markers.
   */
  bool GetPlot_Section_Forces(void) const { return Plot_Section_Forces; }

  /*!
   * \brief Get the alpha (convective) coefficients for the Runge-Kutta integration scheme.
   * \param[in] val_step - Index of the step.
   * \return Alpha coefficient for the Runge-Kutta integration scheme.
   */
  su2double Get_Alpha_RKStep(unsigned short val_step) const { return RK_Alpha_Step[val_step]; }

  /*!
   * \brief Get the index of the surface defined in the geometry file.
   * \param[in] val_marker - Value of the marker in which we are interested.
   * \return Value of the index that is in the geometry file for the surface that
   *         has the marker <i>val_marker</i>.
   */
  string GetMarker_All_TagBound(unsigned short val_marker) const { return Marker_All_TagBound[val_marker]; }

  /*!
   * \brief Get the index of the surface defined in the geometry file.
   * \param[in] val_marker - Value of the marker in which we are interested.
   * \return Value of the index that is in the geometry file for the surface that
   *         has the marker <i>val_marker</i>.
   */
  string GetMarker_ActDiskInlet_TagBound(unsigned short val_marker) const { return Marker_ActDiskInlet[val_marker]; }

  /*!
   * \brief Get the index of the surface defined in the geometry file.
   * \param[in] val_marker - Value of the marker in which we are interested.
   * \return Value of the index that is in the geometry file for the surface that
   *         has the marker <i>val_marker</i>.
   */
  string GetMarker_ActDiskOutlet_TagBound(unsigned short val_marker) const { return Marker_ActDiskOutlet[val_marker]; }

  /*!
   * \brief Get the index of the surface defined in the geometry file.
   * \param[in] val_marker - Value of the marker in which we are interested.
   * \return Value of the index that is in the geometry file for the surface that
   *         has the marker <i>val_marker</i>.
   */
  string GetMarker_Outlet_TagBound(unsigned short val_marker) const { return Marker_Outlet[val_marker]; }

  /*!
   * \brief Get the index of the surface defined in the geometry file.
   * \param[in] val_marker - Value of the marker in which we are interested.
   * \return Value of the index that is in the geometry file for the surface that
   *         has the marker <i>val_marker</i>.
   */
  string GetMarker_EngineInflow_TagBound(unsigned short val_marker) const { return Marker_EngineInflow[val_marker]; }

  /*!
   * \brief Get the index of the surface defined in the geometry file.
   * \param[in] val_marker - Value of the marker in which we are interested.
   * \return Value of the index that is in the geometry file for the surface that
   *         has the marker <i>val_marker</i>.
   */
  string GetMarker_EngineExhaust_TagBound(unsigned short val_marker) const { return Marker_EngineExhaust[val_marker]; }

  /*!
   * \brief Get the name of the surface defined in the geometry file.
   * \param[in] val_marker - Value of the marker in which we are interested.
   * \return Name that is in the geometry file for the surface that
   *         has the marker <i>val_marker</i>.
   */
  string GetMarker_Monitoring_TagBound(unsigned short val_marker) const { return Marker_Monitoring[val_marker]; }

  /*!
   * \brief Get the name of the surface defined in the geometry file.
   * \param[in] val_marker - Value of the marker in which we are interested.
   * \return Name that is in the geometry file for the surface that
   *         has the marker <i>val_marker</i>.
   */
  string GetMarker_HeatFlux_TagBound(unsigned short val_marker) const { return Marker_HeatFlux[val_marker]; }

  /*!
   * \brief Get the tag if the iMarker defined in the geometry file.
   * \param[in] val_tag - Value of the tag in which we are interested.
   * \return Value of the marker <i>val_marker</i> that is in the geometry file
   *         for the surface that has the tag.
   */
  short GetMarker_All_TagBound(string val_tag)  {
    for (unsigned short iMarker = 0; iMarker < nMarker_All; iMarker++) {
      if (val_tag == Marker_All_TagBound[iMarker]) return iMarker;
    }
    return -1;
  }

  /*!
   * \brief Get the kind of boundary for each marker.
   * \param[in] val_marker - Index of the marker in which we are interested.
   * \return Kind of boundary for the marker <i>val_marker</i>.
   */
  unsigned short GetMarker_All_KindBC(unsigned short val_marker) const { return Marker_All_KindBC[val_marker]; }

  /*!
   * \brief Set the value of the boundary <i>val_boundary</i> (read from the config file)
   *        for the marker <i>val_marker</i>.
   * \param[in] val_marker - Index of the marker in which we are interested.
   * \param[in] val_boundary - Kind of boundary read from config file.
   */
  void SetMarker_All_KindBC(unsigned short val_marker, unsigned short val_boundary) { Marker_All_KindBC[val_marker] = val_boundary; }

  /*!
   * \brief Set the value of the index <i>val_index</i> (read from the geometry file) for
   *        the marker <i>val_marker</i>.
   * \param[in] val_marker - Index of the marker in which we are interested.
   * \param[in] val_index - Index of the surface read from geometry file.
   */
  void SetMarker_All_TagBound(unsigned short val_marker, string val_index) { Marker_All_TagBound[val_marker] = val_index; }

  /*!
   * \brief Set if a marker <i>val_marker</i> is going to be monitored <i>val_monitoring</i>
   *        (read from the config file).
   * \note This is important for non dimensional coefficient computation.
   * \param[in] val_marker - Index of the marker in which we are interested.
   * \param[in] val_monitoring - 0 or 1 depending if the the marker is going to be monitored.
   */
  void SetMarker_All_Monitoring(unsigned short val_marker, unsigned short val_monitoring) { Marker_All_Monitoring[val_marker] = val_monitoring; }

  /*!
   * \brief Set if a marker <i>val_marker</i> is going to be monitored <i>val_monitoring</i>
   *        (read from the config file).
   * \note This is important for non dimensional coefficient computation.
   * \param[in] val_marker - Index of the marker in which we are interested.
   * \param[in] val_monitoring - 0 or 1 depending if the the marker is going to be monitored.
   */
  void SetMarker_All_GeoEval(unsigned short val_marker, unsigned short val_geoeval) { Marker_All_GeoEval[val_marker] = val_geoeval; }

  /*!
   * \brief Set if a marker <i>val_marker</i> is going to be designed <i>val_designing</i>
   *        (read from the config file).
   * \note This is important for non dimensional coefficient computation.
   * \param[in] val_marker - Index of the marker in which we are interested.
   * \param[in] val_monitoring - 0 or 1 depending if the the marker is going to be designed.
   */
  void SetMarker_All_Designing(unsigned short val_marker, unsigned short val_designing) { Marker_All_Designing[val_marker] = val_designing; }

  /*!
   * \brief Set if a marker <i>val_marker</i> is going to be plot <i>val_plotting</i>
   *        (read from the config file).
   * \param[in] val_marker - Index of the marker in which we are interested.
   * \param[in] val_plotting - 0 or 1 depending if the the marker is going to be plot.
   */
  void SetMarker_All_Plotting(unsigned short val_marker, unsigned short val_plotting) { Marker_All_Plotting[val_marker] = val_plotting; }

  /*!
   * \brief Set if a marker <i>val_marker</i> is going to be plot <i>val_plotting</i>
   *        (read from the config file).
   * \param[in] val_marker - Index of the marker in which we are interested.
   * \param[in] val_plotting - 0 or 1 depending if the the marker is going to be plot.
   */
  void SetMarker_All_Analyze(unsigned short val_marker, unsigned short val_analyze) { Marker_All_Analyze[val_marker] = val_analyze; }

  /*!
   * \brief Set if a marker <i>val_marker</i> is part of the FSI interface <i>val_plotting</i>
   *        (read from the config file).
   * \param[in] val_marker - Index of the marker in which we are interested.
   * \param[in] val_plotting - 0 or 1 depending if the the marker is part of the FSI interface.
   */
  void SetMarker_All_ZoneInterface(unsigned short val_marker, unsigned short val_fsiinterface) { Marker_All_ZoneInterface[val_marker] = val_fsiinterface; }

  /*!
   * \brief Set if a marker <i>val_marker</i> is part of the Turbomachinery (read from the config file).
   * \param[in] val_marker - Index of the marker in which we are interested.
   * \param[in] val_turboperf - 0 if not part of Turbomachinery or greater than 1 if it is part.
   */
  void SetMarker_All_Turbomachinery(unsigned short val_marker, unsigned short val_turbo) { Marker_All_Turbomachinery[val_marker] = val_turbo; }

  /*!
   * \brief Set a flag to the marker <i>val_marker</i> part of the Turbomachinery (read from the config file).
   * \param[in] val_marker - Index of the marker in which we are interested.
   * \param[in] val_turboperflag - 0 if is not part of the Turbomachinery, flag INFLOW or OUTFLOW if it is part.
   */
  void SetMarker_All_TurbomachineryFlag(unsigned short val_marker, unsigned short val_turboflag) { Marker_All_TurbomachineryFlag[val_marker] = val_turboflag; }

  /*!
   * \brief Set if a marker <i>val_marker</i> is part of the MixingPlane interface (read from the config file).
   * \param[in] val_marker - Index of the marker in which we are interested.
   * \param[in] val_turboperf - 0 if not part of the MixingPlane interface or greater than 1 if it is part.
   */
  void SetMarker_All_MixingPlaneInterface(unsigned short val_marker, unsigned short val_mixpla_interface) { Marker_All_MixingPlaneInterface[val_marker] = val_mixpla_interface; }

  /*!
   * \brief Set if a marker <i>val_marker</i> is going to be affected by design variables <i>val_moving</i>
   *        (read from the config file).
   * \param[in] val_marker - Index of the marker in which we are interested.
   * \param[in] val_DV - 0 or 1 depending if the the marker is affected by design variables.
   */
  void SetMarker_All_DV(unsigned short val_marker, unsigned short val_DV) { Marker_All_DV[val_marker] = val_DV; }

  /*!
   * \brief Set if a marker <i>val_marker</i> is going to be moved <i>val_moving</i>
   *        (read from the config file).
   * \param[in] val_marker - Index of the marker in which we are interested.
   * \param[in] val_moving - 0 or 1 depending if the the marker is going to be moved.
   */
  void SetMarker_All_Moving(unsigned short val_marker, unsigned short val_moving) { Marker_All_Moving[val_marker] = val_moving; }

  /*!
   * \brief Set if a marker how <i>val_marker</i> is going to be applied in gradient treatment.
   * \param[in] val_marker - Index of the marker in which we are interested.
   * \param[in] val_sobolev - 0 or 1 depending if the marker is selected.
   */
  void SetMarker_All_SobolevBC(unsigned short val_marker, unsigned short val_sobolev) { Marker_All_SobolevBC[val_marker] = val_sobolev; }

  /*!
   * \brief Set if a marker <i>val_marker</i> allows deformation at the boundary.
   * \param[in] val_marker - Index of the marker in which we are interested.
   * \param[in] val_interface - 0 or 1 depending if the the marker is or not a DEFORM_MESH marker.
   */
  void SetMarker_All_Deform_Mesh(unsigned short val_marker, unsigned short val_deform) { Marker_All_Deform_Mesh[val_marker] = val_deform; }

  /*!
   * \brief Set if a marker <i>val_marker</i> allows deformation at the boundary.
   * \param[in] val_marker - Index of the marker in which we are interested.
   * \param[in] val_interface - 0 or 1 depending if the the marker is or not a DEFORM_MESH_SYM_PLANE marker.
   */
  void SetMarker_All_Deform_Mesh_Sym_Plane(unsigned short val_marker, unsigned short val_deform) { Marker_All_Deform_Mesh_Sym_Plane[val_marker] = val_deform; }

  /*!
   * \brief Set if a in marker <i>val_marker</i> the flow load will be computed/employed.
   * \param[in] val_marker - Index of the marker in which we are interested.
   * \param[in] val_interface - 0 or 1 depending if the the marker is or not a Fluid_Load marker.
   */
  void SetMarker_All_Fluid_Load(unsigned short val_marker, unsigned short val_interface) { Marker_All_Fluid_Load[val_marker] = val_interface; }

  /*!
   * \brief Set if a marker <i>val_marker</i> is going to be customized in Python <i>val_PyCustom</i>
   *        (read from the config file).
   * \param[in] val_marker - Index of the marker in which we are interested.
   * \param[in] val_PyCustom - 0 or 1 depending if the the marker is going to be customized in Python.
   */
  void SetMarker_All_PyCustom(unsigned short val_marker, unsigned short val_PyCustom) { Marker_All_PyCustom[val_marker] = val_PyCustom; }

  /*!
   * \brief Set if a marker <i>val_marker</i> is going to be periodic <i>val_perbound</i>
   *        (read from the config file).
   * \param[in] val_marker - Index of the marker in which we are interested.
   * \param[in] val_perbound - Index of the surface with the periodic boundary.
   */
  void SetMarker_All_PerBound(unsigned short val_marker, short val_perbound) { Marker_All_PerBound[val_marker] = val_perbound; }

  /*!
   * \brief Set if a marker <i>val_marker</i> is going to be sent or receive <i>val_index</i>
   *        from another domain.
   * \param[in] val_marker - 0 or 1 depending if the the marker is going to be moved.
   * \param[in] val_index - Index of the surface read from geometry file.
   */
  void SetMarker_All_SendRecv(unsigned short val_marker, short val_index) { Marker_All_SendRecv[val_marker] = val_index; }

  /*!
   * \brief Get the send-receive information for a marker <i>val_marker</i>.
   * \param[in] val_marker - 0 or 1 depending if the the marker is going to be moved.
   * \return If positive, the information is sended to that domain, in case negative
   *         the information is receive from that domain.
   */
  short GetMarker_All_SendRecv(unsigned short val_marker) const { return Marker_All_SendRecv[val_marker]; }

  /*!
   * \brief Get an internal index that identify the periodic boundary conditions.
   * \param[in] val_marker - Value of the marker that correspond with the periodic boundary.
   * \return The internal index of the periodic boundary condition.
   */
  short GetMarker_All_PerBound(unsigned short val_marker) const { return Marker_All_PerBound[val_marker]; }

  /*!
   * \brief Get the monitoring information for a marker <i>val_marker</i>.
   * \param[in] val_marker - 0 or 1 depending if the the marker is going to be monitored.
   * \return 0 or 1 depending if the marker is going to be monitored.
   */
  unsigned short GetMarker_All_Monitoring(unsigned short val_marker) const { return Marker_All_Monitoring[val_marker]; }

  /*!
   * \brief Get the monitoring information for a marker <i>val_marker</i>.
   * \param[in] val_marker - 0 or 1 depending if the the marker is going to be monitored.
   * \return 0 or 1 depending if the marker is going to be monitored.
   */
  unsigned short GetMarker_All_GeoEval(unsigned short val_marker) const { return Marker_All_GeoEval[val_marker]; }

  /*!
   * \brief Get the design information for a marker <i>val_marker</i>.
   * \param[in] val_marker - 0 or 1 depending if the the marker is going to be monitored.
   * \return 0 or 1 depending if the marker is going to be monitored.
   */
  unsigned short GetMarker_All_Designing(unsigned short val_marker) const { return Marker_All_Designing[val_marker]; }

  /*!
   * \brief Get the plotting information for a marker <i>val_marker</i>.
   * \param[in] val_marker - 0 or 1 depending if the the marker is going to be moved.
   * \return 0 or 1 depending if the marker is going to be plotted.
   */
  unsigned short GetMarker_All_Plotting(unsigned short val_marker) const { return Marker_All_Plotting[val_marker]; }

  /*!
   * \brief Get the plotting information for a marker <i>val_marker</i>.
   * \param[in] val_marker - 0 or 1 depending if the the marker is going to be moved.
   * \return 0 or 1 depending if the marker is going to be plotted.
   */
  unsigned short GetMarker_All_Analyze(unsigned short val_marker) const { return Marker_All_Analyze[val_marker]; }

  /*!
   * \brief Get the FSI interface information for a marker <i>val_marker</i>.
   * \param[in] val_marker - 0 or 1 depending if the the marker is going to be moved.
   * \return 0 or 1 depending if the marker is part of the FSI interface.
   */
  unsigned short GetMarker_All_ZoneInterface(unsigned short val_marker) const { return Marker_All_ZoneInterface[val_marker]; }

  /*!
   * \brief Get the MixingPlane interface information for a marker <i>val_marker</i>.
   * \param[in] val_marker value of the marker on the grid.
   * \return 0 if is not part of the MixingPlane Interface and greater than 1 if it is part.
   */
  unsigned short GetMarker_All_MixingPlaneInterface(unsigned short val_marker) const { return Marker_All_MixingPlaneInterface[val_marker]; }

  /*!
   * \brief Get the Turbomachinery information for a marker <i>val_marker</i>.
   * \param[in] val_marker value of the marker on the grid.
   * \return 0 if is not part of the Turbomachinery and greater than 1 if it is part.
   */
  unsigned short GetMarker_All_Turbomachinery(unsigned short val_marker) const { return Marker_All_Turbomachinery[val_marker]; }

  /*!
   * \brief Get the Turbomachinery flag information for a marker <i>val_marker</i>.
   * \param[in] val_marker value of the marker on the grid.
   * \return 0 if is not part of the Turbomachinery, flag INFLOW or OUTFLOW if it is part.
   */
  unsigned short GetMarker_All_TurbomachineryFlag(unsigned short val_marker) const { return Marker_All_TurbomachineryFlag[val_marker]; }

  /*!
   * \brief Get the number of FSI interface markers <i>val_marker</i>.
   * \param[in] void.
   * \return Number of markers belonging to the FSI interface.
   */
  unsigned short GetMarker_n_ZoneInterface(void) const { return nMarker_ZoneInterface; }

  /*!
   * \brief Get the DV information for a marker <i>val_marker</i>.
   * \param[in] val_marker - 0 or 1 depending if the the marker is going to be affected by design variables.
   * \return 0 or 1 depending if the marker is going to be affected by design variables.
   */
  unsigned short GetMarker_All_DV(unsigned short val_marker) const { return Marker_All_DV[val_marker]; }

  /*!
   * \brief Get the motion information for a marker <i>val_marker</i>.
   * \param[in] val_marker - 0 or 1 depending if the the marker is going to be moved.
   * \return 0 or 1 depending if the marker is going to be moved.
   */
  unsigned short GetMarker_All_Moving(unsigned short val_marker) const { return Marker_All_Moving[val_marker]; }

  /*!
   * \brief Get the information if gradient treatment uses a marker <i>val_marker</i>.
   * \param[in] val_marker
   * \return 0 or 1 depending if the marker is going to be selected.
   */
  unsigned short GetMarker_All_SobolevBC(unsigned short val_marker) const { return Marker_All_SobolevBC[val_marker]; }

  /*!
   * \brief Get whether marker <i>val_marker</i> is a DEFORM_MESH marker
   * \param[in] val_marker - 0 or 1 depending if the the marker belongs to the DEFORM_MESH subset.
   * \return 0 or 1 depending if the marker belongs to the DEFORM_MESH subset.
   */
  unsigned short GetMarker_All_Deform_Mesh(unsigned short val_marker) const { return Marker_All_Deform_Mesh[val_marker]; }

  /*!
   * \brief Get whether marker <i>val_marker</i> is a DEFORM_MESH_SYM_PLANE marker
   * \param[in] val_marker - 0 or 1 depending if the the marker belongs to the DEFORM_MESH_SYM_PLANE subset.
   * \return 0 or 1 depending if the marker belongs to the DEFORM_MESH_SYM_PLANE subset.
   */
  unsigned short GetMarker_All_Deform_Mesh_Sym_Plane(unsigned short val_marker) const { return Marker_All_Deform_Mesh_Sym_Plane[val_marker]; }

  /*!
   * \brief Get whether marker <i>val_marker</i> is a Fluid_Load marker
   * \param[in] val_marker - 0 or 1 depending if the the marker belongs to the Fluid_Load subset.
   * \return 0 or 1 depending if the marker belongs to the Fluid_Load subset.
   */
  unsigned short GetMarker_All_Fluid_Load(unsigned short val_marker) const { return Marker_All_Fluid_Load[val_marker]; }

  /*!
   * \brief Get the Python customization for a marker <i>val_marker</i>.
   * \param[in] val_marker - Index of the marker in which we are interested.
   * \return 0 or 1 depending if the marker is going to be customized in Python.
   */
  unsigned short GetMarker_All_PyCustom(unsigned short val_marker) const { return Marker_All_PyCustom[val_marker];}

  /*!
   * \brief Get the airfoil sections in the slicing process.
   * \param[in] val_section - Index of the section.
   * \return Coordinate of the airfoil to slice.
   */
  su2double GetLocationStations(unsigned short val_section) const { return LocationStations[val_section]; }

  /*!
   * \brief Get the defintion of the nacelle location.
   * \param[in] val_index - Index of the section.
   * \return Coordinate of the nacelle location.
   */
  su2double GetNacelleLocation(unsigned short val_index) const { return nacelle_location[val_index]; }

  /*!
   * \brief Get the number of pre-smoothings in a multigrid strategy.
   * \param[in] val_mesh - Index of the grid.
   * \return Number of smoothing iterations.
   */
  unsigned short GetMG_PreSmooth(unsigned short val_mesh) const {
    if (nMG_PreSmooth == 0) return 1;
    return MG_PreSmooth[val_mesh];
  }

  /*!
   * \brief Get the number of post-smoothings in a multigrid strategy.
   * \param[in] val_mesh - Index of the grid.
   * \return Number of smoothing iterations.
   */
  unsigned short GetMG_PostSmooth(unsigned short val_mesh) const {
    if (nMG_PostSmooth == 0) return 0;
    return MG_PostSmooth[val_mesh];
  }

  /*!
   * \brief Get the number of implicit Jacobi smoothings of the correction in a multigrid strategy.
   * \param[in] val_mesh - Index of the grid.
   * \return Number of implicit smoothing iterations.
   */
  unsigned short GetMG_CorrecSmooth(unsigned short val_mesh) const {
    if (nMG_CorrecSmooth == 0) return 0;
    return MG_CorrecSmooth[val_mesh];
  }

  /*!
   * \brief plane of the FFD (I axis) that should be fixed.
   * \param[in] val_index - Index of the arrray with all the planes in the I direction that should be fixed.
   * \return Index of the plane that is going to be freeze.
   */
  short GetFFD_Fix_IDir(unsigned short val_index) const { return FFD_Fix_IDir[val_index]; }

  /*!
   * \brief plane of the FFD (J axis) that should be fixed.
   * \param[in] val_index - Index of the arrray with all the planes in the J direction that should be fixed.
   * \return Index of the plane that is going to be freeze.
   */
  short GetFFD_Fix_JDir(unsigned short val_index) const { return FFD_Fix_JDir[val_index]; }

  /*!
   * \brief plane of the FFD (K axis) that should be fixed.
   * \param[in] val_index - Index of the arrray with all the planes in the K direction that should be fixed.
   * \return Index of the plane that is going to be freeze.
   */
  short GetFFD_Fix_KDir(unsigned short val_index) const { return FFD_Fix_KDir[val_index]; }

  /*!
   * \brief Get the number of planes to fix in the I direction.
   * \return Number of planes to fix in the I direction.
   */
  unsigned short GetnFFD_Fix_IDir(void) const { return nFFD_Fix_IDir; }

  /*!
   * \brief Get the number of planes to fix in the J direction.
   * \return Number of planes to fix in the J direction.
   */
  unsigned short GetnFFD_Fix_JDir(void) const { return nFFD_Fix_JDir; }

  /*!
   * \brief Get the number of planes to fix in the K direction.
   * \return Number of planes to fix in the K direction.
   */
  unsigned short GetnFFD_Fix_KDir(void) const { return nFFD_Fix_KDir; }

  /*!
   * \brief Governing equations of the flow (it can be different from the run time equation).
   * \param[in] val_zone - Zone where the soler is applied.
   * \return Governing equation that we are solving.
   */
  MAIN_SOLVER GetKind_Solver(void) const { return Kind_Solver; }

  /*!
   * \brief Return true if a fluid solver is in use.
   */
  bool GetFluidProblem(void) const {
    switch (Kind_Solver) {
      case MAIN_SOLVER::EULER : case MAIN_SOLVER::NAVIER_STOKES: case MAIN_SOLVER::RANS:
      case MAIN_SOLVER::INC_EULER : case MAIN_SOLVER::INC_NAVIER_STOKES: case MAIN_SOLVER::INC_RANS:
      case MAIN_SOLVER::NEMO_EULER : case MAIN_SOLVER::NEMO_NAVIER_STOKES:
      case MAIN_SOLVER::DISC_ADJ_INC_EULER: case MAIN_SOLVER::DISC_ADJ_INC_NAVIER_STOKES: case MAIN_SOLVER::DISC_ADJ_INC_RANS:
      case MAIN_SOLVER::DISC_ADJ_EULER: case MAIN_SOLVER::DISC_ADJ_NAVIER_STOKES: case MAIN_SOLVER::DISC_ADJ_RANS:
        return true;
      default:
        return false;
    }
  }

  /*!
   * \brief Return true if a structural solver is in use.
   */
  bool GetStructuralProblem(void) const {
    return (Kind_Solver == MAIN_SOLVER::FEM_ELASTICITY) || (Kind_Solver == MAIN_SOLVER::DISC_ADJ_FEM);
  }

  /*!
   * \brief Return true if a heat solver is in use.
   */
  bool GetHeatProblem(void) const {
    return (Kind_Solver == MAIN_SOLVER::HEAT_EQUATION) || (Kind_Solver == MAIN_SOLVER::DISC_ADJ_HEAT);
  }

  /*!
   * \brief Return true if a high order FEM solver is in use.
   */
  bool GetFEMSolver(void) const {
    switch (Kind_Solver) {
      case MAIN_SOLVER::FEM_EULER: case MAIN_SOLVER::FEM_NAVIER_STOKES: case MAIN_SOLVER::FEM_RANS: case MAIN_SOLVER::FEM_LES:
      case MAIN_SOLVER::DISC_ADJ_FEM_EULER: case MAIN_SOLVER::DISC_ADJ_FEM_NS: case MAIN_SOLVER::DISC_ADJ_FEM_RANS:
        return true;
      default:
        return false;
    }
  }

  /*!
   * \brief Return true if a NEMO solver is in use.
   */
  bool GetNEMOProblem(void) const {
    switch (Kind_Solver) {
      case MAIN_SOLVER::NEMO_EULER : case MAIN_SOLVER::NEMO_NAVIER_STOKES:
        return true;
      default:
        return false;
    }
  }

   /*!
   * \brief Return true if an AUSM method is in use.
   */
  bool GetAUSMMethod(void) const {
    switch (Kind_Upwind_Flow) {
      case AUSM : case AUSMPLUSUP: case AUSMPLUSUP2: case AUSMPWPLUS:
        return true;
      default:
        return false;
    }
  }

  /*!
   * \brief Kind of Multizone Solver.
   * \return Governing equation that we are solving.
   */
  ENUM_MULTIZONE GetKind_MZSolver(void) const { return Kind_MZSolver; }

  /*!
   * \brief Governing equations of the flow (it can be different from the run time equation).
   * \param[in] val_zone - Zone where the soler is applied.
   * \return Governing equation that we are solving.
   */
  ENUM_REGIME GetKind_Regime(void) const { return Kind_Regime; }

  /*!
   * \brief Governing equations of the flow (it can be different from the run time equation).
   * \param[in] val_zone - Zone where the soler is applied.
   * \return Governing equation that we are solving.
   */
  unsigned short GetSystemMeasurements(void) const { return SystemMeasurements; }

  /*!
   * \brief Gas model that we are using.
   * \return Gas model that we are using.
   */
  string GetGasModel(void) const {return GasModel;}

  /*!
   * \brief Get the transport coefficient model.
   * \return Index of transport coefficient model.
   */
  TRANSCOEFFMODEL GetKind_TransCoeffModel(void) const { return Kind_TransCoeffModel; }

  /*!
   * \brief Get the total number of heat flux markers.
   * \return Total number of heat flux markers.
   */
  unsigned short GetnWall_Catalytic(void) const { return nWall_Catalytic; }

  /*!
   * \brief Get the name of the surface defined in the geometry file.
   * \param[in] val_marker - Value of the marker in which we are interested.
   * \return Name that is in the geometry file for the surface that
   *         has the marker <i>val_marker</i>.
   */
  string GetWall_Catalytic_TagBound(unsigned short val_marker) const { return Wall_Catalytic[val_marker]; }

  /*!
   * \brief Fluid model that we are using.
   * \return Fluid model that we are using.
   */
  unsigned short GetKind_FluidModel(void) const { return Kind_FluidModel; }

  /*!
   * \brief Option to define the density model for incompressible flows.
   * \return Density model option
   */
  INC_DENSITYMODEL GetKind_DensityModel() const { return Kind_DensityModel; }

  /*!
   * \brief Flag for whether to solve the energy equation for incompressible flows.
   * \return Flag for energy equation
   */
  bool GetEnergy_Equation(void) const { return Energy_Equation; }

  /*!
   * \brief free stream option to initialize the solution
   * \return free stream option
   */
  FREESTREAM_OPTION GetKind_FreeStreamOption() const { return Kind_FreeStreamOption; }

  /*!
   * \brief free stream option to initialize the solution
   * \return free stream option
   */
  unsigned short GetKind_InitOption(void) const { return Kind_InitOption; }
  /*!
   * \brief Get the value of the critical pressure.
   * \return Critical pressure.
   */
  su2double GetPressure_Critical(void) const { return Pressure_Critical; }

  /*!
   * \brief Get the value of the critical temperature.
   * \return Critical temperature.
   */
  su2double GetTemperature_Critical(void) const { return Temperature_Critical; }

  /*!
   * \brief Get the value of the critical pressure.
   * \return Critical pressure.
   */
  su2double GetAcentric_Factor(void) const { return Acentric_Factor; }

  /*!
   * \brief Get the value of the viscosity model.
   * \return Viscosity model.
   */
  VISCOSITYMODEL GetKind_ViscosityModel() const { return Kind_ViscosityModel; }

  /*!
   * \brief Get the value of the thermal conductivity model.
   * \return Conductivity model.
   */
  CONDUCTIVITYMODEL GetKind_ConductivityModel() const { return Kind_ConductivityModel; }

  /*!
   * \brief Get the value of the turbulent thermal conductivity model.
   * \return Turbulent conductivity model.
   */
  CONDUCTIVITYMODEL_TURB GetKind_ConductivityModel_Turb() const { return Kind_ConductivityModel_Turb; }

  /*!
   * \brief Get the value of the constant viscosity.
   * \return Constant viscosity.
   */
  su2double GetMu_Constant(unsigned short val_index = 0) const { return Mu_Constant[val_index]; }

  /*!
   * \brief Get the value of the non-dimensional constant viscosity.
   * \return Non-dimensional constant viscosity.
   */
  su2double GetMu_ConstantND(void) const { return Mu_ConstantND; }

  /*!
   * \brief Get the value of the thermal conductivity.
   * \return Thermal conductivity.
   */
  su2double GetThermal_Conductivity_Constant(unsigned short val_index = 0) const { return Thermal_Conductivity_Constant[val_index]; }

  /*!
   * \brief Get the value of the non-dimensional thermal conductivity.
   * \return Non-dimensional thermal conductivity.
   */
    su2double GetThermal_Conductivity_ConstantND(void) const { return Thermal_Conductivity_ConstantND; }

  /*!
   * \brief Get the value of the constant mass diffusivity for scalar transport.
   * \return Constant mass diffusivity.
   */
  su2double GetDiffusivity_Constant(void) const { return Diffusivity_Constant; }

  /*!
   * \brief Get the value of the non-dimensional constant mass diffusivity.
   * \return Non-dimensional constant mass diffusivity.
   */
  su2double GetDiffusivity_ConstantND(void) const { return Diffusivity_ConstantND; }

  /*!
   * \brief Get the value of the laminar Schmidt number for scalar transport.
   * \return Laminar Schmidt number for scalar transport.
   */
  su2double GetSchmidt_Number_Laminar(void) const { return Schmidt_Number_Laminar; }

  /*!
   * \brief Get the value of the turbulent Schmidt number for scalar transport.
   * \return Turbulent Schmidt number for scalar transport.
   */
  su2double GetSchmidt_Number_Turbulent(void) const { return Schmidt_Number_Turbulent; }

  /*!
   * \brief Get the value of the reference viscosity for Sutherland model.
   * \return The reference viscosity.
   */
  su2double GetMu_Ref(unsigned short val_index = 0) const { return Mu_Ref[val_index]; }

  /*!
   * \brief Get the value of the non-dimensional reference viscosity for Sutherland model.
   * \return The non-dimensional reference viscosity.
   */
  su2double GetMu_RefND(void) const { return Mu_RefND; }

  /*!
   * \brief Get the value of the reference temperature for Sutherland model.
   * \return The reference temperature.
   */
  su2double GetMu_Temperature_Ref(unsigned short val_index = 0) const { return Mu_Temperature_Ref[val_index]; }

  /*!
   * \brief Get the value of the non-dimensional reference temperature for Sutherland model.
   * \return The non-dimensional reference temperature.
   */
  su2double GetMu_Temperature_RefND(void) const { return Mu_Temperature_RefND; }

  /*!
   * \brief Get the value of the reference S for Sutherland model.
   * \return The reference S.
   */
  su2double GetMu_S(unsigned short val_index = 0) const { return Mu_S[val_index]; }

  /*!
   * \brief Get the value of the non-dimensional reference S for Sutherland model.
   * \return The non-dimensional reference S.
   */
  su2double GetMu_SND(void) const { return Mu_SND; }

  /*!
   * \brief Get the number of coefficients in the temperature polynomial models.
   * \return The the number of coefficients in the temperature polynomial models.
   */
  unsigned short GetnPolyCoeffs(void) const { return N_POLY_COEFFS; }

  /*!
   * \brief Get the temperature polynomial coefficient for specific heat Cp.
   * \param[in] val_index - Index of the array with all polynomial coefficients.
   * \return Temperature polynomial coefficient for specific heat Cp.
   */
  su2double GetCp_PolyCoeff(unsigned short val_index) const { return cp_polycoeffs[val_index]; }

  /*!
   * \brief Get the temperature polynomial coefficient for specific heat Cp.
   * \param[in] val_index - Index of the array with all polynomial coefficients.
   * \return Temperature polynomial coefficient for specific heat Cp.
   */
  su2double GetCp_PolyCoeffND(unsigned short val_index) const { return CpPolyCoefficientsND[val_index]; }

  /*!
   * \brief Get the temperature polynomial coefficient for viscosity.
   * \param[in] val_index - Index of the array with all polynomial coefficients.
   * \return Temperature polynomial coefficient for viscosity.
   */
  su2double GetMu_PolyCoeff(unsigned short val_index) const { return mu_polycoeffs[val_index]; }

  /*!
   * \brief Get the temperature polynomial coefficient for viscosity.
   * \param[in] val_index - Index of the array with all polynomial coefficients.
   * \return Non-dimensional temperature polynomial coefficient for viscosity.
   */
  su2double GetMu_PolyCoeffND(unsigned short val_index) const { return MuPolyCoefficientsND[val_index]; }

  /*!
   * \brief Get the temperature polynomial coefficients for viscosity.
   * \return Non-dimensional temperature polynomial coefficients for viscosity.
   */
  const su2double* GetMu_PolyCoeffND(void) const { return MuPolyCoefficientsND.data(); }

  /*!
   * \brief Get the temperature polynomial coefficient for thermal conductivity.
   * \param[in] val_index - Index of the array with all polynomial coefficients.
   * \return Temperature polynomial coefficient for thermal conductivity.
   */
  su2double GetKt_PolyCoeff(unsigned short val_index) const { return kt_polycoeffs[val_index]; }

  /*!
   * \brief Get the temperature polynomial coefficient for thermal conductivity.
   * \param[in] val_index - Index of the array with all polynomial coefficients.
   * \return Non-dimensional temperature polynomial coefficient for thermal conductivity.
   */
  su2double GetKt_PolyCoeffND(unsigned short val_index) const { return KtPolyCoefficientsND[val_index]; }

  /*!
   * \brief Get the temperature polynomial coefficients for thermal conductivity.
   * \return Non-dimensional temperature polynomial coefficients for thermal conductivity.
   */
  const su2double* GetKt_PolyCoeffND(void) const { return KtPolyCoefficientsND.data(); }

  /*!
   * \brief Set the value of the non-dimensional constant viscosity.
   */
  void SetMu_ConstantND(su2double mu_const) { Mu_ConstantND = mu_const; }

  /*!
   * \brief Set the value of the non-dimensional thermal conductivity.
   */
  void SetThermal_Conductivity_ConstantND(su2double therm_cond_const) { Thermal_Conductivity_ConstantND = therm_cond_const; }

  /*!
   * \brief Set the value of the non-dimensional reference viscosity for Sutherland model.
   */
  void SetMu_RefND(su2double mu_ref) { Mu_RefND = mu_ref; }

  /*!
   * \brief Set the value of the non-dimensional reference temperature for Sutherland model.
   */
  void SetMu_Temperature_RefND(su2double mu_Tref) { Mu_Temperature_RefND = mu_Tref; }

  /*!
   * \brief Set the value of the non-dimensional S for Sutherland model.
   */
  void SetMu_SND(su2double mu_s) { Mu_SND = mu_s; }

  /*!
   * \brief Set the temperature polynomial coefficient for specific heat Cp.
   * \param[in] val_coeff - Temperature polynomial coefficient for specific heat Cp.
   * \param[in] val_index - Index of the array with all polynomial coefficients.
   */
  void SetCp_PolyCoeffND(su2double val_coeff, unsigned short val_index) { CpPolyCoefficientsND[val_index] = val_coeff; }

  /*!
   * \brief Set the temperature polynomial coefficient for viscosity.
   * \param[in] val_coeff - Non-dimensional temperature polynomial coefficient for viscosity.
   * \param[in] val_index - Index of the array with all polynomial coefficients.
   */
  void SetMu_PolyCoeffND(su2double val_coeff, unsigned short val_index) { MuPolyCoefficientsND[val_index] = val_coeff; }

  /*!
   * \brief Set the temperature polynomial coefficient for thermal conductivity.
   * \param[in] val_coeff - Non-dimensional temperature polynomial coefficient for thermal conductivity.
   * \param[in] val_index - Index of the array with all polynomial coefficients.
   */
  void SetKt_PolyCoeffND(su2double val_coeff, unsigned short val_index) { KtPolyCoefficientsND[val_index] = val_coeff; }

  /*!
   * \brief Set the value of the non-dimensional constant mass diffusivity.
   */
  void SetDiffusivity_ConstantND(su2double diffusivity_const) { Diffusivity_ConstantND = diffusivity_const; }

  /*!
   * \brief Get the kind of method for computation of spatial gradients used for viscous and source terms.
   * \return Numerical method for computation of spatial gradients used for viscous and source terms.
   */
  unsigned short GetKind_Gradient_Method(void) const { return Kind_Gradient_Method; }

  /*!
   * \brief Get the kind of method for computation of spatial gradients used for upwind reconstruction.
   * \return Numerical method for computation of spatial gradients used for upwind reconstruction.
   */
  unsigned short GetKind_Gradient_Method_Recon(void) const { return Kind_Gradient_Method_Recon; }

  /*!
   * \brief Get flag for whether a second gradient calculation is required for upwind reconstruction alone.
   * \return <code>TRUE</code> means that a second gradient will be calculated for upwind reconstruction.
   */
  bool GetReconstructionGradientRequired(void) const { return ReconstructionGradientRequired; }

  /*!
   * \brief Get flag for whether a least-squares gradient method is being applied.
   * \return <code>TRUE</code> means that a least-squares gradient method is being applied.
   */
  bool GetLeastSquaresRequired(void) const { return LeastSquaresRequired; }

  /*!
   * \brief Get the kind of solver for the implicit solver.
   * \return Numerical solver for implicit formulation (solving the linear system).
   */
  unsigned short GetKind_Linear_Solver(void) const { return Kind_Linear_Solver; }


  /*!
   * \brief Get the kind of preconditioner for the implicit solver.
   * \return Numerical preconditioner for implicit formulation (solving the linear system).
   */
  unsigned short GetKind_Linear_Solver_Prec(void) const { return Kind_Linear_Solver_Prec; }

  /*!
   * \brief Get the kind of solver for the implicit solver.
   * \return Numerical solver for implicit formulation (solving the linear system).
   */
  unsigned short GetKind_Deform_Linear_Solver(void) const { return Kind_Deform_Linear_Solver; }

  /*!
   * \brief Get min error of the linear solver for the implicit formulation.
   * \return Min error of the linear solver for the implicit formulation.
   */
  su2double GetLinear_Solver_Error(void) const { return Linear_Solver_Error; }

  /*!
   * \brief Get min error of the linear solver for the implicit formulation.
   * \return Min error of the linear solver for the implicit formulation.
   */
  su2double GetDeform_Linear_Solver_Error(void) const { return Deform_Linear_Solver_Error; }

  /*!
   * \brief Get max number of iterations of the linear solver for the implicit formulation.
   * \return Max number of iterations of the linear solver for the implicit formulation.
   */
  unsigned long GetLinear_Solver_Iter(void) const { return Linear_Solver_Iter; }

  /*!
   * \brief Get max number of iterations of the linear solver for the implicit formulation.
   * \return Max number of iterations of the linear solver for the implicit formulation.
   */
  unsigned long GetDeform_Linear_Solver_Iter(void) const { return Deform_Linear_Solver_Iter; }

  /*!
   * \brief Get the ILU fill-in level for the linear solver.
   * \return Fill in level of the ILU preconditioner for the linear solver.
   */
  unsigned short GetLinear_Solver_ILU_n(void) const { return Linear_Solver_ILU_n; }

  /*!
   * \brief Get restart frequency of the linear solver for the implicit formulation.
   * \return Restart frequency of the linear solver for the implicit formulation.
   */
  unsigned long GetLinear_Solver_Restart_Frequency(void) const { return Linear_Solver_Restart_Frequency; }

  /*!
   * \brief Get the relaxation factor for iterative linear smoothers.
   * \return Relaxation factor.
   */
  su2double GetLinear_Solver_Smoother_Relaxation(void) const { return Linear_Solver_Smoother_Relaxation; }

  /*!
   * \brief Get the relaxation factor for solution updates of adjoint solvers.
   */
  su2double GetRelaxation_Factor_Adjoint(void) const { return Relaxation_Factor_Adjoint; }

  /*!
   * \brief Get the relaxation coefficient of the CHT coupling.
   * \return relaxation coefficient of the CHT coupling.
   */
  su2double GetRelaxation_Factor_CHT(void) const { return Relaxation_Factor_CHT; }

  /*!
   * \brief Get the number of samples used in quasi-Newton methods.
   */
  unsigned short GetnQuasiNewtonSamples(void) const { return nQuasiNewtonSamples; }

  /*!
   * \brief Get whether to use vectorized numerics (if available).
   */
  bool GetUseVectorization(void) const { return UseVectorization; }

  /*!
   * \brief Get whether to use a Newton-Krylov method.
   */
  bool GetNewtonKrylov(void) const { return NewtonKrylov; }

  /*!
   * \brief Get Newton-Krylov integer parameters.
   */
  array<unsigned short,3> GetNewtonKrylovIntParam(void) const { return NK_IntParam; }

  /*!
   * \brief Get Newton-Krylov floating-point parameters.
   */
  array<su2double,4> GetNewtonKrylovDblParam(void) const { return NK_DblParam; }

  /*!
   * \brief Get the relaxation coefficient of the linear solver for the implicit formulation.
   * \return relaxation coefficient of the linear solver for the implicit formulation.
   */
  su2double GetRoe_Kappa(void) const { return Roe_Kappa; }

  /*!
   * \brief Get the wing semi span.
   * \return value of the wing semi span.
   */
  su2double GetSemiSpan(void) const { return SemiSpan; }

  /*!
   * \brief Get the kind of solver for the implicit solver.
   * \return Numerical solver for implicit formulation (solving the linear system).
   */
  unsigned short GetKind_AdjTurb_Linear_Solver(void) const { return Kind_AdjTurb_Linear_Solver; }

  /*!
   * \brief Get the kind of preconditioner for the implicit solver.
   * \return Numerical preconditioner for implicit formulation (solving the linear system).
   */
  unsigned short GetKind_AdjTurb_Linear_Prec(void) const { return Kind_AdjTurb_Linear_Prec; }

  /*!
   * \brief Get the kind of solver for the implicit solver.
   * \return Numerical solver for implicit formulation (solving the linear system).
   */
  unsigned short GetKind_DiscAdj_Linear_Solver(void) const { return Kind_DiscAdj_Linear_Solver; }

  /*!
   * \brief Get the kind of preconditioner for the implicit solver.
   * \return Numerical preconditioner for implicit formulation (solving the linear system).
   */
  unsigned short GetKind_DiscAdj_Linear_Prec(void) const { return Kind_DiscAdj_Linear_Prec; }

  /*!
   * \brief Get the kind of preconditioner for the implicit solver.
   * \return Numerical preconditioner for implicit formulation (solving the linear system).
   */
  unsigned short GetKind_Deform_Linear_Solver_Prec(void) const { return Kind_Deform_Linear_Solver_Prec; }

  /*!
   * \brief Set the kind of preconditioner for the implicit solver.
   * \return Numerical preconditioner for implicit formulation (solving the linear system).
   */
  void SetKind_AdjTurb_Linear_Prec(unsigned short val_kind_prec) { Kind_AdjTurb_Linear_Prec = val_kind_prec; }

  /*!
   * \brief Get min error of the linear solver for the implicit formulation.
   * \return Min error of the linear solver for the implicit formulation.
   */
  su2double GetAdjTurb_Linear_Error(void) const { return AdjTurb_Linear_Error; }

  /*!
   * \brief Get the entropy fix.
   * \return Vaule of the entropy fix.
   */
  su2double GetEntropyFix_Coeff(void) const { return EntropyFix_Coeff; }

  /*!
   * \brief Get max number of iterations of the linear solver for the implicit formulation.
   * \return Max number of iterations of the linear solver for the implicit formulation.
   */
  unsigned short GetAdjTurb_Linear_Iter(void) const { return AdjTurb_Linear_Iter; }

  /*!
   * \brief Get CFL reduction factor for adjoint turbulence model.
   * \return CFL reduction factor.
   */
  su2double GetCFLRedCoeff_AdjTurb(void) const { return CFLRedCoeff_AdjTurb; }

  /*!
   * \brief Get the number of nonlinear increments for mesh deformation.
   * \return Number of nonlinear increments for mesh deformation.
   */
  unsigned long GetGridDef_Nonlinear_Iter(void) const { return GridDef_Nonlinear_Iter; }

  /*!
   * \brief Get information about whether the mesh will be deformed using pseudo linear elasticity.
   * \return <code>TRUE</code> means that grid deformation is active.
   */
  bool GetDeform_Mesh(void) const { return Deform_Mesh; }

  /*!
   * \brief Get information about writing grid deformation residuals to the console.
   * \return <code>TRUE</code> means that grid deformation residuals will be written to the console.
   */
  bool GetDeform_Output(void) const { return Deform_Output; }

  /*!
   * \brief Get factor to multiply smallest volume for deform tolerance.
   * \return Factor to multiply smallest volume for deform tolerance.
   */
  su2double GetDeform_Coeff(void) const { return Deform_Coeff; }

  /*!
   * \brief Get limit for the volumetric deformation.
   * \return Distance to the surface to be deformed.
   */
  su2double GetDeform_Limit(void) const { return Deform_Limit; }

  /*!
   * \brief Get Young's modulus for deformation (constant stiffness deformation)
   */
  su2double GetDeform_ElasticityMod(void) const { return Deform_ElasticityMod; }

  /*!
   * \brief Get Poisson's ratio for deformation (constant stiffness deformation)
   * \
   */
  su2double GetDeform_PoissonRatio(void) const { return Deform_PoissonRatio; }

  /*!
   * \brief Get the type of stiffness to impose for FEA mesh deformation.
   * \return type of stiffness to impose for FEA mesh deformation.
   */
  unsigned short GetDeform_Stiffness_Type(void) const { return Deform_StiffnessType; }

  /*!
   * \brief Get the size of the layer of highest stiffness for wall distance-based mesh stiffness.
   */
  su2double GetDeform_StiffLayerSize(void) const { return Deform_StiffLayerSize; }

  /*!
   * \brief Define the FFD box with a symetry plane.
   * \return <code>TRUE</code> if there is a symmetry plane in the FFD; otherwise <code>FALSE</code>.
   */
  bool GetFFD_Symmetry_Plane(void) const { return FFD_Symmetry_Plane; }

  /*!
   * \brief Get the kind of SU2 software component.
   * \return Kind of the SU2 software component.
   */
  SU2_COMPONENT GetKind_SU2(void) const { return Kind_SU2; }

  /*!
   * \brief Get the kind of non-dimensionalization.
   * \return Kind of non-dimensionalization.
   */
  unsigned short GetRef_NonDim(void) const { return Ref_NonDim; }

  /*!
   * \brief Get the kind of incompressible non-dimensionalization.
   * \return Kind of incompressible non-dimensionalization.
   */
  unsigned short GetRef_Inc_NonDim(void) const { return Ref_Inc_NonDim; }

  /*!
   * \brief Set the kind of SU2 software component.
   * \return Kind of the SU2 software component.
   */
  void SetKind_SU2(SU2_COMPONENT val_kind_su2) { Kind_SU2 = val_kind_su2 ; }

  /*!
   * \brief Get the number of Turbulence Variables.
   * \return Number of Turbulence Variables.
   */
  unsigned short GetnTurbVar(void) const { return nTurbVar; }

  /*!
   * \brief Get the kind of the turbulence model.
   * \return Kind of the turbulence model.
   */
  TURB_MODEL GetKind_Turb_Model(void) const { return Kind_Turb_Model; }

  /*!
   * \brief Get the kind of the transition model.
   * \return Kind of the transion model.
   */
  TURB_TRANS_MODEL GetKind_Trans_Model(void) const { return Kind_Trans_Model; }

  /*!
   * \brief Get the kind of the species model.
   * \return Kind of the species model.
   */
  SPECIES_MODEL GetKind_Species_Model(void) const { return Kind_Species_Model; }

  /*!
   * \brief Get the kind of the subgrid scale model.
   * \return Kind of the subgrid scale model.
   */
  TURB_SGS_MODEL GetKind_SGS_Model(void) const { return Kind_SGS_Model; }

  /*!
   * \brief Get the kind of time integration method.
   * \note This is the information that the code will use, the method will
   *       change in runtime depending of the specific equation (direct, adjoint,
   *       linearized) that is being solved.
   * \return Kind of time integration method.
   */
  unsigned short GetKind_TimeIntScheme(void) const { return Kind_TimeNumScheme; }

  /*!
   * \brief Get the kind of convective numerical scheme.
   * \note This is the information that the code will use, the method will
   *       change in runtime depending of the specific equation (direct, adjoint,
   *       linearized) that is being solved.
   * \return Kind of the convective scheme.
   */
  unsigned short GetKind_ConvNumScheme(void) const { return Kind_ConvNumScheme; }

  /*!
   * \brief Get kind of center scheme for the convective terms.
   * \note This is the information that the code will use, the method will
   *       change in runtime depending of the specific equation (direct, adjoint,
   *       linearized) that is being solved.
   * \return Kind of center scheme for the convective terms.
   */
  unsigned short GetKind_Centered(void) const { return Kind_Centered; }

  /*!
   * \brief Get kind of upwind scheme for the convective terms.
   * \note This is the information that the code will use, the method will
   *       change in runtime depending of the specific equation (direct, adjoint,
   *       linearized) that is being solved.
   * \return Kind of upwind scheme for the convective terms.
   */
  unsigned short GetKind_Upwind(void) const { return Kind_Upwind; }

  /*!
   * \brief Get if the upwind scheme used MUSCL or not.
   * \note This is the information that the code will use, the method will
   *       change in runtime depending of the specific equation (direct, adjoint,
   *       linearized) that is being solved.
   * \return MUSCL scheme.
   */
  bool GetMUSCL(void) const { return MUSCL; }

  /*!
   * \brief Get if the upwind scheme used MUSCL or not.
   * \note This is the information that the code will use, the method will
   *       change in runtime depending of the specific equation (direct, adjoint,
   *       linearized) that is being solved.
   * \return MUSCL scheme.
   */
  bool GetMUSCL_Flow(void) const { return MUSCL_Flow; }

  /*!
   * \brief Get if the upwind scheme used MUSCL or not.
   * \note This is the information that the code will use, the method will
   *       change in runtime depending of the specific equation (direct, adjoint,
   *       linearized) that is being solved.
   * \return MUSCL scheme.
   */
  bool GetMUSCL_Heat(void) const { return MUSCL_Heat; }

  /*!
   * \brief Get if the upwind scheme used MUSCL or not.
   * \note This is the information that the code will use, the method will
   *       change in runtime depending of the specific equation (direct, adjoint,
   *       linearized) that is being solved.
   * \return MUSCL scheme.
   */
  bool GetMUSCL_Turb(void) const { return MUSCL_Turb; }

  /*!
   * \brief Get if the upwind scheme used MUSCL or not.
   * \return MUSCL scheme.
   */
  bool GetMUSCL_Species(void) const { return MUSCL_Species; }

  /*!
   * \brief Get if the upwind scheme used MUSCL or not.
   * \note This is the information that the code will use, the method will
   *       change in runtime depending of the specific equation (direct, adjoint,
   *       linearized) that is being solved.
   * \return MUSCL scheme.
   */
  bool GetMUSCL_AdjFlow(void) const { return MUSCL_AdjFlow; }

  /*!
   * \brief Get if the upwind scheme used MUSCL or not.
   * \note This is the information that the code will use, the method will
   *       change in runtime depending of the specific equation (direct, adjoint,
   *       linearized) that is being solved.
   * \return MUSCL scheme.
   */
  bool GetMUSCL_AdjTurb(void) const { return MUSCL_AdjTurb; }

  /*!
   * \brief Get whether to "Use Accurate Jacobians" for AUSM+up(2) and SLAU(2).
   * \return yes/no.
   */
  bool GetUse_Accurate_Jacobians(void) const { return Use_Accurate_Jacobians; }

  /*!
   * \brief Get the kind of integration scheme (explicit or implicit)
   *        for the flow equations.
   * \note This value is obtained from the config file, and it is constant
   *       during the computation.
   * \return Kind of integration scheme for the flow equations.
   */
  unsigned short GetKind_TimeIntScheme_Flow(void) const { return Kind_TimeIntScheme_Flow; }

  /*!
   * \brief Get the kind of scheme (aliased or non-aliased) to be used in the
   *        predictor step of ADER-DG.
   * \return Kind of scheme used in the predictor step of ADER-DG.
   */
  unsigned short GetKind_ADER_Predictor(void) const { return Kind_ADER_Predictor; }

  /*!
   * \brief Get the kind of integration scheme (explicit or implicit)
   *        for the flow equations.
   * \note This value is obtained from the config file, and it is constant
   *       during the computation.
   * \return Kind of integration scheme for the plasma equations.
   */
  unsigned short GetKind_TimeIntScheme_Heat(void) const { return Kind_TimeIntScheme_Heat; }

  /*!
   * \brief Get the kind of time stepping
   *        for the heat equation.
   * \note This value is obtained from the config file, and it is constant
   *       during the computation.
   * \return Kind of time stepping for the heat equation.
   */
  unsigned short GetKind_TimeStep_Heat(void) const { return Kind_TimeStep_Heat; }

  /*!
   * \brief Get the kind of integration scheme (explicit or implicit)
   *        for the flow equations.
   * \note This value is obtained from the config file, and it is constant
   *       during the computation.
   * \return Kind of integration scheme for the plasma equations.
   */
  STRUCT_TIME_INT GetKind_TimeIntScheme_FEA(void) const { return Kind_TimeIntScheme_FEA; }

  /*!
   * \brief Get the kind of integration scheme (explicit or implicit)
   *        for the radiation equations.
   * \note This value is obtained from the config file, and it is constant
   *       during the computation.
   * \return Kind of integration scheme for the radiation equations.
   */
  unsigned short GetKind_TimeIntScheme_Radiation(void) const { return Kind_TimeIntScheme_Radiation; }

  /*!
   * \brief Get the kind of integration scheme (explicit or implicit)
   *        for the template equations.
   * \note This value is obtained from the config file, and it is constant
   *       during the computation.
   * \return Kind of integration scheme for the plasma equations.
   */
  unsigned short GetKind_TimeIntScheme_Template(void);

  /*!
   * \brief Get the kind of integration scheme (explicit or implicit)
   *        for the flow equations.
   * \note This value is obtained from the config file, and it is constant
   *       during the computation.
   * \return Kind of integration scheme for the plasma equations.
   */
  STRUCT_SPACE_ITE GetKind_SpaceIteScheme_FEA(void) const { return Kind_SpaceIteScheme_FEA; }

  /*!
   * \brief Get the kind of convective numerical scheme for the flow
   *        equations (centered or upwind).
   * \note This value is obtained from the config file, and it is constant
   *       during the computation.
   * \return Kind of convective numerical scheme for the flow equations.
   */
  unsigned short GetKind_ConvNumScheme_Flow(void) const { return Kind_ConvNumScheme_Flow; }

  /*!
   * \brief Get the kind of convective numerical scheme for the flow
   *        equations (finite element).
   * \note This value is obtained from the config file, and it is constant
   *       during the computation.
   * \return Kind of convective numerical scheme for the flow equations.
   */
  unsigned short GetKind_ConvNumScheme_FEM_Flow(void) const { return Kind_ConvNumScheme_FEM_Flow; }

  /*!
   * \brief Get the kind of convective numerical scheme for the template
   *        equations (centered or upwind).
   * \note This value is obtained from the config file, and it is constant
   *       during the computation.
   * \return Kind of convective numerical scheme for the flow equations.
   */
  unsigned short GetKind_ConvNumScheme_Template(void) const { return Kind_ConvNumScheme_Template; }

  /*!
   * \brief Get the kind of center convective numerical scheme for the flow equations.
   * \note This value is obtained from the config file, and it is constant
   *       during the computation.
   * \return Kind of center convective numerical scheme for the flow equations.
   */
  ENUM_CENTERED GetKind_Centered_Flow(void) const { return static_cast<ENUM_CENTERED>(Kind_Centered_Flow); }

  /*!
   * \brief Get the kind of center convective numerical scheme for the plasma equations.
   * \note This value is obtained from the config file, and it is constant
   *       during the computation.
   * \return Kind of center convective numerical scheme for the flow equations.
   */
  unsigned short GetKind_Centered_Template(void);

  /*!
   * \brief Get the kind of upwind convective numerical scheme for the flow equations.
   * \note This value is obtained from the config file, and it is constant
   *       during the computation.
   * \return Kind of upwind convective numerical scheme for the flow equations.
   */
  unsigned short GetKind_Upwind_Flow(void) const { return Kind_Upwind_Flow; }

  /*!
   * \brief Get the kind of finite element convective numerical scheme for the flow equations.
   * \note This value is obtained from the config file, and it is constant
   *       during the computation.
   * \return Kind of finite element convective numerical scheme for the flow equations.
   */
  unsigned short GetKind_FEM_Flow(void) const { return Kind_FEM_Flow; }

  /*!
   * \brief Get the kind of shock capturing method in FEM DG solver.
   * \note This value is obtained from the config file, and it is constant
   *       during the computation.
   * \return Kind of shock capturing method in FEM DG solver.
   */
  FEM_SHOCK_CAPTURING_DG GetKind_FEM_DG_Shock(void) const { return Kind_FEM_Shock_Capturing_DG; }

  /*!
   * \brief Get the kind of matrix coloring used for the sparse Jacobian computation.
   * \note This value is obtained from the config file, and it is constant
   *       during the computation.
   * \return Kind of matrix coloring used.
   */
  unsigned short GetKind_Matrix_Coloring(void) const { return Kind_Matrix_Coloring; }

  /*!
   * \brief Get the method for limiting the spatial gradients.
   * \return Method for limiting the spatial gradients.
   */
  LIMITER GetKind_SlopeLimit(void) const { return Kind_SlopeLimit; }

  /*!
   * \brief Get the method for limiting the spatial gradients.
   * \return Method for limiting the spatial gradients solving the flow equations.
   */
  LIMITER GetKind_SlopeLimit_Flow(void) const { return Kind_SlopeLimit_Flow; }

  /*!
   * \brief Get the method for limiting the spatial gradients.
   * \return Method for limiting the spatial gradients solving the turbulent equation.
   */
  LIMITER GetKind_SlopeLimit_Turb(void) const { return Kind_SlopeLimit_Turb; }

  /*!
   * \brief Get the method for limiting the spatial gradients.
   * \return Method for limiting the spatial gradients solving the species equation.
   */
  LIMITER GetKind_SlopeLimit_Species() const { return Kind_SlopeLimit_Species; }

  /*!
   * \brief Get the method for limiting the spatial gradients.
   * \return Method for limiting the spatial gradients solving the adjoint turbulent equation.
   */
  LIMITER GetKind_SlopeLimit_AdjTurb(void) const { return Kind_SlopeLimit_AdjTurb; }

  /*!
   * \brief Get the method for limiting the spatial gradients.
   * \return Method for limiting the spatial gradients solving the adjoint flow equation.
   */
  LIMITER GetKind_SlopeLimit_AdjFlow(void) const { return Kind_SlopeLimit_AdjFlow; }

  /*!
   * \brief Value of the calibrated constant for the Lax method (center scheme).
   * \note This constant is used in coarse levels and with first order methods.
   * \return Calibrated constant for the Lax method.
   */
  su2double GetKappa_1st_Flow(void) const { return Kappa_1st_Flow; }

  /*!
   * \brief Value of the calibrated constant for the JST method (center scheme).
   * \return Calibrated constant for the JST method for the flow equations.
   */
  su2double GetKappa_2nd_Flow(void) const { return Kappa_2nd_Flow; }

  /*!
   * \brief Value of the calibrated constant for the JST method (center scheme).
   * \return Calibrated constant for the JST method for the flow equations.
   */
  su2double GetKappa_4th_Flow(void) const { return Kappa_4th_Flow; }

  /*!
   * \brief Value of the calibrated constant for the JST method (center scheme).
   * \return Calibrated constant for the JST-like method for the heat equations.
   */
  su2double GetKappa_2nd_Heat(void) const { return Kappa_2nd_Heat; }

  /*!
   * \brief Value of the calibrated constant for the JST-like method (center scheme).
   * \return Calibrated constant for the JST-like method for the heat equation.
   */
  su2double GetKappa_4th_Heat(void) const { return Kappa_4th_Heat; }

  /*!
   * \brief Factor by which to multiply the dissipation contribution to Jacobians of central schemes.
   * \return The factor.
   */
  su2double GetCent_Jac_Fix_Factor(void) const { return Cent_Jac_Fix_Factor; }

  /*!
   * \brief Factor by which to multiply the dissipation contribution to Jacobians of incompressible central schemes.
   * \return The factor.
   */
  su2double GetCent_Inc_Jac_Fix_Factor(void) const { return Cent_Inc_Jac_Fix_Factor; }

  /*!
   * \brief Get the kind of integration scheme (explicit or implicit)
   *        for the adjoint flow equations.
   * \note This value is obtained from the config file, and it is constant
   *       during the computation.
   * \return Kind of integration scheme for the adjoint flow equations.
   */
  unsigned short GetKind_TimeIntScheme_AdjFlow(void) const { return Kind_TimeIntScheme_AdjFlow; }

  /*!
   * \brief Get the kind of convective numerical scheme for the adjoint flow
   *        equations (centered or upwind).
   * \note This value is obtained from the config file, and it is constant
   *       during the computation.
   * \return Kind of convective numerical scheme for the adjoint flow equations.
   */
  unsigned short GetKind_ConvNumScheme_AdjFlow(void) const { return Kind_ConvNumScheme_AdjFlow; }

  /*!
   * \brief Get the kind of center convective numerical scheme for the adjoint flow equations.
   * \note This value is obtained from the config file, and it is constant
   *       during the computation.
   * \return Kind of center convective numerical scheme for the adjoint flow equations.
   */
  unsigned short GetKind_Centered_AdjFlow(void) const { return Kind_Centered_AdjFlow; }

  /*!
   * \brief Get the kind of upwind convective numerical scheme for the adjoint flow equations.
   * \note This value is obtained from the config file, and it is constant
   *       during the computation.
   * \return Kind of upwind convective numerical scheme for the adjoint flow equations.
   */
  unsigned short GetKind_Upwind_AdjFlow(void) const { return Kind_Upwind_AdjFlow; }

  /*!
   * \brief Value of the calibrated constant for the high order method (center scheme).
   * \return Calibrated constant for the high order center method for the adjoint flow equations.
   */
  su2double GetKappa_2nd_AdjFlow(void) const { return Kappa_2nd_AdjFlow; }

  /*!
   * \brief Value of the calibrated constant for the high order method (center scheme).
   * \return Calibrated constant for the high order center method for the adjoint flow equations.
   */
  su2double GetKappa_4th_AdjFlow(void) const { return Kappa_4th_AdjFlow; }

  /*!
   * \brief Value of the calibrated constant for the low order method (center scheme).
   * \return Calibrated constant for the low order center method for the adjoint flow equations.
   */
  su2double GetKappa_1st_AdjFlow(void) const { return Kappa_1st_AdjFlow; }

  /*!
   * \brief Get the kind of integration scheme (implicit)
   *        for the turbulence equations.
   * \note This value is obtained from the config file, and it is constant
   *       during the computation.
   * \return Kind of integration scheme for the turbulence equations.
   */
  unsigned short GetKind_TimeIntScheme_Turb(void) const { return Kind_TimeIntScheme_Turb; }

  /*!
   * \brief Get the kind of convective numerical scheme for the turbulence
   *        equations (upwind).
   * \note This value is obtained from the config file, and it is constant
   *       during the computation.
   * \return Kind of convective numerical scheme for the turbulence equations.
   */
  unsigned short GetKind_ConvNumScheme_Turb(void) const { return Kind_ConvNumScheme_Turb; }

  /*!
   * \brief Get the kind of center convective numerical scheme for the turbulence equations.
   * \note This value is obtained from the config file, and it is constant
   *       during the computation.
   * \return Kind of center convective numerical scheme for the turbulence equations.
   */
  unsigned short GetKind_Centered_Turb(void) const { return Kind_Centered_Turb; }

  /*!
   * \brief Get the kind of upwind convective numerical scheme for the turbulence equations.
   * \note This value is obtained from the config file, and it is constant
   *       during the computation.
   * \return Kind of upwind convective numerical scheme for the turbulence equations.
   */
  unsigned short GetKind_Upwind_Turb(void) const { return Kind_Upwind_Turb; }

  /*!
   * \brief Get the kind of integration scheme (explicit or implicit)
   *        for the adjoint turbulence equations.
   * \note This value is obtained from the config file, and it is constant
   *       during the computation.
   * \return Kind of integration scheme for the adjoint turbulence equations.
   */
  unsigned short GetKind_TimeIntScheme_AdjTurb(void) const { return Kind_TimeIntScheme_AdjTurb; }

  /*!
   * \brief Get the kind of convective numerical scheme for the adjoint turbulence
   *        equations (centered or upwind).
   * \note This value is obtained from the config file, and it is constant
   *       during the computation.
   * \return Kind of convective numerical scheme for the adjoint turbulence equations.
   */
  unsigned short GetKind_ConvNumScheme_AdjTurb(void) const { return Kind_ConvNumScheme_AdjTurb; }

  /*!
   * \brief Get the kind of integration scheme (implicit)
   *        for the Species equations.
   * \note This value is obtained from the config file, and it is constant
   *       during the computation.
   * \return Kind of integration scheme for the Species equations.
   */
  unsigned short GetKind_TimeIntScheme_Species() const { return Kind_TimeIntScheme_Species; }

  /*!
   * \brief Get the kind of convective numerical scheme for the Species
   *        equations (upwind).
   * \note This value is obtained from the config file, and it is constant
   *       during the computation.
   * \return Kind of convective numerical scheme for the Species equations.
   */
  unsigned short GetKind_ConvNumScheme_Species() const { return Kind_ConvNumScheme_Species; }

  /*!
   * \brief Get the kind of center convective numerical scheme for the Species equations.
   * \note This value is obtained from the config file, and it is constant
   *       during the computation.
   * \return Kind of center convective numerical scheme for the Species equations.
   */
  unsigned short GetKind_Centered_Species() const { return Kind_Centered_Species; }

  /*!
   * \brief Get the kind of upwind convective numerical scheme for the Species equations.
   * \note This value is obtained from the config file, and it is constant
   *       during the computation.
   * \return Kind of upwind convective numerical scheme for the Species equations.
   */
  unsigned short GetKind_Upwind_Species() const { return Kind_Upwind_Species; }

  /*!
   * \brief Get the kind of convective numerical scheme for the heat equation.
   * \note This value is obtained from the config file, and it is constant
   *       during the computation.
   * \return Kind of convective numerical scheme for the heat equation.
   */
  unsigned short GetKind_ConvNumScheme_Heat(void) const { return Kind_ConvNumScheme_Heat; }

  /*!
   * \brief Get the kind of center convective numerical scheme for the adjoint turbulence equations.
   * \note This value is obtained from the config file, and it is constant
   *       during the computation.
   * \return Kind of center convective numerical scheme for the adjoint turbulence equations.
   */
  unsigned short GetKind_Centered_AdjTurb(void) const { return Kind_Centered_AdjTurb; }

  /*!
   * \brief Get the kind of upwind convective numerical scheme for the adjoint turbulence equations.
   * \note This value is obtained from the config file, and it is constant
   *       during the computation.
   * \return Kind of upwind convective numerical scheme for the adjoint turbulence equations.
   */
  unsigned short GetKind_Upwind_AdjTurb(void) const { return Kind_Upwind_AdjTurb; }

  /*!
   * \brief Provides information about the way in which the turbulence will be treated by the
   *        cont. adjoint method.
   * \return <code>FALSE</code> means that the adjoint turbulence equations will be used.
   */
  bool GetFrozen_Visc_Cont(void) const { return Frozen_Visc_Cont; }

  /*!
   * \brief Provides information about the way in which the turbulence will be treated by the
   *        disc. adjoint method.
   * \return <code>FALSE</code> means that the adjoint turbulence equations will be used.
   */
  bool GetFrozen_Visc_Disc(void) const { return Frozen_Visc_Disc; }

  /*!
   * \brief Provides information about using an inconsistent (primal/dual) discrete adjoint formulation
   * \return <code>FALSE</code> means that the adjoint use the same numerical methods than the primal problem.
   */
  bool GetInconsistent_Disc(void) const { return Inconsistent_Disc; }

  /*!
   * \brief Provides information about the way in which the limiter will be treated by the
   *        disc. adjoint method.
   * \return <code>FALSE</code> means that the limiter computation is included.
   */
  bool GetFrozen_Limiter_Disc(void) const { return Frozen_Limiter_Disc; }

  /*!
   * \brief Provides information about if the sharp edges are going to be removed from the sensitivity.
   * \return <code>FALSE</code> means that the sharp edges will be removed from the sensitivity.
   */
  bool GetSens_Remove_Sharp(void) const { return Sens_Remove_Sharp; }

  /*!
   * \brief Get the kind of inlet boundary condition treatment (total conditions or mass flow).
   * \return Kind of inlet boundary condition.
   */
  INLET_TYPE GetKind_Inlet(void) const { return Kind_Inlet; }

  /*!
   * \brief Check if the inlet profile(s) are specified in an input file
   * \return True if an input file is to be used for the inlet profile(s)
   */
  bool GetInlet_Profile_From_File(void) const { return Inlet_From_File; }

  /*!
   * \brief Get name of the input file for the specified inlet profile.
   * \return Name of the input file for the specified inlet profile.
   */
  string GetInlet_FileName(void) const { return Inlet_Filename; }

  /*!
   * \brief Get name of the input file for the specified actuator disk.
   * \return Name of the input file for the specified actuator disk.
   */
  string GetActDisk_FileName(void) const { return ActDisk_FileName; }

  /*!
   * \brief Get the tolerance used for matching two points on a specified inlet
   * \return Tolerance used for matching a point to a specified inlet
   */
  su2double GetInlet_Profile_Matching_Tolerance(void) const { return Inlet_Matching_Tol; }

  /*!
   * \brief Get the type of incompressible inlet from the list.
   * \return Kind of the incompressible inlet.
   */
  INLET_TYPE GetKind_Inc_Inlet(string val_marker) const;

  /*!
   * \brief Get the total number of types in Kind_Inc_Inlet list
   * \return Total number of types in Kind_Inc_Inlet list
   */
  unsigned short GetnInc_Inlet(void) const { return nInc_Inlet;}

  /*!
   * \brief Flag for whether the local boundary normal is used as the flow direction for an incompressible pressure inlet.
   * \return <code>FALSE</code> means the prescribed flow direction is used.
   */
  bool GetInc_Inlet_UseNormal(void) const { return Inc_Inlet_UseNormal;}

  /*!
   * \brief Get the type of incompressible outlet from the list.
   * \return Kind of the incompressible outlet.
   */
  INC_OUTLET_TYPE GetKind_Inc_Outlet(string val_marker) const;

  /*!
   * \brief Get the damping factor applied to velocity updates at incompressible pressure inlets.
   * \return Damping factor applied to velocity updates at incompressible pressure inlets.
   */
  su2double GetInc_Inlet_Damping(void) const { return Inc_Inlet_Damping; }

  /*!
   * \brief Get the damping factor applied to pressure updates at incompressible mass flow outlet.
   * \return Damping factor applied to pressure updates at incompressible mass flow outlet.
   */
  su2double GetInc_Outlet_Damping(void) const { return Inc_Outlet_Damping; }

  /*!
   * \brief Get the kind of mixing process for averaging quantities at the boundaries.
   * \return Kind of mixing process.
   */
  unsigned short GetKind_AverageProcess(void) const { return Kind_AverageProcess; }

  /*!
   * \brief Get the kind of mixing process for averaging quantities at the boundaries.
   * \return Kind of mixing process.
   */
  unsigned short GetKind_PerformanceAverageProcess(void) const { return Kind_PerformanceAverageProcess; }

  /*!
   * \brief Set the kind of mixing process for averaging quantities at the boundaries.
   * \return Kind of mixing process.
   */
  void SetKind_AverageProcess(unsigned short new_AverageProcess) { Kind_AverageProcess = new_AverageProcess; }

  /*!
   * \brief Set the kind of mixing process for averaging quantities at the boundaries.
   * \return Kind of mixing process.
   */
  void SetKind_PerformanceAverageProcess(unsigned short new_AverageProcess) { Kind_PerformanceAverageProcess = new_AverageProcess; }

  /*!
   * \brief Get coeff for Rotating Frame Ramp.
   * \return coeff Ramp Rotating Frame.
   */
  su2double GetRampRotatingFrame_Coeff(unsigned short iCoeff) const { return rampRotFrame_coeff[iCoeff];}

  /*!
   * \brief Get Rotating Frame Ramp option.
   * \return Ramp Rotating Frame option.
   */
  bool GetRampRotatingFrame(void) const { return RampRotatingFrame;}

  /*!
   * \brief Get coeff for Outlet Pressure Ramp.
   * \return coeff Ramp Outlet Pressure.
   */
  su2double GetRampOutletPressure_Coeff(unsigned short iCoeff) const { return rampOutPres_coeff[iCoeff];}

  /*!
   * \brief Get final Outlet Pressure value for the ramp.
   * \return final Outlet Pressure value.
   */
  su2double GetFinalOutletPressure(void) const { return  FinalOutletPressure; }

  /*!
   * \brief Get final Outlet Pressure value for the ramp.
   * \return Monitor Outlet Pressure value.
   */
  su2double GetMonitorOutletPressure(void) const { return MonitorOutletPressure; }

  /*!
   * \brief Set Monitor Outlet Pressure value for the ramp.
   */
  void SetMonitotOutletPressure(su2double newMonPres) { MonitorOutletPressure = newMonPres;}

  /*!
   * \brief Get Outlet Pressure Ramp option.
   * \return Ramp Outlet pressure option.
   */
  bool GetRampOutletPressure(void) const { return RampOutletPressure;}

  /*!
   * \brief Get mixedout coefficients.
   * \return mixedout coefficient.
   */
  su2double GetMixedout_Coeff(unsigned short iCoeff) const { return mixedout_coeff[iCoeff];}

  /*!
   * \brief Get extra relaxation factor coefficients for the Giels BC.
   * \return mixedout coefficient.
   */
  su2double GetExtraRelFacGiles(unsigned short iCoeff) const { return extrarelfac[iCoeff];}

  /*!
   * \brief Get mach limit for average massflow-based procedure .
   * \return mach limit.
   */
  su2double GetAverageMachLimit(void) const { return AverageMachLimit;}

  /*!
   * \brief Get the kind of mixing process for averaging quantities at the boundaries.
   * \return Kind of mixing process.
   */
  unsigned short GetKind_MixingPlaneInterface(void) const { return Kind_MixingPlaneInterface;}

  /*!
   * \brief Get the kind of turbomachinery architecture.
   * \return Kind of turbomachinery architecture.
   */
  unsigned short GetKind_TurboMachinery(unsigned short val_iZone) const { return Kind_TurboMachinery[val_iZone]; }

  /*!
   * \brief Get the kind of turbomachinery architecture.
   * \return Kind of turbomachinery architecture.
   */
  unsigned short GetKind_SpanWise(void) const { return Kind_SpanWise; }

  /*!
   * \brief Verify if there is mixing plane interface specified from config file.
   * \return boolean.
   */
  bool GetBoolMixingPlaneInterface(void) const { return (nMarker_MixingPlaneInterface !=0);}

  /*!
   * \brief Verify if there is mixing plane interface specified from config file.
   * \return boolean.
   */
  bool GetBoolTurbMixingPlane(void) const { return turbMixingPlane;}

  /*!
   * \brief Verify if there is mixing plane interface specified from config file.
   * \return boolean.
   */
  bool GetSpatialFourier(void) const { return SpatialFourier;}

  /*!
   * \brief number mixing plane interface specified from config file.
   * \return number of bound.
   */
  unsigned short GetnMarker_MixingPlaneInterface(void) const { return nMarker_MixingPlaneInterface;}

  /*!
   * \brief Verify if there is Turbomachinery performance option specified from config file.
   * \return boolean.
   */
  bool GetBoolTurbomachinery(void) const { return (nMarker_Turbomachinery !=0);}

  /*!
   * \brief number Turbomachinery blades computed using the pitch information.
   * \return nBlades.
   */
  su2double GetnBlades(unsigned short val_iZone) const { return nBlades[val_iZone];}

  /*!
   * \brief number Turbomachinery blades computed using the pitch information.
   * \return nBlades.
   */
  void SetnBlades(unsigned short val_iZone, su2double nblades) { nBlades[val_iZone] = nblades;}

  /*!
   * \brief Verify if there is any Giles Boundary Condition option specified from config file.
   * \return boolean.
   */
  bool GetBoolGiles(void) const { return (nMarker_Giles!=0);}

  /*!
   * \brief Verify if there is any Riemann Boundary Condition option specified from config file.
   * \return boolean.
   */
  bool GetBoolRiemann(void) const { return (nMarker_Riemann!=0);}

  /*!
   * \brief number Turbomachinery performance option specified from config file.
   * \return number of bound.
   */
  unsigned short GetnMarker_Turbomachinery(void) const { return nMarker_Turbomachinery;}

  /*!
   * \brief Get number of shroud markers.
   * \return number of marker shroud.
   */
  unsigned short GetnMarker_Shroud(void) const { return nMarker_Shroud;}

  /*!
   * \brief Get the marker shroud.
   * \return marker shroud.
   */
  string GetMarker_Shroud(unsigned short val_marker) const { return Marker_Shroud[val_marker];}

  /*!
   * \brief number Turbomachinery performance option specified from config file.
   * \return number of bound.
   */
  unsigned short GetnMarker_TurboPerformance(void) const { return nMarker_TurboPerformance;}

  /*!
   * \brief number span-wise sections to compute 3D BC and performance for turbomachinery specified by the user.
   * \return number of span-wise sections.
   */
  unsigned short Get_nSpanWiseSections_User(void) const { return nSpanWiseSections_User;}

  /*!
   * \brief number span-wise sections to compute 3D BC and performance for turbomachinery.
   * \return number of span-wise sections.
   */
  unsigned short GetnSpanWiseSections(void) const { return nSpanWiseSections;}

  /*!
   * \brief set number of maximum span-wise sections among all zones .
   */
  void SetnSpanMaxAllZones(unsigned short val_nSpna_max) { nSpanMaxAllZones = val_nSpna_max;}

  /*!
   * \brief number span-wise sections to compute performance for turbomachinery.
   * \return number of max span-wise sections.
   */
  unsigned short GetnSpanMaxAllZones(void) const { return nSpanMaxAllZones;}

  /*!
   * \brief set number span-wise sections to compute 3D BC and performance for turbomachinery.
   */
  void SetnSpanWiseSections(unsigned short nSpan) { nSpanWiseSections = nSpan;}

  /*!
   * \brief set number span-wise sections to compute 3D BC and performance for turbomachinery.
   */
  unsigned short GetnSpan_iZones(unsigned short iZone) const { return nSpan_iZones[iZone];}

  /*!
   * \brief set number span-wise sections to compute 3D BC and performance for turbomachinery.
   */
  void SetnSpan_iZones(unsigned short nSpan, unsigned short iZone) { nSpan_iZones[iZone] = nSpan;}

  /*!
   * \brief get inlet bounds name for Turbomachinery performance calculation.
   * \return name of the bound.
   */
  string GetMarker_TurboPerf_BoundIn(unsigned short index) const { return Marker_TurboBoundIn[index];}

  /*!
   * \brief get outlet bounds name for Turbomachinery performance calculation.
   * \return name of the bound.
   */
  string GetMarker_TurboPerf_BoundOut(unsigned short index) const { return Marker_TurboBoundOut[index];}

  /*!
   * \brief get marker kind for Turbomachinery performance calculation.
   * \return kind index.
   */
  unsigned short GetKind_TurboPerf(unsigned short index);

  /*!
   * \brief get outlet bounds name for Turbomachinery performance calculation.
   * \return name of the bound.
   */
  string GetMarker_PerBound(unsigned short val_marker) const { return Marker_PerBound[val_marker];}

  /*!
   * \brief Get the kind of inlet boundary condition treatment (total conditions or mass flow).
   * \return Kind of inlet boundary condition.
   */
  unsigned short GetKind_Engine_Inflow(void) const { return Kind_Engine_Inflow; }

  /*!
   * \brief Get the kind of inlet boundary condition treatment (total conditions or mass flow).
   * \return Kind of inlet boundary condition.
   */
  unsigned short GetKind_ActDisk(void) const { return Kind_ActDisk; }

  /*!
   * \brief Set the kind of wall - rough or smooth.
   */
  void SetKindWall(string val_marker, unsigned short val_kindwall);

  /*!
   * \brief Get the number of sections.
   * \return Number of sections
   */
  unsigned short GetnLocationStations(void) const { return nLocationStations; }

  /*!
   * \brief Get the number of sections for computing internal volume.
   * \return Number of sections for computing internal volume.
   */
  unsigned short GetnWingStations(void) const { return nWingStations; }

  /*!
   * \brief Get the location of the waterline.
   * \return Z location of the waterline.
   */
  su2double GetGeo_Waterline_Location(void) const { return Geo_Waterline_Location; }

  /*!
   * \brief Provides information about the the nodes that are going to be moved on a deformation
   *        volumetric grid deformation.
   * \return <code>TRUE</code> means that only the points on the FFD box will be moved.
   */
  bool GetHold_GridFixed(void) const { return Hold_GridFixed; }

  /*!
   * \author H. Kline
   * \brief Get the kind of objective function. There are several options: Drag coefficient,
   *        Lift coefficient, efficiency, etc.
   * \note The objective function will determine the boundary condition of the adjoint problem.
   * \param[in] val_obj
   * \return Kind of objective function.
   */
  unsigned short GetKind_ObjFunc(unsigned short val_obj = 0) const { return Kind_ObjFunc[val_obj]; }

  /*!
   * \author H. Kline
   * \brief Get the weight of objective function. There are several options: Drag coefficient,
   *        Lift coefficient, efficiency, etc.
   * \note The objective function will determine the boundary condition of the adjoint problem.
   * \return Weight of objective function.
   */
  su2double GetWeight_ObjFunc(unsigned short val_obj) const { return Weight_ObjFunc[val_obj]; }

  /*!
   * \author H. Kline
   * \brief Set the weight of objective function. There are several options: Drag coefficient,
   *        Lift coefficient, efficiency, etc.
   * \note The objective function will determine the boundary condition of the adjoint problem.
   * \return Weight of objective function.
   */
  void SetWeight_ObjFunc(unsigned short val_obj, su2double val) { Weight_ObjFunc[val_obj] = val; }

  /*!
   * \brief Get the user expression for the custom objective function.
   */
  const string& GetCustomObjFunc() const { return CustomObjFunc; }

  /*!
   * \brief Get the kind of sensitivity smoothing technique.
   * \return Kind of sensitivity smoothing technique.
   */
  unsigned short GetKind_SensSmooth(void) const { return Kind_SensSmooth; }

  /*!
   * \brief Provides information about the time integration, and change the write in the output
   *        files information about the iteration.
   * \return The kind of time integration: Steady state, time stepping method (unsteady) or
   *         dual time stepping method (unsteady).
   */
  TIME_MARCHING GetTime_Marching() const { return TimeMarching; }

  /*!
   * \brief Provides the number of species present in the plasma
   * \return: The number of species present in the plasma, read from input file
   */
  unsigned short GetnSpecies() const { return nSpecies; }

   /*!
   * \brief Get the wall heat flux on a constant heat flux boundary.
   * \return The heat flux.
   */
  const su2double *GetWall_Catalycity(void) const { return Wall_Catalycity; }

  /*!
   * \brief Provides the gas mass fractions of the flow
   * \return: Gas Mass fractions
   */
  const su2double *GetGas_Composition(void) const { return Gas_Composition; }

  /*!
   * \brief Provides the restart information.
   * \return Restart information, if <code>TRUE</code> then the code will use the solution as restart.
   */
  bool GetRestart(void) const { return Restart; }

  /*!
   * \brief Flag for whether binary SU2 native restart files are read.
   * \return Flag for whether binary SU2 native restart files are read, if <code>TRUE</code> then the code will load binary restart files.
   */
  bool GetRead_Binary_Restart(void) const { return Read_Binary_Restart; }

  /*!
   * \brief Flag for whether restart solution files are overwritten.
   * \return Flag for overwriting. If Flag=false, iteration nr is appended to filename
   */
  bool GetWrt_Restart_Overwrite(void) const { return Wrt_Restart_Overwrite; }

    /*!
   * \brief Flag for whether visualization files are overwritten.
   * \return Flag for overwriting. If Flag=false, iteration nr is appended to filename
   */
  bool GetWrt_Surface_Overwrite(void) const { return Wrt_Surface_Overwrite; }

   /*!
   * \brief Flag for whether visualization files are overwritten.
   * \return Flag for overwriting. If Flag=false, iteration nr is appended to filename
   */
  bool GetWrt_Volume_Overwrite(void) const { return Wrt_Volume_Overwrite; }

  /*!
   * \brief Provides the number of varaibles.
   * \return Number of variables.
   */
  unsigned short GetnVar(void);

  /*!
   * \brief Provides the number of varaibles.
   * \return Number of variables.
   */
  unsigned short GetnZone(void) const { return nZone; }

  /*!
   * \brief Provides the number of varaibles.
   * \return Number of variables.
   */
  unsigned short GetiZone(void) const { return iZone; }

  /*!
   * \brief For some problems like adjoint or the linearized equations it
   *          is necessary to restart the flow solution.
   * \return Flow restart information, if <code>TRUE</code> then the code will restart the flow solution.
   */

  bool GetRestart_Flow(void) const { return Restart_Flow; }

  /*!
   * \brief Indicates whether the flow is frozen (chemistry deactivated).
   */
  bool GetFrozen(void) const { return frozen; }

  /*!
   * \brief Indicates whether electron gas is present in the gas mixture.
   */
  bool GetIonization(void) const { return ionization; }

  /*!
   * \brief Indicates whether the VT source residual is limited.
   */
  bool GetVTTransferResidualLimiting(void) const { return vt_transfer_res_limit; }

  /*!
   * \brief Indicates if mixture is monoatomic.
   */
  bool GetMonoatomic(void) const { return monoatomic; }

  /*!
   * \brief Information about computing and plotting the equivalent area distribution.
   * \return <code>TRUE</code> or <code>FALSE</code>  depending if we are computing the equivalent area.
   */
  bool GetEquivArea(void) const { return EquivArea; }

  /*!
   * \brief Information about computing and plotting the equivalent area distribution.
   * \return <code>TRUE</code> or <code>FALSE</code>  depending if we are computing the equivalent area.
   */
  bool GetInvDesign_Cp(void) const { return InvDesign_Cp; }

  /*!
   * \brief Information about computing and plotting the equivalent area distribution.
   * \return <code>TRUE</code> or <code>FALSE</code>  depending if we are computing the equivalent area.
   */
  bool GetInvDesign_HeatFlux(void) const { return InvDesign_HeatFlux; }

  /*!
   * \brief Get name of the input grid.
   * \return File name of the input grid.
   */
  string GetMesh_FileName(void) const { return Mesh_FileName; }

  /*!
   * \brief Get name of the output grid, this parameter is important for grid
   *        adaptation and deformation.
   * \return File name of the output grid.
   */
  string GetMesh_Out_FileName(void) const { return Mesh_Out_FileName; }

  /*!
   * \brief Get the name of the file with the solution of the flow problem.
   * \return Name of the file with the solution of the flow problem.
   */
  string GetSolution_FileName(void) const { return Solution_FileName; }

  /*!
   * \brief Get the name of the file with the solution of the adjoint flow problem
   *          with drag objective function.
   * \return Name of the file with the solution of the adjoint flow problem with
   *         drag objective function.
   */
  string GetSolution_AdjFileName(void) const { return Solution_AdjFileName; }

  /*!
   * \brief Get the format of the input/output grid.
   * \return Format of the input/output grid.
   */
  unsigned short GetMesh_FileFormat(void) const { return Mesh_FileFormat; }

  /*!
   * \brief Get the format of the output solution.
   * \return Format of the output solution.
   */
  TAB_OUTPUT GetTabular_FileFormat(void) const { return Tab_FileFormat; }

  /*!
   * \brief Get the output precision to be used in <ofstream>.precision(value) for history and SU2_DOT output.
   * \return Output precision.
   */
  unsigned short GetOutput_Precision(void) const { return output_precision; }

  /*!
   * \brief Get the format of the output solution.
   * \return Format of the output solution.
   */
  unsigned short GetActDisk_Jump(void) const { return ActDisk_Jump; }

  /*!
   * \brief Get the name of the file with the convergence history of the problem.
   * \return Name of the file with convergence history of the problem.
   */
  string GetConv_FileName(void) const { return Conv_FileName; }

  /*!
   * \brief Get the Starting Iteration for the windowing approach
   *        in Sensitivity Analysis for period-averaged outputs, which oscillate.
   * \return
   */
  unsigned long GetStartWindowIteration(void) const { return StartWindowIteration; }

  /*!
   * \brief Get Index of the window function used as weight in the cost functional
   * \return
   */
  WINDOW_FUNCTION GetKindWindow(void) const { return Kind_WindowFct; }

  /*!
   * \brief Get the name of the file with the forces breakdown of the problem.
   * \return Name of the file with forces breakdown of the problem.
   */
  string GetBreakdown_FileName(void) const { return Breakdown_FileName; }

  /*!
   * \brief Get the name of the file with the flow variables.
   * \return Name of the file with the primitive variables.
   */
  string GetVolume_FileName(void) const { return Volume_FileName; }

  /*!
   * \brief Add any numbers necessary to the filename (iteration number, zone ID ...)
   * \param[in] filename - the base filename.
   * \param[in] ext - the extension to be added.
   * \param[in] Iter - the current iteration
   * \return The new filename
   */
  string GetFilename(string filename, string ext, int Iter) const;

  /*!
   * \brief Add steady iteration number to the filename (does not overwrite previous files)
   * \param[in] filename - the base filename.
   * \param[in] inner_iter - the inner iterations
   * \param[in] outer_iter - the outer iterations
   * \return The new filename
   */
  string GetFilename_Iter(const string& filename_iter, unsigned long curInnerIter, unsigned long curOuterIter) const;

  /*!
   * \brief Append the zone index to the restart or the solution files.
   * \return Name of the restart file for the flow variables.
   */
  string GetMultizone_FileName(string val_filename, int val_iZone, string ext) const;

  /*!
   * \brief Append the zone index to the restart or the solution files.
   * \param[in] val_filename - the base filename.
   * \param[in] val_iZone - the zone ID.
   * \param[in] ext - the filename extension.
   * \return Name of the restart file for the flow variables.
   */
  string GetMultizone_HistoryFileName(string val_filename, int val_iZone, string ext) const;

  /*!
   * \brief Append the instance index to the restart or the solution files.
   * \param[in] val_filename - the base filename.
   * \param[in] val_iInst - the current instance.
   * \param[in] ext - the filename extension.
   * \return Name of the restart file for the flow variables.
   */
  string GetMultiInstance_FileName(string val_filename, int val_iInst, string ext) const;

  /*!
   * \brief Append the instance index to the restart or the solution files.
   * \param[in] val_filename - the base filename.
   * \param[in] val_iInst - the current instance.
   * \return Name of the restart file for the flow variables.
   */
  string GetMultiInstance_HistoryFileName(string val_filename, int val_iInst) const;

  /*!
   * \brief Get the name of the restart file for the flow variables.
   * \return Name of the restart file for the flow variables.
   */
  string GetRestart_FileName(void) const { return Restart_FileName; }

  /*!
   * \brief Get the name of the restart file for the adjoint variables (drag objective function).
   * \return Name of the restart file for the adjoint variables (drag objective function).
   */
  string GetRestart_AdjFileName(void) const { return Restart_AdjFileName; }

  /*!
   * \brief Get the name of the file with the adjoint variables.
   * \return Name of the file with the adjoint variables.
   */
  string GetAdj_FileName(void) const { return Adj_FileName; }

  /*!
   * \brief Get the name of the file with the gradient of the objective function.
   * \return Name of the file with the gradient of the objective function.
   */
  string GetObjFunc_Grad_FileName(void) const { return ObjFunc_Grad_FileName; }

  /*!
   * \brief Get the name of the file with the gradient of the objective function.
   * \return Name of the file with the gradient of the objective function.
   */
  string GetObjFunc_Value_FileName(void) const { return ObjFunc_Value_FileName; }

  /*!
   * \brief Get the name of the file with the surface information for the flow problem.
   * \return Name of the file with the surface information for the flow problem.
   */
  string GetSurfCoeff_FileName(void) const { return SurfCoeff_FileName; }

  /*!
   * \brief Get the name of the file with the surface information for the adjoint problem.
   * \return Name of the file with the surface information for the adjoint problem.
   */
  string GetSurfAdjCoeff_FileName(void) const { return SurfAdjCoeff_FileName; }

  /*!
   * \brief Get the name of the file with the surface sensitivity (discrete adjoint).
   * \return Name of the file with the surface sensitivity (discrete adjoint).
   */
  string GetSurfSens_FileName(void) const { return SurfSens_FileName; }

  /*!
   * \brief Get the name of the file with the volume sensitivity (discrete adjoint).
   * \return Name of the file with the volume sensitivity (discrete adjoint).
   */
  string GetVolSens_FileName(void) const { return VolSens_FileName; }

  /*!
   * \brief Augment the input filename with the iteration number for an unsteady file.
   * \param[in] val_filename - String value of the base filename.
   * \param[in] val_iter - Unsteady iteration number or time instance.
   * \param[in] ext - the filename extension.
   * \return Name of the file with the iteration number for an unsteady solution file.
   */
  string GetUnsteady_FileName(string val_filename, int val_iter, string ext) const;

  /*!
   * \brief Append the input filename string with the appropriate objective function extension.
   * \param[in] val_filename - String value of the base filename.
   * \return Name of the file with the appropriate objective function extension.
   */
  string GetObjFunc_Extension(string val_filename) const;

  /*!
   * \brief Get functional that is going to be used to evaluate the residual flow convergence.
   * \return Functional that is going to be used to evaluate the residual flow convergence.
   */
  unsigned short GetResidual_Func_Flow(void) const { return Residual_Func_Flow; }

  /*!
   * \brief Get functional that is going to be used to evaluate the flow convergence.
   * \return Functional that is going to be used to evaluate the flow convergence.
   */
  unsigned short GetCauchy_Func_Flow(void) const { return Cauchy_Func_Flow; }

  /*!
   * \brief Get functional that is going to be used to evaluate the adjoint flow convergence.
   * \return Functional that is going to be used to evaluate the adjoint flow convergence.
   */
  unsigned short GetCauchy_Func_AdjFlow(void) const { return Cauchy_Func_AdjFlow; }

  /*!
   * \brief Get the number of iterations that are considered in the Cauchy convergence criteria.
   * \return Number of elements in the Cauchy criteria.
   */
  unsigned short GetCauchy_Elems(void) const { return Cauchy_Elems; }

  /*!
   * \brief Get the number of iterations that are not considered in the convergence criteria.
   * \return Number of iterations before starting with the convergence criteria.
   */
  unsigned long GetStartConv_Iter(void) const { return StartConv_Iter; }

  /*!
   * \brief Get the value of convergence criteria for the Cauchy method in the direct,
   *        adjoint or linearized problem.
   * \return Value of the convergence criteria.
   */
  su2double GetCauchy_Eps(void) const { return Cauchy_Eps; }

  /*!
   * \brief If we are prforming an unsteady simulation, there is only
   *        one value of the time step for the complete simulation.
   * \return Value of the time step in an unsteady simulation (non dimensional).
   */
  su2double GetDelta_UnstTimeND(void) const { return Delta_UnstTimeND; }

  /*!
   * \brief If we are prforming an unsteady simulation, there is only
   *        one value of the time step for the complete simulation.
   * \return Value of the time step in an unsteady simulation (non dimensional).
   */
  su2double GetTotal_UnstTimeND(void) const { return Total_UnstTimeND; }

  /*!
   * \brief If we are prforming an unsteady simulation, there is only
   *        one value of the time step for the complete simulation.
   * \return Value of the time step in an unsteady simulation.
   */
  su2double GetDelta_UnstTime(void) const { return Delta_UnstTime; }

  /*!
   * \brief Set the value of the unsteadty time step using the CFL number.
   * \param[in] val_delta_unsttimend - Value of the unsteady time step using CFL number.
   */
  void SetDelta_UnstTimeND(su2double val_delta_unsttimend) { Delta_UnstTimeND = val_delta_unsttimend; }

  /*!
   * \brief If we are performing an unsteady simulation, this is the
   *    value of max physical time for which we run the simulation
   * \return Value of the physical time in an unsteady simulation.
   */
  su2double GetTotal_UnstTime(void) const { return Total_UnstTime; }

  /*!
   * \brief If we are performing an unsteady simulation, this is the
   *    value of current time.
   * \return Value of the physical time in an unsteady simulation.
   */
  su2double GetCurrent_UnstTime(void) const { return Current_UnstTime; }

  /*!
   * \brief Divide the rectbles and hexahedron.
   * \return <code>TRUE</code> if the elements must be divided; otherwise <code>FALSE</code>.
   */
  bool GetSubsonicEngine(void) const { return SubsonicEngine; }

  /*!
   * \brief Actuator disk defined with a double surface.
   * \return <code>TRUE</code> if the elements must be divided; otherwise <code>FALSE</code>.
   */
  bool GetActDisk_DoubleSurface(void) const { return ActDisk_DoubleSurface; }

  /*!
   * \brief Only halg of the engine is in the compputational grid.
   * \return <code>TRUE</code> if the engine is complete; otherwise <code>FALSE</code>.
   */
  bool GetEngine_HalfModel(void) const { return Engine_HalfModel; }

  /*!
   * \brief Actuator disk defined with a double surface.
   * \return <code>TRUE</code> if the elements must be divided; otherwise <code>FALSE</code>.
   */
  bool GetActDisk_SU2_DEF(void) const { return ActDisk_SU2_DEF; }

  /*!
   * \brief Value of the design variable step, we use this value in design problems.
   * \param[in] val_dv - Number of the design variable that we want to read.
   * \param[in] val_val - Value of the design variable that we want to read.
   * \return Design variable step.
   */
  su2double& GetDV_Value(unsigned short val_dv, unsigned short val_val = 0) { return DV_Value[val_dv][val_val]; }
  const su2double& GetDV_Value(unsigned short val_dv, unsigned short val_val = 0) const { return DV_Value[val_dv][val_val]; }

  /*!
   * \brief Set the value of the design variable step, we use this value in design problems.
   * \param[in] val_dv - Number of the design variable that we want to read.
   * \param[in] val_ind - value of initial deformation.
   * \param[in] val    - Value of the design variable.
   */
  void SetDV_Value(unsigned short val_dv, unsigned short val_ind, su2double val) { DV_Value[val_dv][val_ind] = val; }

  /*!
   * \brief Get information about the grid movement.
   * \return <code>TRUE</code> if there is a grid movement; otherwise <code>FALSE</code>.
   */
  bool GetGrid_Movement(void) const {
    return (Kind_GridMovement != NO_MOVEMENT) || (nKind_SurfaceMovement > 0);
  }

  /*!
   * \brief Get information about dynamic grids.
   * \return <code>TRUE</code> if there is a grid movement; otherwise <code>FALSE</code>.
   */
  bool GetDynamic_Grid(void) const { return GetGrid_Movement() || (Deform_Mesh && Time_Domain); }

  /*!
   * \brief Get information about the volumetric movement.
   * \return <code>TRUE</code> if there is a volumetric movement is required; otherwise <code>FALSE</code>.
   */
  bool GetVolumetric_Movement(void) const;

  /*!
   * \brief Get information about deforming markers.
   * \param[in] kind_movement - Kind of surface movement.
   * \return <code>TRUE</code> at least one surface of kind_movement moving; otherwise <code>FALSE</code>.
   */
  bool GetSurface_Movement(unsigned short kind_movement) const;

  /*!
   * \brief Set a surface movement marker.
   * \param[in] iMarker - Moving marker.
   * \param[in] kind_movement - Kind of surface movement.
   * \return <code>TRUE</code> at least one surface of kind_movement moving; otherwise <code>FALSE</code>.
   */
  void SetSurface_Movement(unsigned short iMarker, unsigned short kind_movement);

  /*!
   * \brief Get the type of dynamic mesh motion. Each zone gets a config file.
   * \return Type of dynamic mesh motion.
   */
  unsigned short GetKind_GridMovement() const { return Kind_GridMovement; }

  /*!
   * \brief Set the type of dynamic mesh motion.
   * \param[in] motion_Type - Specify motion type.
   */
  void SetKind_GridMovement(unsigned short motion_Type) { Kind_GridMovement = motion_Type; }

  /*!
   * \brief Get the type of surface motion.
   * \param[in] iMarkerMoving -  Index of the moving marker (as specified in Marker_Moving).
   * \return Type of surface motion.
   */
  unsigned short GetKind_SurfaceMovement(unsigned short iMarkerMoving) const { return Kind_SurfaceMovement[iMarkerMoving];}

  /*!
   * \brief Get the mach number based on the mesh velocity and freestream quantities.
   * \return Mach number based on the mesh velocity and freestream quantities.
   */
  su2double GetMach_Motion(void) const { return Mach_Motion; }

  /*!
   * \brief Get the mesh motion origin.
   * \param[in] iDim - spatial component
   * \return The mesh motion origin.
   */
  su2double GetMotion_Origin(unsigned short iDim) const { return Motion_Origin[iDim];}

  /*!
   * \brief Set the mesh motion origin.
   * \param[in] val - new value of the origin
   * \return The mesh motion origin.
   */
  void SetMotion_Origin(const su2double* val) { for (int iDim = 0; iDim < 3; iDim++) Motion_Origin[iDim] = val[iDim]; }

  /*!
   * \brief Get the mesh motion origin.
   * \param[in] iMarkerMoving -  Index of the moving marker (as specified in Marker_Moving)
   * \param[in] iDim - spatial component
   * \return The motion origin of the marker.
   */
  su2double GetMarkerMotion_Origin(unsigned short iMarkerMoving, unsigned short iDim) const { return MarkerMotion_Origin[3*iMarkerMoving + iDim];}

  /*!
   * \brief Set the mesh motion origin.
   * \param[in] val - new value of the origin
   * \param[in] iMarkerMoving -  Index of the moving marker (as specified in Marker_Moving)
   */
  void SetMarkerMotion_Origin(const su2double* val, unsigned short iMarkerMoving) {
    for (int iDim = 0; iDim < 3; iDim++) MarkerMotion_Origin[3*iMarkerMoving + iDim] = val[iDim];
  }

  /*!
   * \brief Get the translational velocity of the mesh.
   * \param[in] iDim - spatial component
   * \return Translational velocity of the mesh.
   */
  su2double GetTranslation_Rate(unsigned short iDim) const { return Translation_Rate[iDim];}

  /*!
   * \brief Get the translational velocity of the marker.
   * \param[in] iMarkerMoving -  Index of the moving marker (as specified in Marker_Moving)
   * \param[in] iDim - spatial component
   * \return Translational velocity of the marker.
   */
  su2double GetMarkerTranslationRate(unsigned short iMarkerMoving, unsigned short iDim) const { return MarkerTranslation_Rate[3*iMarkerMoving + iDim];}

  /*!
   * \brief Get the rotation rate of the mesh.
   * \param[in] iDim - spatial component
   * \return Translational velocity of the mesh.
   */
  su2double GetRotation_Rate(unsigned short iDim) const { return Rotation_Rate[iDim];}

  /*!
   * \brief Get the rotation rate of the mesh.
   * \param[in] iDim - spatial component
   * \param[in] val - new value of the rotation rate.
   * \return Translational velocity of the mesh.
   */
  void SetRotation_Rate(unsigned short iDim, su2double val) { Rotation_Rate[iDim] = val;}

  /*!
   * \brief Get the rotation rate of the marker.
   *  \param[in] iMarkerMoving -  Index of the moving marker (as specified in Marker_Moving)
   * \param[in] iDim - spatial component
   * \return Rotation velocity of the marker.
   */
  su2double GetMarkerRotationRate(unsigned short iMarkerMoving, unsigned short iDim) const { return MarkerRotation_Rate[3*iMarkerMoving + iDim];}

  /*!
   * \brief Get the pitching rate of the mesh.
   * \param[in] iDim - spatial component
   * \return Angular frequency of the mesh pitching.
   */
  su2double GetPitching_Omega(unsigned short iDim) const { return Pitching_Omega[iDim];}

  /*!
   * \brief Get pitching rate of the marker.
   * \param[in] iMarkerMoving - Index of the moving marker (as specified in Marker_Moving)
   * \param[in] iDim - spatial component
   * \return  Angular frequency of the marker pitching.
   */
  su2double GetMarkerPitching_Omega(unsigned short iMarkerMoving, unsigned short iDim) const { return MarkerPitching_Omega[3*iMarkerMoving + iDim];}

  /*!
   * \brief Get the pitching amplitude of the mesh.
   * \param[in] iDim - spatial component
   * \return pitching amplitude of the mesh.
   */
  su2double GetPitching_Ampl(unsigned short iDim) const { return Pitching_Ampl[iDim];}

  /*!
   * \brief Get pitching amplitude of the marker.
   * \param[in] iMarkerMoving -  Index of the moving marker (as specified in Marker_Moving)
   * \param[in] iDim - spatial component
   * \return  pitching amplitude of the marker.
   */
  su2double GetMarkerPitching_Ampl(unsigned short iMarkerMoving, unsigned short iDim) const { return MarkerPitching_Ampl[3*iMarkerMoving + iDim];}

  /*!
   * \brief Get the pitching phase of the mesh.
   * \param[in] iDim - spatial component.
   * \return pitching phase of the mesh.
   */
  su2double GetPitching_Phase(unsigned short iDim) const { return Pitching_Phase[iDim];}

  /*!
   * \brief Get pitching phase of the marker.
   * \param[in] iMarkerMoving -  Index of the moving marker (as specified in Marker_Moving) \
   * \param[in] iDim - spatial component
   * \return pitching phase of the marker.
   */
  su2double GetMarkerPitching_Phase(unsigned short iMarkerMoving, unsigned short iDim) const { return MarkerPitching_Phase[3*iMarkerMoving + iDim];}

  /*!
   * \brief Get the plunging rate of the mesh.
   * \param[in] iDim - spatial component
   * \return Angular frequency of the mesh plunging.
   */
  su2double GetPlunging_Omega(unsigned short iDim) const { return Plunging_Omega[iDim];}

  /*!
   * \brief Get plunging rate of the marker.
   * \param[in] iMarkerMoving -  Index of the moving marker (as specified in Marker_Moving)
   * \param[in] iDim - spatial component
   * \return Angular frequency of the marker plunging.
   */
  su2double GetMarkerPlunging_Omega(unsigned short iMarkerMoving, unsigned short iDim) const { return MarkerPlunging_Omega[3*iMarkerMoving + iDim];}

  /*!
   * \brief Get the plunging amplitude of the mesh.
   * \param[in] iDim - spatial component
   * \return Plunging amplitude of the mesh.
   */
  su2double GetPlunging_Ampl(unsigned short iDim) const { return Plunging_Ampl[iDim];}

  /*!
   * \brief Get plunging amplitude of the marker.
   * \param[in] iMarkerMoving -  Index of the moving marker (as specified in Marker_Moving)
   * \param[in] iDim - spatial component
   * \return Plunging amplitude of the marker.
   */
  su2double GetMarkerPlunging_Ampl(unsigned short iMarkerMoving, unsigned short iDim) const { return MarkerPlunging_Ampl[3*iMarkerMoving + iDim];}

  /*!
   * \brief Get the angular velocity of the mesh about the z-axis.
   * \return Angular velocity of the mesh about the z-axis.
   */
  su2double GetFinalRotation_Rate_Z() const { return FinalRotation_Rate_Z;}

  /*!
   * \brief Set the angular velocity of the mesh about the z-axis.
   * \param[in] newRotation_Rate_Z - new rotation rate after computing the ramp value.
   */
  void SetRotation_Rate_Z(su2double newRotation_Rate_Z);

  /*!
   * \brief Get the Harmonic Balance frequency pointer.
   * \return Harmonic Balance Frequency pointer.
   */
  const su2double* GetOmega_HB(void) const { return  Omega_HB; }

  /*!
   * \brief Get if harmonic balance source term is to be preconditioned
   * \return yes or no to harmonic balance preconditioning
   */
  bool GetHB_Precondition(void) const { return HB_Precondition; }

  /*!
   * \brief Get if we should update the motion origin.
   * \param[in] val_marker - Value of the marker in which we are interested.
   * \return yes or no to update motion origin.
   */
  unsigned short GetMoveMotion_Origin(unsigned short val_marker) const { return MoveMotion_Origin[val_marker]; }

  /*!
   * \brief Get the minimum value of Beta for Roe-Turkel preconditioner
   * \return the minimum value of Beta for Roe-Turkel preconditioner
   */
  su2double GetminTurkelBeta() const { return  Min_Beta_RoeTurkel; }

  /*!
   * \brief Get the minimum value of Beta for Roe-Turkel preconditioner
   * \return the minimum value of Beta for Roe-Turkel preconditioner
   */
  su2double GetmaxTurkelBeta() const { return  Max_Beta_RoeTurkel; }

  /*!
   * \brief Get information about the adibatic wall condition
   * \return <code>TRUE</code> if it is a adiabatic wall condition; otherwise <code>FALSE</code>.
   */
  bool GetAdiabaticWall(void);

  /*!
   * \brief Get information about the isothermal wall condition
   * \return <code>TRUE</code> if it is a isothermal wall condition; otherwise <code>FALSE</code>.
   */
  bool GetIsothermalWall(void);

  /*!
   * \brief Get information about the Low Mach Preconditioning
   * \return <code>TRUE</code> if we are using low Mach preconditioner; otherwise <code>FALSE</code>.
   */
  bool Low_Mach_Preconditioning(void) const { return Low_Mach_Precon; }

  /*!
   * \brief Get information about the Low Mach Correction
   * \return <code>TRUE</code> if we are using low Mach correction; otherwise <code>FALSE</code>.
   */
  bool Low_Mach_Correction(void) const { return Low_Mach_Corr; }

  /*!
   * \brief Get information about the poisson solver condition
   * \return <code>TRUE</code> if it is a poisson solver condition; otherwise <code>FALSE</code>.
   */
  bool GetPoissonSolver(void) const { return PoissonSolver; }

  /*!
   * \brief Get information about the gravity force.
   * \return <code>TRUE</code> if it uses the gravity force; otherwise <code>FALSE</code>.
   */
  bool GetGravityForce(void) const { return GravityForce; }

  /*!
   * \brief Get information about the body force.
   * \return <code>TRUE</code> if it uses a body force; otherwise <code>FALSE</code>.
   */
  bool GetBody_Force(void) const { return Body_Force; }

  /*!
   * \brief Get a pointer to the body force vector.
   * \return A pointer to the body force vector.
   */
  const su2double* GetBody_Force_Vector(void) const { return body_force; }

  /*!
   * \brief Get information about the streamwise periodicity (None, Pressure_Drop, Massflow).
   * \return Driving force identification.
   */
  ENUM_STREAMWISE_PERIODIC GetKind_Streamwise_Periodic(void) const { return Kind_Streamwise_Periodic; }

  /*!
   * \brief Get information about the streamwise periodicity Energy equation handling.
   * \return Real periodic treatment of energy equation.
   */
  bool GetStreamwise_Periodic_Temperature(void) const { return Streamwise_Periodic_Temperature; }

  /*!
   * \brief Get the value of the artificial periodic outlet heat.
   * \return Heat value.
   */
  su2double GetStreamwise_Periodic_OutletHeat(void) const { return Streamwise_Periodic_OutletHeat; }

  /*!
   * \brief Get the value of the pressure delta from which body force vector is computed.
   * \return Delta Pressure for body force computation.
   */
  su2double GetStreamwise_Periodic_PressureDrop(void) const { return Streamwise_Periodic_PressureDrop; }

  /*!
   * \brief Set the value of the pressure delta from which body force vector is computed. Necessary for Restart metadata.
   */
  void SetStreamwise_Periodic_PressureDrop(su2double Streamwise_Periodic_PressureDrop_) { Streamwise_Periodic_PressureDrop = Streamwise_Periodic_PressureDrop_; }

  /*!
   * \brief Get the value of the massflow from which body force vector is computed.
   * \return Massflow for body force computation.
   */
  su2double GetStreamwise_Periodic_TargetMassFlow(void) const { return Streamwise_Periodic_TargetMassFlow; }

  /*!
   * \brief Get information about the volumetric heat source.
   * \return <code>TRUE</code> if it uses a volumetric heat source; otherwise <code>FALSE</code>.
   */
  inline bool GetHeatSource(void) const { return HeatSource; }

  /*!
   * \brief Get information about the volumetric heat source.
   * \return Value of the volumetric heat source
   */
  inline su2double GetHeatSource_Val(void) const {return ValHeatSource;}

  /*!
   * \brief Get the rotation angle of the volumetric heat source in axis Z.
   * \return Rotation (Z) of the volumetric heat source
   */
  inline su2double GetHeatSource_Rot_Z(void) const {return Heat_Source_Rot_Z;}

  /*!
   * \brief Set the rotation angle of the volumetric heat source in axis Z.
   * \param[in] val_rot - Rotation (Z) of the volumetric heat source
   */
  inline void SetHeatSource_Rot_Z(su2double val_rot) {Heat_Source_Rot_Z = val_rot;}

  /*!
   * \brief Get the position of the center of the volumetric heat source.
   * \return Pointer to the center of the ellipsoid that introduces a volumetric heat source.
   */
  inline const su2double* GetHeatSource_Center(void) const {return hs_center;}

  /*!
   * \brief Set the position of the center of the volumetric heat source.
   * \param[in] x_cent = X position of the center of the volumetric heat source.
   * \param[in] y_cent = Y position of the center of the volumetric heat source.
   * \param[in] z_cent = Z position of the center of the volumetric heat source.
   */
  inline void SetHeatSource_Center(su2double x_cent, su2double y_cent, su2double z_cent) {
    hs_center[0] = x_cent; hs_center[1] = y_cent; hs_center[2] = z_cent;
  }

  /*!
   * \brief Get the radius of the ellipsoid that introduces a volumetric heat source.
   * \return Pointer to the radii (x, y, z) of the ellipsoid that introduces a volumetric heat source.
   */
  inline const su2double* GetHeatSource_Axes(void) const {return hs_axes;}

  /*!
   * \brief Get information about the rotational frame.
   * \return <code>TRUE</code> if there is a rotational frame; otherwise <code>FALSE</code>.
   */
  bool GetRotating_Frame(void) const { return Rotating_Frame; }

  /*!
   * \brief Get information about the axisymmetric frame.
   * \return <code>TRUE</code> if there is a rotational frame; otherwise <code>FALSE</code>.
   */
  bool GetAxisymmetric(void) const { return Axisymmetric; }

  /*!
   * \brief Get information about there is a smoothing of the grid coordinates.
   * \return <code>TRUE</code> if there is smoothing of the grid coordinates; otherwise <code>FALSE</code>.
   */
  unsigned short GetSmoothNumGrid(void) const { return SmoothNumGrid; }

  /*!
   * \brief Subtract one to the index of the finest grid (full multigrid strategy).
   * \return Change the index of the finest grid.
   */
  void SubtractFinestMesh(void) { FinestMesh = FinestMesh-1; }

  /*!
   * \brief Obtain the kind of design variable.
   * \param[in] val_dv - Number of the design variable that we want to read.
   * \return Design variable identification.
   */
  unsigned short GetDesign_Variable(unsigned short val_dv) const { return Design_Variable[val_dv]; }

  /*!
   * \brief Get the buffet sensor sharpness coefficient.
   * \return Sharpness coefficient for buffet sensor.
   */
  su2double GetBuffet_k(void) const { return Buffet_k; }

  /*!
   * \brief Get the buffet sensor offset parameter.
   * \return Offset parameter for buffet sensor.
   */
  su2double GetBuffet_lambda(void) const { return Buffet_lambda; }

  /*!
   * \brief Get the index in the config information of the marker <i>val_marker</i>.
   * \note When we read the config file, it stores the markers in a particular vector.
   * \return Index in the config information of the marker <i>val_marker</i>.
   */
  unsigned short GetMarker_CfgFile_TagBound(string val_marker) const;

  /*!
   * \brief Get the name in the config information of the marker number <i>val_marker</i>.
   * \note When we read the config file, it stores the markers in a particular vector.
   * \return Name of the marker in the config information of the marker <i>val_marker</i>.
   */
  string GetMarker_CfgFile_TagBound(unsigned short val_marker) const;

  /*!
   * \brief Get the boundary information (kind of boundary) in the config information of the marker <i>val_marker</i>.
   * \return Kind of boundary in the config information of the marker <i>val_marker</i>.
   */
  unsigned short GetMarker_CfgFile_KindBC(string val_marker) const;

  /*!
   * \brief Get the monitoring information from the config definition for the marker <i>val_marker</i>.
   * \return Monitoring information of the boundary in the config information for the marker <i>val_marker</i>.
   */
  unsigned short GetMarker_CfgFile_Monitoring(string val_marker) const;

  /*!
   * \brief Get the monitoring information from the config definition for the marker <i>val_marker</i>.
   * \return Monitoring information of the boundary in the config information for the marker <i>val_marker</i>.
   */
  unsigned short GetMarker_CfgFile_GeoEval(string val_marker) const;

  /*!
   * \brief Get the monitoring information from the config definition for the marker <i>val_marker</i>.
   * \return Monitoring information of the boundary in the config information for the marker <i>val_marker</i>.
   */
  unsigned short GetMarker_CfgFile_Designing(string val_marker) const;

  /*!
   * \brief Get the plotting information from the config definition for the marker <i>val_marker</i>.
   * \return Plotting information of the boundary in the config information for the marker <i>val_marker</i>.
   */
  unsigned short GetMarker_CfgFile_Plotting(string val_marker) const;

  /*!
   * \brief Get the plotting information from the config definition for the marker <i>val_marker</i>.
   * \return Plotting information of the boundary in the config information for the marker <i>val_marker</i>.
   */
  unsigned short GetMarker_CfgFile_Analyze(string val_marker) const;

  /*!
   * \brief Get the multi-physics interface information from the config definition for the marker <i>val_marker</i>.
   * \return Plotting information of the boundary in the config information for the marker <i>val_marker</i>.
   */
  unsigned short GetMarker_CfgFile_ZoneInterface(string val_marker) const;

  /*!
   * \brief Get the TurboPerformance information from the config definition for the marker <i>val_marker</i>.
   * \return TurboPerformance information of the boundary in the config information for the marker <i>val_marker</i>.
   */
  unsigned short GetMarker_CfgFile_Turbomachinery(string val_marker) const;

  /*!
   * \brief Get the TurboPerformance flag information from the config definition for the marker <i>val_marker</i>.
   * \return TurboPerformance flag information of the boundary in the config information for the marker <i>val_marker</i>.
   */
  unsigned short GetMarker_CfgFile_TurbomachineryFlag(string val_marker) const;

  /*!
   * \brief Get the MixingPlane interface information from the config definition for the marker <i>val_marker</i>.
   * \return Plotting information of the boundary in the config information for the marker <i>val_marker</i>.
   */
  unsigned short GetMarker_CfgFile_MixingPlaneInterface(string val_marker) const;

  /*!
   * \brief Get the DV information from the config definition for the marker <i>val_marker</i>.
   * \return DV information of the boundary in the config information for the marker <i>val_marker</i>.
   */
  unsigned short GetMarker_CfgFile_DV(string val_marker) const;

  /*!
   * \brief Get the motion information from the config definition for the marker <i>val_marker</i>.
   * \return Motion information of the boundary in the config information for the marker <i>val_marker</i>.
   */
  unsigned short GetMarker_CfgFile_Moving(string val_marker) const;

  /*!
   * \brief Get the gradient boundary information from the config definition for the marker <i>val_marker</i>.
   * \return Gradient boundary information of the boundary in the config information for the marker <i>val_marker</i>.
   */
  unsigned short GetMarker_CfgFile_SobolevBC(string val_marker) const;

  /*!
   * \brief Get the DEFORM_MESH information from the config definition for the marker <i>val_marker</i>.
   * \return DEFORM_MESH information of the boundary in the config information for the marker <i>val_marker</i>.
   */
  unsigned short GetMarker_CfgFile_Deform_Mesh(string val_marker) const;

  /*!
   * \brief Get the DEFORM_MESH_SYM_PLANE information from the config definition for the marker <i>val_marker</i>.
   * \return DEFORM_MESH_SYM_PLANE information of the boundary in the config information for the marker <i>val_marker</i>.
   */
  unsigned short GetMarker_CfgFile_Deform_Mesh_Sym_Plane(string val_marker) const;

  /*!
   * \brief Get the Fluid_Load information from the config definition for the marker <i>val_marker</i>.
   * \return Fluid_Load information of the boundary in the config information for the marker <i>val_marker</i>.
   */
  unsigned short GetMarker_CfgFile_Fluid_Load(string val_marker) const;

  /*!
   * \brief Get the Python customization information from the config definition for the marker <i>val_marker</i>.
   * \return Python customization information of the boundary in the config information for the marker <i>val_marker</i>.
   */
  unsigned short GetMarker_CfgFile_PyCustom(string val_marker) const;

  /*!
   * \brief Get the periodic information from the config definition of the marker <i>val_marker</i>.
   * \return Periodic information of the boundary in the config information of the marker <i>val_marker</i>.
   */
  unsigned short GetMarker_CfgFile_PerBound(string val_marker) const;

  /*!
   * \brief  Get the name of the marker <i>val_marker</i>.
   * \return The interface which owns that marker <i>val_marker</i>.
   */
  unsigned short GetMarker_ZoneInterface(string val_marker) const;

  /*!
   * \brief  Get the name of the marker <i>val_iMarker</i>.
   * \return The name of the marker in the interface
   */
  string GetMarkerTag_ZoneInterface(unsigned short val_iMarker) const { return Marker_ZoneInterface[val_iMarker]; }

  /*!
   * \brief  Get the number of markers in the multizone interface.
   * \return The number markers in the multizone interface
   */
  unsigned short GetnMarker_ZoneInterface(void) const { return nMarker_ZoneInterface; }

  /*!
   * \brief Determines whether a marker with index iMarker is a solid boundary.
   * \param iMarker
   * \return <TRUE> it marker with index iMarker is a solid boundary.
   */
  bool GetSolid_Wall(unsigned short iMarker) const;

  /*!
   * \brief Determines whether a marker with index iMarker is a viscous no-slip boundary.
   * \param iMarker
   * \return <TRUE> it marker with index iMarker is a viscous no-slip boundary.
   */
  bool GetViscous_Wall(unsigned short iMarker) const;

  /*!
   * \brief Determines if problem is adjoint
   * \return true if Adjoint
   */
  bool GetContinuous_Adjoint(void) const { return ContinuousAdjoint; }

  /*!
   * \brief Determines if problem is viscous
   * \return true if Viscous
   */
  bool GetViscous(void) const { return Viscous; }

  /*!
   * \brief Provides the index of the solution in the container.
   * \param[in] val_eqsystem - Equation that is being solved.
   * \return Index on the solution container.
   */
  unsigned short GetContainerPosition(unsigned short val_eqsystem);

  /*!
   * \brief Value of the minimum residual value (log10 scale).
   * \return Value of the minimum residual value (log10 scale).
   */
  su2double GetMinLogResidual(void) const { return MinLogResidual; }

  /*!
   * \brief Value of the damping factor for the engine inlet bc.
   * \return Value of the damping factor.
   */
  su2double GetDamp_Engine_Inflow(void) const { return Damp_Engine_Inflow; }

  /*!
   * \brief Value of the damping factor for the engine exhaust inlet bc.
   * \return Value of the damping factor.
   */
  su2double GetDamp_Engine_Exhaust(void) const { return Damp_Engine_Exhaust; }

  /*!
   * \brief Value of the damping factor for the residual restriction.
   * \return Value of the damping factor.
   */
  su2double GetDamp_Res_Restric(void) const { return Damp_Res_Restric; }

  /*!
   * \brief Value of the damping factor for the correction prolongation.
   * \return Value of the damping factor.
   */
  su2double GetDamp_Correc_Prolong(void) const { return Damp_Correc_Prolong; }

  /*!
   * \brief Value of the position of the Near Field (y coordinate for 2D, and z coordinate for 3D).
   * \return Value of the Near Field position.
   */
  su2double GetPosition_Plane(void) const { return Position_Plane; }

  /*!
   * \brief Value of the weight of the drag coefficient in the Sonic Boom optimization.
   * \return Value of the weight of the drag coefficient in the Sonic Boom optimization.
   */
  su2double GetWeightCd(void) const { return WeightCd; }

  /*!
   * \brief Value of the weight of the CD, CL, CM optimization.
   * \return Value of the weight of the CD, CL, CM optimization.
   */
  void SetdNetThrust_dBCThrust(su2double val_dnetthrust_dbcthrust);

  /*!
   * \brief Value of the azimuthal line to fix due to a misalignments of the nearfield.
   * \return Azimuthal line to fix due to a misalignments of the nearfield.
   */
  su2double GetFixAzimuthalLine(void) const { return FixAzimuthalLine; }

  /*!
   * \brief Value of the weight of the CD, CL, CM optimization.
   * \return Value of the weight of the CD, CL, CM optimization.
   */
  su2double GetdCD_dCL(void) const { return dCD_dCL; }

  /*!
   * \brief Value of the weight of the CD, CL, CM optimization.
   * \return Value of the weight of the CD, CL, CM optimization.
   */
  void SetdCD_dCL(su2double val_dcd_dcl) { dCD_dCL = val_dcd_dcl; }

  /*!
   * \brief Value of the weight of the CD, CL, CM optimization.
   * \return Value of the weight of the CD, CL, CM optimization.
   */
  su2double GetdCMx_dCL(void) const { return dCMx_dCL; }

  /*!
   * \brief Value of the weight of the CD, CL, CM optimization.
   * \return Value of the weight of the CD, CL, CM optimization.
   */
  void SetdCMx_dCL(su2double val_dcmx_dcl) { dCMx_dCL = val_dcmx_dcl; }

  /*!
   * \brief Value of the weight of the CD, CL, CM optimization.
   * \return Value of the weight of the CD, CL, CM optimization.
   */
  su2double GetdCMy_dCL(void) const { return dCMy_dCL; }

  /*!
   * \brief Value of the weight of the CD, CL, CM optimization.
   * \return Value of the weight of the CD, CL, CM optimization.
   */
  void SetdCMy_dCL(su2double val_dcmy_dcl) { dCMy_dCL = val_dcmy_dcl; }

  /*!
   * \brief Value of the weight of the CD, CL, CM optimization.
   * \return Value of the weight of the CD, CL, CM optimization.
   */
  su2double GetdCMz_dCL(void) const { return dCMz_dCL; }

  /*!
   * \brief Value of the weight of the CD, CL, CM optimization.
   * \return Value of the weight of the CD, CL, CM optimization.
   */
  void SetdCMz_dCL(su2double val_dcmz_dcl) { dCMz_dCL = val_dcmz_dcl; }

  /*!
   * \brief Value of the weight of the CD, CL, CM optimization.
   * \return Value of the weight of the CD, CL, CM optimization.
   */
  void SetdCL_dAlpha(su2double val_dcl_dalpha) { dCL_dAlpha = val_dcl_dalpha; }

  /*!
   * \brief Value of the weight of the CD, CL, CM optimization.
   * \return Value of the weight of the CD, CL, CM optimization.
   */
  void SetdCM_diH(su2double val_dcm_dhi) { dCM_diH = val_dcm_dhi; }

  /*!
   * \brief Value of the weight of the CD, CL, CM optimization.
   * \return Value of the weight of the CD, CL, CM optimization.
   */
  su2double GetCL_Target(void) const { return CL_Target; }

  /*!
   * \brief Set the global parameters of each simulation for each runtime system.
   * \param[in] val_solver - Solver of the simulation.
   * \param[in] val_system - Runtime system that we are solving.
   */
  void SetGlobalParam(MAIN_SOLVER val_solver, unsigned short val_system);

  /*!
   * \brief Center of rotation for a rotational periodic boundary.
   */
  const su2double *GetPeriodicRotCenter(string val_marker) const;

  /*!
   * \brief Angles of rotation for a rotational periodic boundary.
   */
  const su2double *GetPeriodicRotAngles(string val_marker) const;

  /*!
   * \brief Translation vector for a translational periodic boundary.
   */
  const su2double *GetPeriodicTranslation(string val_marker) const;

  /*!
   * \brief Get the translation vector for a periodic transformation.
   * \param[in] val_index - Index corresponding to the periodic transformation.
   * \return The translation vector.
   */
  const su2double* GetPeriodic_Translation(unsigned short val_index ) const { return Periodic_Translation[val_index]; }

  /*!
   * \brief Get the rotationally periodic donor marker for boundary <i>val_marker</i>.
   * \return Periodic donor marker from the config information for the marker <i>val_marker</i>.
   */
  unsigned short GetMarker_Periodic_Donor(string val_marker) const;

  /*!
   * \brief Get the origin of the actuator disk.
   */
  su2double GetActDisk_NetThrust(string val_marker) const;

  /*!
   * \brief Get the origin of the actuator disk.
   */
  su2double GetActDisk_Power(string val_marker) const;

  /*!
   * \brief Get the origin of the actuator disk.
   */
  su2double GetActDisk_MassFlow(string val_marker) const;

  /*!
   * \brief Get the origin of the actuator disk.
   */
  su2double GetActDisk_Mach(string val_marker) const;

  /*!
   * \brief Get the origin of the actuator disk.
   */
  su2double GetActDisk_Force(string val_marker) const;

  /*!
   * \brief Get the origin of the actuator disk.
   */
  su2double GetActDisk_BCThrust(string val_marker) const;

  /*!
   * \brief Get the origin of the actuator disk.
   */
  su2double GetActDisk_BCThrust_Old(string val_marker) const;

  /*!
   * \brief Get the tip radius of th actuator disk.
   */
  su2double GetActDisk_Area(string val_marker) const;

  /*!
   * \brief Get the tip radius of th actuator disk.
   */
  su2double GetActDisk_ReverseMassFlow(string val_marker) const;

  /*!
   * \brief Get the thrust corffient of the actuator disk.
   */
  su2double GetActDisk_PressJump(string val_marker, unsigned short val_index) const;

  /*!
   * \brief Get the thrust corffient of the actuator disk.
   */
  su2double GetActDisk_TempJump(string val_marker, unsigned short val_index) const;

  /*!
   * \brief Get the rev / min of the actuator disk.
   */
  su2double GetActDisk_Omega(string val_marker, unsigned short val_index) const;

  /*!
   * \brief Get Actuator Disk Outlet for boundary <i>val_marker</i> (actuator disk inlet).
   * \return Actuator Disk Outlet from the config information for the marker <i>val_marker</i>.
   */
  unsigned short GetMarker_CfgFile_ActDiskOutlet(string val_marker) const;

  /*!
   * \brief Get Actuator Disk Outlet for boundary <i>val_marker</i> (actuator disk inlet).
   * \return Actuator Disk Outlet from the config information for the marker <i>val_marker</i>.
   */
  unsigned short GetMarker_CfgFile_EngineExhaust(string val_marker) const;

  /*!
   * \brief Get the internal index for a moving boundary <i>val_marker</i>.
   * \return Internal index for a moving boundary <i>val_marker</i>.
   */
  unsigned short GetMarker_Moving(string val_marker) const;

  /*!
   * \brief Get bool if marker is moving. <i>val_marker</i>.
   * \param[in] val_marker - String of the marker to test.
   * \return Bool if the marker is a moving boundary <i>val_marker</i>.
   */
  bool GetMarker_Moving_Bool(string val_marker) const;

  /*!
   * \brief Get the internal index for a DEFORM_MESH boundary <i>val_marker</i>.
   * \return Internal index for a DEFORM_MESH boundary <i>val_marker</i>.
   */
  unsigned short GetMarker_Deform_Mesh(string val_marker) const;

  /*!
   * \brief Get the internal index for a DEFORM_MESH_SYM_PLANE boundary <i>val_marker</i>.
   * \return Internal index for a DEFORM_MESH_SYM_PLANE boundary <i>val_marker</i>.
   */
  unsigned short GetMarker_Deform_Mesh_Sym_Plane(string val_marker) const;

  /*!
   * \brief Get the internal index for a Fluid_Load boundary <i>val_marker</i>.
   * \return Internal index for a Fluid_Load boundary <i>val_marker</i>.
   */
  unsigned short GetMarker_Fluid_Load(string val_marker) const;

  /*!
   * \brief Get the internal index for a gradient boundary condition <i>val_marker</i>.
   * \return Internal index for a gradient boundary  condition <i>val_marker</i>.
   */
  unsigned short GetMarker_SobolevBC(string val_marker) const;

  /*!
   * \brief Get the name of the surface defined in the geometry file.
   * \param[in] val_marker - Value of the marker in which we are interested.
   * \return Name that is in the geometry file for the surface that
   *         has the marker <i>val_marker</i>.
   */
  string GetMarker_Moving_TagBound(unsigned short val_marker) const { return Marker_Moving[val_marker]; }

  /*!
   * \brief Get the name of the DEFORM_MESH boundary defined in the geometry file.
   * \param[in] val_marker - Value of the marker in which we are interested.
   * \return Name that is in the geometry file for the surface that
   *         has the marker <i>val_marker</i>.
   */
  string GetMarker_Deform_Mesh_TagBound(unsigned short val_marker) const { return Marker_Deform_Mesh[val_marker]; }

  /*!
   * \brief Get the name of the DEFORM_MESH_SYM_PLANE boundary defined in the geometry file.
   * \param[in] val_marker - Value of the marker in which we are interested.
   * \return Name that is in the geometry file for the surface that
   *         has the marker <i>val_marker</i>.
   */
  string GetMarker_Deform_Mesh_Sym_Plane_TagBound(unsigned short val_marker) const { return Marker_Deform_Mesh_Sym_Plane[val_marker]; }

  /*!
   * \brief Get the name of the Fluid_Load boundary defined in the geometry file.
   * \param[in] val_marker - Value of the marker in which we are interested.
   * \return Name that is in the geometry file for the surface that
   *         has the marker <i>val_marker</i>.
   */
  string GetMarker_Fluid_Load_TagBound(unsigned short val_marker) const { return Marker_Fluid_Load[val_marker]; }

  /*!
   * \brief Get the name of the surface defined in the geometry file.
   * \param[in] val_marker - Value of the marker in which we are interested.
   * \return Name that is in the geometry file for the surface that
   *         has the marker <i>val_marker</i>.
   */
  string GetMarker_PyCustom_TagBound(unsigned short val_marker) const { return Marker_PyCustom[val_marker]; }

  /*!
   * \brief Get the name of the surface defined in the geometry file.
   * \param[in] val_marker - Value of the marker in which we are interested.
   * \return Name that is in the geometry file for the surface that
   *         has the marker <i>val_marker</i>.
   */
  string GetMarker_Analyze_TagBound(unsigned short val_marker) const { return Marker_Analyze[val_marker]; }

  /*!
   * \brief Get the total temperature at a nacelle boundary.
   * \param[in] val_index - Index corresponding to the inlet boundary.
   * \return The total temperature.
   */
  su2double GetExhaust_Temperature_Target(string val_index) const;

  /*!
   * \brief Get the total temperature at an inlet boundary.
   * \param[in] val_index - Index corresponding to the inlet boundary.
   * \return The total temperature.
   */
  su2double GetInlet_Ttotal(string val_index) const;

  /*!
   * \brief Get the temperature at a supersonic inlet boundary.
   * \param[in] val_index - Index corresponding to the inlet boundary.
   * \return The inlet density.
   */
  su2double GetInlet_Temperature(string val_index) const;

  /*!
   * \brief Get the pressure at a supersonic inlet boundary.
   * \param[in] val_index - Index corresponding to the inlet boundary.
   * \return The inlet pressure.
   */
  su2double GetInlet_Pressure(string val_index) const;

  /*!
   * \brief Get the velocity vector at a supersonic inlet boundary.
   * \param[in] val_index - Index corresponding to the inlet boundary.
   * \return The inlet velocity vector.
   */
  const su2double* GetInlet_Velocity(string val_index) const;

  /*!
   * \brief Get the total pressure at an inlet boundary.
   * \param[in] val_index - Index corresponding to the inlet boundary.
   * \return The total pressure.
   */
  su2double GetInlet_Ptotal(string val_index) const;

  /*!
   * \brief Set the total pressure at an inlet boundary.
   * \param[in] val_pressure - Pressure value at the inlet boundary.
   * \param[in] val_index - Index corresponding to the inlet boundary.
   */
  void SetInlet_Ptotal(su2double val_pressure, string val_marker);

  /*!
   * \brief Get the species values at an inlet boundary
   * \param[in] val_index - Index corresponding to the inlet boundary.
   * \return The inlet species values.
   */
  const su2double* GetInlet_SpeciesVal(string val_index) const;

  /*!
   * \brief Get the total pressure at an nacelle boundary.
   * \param[in] val_index - Index corresponding to the inlet boundary.
   * \return The total pressure.
   */
  su2double GetExhaust_Pressure_Target(string val_index) const;

  /*!
   * \brief Value of the CFL reduction in turbulence problems.
   * \return Value of the CFL reduction in turbulence problems.
   */
  su2double GetCFLRedCoeff_Turb(void) const { return CFLRedCoeff_Turb; }

  /*!
   * \brief Value of the CFL reduction in species problems.
   * \return Value of the CFL reduction in species problems.
   */
  su2double GetCFLRedCoeff_Species() const { return CFLRedCoeff_Species; }

  /*!
   * \brief Get the flow direction unit vector at an inlet boundary.
   * \param[in] val_index - Index corresponding to the inlet boundary.
   * \return The flow direction vector.
   */
  const su2double* GetInlet_FlowDir(string val_index) const;

  /*!
   * \brief Get the back pressure (static) at an outlet boundary.
   * \param[in] val_index - Index corresponding to the outlet boundary.
   * \return The outlet pressure.
   */
  su2double GetOutlet_Pressure(string val_index) const;

  /*!
   * \brief Set the back pressure (static) at an outlet boundary.
   * \param[in] val_pressure - Pressure value at the outlet boundary.
   * \param[in] val_index - Index corresponding to the outlet boundary.
   */
  void SetOutlet_Pressure(su2double val_pressure, string val_marker);

  /*!
   * \brief Get the var 1 at Riemann boundary.
   * \param[in] val_marker - Index corresponding to the Riemann boundary.
   * \return The var1
   */
  su2double GetRiemann_Var1(string val_marker) const;

  /*!
   * \brief Get the var 2 at Riemann boundary.
   * \param[in] val_marker - Index corresponding to the Riemann boundary.
   * \return The var2
   */
  su2double GetRiemann_Var2(string val_marker) const;

  /*!
   * \brief Get the Flowdir at Riemann boundary.
   * \param[in] val_marker - Index corresponding to the Riemann boundary.
   * \return The Flowdir
   */
  const su2double* GetRiemann_FlowDir(string val_marker) const;

  /*!
   * \brief Get Kind Data of Riemann boundary.
   * \param[in] val_marker - Index corresponding to the Riemann boundary.
   * \return Kind data
   */
  unsigned short GetKind_Data_Riemann(string val_marker) const;

  /*!
   * \brief Get the var 1 for the Giels BC.
   * \param[in] val_marker - Index corresponding to the Giles BC.
   * \return The var1
   */
  su2double GetGiles_Var1(string val_marker) const;

  /*!
   * \brief Get the var 2 for the Giles boundary.
   * \param[in] val_marker - Index corresponding to the Giles BC.
   * \return The var2
   */
  su2double GetGiles_Var2(string val_marker) const;

  /*!
   * \brief Get the Flowdir for the Giles BC.
   * \param[in] val_marker - Index corresponding to the Giles BC.
   * \return The Flowdir
   */
  const su2double* GetGiles_FlowDir(string val_marker) const;

  /*!
   * \brief Get Kind Data for the Giles BC.
   * \param[in] val_marker - Index corresponding to the Giles BC.
   * \return Kind data
   */
  unsigned short GetKind_Data_Giles(string val_marker) const;

  /*!
   * \brief Set the var 1 for Giles BC.
   * \param[in] val_marker - Index corresponding to the Giles BC.
   */
  void SetGiles_Var1(su2double newVar1, string val_marker);

  /*!
   * \brief Get the relax factor for the average component for the Giles BC.
   * \param[in] val_marker - Index corresponding to the Giles BC.
   * \return The relax factor for the average component
   */
  su2double GetGiles_RelaxFactorAverage(string val_marker) const;

  /*!
   * \brief Get the relax factor for the fourier component for the Giles BC.
   * \param[in] val_marker - Index corresponding to the Giles BC.
   * \return The relax factor for the fourier component
   */
  su2double GetGiles_RelaxFactorFourier(string val_marker) const;

  /*!
   * \brief Get the outlet pressure imposed as BC for internal flow.
   * \return outlet pressure
   */
  su2double GetPressureOut_BC() const;

  /*!
   * \brief Set the outlet pressure imposed as BC for internal flow.
   * \param[in] val_temp - New value of the outlet pressure.
   */
  void SetPressureOut_BC(su2double val_press);

  /*!
   * \brief Get the inlet velocity or pressure imposed for incompressible flow.
   * \return inlet velocity or pressure
   */
  su2double GetIncInlet_BC() const;

  /*!
   * \brief Set the inlet velocity or pressure imposed as BC for incompressible flow.
   * \param[in] val_in - New value of the inlet velocity or pressure.
   */
  void SetIncInlet_BC(su2double val_in);

  /*!
   * \brief Get the inlet temperature imposed as BC for incompressible flow.
   * \return inlet temperature
   */
  su2double GetIncTemperature_BC() const;

  /*!
   * \brief Set the inlet temperature imposed as BC for incompressible flow.
   * \param[in] val_temperature - New value of the inlet temperature.
   */
  void SetIncTemperature_BC(su2double val_temperature);

  /*!
   * \brief Get the outlet pressure imposed as BC for incompressible flow.
   * \return outlet pressure
   */
  su2double GetIncPressureOut_BC() const;

  /*!
   * \brief Set the outlet pressure imposed as BC for incompressible flow.
   * \param[in] val_pressure - New value of the outlet pressure.
   */
  void SetIncPressureOut_BC(su2double val_pressure);

  /*!
   * \brief Get the inlet total pressure imposed as BC for internal flow.
   * \return inlet total pressure
   */
  su2double GetTotalPressureIn_BC() const;

  /*!
   * \brief Get the inlet total temperature imposed as BC for internal flow.
   * \return inlet total temperature
   */
  su2double GetTotalTemperatureIn_BC() const;

  /*!
   * \brief Set the inlet total temperature imposed as BC for internal flow.
   * \param[in] val_temp - New value of the total temperature.
   */
  void SetTotalTemperatureIn_BC(su2double val_temp);

  /*!
   * \brief Get the inlet flow angle imposed as BC for internal flow.
   * \return inlet flow angle
   */
  su2double GetFlowAngleIn_BC() const;

  /*!
   * \brief Get the wall temperature (static) at an isothermal boundary.
   * \param[in] val_index - Index corresponding to the isothermal boundary.
   * \return The wall temperature.
   */
  su2double GetIsothermal_Temperature(string val_index) const;

  /*!
   * \brief Get the wall heat flux on a constant heat flux boundary.
   * \param[in] val_index - Index corresponding to the constant heat flux boundary.
   * \return The heat flux.
   */
  su2double GetWall_HeatFlux(string val_index) const;

  /*!
   * \brief Get the heat transfer coefficient on a heat transfer boundary.
   * \param[in] val_index - Index corresponding to the heat transfer boundary.
   * \return The heat transfer coefficient.
   */
  su2double GetWall_HeatTransfer_Coefficient(string val_index) const;

  /*!
   * \brief Get the temperature at inifinty on a heat transfer boundary.
   * \param[in] val_index - Index corresponding to the heat transfer boundary.
   * \return The temperature at infinity.
   */
  su2double GetWall_HeatTransfer_Temperature(string val_index) const;

  /*!
   * \brief Get the wall function treatment for the given boundary marker.
   * \param[in] val_marker - String of the viscous wall marker.
   * \return The type of wall function treatment.
   */
  WALL_FUNCTIONS GetWallFunction_Treatment(string val_marker) const;

  /*!
   * \brief Get the additional integer info for the wall function treatment
            for the given boundary marker.
   * \param[in] val_marker - String of the viscous wall marker.
   * \return Pointer to the integer info for the given marker.
   */
  const unsigned short* GetWallFunction_IntInfo(string val_marker) const;

  /*!
   * \brief Get the additional double info for the wall function treatment
            for the given boundary marker.
   * \param[in] val_marker - String of the viscous wall marker.
   * \return Pointer to the double info for the given marker.
   */
  const su2double* GetWallFunction_DoubleInfo(string val_marker) const;

  /*!
   * \brief Get the type of wall and roughness height on a wall boundary (Heatflux or Isothermal).
   * \param[in] val_index - Index corresponding to the boundary.
   * \return The wall type and roughness height.
   */
  pair<WALL_TYPE,su2double> GetWallRoughnessProperties(string val_marker) const;

  /*!
   * \brief Get the target (pressure, massflow, etc) at an engine inflow boundary.
   * \param[in] val_index - Index corresponding to the engine inflow boundary.
   * \return Target (pressure, massflow, etc) .
   */
  su2double GetEngineInflow_Target(string val_marker) const;

  /*!
   * \brief Get the fan face Mach number at an engine inflow boundary.
   * \param[in] val_marker - Name of the boundary.
   * \return The fan face Mach number.
   */
  su2double GetInflow_Mach(string val_marker) const;

  /*!
   * \brief Get the back pressure (static) at an engine inflow boundary.
   * \param[in] val_marker - Name of the boundary.
   * \return The engine inflow pressure.
   */
  su2double GetInflow_Pressure(string val_marker) const;

  /*!
   * \brief Get the mass flow rate at an engine inflow boundary.
   * \param[in] val_marker - Name of the boundary.
   * \return The engine mass flow rate.
   */
  su2double GetInflow_MassFlow(string val_marker) const;

  /*!
   * \brief Get the percentage of reverse flow at an engine inflow boundary.
   * \param[in] val_marker - Name of the boundary.
   * \return The percentage of reverse flow.
   */
  su2double GetInflow_ReverseMassFlow(string val_marker) const;

  /*!
   * \brief Get the percentage of reverse flow at an engine inflow boundary.
   * \param[in] val_index - Index corresponding to the engine inflow boundary.
   * \return The percentage of reverse flow.
   */
  su2double GetInflow_ReverseMassFlow(unsigned short val_marker) const { return Inflow_ReverseMassFlow[val_marker]; }

  /*!
   * \brief Get the total pressure at an engine inflow boundary.
   * \param[in] val_marker - Name of the boundary.
   * \return The total pressure.
   */
  su2double GetInflow_TotalPressure(string val_marker) const;

  /*!
   * \brief Get the temperature (static) at an engine inflow boundary.
   * \param[in] val_marker - Name of the boundary.
   * \return The engine inflow temperature.
   */
  su2double GetInflow_Temperature(string val_marker) const;

  /*!
   * \brief Get the total temperature at an engine inflow boundary.
   * \param[in] val_marker - Name of the boundary.
   * \return The engine inflow total temperature.
   */
  su2double GetInflow_TotalTemperature(string val_marker) const;

  /*!
   * \brief Get the ram drag at an engine inflow boundary.
   * \param[in] val_marker - Name of the boundary.
   * \return The engine inflow ram drag.
   */
  su2double GetInflow_RamDrag(string val_marker) const;

  /*!
   * \brief Get the force balance at an engine inflow boundary.
   * \param[in] val_marker - Name of the boundary.
   * \return The engine inflow force balance.
   */
  su2double GetInflow_Force(string val_marker) const;

  /*!
   * \brief Get the power at an engine inflow boundary.
   * \param[in] val_marker - Name of the boundary.
   * \return The engine inflow power.
   */
  su2double GetInflow_Power(string val_marker) const;

  /*!
   * \brief Get the back pressure (static) at an engine exhaust boundary.
   * \param[in] val_marker - Name of the boundary.
   * \return The engine exhaust pressure.
   */
  su2double GetExhaust_Pressure(string val_marker) const;

  /*!
   * \brief Get the temperature (static) at an engine exhaust boundary.
   * \param[in] val_marker - Name of the boundary.
   * \return The engine exhaust temperature.
   */
  su2double GetExhaust_Temperature(string val_marker) const;

  /*!
   * \brief Get the massflow at an engine exhaust boundary.
   * \param[in] val_marker - Name of the boundary.
   * \return The engine exhaust massflow.
   */
  su2double GetExhaust_MassFlow(string val_marker) const;

  /*!
   * \brief Get the total pressure at an engine exhaust boundary.
   * \param[in] val_marker - Name of the boundary.
   * \return The engine exhaust total pressure.
   */
  su2double GetExhaust_TotalPressure(string val_marker) const;

  /*!
   * \brief Get the total temperature at an engine exhaust boundary.
   * \param[in] val_marker - Name of the boundary.
   * \return The total temperature.
   */
  su2double GetExhaust_TotalTemperature(string val_marker) const;

  /*!
   * \brief Get the gross thrust at an engine exhaust boundary.
   * \param[in] val_marker - Name of the boundary.
   * \return Gross thrust.
   */
  su2double GetExhaust_GrossThrust(string val_marker) const;

  /*!
   * \brief Get the force balance at an engine exhaust boundary.
   * \param[in] val_marker - Name of the boundary.
   * \return Force balance.
   */
  su2double GetExhaust_Force(string val_marker) const;

  /*!
   * \brief Get the power at an engine exhaust boundary.
   * \param[in] val_marker - Name of the boundary.
   * \return Power.
   */
  su2double GetExhaust_Power(string val_marker) const;

  /*!
   * \brief Get the back pressure (static) at an outlet boundary.
   * \param[in] val_index - Index corresponding to the outlet boundary.
   * \return The outlet pressure.
   */
  void SetInflow_Mach(unsigned short val_marker, su2double val_fanface_mach) { Inflow_Mach[val_marker] = val_fanface_mach; }

  /*!
   * \brief Set the fan face static pressure at an engine inflow boundary.
   * \param[in] val_index - Index corresponding to the engine inflow boundary.
   * \param[in] val_fanface_pressure - Fan face static pressure.
   */
  void SetInflow_Pressure(unsigned short val_marker, su2double val_fanface_pressure) { Inflow_Pressure[val_marker] = val_fanface_pressure; }

  /*!
   * \brief Set the massflow at an engine inflow boundary.
   * \param[in] val_index - Index corresponding to the engine inflow boundary.
   * \param[in] val_fanface_massflow - Massflow.
   */
  void SetInflow_MassFlow(unsigned short val_marker, su2double val_fanface_massflow) { Inflow_MassFlow[val_marker] = val_fanface_massflow; }

  /*!
   * \brief Set the reverse flow at an engine inflow boundary.
   * \param[in] val_index - Index corresponding to the engine inflow boundary.
   * \param[in] val_fanface_reversemassflow - reverse flow.
   */
  void SetInflow_ReverseMassFlow(unsigned short val_marker, su2double val_fanface_reversemassflow) { Inflow_ReverseMassFlow[val_marker] = val_fanface_reversemassflow; }

  /*!
   * \brief Set the fan face total pressure at an engine inflow boundary.
   * \param[in] val_index - Index corresponding to the engine inflow boundary.
   * \param[in] val_fanface_totalpressure - Fan face total pressure.
   */
  void SetInflow_TotalPressure(unsigned short val_marker, su2double val_fanface_totalpressure) { Inflow_TotalPressure[val_marker] = val_fanface_totalpressure; }

  /*!
   * \brief Set the fan face static temperature at an engine inflow boundary.
   * \param[in] val_index - Index corresponding to the engine inflow boundary.
   * \param[in] val_fanface_pressure - Fan face static temperature.
   */
  void SetInflow_Temperature(unsigned short val_marker, su2double val_fanface_temperature) { Inflow_Temperature[val_marker] = val_fanface_temperature; }

  /*!
   * \brief Set the fan face total temperature at an engine inflow boundary.
   * \param[in] val_index - Index corresponding to the engine inflow boundary.
   * \param[in] val_fanface_totaltemperature - Fan face total temperature.
   */
  void SetInflow_TotalTemperature(unsigned short val_marker, su2double val_fanface_totaltemperature) { Inflow_TotalTemperature[val_marker] = val_fanface_totaltemperature; }

  /*!
   * \brief Set the ram drag temperature at an engine inflow boundary.
   * \param[in] val_index - Index corresponding to the engine inflow boundary.
   * \param[in] val_fanface_ramdrag - Ram drag value.
   */
  void SetInflow_RamDrag(unsigned short val_marker, su2double val_fanface_ramdrag) { Inflow_RamDrag[val_marker] = val_fanface_ramdrag; }

  /*!
   * \brief Set the force balance at an engine inflow boundary.
   * \param[in] val_index - Index corresponding to the engine inflow boundary.
   * \param[in] val_fanface_force - Fan face force.
   */
  void SetInflow_Force(unsigned short val_marker, su2double val_fanface_force) { Inflow_Force[val_marker] = val_fanface_force; }

  /*!
   * \brief Set the power at an engine inflow boundary.
   * \param[in] val_index - Index corresponding to the engine inflow boundary.
   * \param[in] val_fanface_force - Power.
   */
  void SetInflow_Power(unsigned short val_marker, su2double val_fanface_power) { Inflow_Power[val_marker] = val_fanface_power; }

  /*!
   * \brief Set the back pressure (static) at an engine exhaust boundary.
   * \param[in] val_index - Index corresponding to the outlet boundary.
   * \param[in] val_exhaust_pressure - Exhaust static pressure.
   */
  void SetExhaust_Pressure(unsigned short val_marker, su2double val_exhaust_pressure) { Exhaust_Pressure[val_marker] = val_exhaust_pressure; }

  /*!
   * \brief Set the temperature (static) at an engine exhaust boundary.
   * \param[in] val_index - Index corresponding to the outlet boundary.
   * \param[in] val_exhaust_temp - Exhaust static temperature.
   */
  void SetExhaust_Temperature(unsigned short val_marker, su2double val_exhaust_temp) { Exhaust_Temperature[val_marker] = val_exhaust_temp; }

  /*!
   * \brief Set the back pressure (static) at an engine exhaust boundary.
   * \param[in] val_index - Index corresponding to the outlet boundary.
   * \param[in] val_exhaust_temp - Exhaust static temperature.
   */
  void SetExhaust_MassFlow(unsigned short val_marker, su2double val_exhaust_massflow) { Exhaust_MassFlow[val_marker] = val_exhaust_massflow; }

  /*!
   * \brief Set the back pressure (total) at an engine exhaust boundary.
   * \param[in] val_index - Index corresponding to the outlet boundary.
   * \param[in] val_exhaust_totalpressure - Exhaust total pressure.
   */
  void SetExhaust_TotalPressure(unsigned short val_marker, su2double val_exhaust_totalpressure) { Exhaust_TotalPressure[val_marker] = val_exhaust_totalpressure; }

  /*!
   * \brief Set the total temperature at an engine exhaust boundary.
   * \param[in] val_index - Index corresponding to the outlet boundary.
   * \param[in] val_exhaust_totaltemp - Exhaust total temperature.
   */
  void SetExhaust_TotalTemperature(unsigned short val_marker, su2double val_exhaust_totaltemp) { Exhaust_TotalTemperature[val_marker] = val_exhaust_totaltemp; }

  /*!
   * \brief Set the gross thrust at an engine exhaust boundary.
   * \param[in] val_index - Index corresponding to the outlet boundary.
   * \param[in] val_exhaust_grossthrust - Exhaust gross thrust temperature.
   */
  void SetExhaust_GrossThrust(unsigned short val_marker, su2double val_exhaust_grossthrust) { Exhaust_GrossThrust[val_marker] = val_exhaust_grossthrust; }

  /*!
   * \brief Set the force balance at an engine exhaust boundary.
   * \param[in] val_index - Index corresponding to the outlet boundary.
   * \param[in] val_exhaust_force - Exhaust force balance.
   */
  void SetExhaust_Force(unsigned short val_marker, su2double val_exhaust_force) { Exhaust_Force[val_marker] = val_exhaust_force; }

  /*!
   * \brief Set the power at an engine exhaust boundary.
   * \param[in] val_index - Index corresponding to the outlet boundary.
   * \param[in] val_exhaust_power - Exhaust power.
   */
  void SetExhaust_Power(unsigned short val_marker, su2double val_exhaust_power) { Exhaust_Power[val_marker] = val_exhaust_power; }

  /*!
   * \brief Set the back pressure (static) at an outlet boundary.
   * \param[in] val_marker - Index corresponding to a particular engine boundary.
   * \param[in] val_engine_mach - Exhaust power.
   */
  void SetEngine_Mach(unsigned short val_marker, su2double val_engine_mach) { Engine_Mach[val_marker] = val_engine_mach; }

  /*!
   * \brief Set the back pressure (static) at an outlet boundary.
   * \param[in] val_marker - Index corresponding to a particular engine boundary.
   * \param[in] val_engine_force - Exhaust power.
   */
  void SetEngine_Force(unsigned short val_marker, su2double val_engine_force) { Engine_Force[val_marker] = val_engine_force; }

  /*!
   * \brief Get the back pressure (static) at an outlet boundary.
   * \param[in] val_marker - Index corresponding to a particular engine boundary.
   * \param[in] val_engine_power - Exhaust power.
   */
  void SetEngine_Power(unsigned short val_marker, su2double val_engine_power) { Engine_Power[val_marker] = val_engine_power; }

  /*!
   * \brief Get the back pressure (static) at an outlet boundary.
   * \param[in] val_marker - Index corresponding to a particular engine boundary.
   * \param[in] val_engine_netthrust - Exhaust power.
   */
  void SetEngine_NetThrust(unsigned short val_marker, su2double val_engine_netthrust) { Engine_NetThrust[val_marker] = val_engine_netthrust; }

  /*!
   * \brief Get the back pressure (static) at an outlet boundary.
   * \param[in] val_marker - Index corresponding to a particular engine boundary.
   * \param[in] val_engine_grossthrust - Exhaust power.
   */
  void SetEngine_GrossThrust(unsigned short val_marker, su2double val_engine_grossthrust) { Engine_GrossThrust[val_marker] = val_engine_grossthrust; }

  /*!
   * \brief Get the back pressure (static) at an outlet boundary.
   * \param[in] val_marker - Index corresponding to a particular engine boundary.
   * \param[in] val_engine_area - Exhaust power.
   */
  void SetEngine_Area(unsigned short val_marker, su2double val_engine_area) { Engine_Area[val_marker] = val_engine_area; }

  /*!
   * \brief Get the back pressure (static) at an outlet boundary.
   * \param[in] val_marker - Index corresponding to a particular engine boundary.
   * \return The outlet pressure.
   */
  su2double GetEngine_Mach(unsigned short val_marker) const { return Engine_Mach[val_marker]; }

  /*!
   * \brief Get the back pressure (static) at an outlet boundary.
   * \param[in] val_marker - Index corresponding to a particular engine boundary.
   * \return The outlet pressure.
   */
  su2double GetEngine_Force(unsigned short val_marker) const { return Engine_Force[val_marker]; }

  /*!
   * \brief Get the back pressure (static) at an outlet boundary.
   * \param[in] val_marker - Index corresponding to a particular engine boundary.
   * \return The outlet pressure.
   */
  su2double GetEngine_Power(unsigned short val_marker) const { return Engine_Power[val_marker]; }

  /*!
   * \brief Get the back pressure (static) at an outlet boundary.
   * \param[in] val_marker - Index corresponding to a particular engine boundary.
   * \return The outlet pressure.
   */

  su2double GetEngine_NetThrust(unsigned short val_marker) const { return Engine_NetThrust[val_marker]; }
  /*!
   * \brief Get the back pressure (static) at an outlet boundary.
   * \param[in] val_marker - Index corresponding to a particular engine boundary.
   * \return The outlet pressure.
   */

  su2double GetEngine_GrossThrust(unsigned short val_marker) const { return Engine_GrossThrust[val_marker]; }

  /*!
   * \brief Get the back pressure (static) at an outlet boundary.
   * \param[in] val_marker - Index corresponding to a particular engine boundary.
   * \return The outlet pressure.
   */
  su2double GetEngine_Area(unsigned short val_marker) const { return Engine_Area[val_marker]; }

  /*!
   * \brief Get the back pressure (static) at an outlet boundary.
   * \param[in] val_index - Index corresponding to the outlet boundary.
   * \return The outlet pressure.
   */
  void SetActDiskInlet_Temperature(unsigned short val_marker, su2double val_actdisk_temp) { ActDiskInlet_Temperature[val_marker] = val_actdisk_temp; }

  /*!
   * \brief Get the back pressure (static) at an outlet boundary.
   * \param[in] val_index - Index corresponding to the outlet boundary.
   * \return The outlet pressure.
   */
  void SetActDiskInlet_TotalTemperature(unsigned short val_marker, su2double val_actdisk_totaltemp) { ActDiskInlet_TotalTemperature[val_marker] = val_actdisk_totaltemp; }

  /*!
   * \brief Get the back pressure (static) at an outlet boundary.
   * \param[in] val_index - Index corresponding to the outlet boundary.
   * \return The outlet pressure.
   */
  su2double GetActDiskInlet_Temperature(string val_marker) const;

  /*!
   * \brief Get the back pressure (static) at an outlet boundary.
   * \param[in] val_index - Index corresponding to the outlet boundary.
   * \return The outlet pressure.
   */
  su2double GetActDiskInlet_TotalTemperature(string val_marker) const;

  /*!
   * \brief Get the back pressure (static) at an outlet boundary.
   * \param[in] val_index - Index corresponding to the outlet boundary.
   * \return The outlet pressure.
   */
  void SetActDiskOutlet_Temperature(unsigned short val_marker, su2double val_actdisk_temp) { ActDiskOutlet_Temperature[val_marker] = val_actdisk_temp; }

  /*!
   * \brief Get the back pressure (static) at an outlet boundary.
   * \param[in] val_index - Index corresponding to the outlet boundary.
   * \return The outlet pressure.
   */
  void SetActDiskOutlet_TotalTemperature(unsigned short val_marker, su2double val_actdisk_totaltemp) { ActDiskOutlet_TotalTemperature[val_marker] = val_actdisk_totaltemp; }

  /*!
   * \brief Get the back pressure (static) at an outlet boundary.
   * \param[in] val_index - Index corresponding to the outlet boundary.
   * \return The outlet pressure.
   */
  su2double GetActDiskOutlet_Temperature(string val_marker) const;

  /*!
   * \brief Get the back pressure (static) at an outlet boundary.
   * \param[in] val_index - Index corresponding to the outlet boundary.
   * \return The outlet pressure.
   */
  su2double GetActDiskOutlet_TotalTemperature(string val_marker) const;

  /*!
   * \brief Get the back pressure (static) at an outlet boundary.
   * \param[in] val_index - Index corresponding to the outlet boundary.
   * \return The outlet pressure.
   */
  su2double GetActDiskInlet_MassFlow(string val_marker) const;

  /*!
   * \brief Get the back pressure (static) at an outlet boundary.
   * \param[in] val_index - Index corresponding to the outlet boundary.
   * \return The outlet pressure.
   */
  void SetActDiskInlet_MassFlow(unsigned short val_marker, su2double val_actdisk_massflow) { ActDiskInlet_MassFlow[val_marker] = val_actdisk_massflow; }

  /*!
   * \brief Get the back pressure (static) at an outlet boundary.
   * \param[in] val_index - Index corresponding to the outlet boundary.
   * \return The outlet pressure.
   */
  su2double GetActDiskOutlet_MassFlow(string val_marker) const;

  /*!
   * \brief Get the back pressure (static) at an outlet boundary.
   * \param[in] val_index - Index corresponding to the outlet boundary.
   * \return The outlet pressure.
   */
  void SetActDiskOutlet_MassFlow(unsigned short val_marker, su2double val_actdisk_massflow) { ActDiskOutlet_MassFlow[val_marker] = val_actdisk_massflow; }

  /*!
   * \brief Get the back pressure (static) at an outlet boundary.
   * \param[in] val_index - Index corresponding to the outlet boundary.
   * \return The outlet pressure.
   */
  su2double GetActDiskInlet_Pressure(string val_marker) const;

  /*!
   * \brief Get the back pressure (static) at an outlet boundary.
   * \param[in] val_index - Index corresponding to the outlet boundary.
   * \return The outlet pressure.
   */
  su2double GetActDiskInlet_TotalPressure(string val_marker) const;

  /*!
   * \brief Get the back pressure (static) at an outlet boundary.
   * \param[in] val_index - Index corresponding to the outlet boundary.
   * \return The outlet pressure.
   */
  su2double GetActDisk_DeltaPress(unsigned short val_marker) const { return ActDisk_DeltaPress[val_marker]; }

  /*!
   * \brief Get the back pressure (static) at an outlet boundary.
   * \param[in] val_index - Index corresponding to the outlet boundary.
   * \return The outlet pressure.
   */
  su2double GetActDisk_DeltaTemp(unsigned short val_marker) const { return ActDisk_DeltaTemp[val_marker]; }

  /*!
   * \brief Get the back pressure (static) at an outlet boundary.
   * \param[in] val_index - Index corresponding to the outlet boundary.
   * \return The outlet pressure.
   */
  su2double GetActDisk_TotalPressRatio(unsigned short val_marker) const { return ActDisk_TotalPressRatio[val_marker]; }

  /*!
   * \brief Get the back pressure (static) at an outlet boundary.
   * \param[in] val_index - Index corresponding to the outlet boundary.
   * \return The outlet pressure.
   */
  su2double GetActDisk_TotalTempRatio(unsigned short val_marker) const { return ActDisk_TotalTempRatio[val_marker]; }

  /*!
   * \brief Get the back pressure (static) at an outlet boundary.
   * \param[in] val_index - Index corresponding to the outlet boundary.
   * \return The outlet pressure.
   */
  su2double GetActDisk_StaticPressRatio(unsigned short val_marker) const { return ActDisk_StaticPressRatio[val_marker]; }

  /*!
   * \brief Get the back pressure (static) at an outlet boundary.
   * \param[in] val_index - Index corresponding to the outlet boundary.
   * \return The outlet pressure.
   */
  su2double GetActDisk_StaticTempRatio(unsigned short val_marker) const { return ActDisk_StaticTempRatio[val_marker]; }

  /*!
   * \brief Get the back pressure (static) at an outlet boundary.
   * \param[in] val_index - Index corresponding to the outlet boundary.
   * \return The outlet pressure.
   */
  su2double GetActDisk_NetThrust(unsigned short val_marker) const { return ActDisk_NetThrust[val_marker]; }

  /*!
   * \brief Get the back pressure (static) at an outlet boundary.
   * \param[in] val_index - Index corresponding to the outlet boundary.
   * \return The outlet pressure.
   */
  su2double GetActDisk_BCThrust(unsigned short val_marker) const { return ActDisk_BCThrust[val_marker]; }

  /*!
   * \brief Get the back pressure (static) at an outlet boundary.
   * \param[in] val_index - Index corresponding to the outlet boundary.
   * \return The outlet pressure.
   */
  su2double GetActDisk_BCThrust_Old(unsigned short val_marker) const { return ActDisk_BCThrust_Old[val_marker]; }

  /*!
   * \brief Get the back pressure (static) at an outlet boundary.
   * \param[in] val_index - Index corresponding to the outlet boundary.
   * \return The outlet pressure.
   */
  su2double GetActDisk_GrossThrust(unsigned short val_marker) const { return ActDisk_GrossThrust[val_marker]; }

  /*!
   * \brief Get the back pressure (static) at an outlet boundary.
   * \param[in] val_index - Index corresponding to the outlet boundary.
   * \return The outlet pressure.
   */
  su2double GetActDisk_Area(unsigned short val_marker) const { return ActDisk_Area[val_marker]; }

  /*!
   * \brief Get the back pressure (static) at an outlet boundary.
   * \param[in] val_index - Index corresponding to the outlet boundary.
   * \return The outlet pressure.
   */
  su2double GetActDisk_ReverseMassFlow(unsigned short val_marker) const { return ActDisk_ReverseMassFlow[val_marker]; }

  /*!
   * \brief Get the back pressure (static) at an outlet boundary.
   * \param[in] val_index - Index corresponding to the outlet boundary.
   * \return The outlet pressure.
   */
  su2double GetActDiskInlet_RamDrag(string val_marker) const;

  /*!
   * \brief Get the back pressure (static) at an outlet boundary.
   * \param[in] val_index - Index corresponding to the outlet boundary.
   * \return The outlet pressure.
   */
  su2double GetActDiskInlet_Force(string val_marker) const;

  /*!
   * \brief Get the back pressure (static) at an outlet boundary.
   * \param[in] val_index - Index corresponding to the outlet boundary.
   * \return The outlet pressure.
   */
  su2double GetActDiskInlet_Power(string val_marker) const;

  /*!
   * \brief Get the back pressure (static) at an outlet boundary.
   * \param[in] val_index - Index corresponding to the outlet boundary.
   * \return The outlet pressure.
   */
  void SetActDiskInlet_Pressure(unsigned short val_marker, su2double val_actdisk_press) { ActDiskInlet_Pressure[val_marker] = val_actdisk_press; }

  /*!
   * \brief Get the back pressure (static) at an outlet boundary.
   * \param[in] val_index - Index corresponding to the outlet boundary.
   * \return The outlet pressure.
   */
  void SetActDiskInlet_TotalPressure(unsigned short val_marker, su2double val_actdisk_totalpress) { ActDiskInlet_TotalPressure[val_marker] = val_actdisk_totalpress; }

  /*!
   * \brief Get the back pressure (static) at an outlet boundary.
   * \param[in] val_index - Index corresponding to the outlet boundary.
   * \return The outlet pressure.
   */
  void SetActDisk_DeltaPress(unsigned short val_marker, su2double val_actdisk_deltapress) { ActDisk_DeltaPress[val_marker] = val_actdisk_deltapress; }

  /*!
   * \brief Get the back pressure (static) at an outlet boundary.
   * \param[in] val_index - Index corresponding to the outlet boundary.
   * \return The outlet pressure.
   */
  void SetActDisk_Power(unsigned short val_marker, su2double val_actdisk_power) { ActDisk_Power[val_marker] = val_actdisk_power; }

  /*!
   * \brief Get the back pressure (static) at an outlet boundary.
   * \param[in] val_index - Index corresponding to the outlet boundary.
   * \return The outlet pressure.
   */
  void SetActDisk_MassFlow(unsigned short val_marker, su2double val_actdisk_massflow) { ActDisk_MassFlow[val_marker] = val_actdisk_massflow; }

  /*!
   * \brief Get the back pressure (static) at an outlet boundary.
   * \param[in] val_index - Index corresponding to the outlet boundary.
   * \return The outlet pressure.
   */
  void SetActDisk_Mach(unsigned short val_marker, su2double val_actdisk_mach) { ActDisk_Mach[val_marker] = val_actdisk_mach; }

  /*!
   * \brief Get the back pressure (static) at an outlet boundary.
   * \param[in] val_index - Index corresponding to the outlet boundary.
   * \return The outlet pressure.
   */
  void SetActDisk_Force(unsigned short val_marker, su2double val_actdisk_force) { ActDisk_Force[val_marker] = val_actdisk_force; }

  /*!
   * \brief Get the back pressure (static) at an outlet boundary.
   * \param[in] val_index - Index corresponding to the outlet boundary.
   * \return The outlet pressure.
   */
  su2double GetOutlet_MassFlow(string val_marker) const;

  /*!
   * \brief Get the back pressure (static) at an outlet boundary.
   * \param[in] val_index - Index corresponding to the outlet boundary.
   * \return The outlet pressure.
   */
  void SetOutlet_MassFlow(unsigned short val_marker, su2double val_massflow) { Outlet_MassFlow[val_marker] = val_massflow; }

  /*!
   * \brief Get the back pressure (static) at an outlet boundary.
   * \param[in] val_index - Index corresponding to the outlet boundary.
   * \return The outlet pressure.
   */
  su2double GetOutlet_Density(string val_marker) const;

  /*!
   * \brief Get the back pressure (static) at an outlet boundary.
   * \param[in] val_index - Index corresponding to the outlet boundary.
   * \return The outlet pressure.
   */
  void SetOutlet_Density(unsigned short val_marker, su2double val_density) { Outlet_Density[val_marker] = val_density; }

  /*!
   * \brief Get the back pressure (static) at an outlet boundary.
   * \param[in] val_index - Index corresponding to the outlet boundary.
   * \return The outlet pressure.
   */
  su2double GetOutlet_Area(string val_marker) const;

  /*!
   * \brief Get the back pressure (static) at an outlet boundary.
   * \param[in] val_index - Index corresponding to the outlet boundary.
   * \return The outlet pressure.
   */
  void SetOutlet_Area(unsigned short val_marker, su2double val_area) { Outlet_Area[val_marker] = val_area; }

  /*!
   * \brief Get the back pressure (static) at an outlet boundary.
   * \param[in] val_index - Index corresponding to the outlet boundary.
   * \return The outlet pressure.
   */
  void SetSurface_DC60(unsigned short val_marker, su2double val_surface_distortion) { Surface_DC60[val_marker] = val_surface_distortion; }

  /*!
   * \brief Set the massflow at the surface.
   * \param[in] val_marker - Index corresponding to the outlet boundary.
   * \param[in] val_surface_massflow - Value of the mass flow.
   */
  void SetSurface_MassFlow(unsigned short val_marker, su2double val_surface_massflow) { Surface_MassFlow[val_marker] = val_surface_massflow; }

  /*!
   * \brief Set the mach number at the surface.
   * \param[in] val_marker - Index corresponding to the outlet boundary.
   * \param[in] val_surface_massflow - Value of the mach number.
   */
  void SetSurface_Mach(unsigned short val_marker, su2double val_surface_mach) { Surface_Mach[val_marker] = val_surface_mach; }

  /*!
   * \brief Set the temperature at the surface.
   * \param[in] val_marker - Index corresponding to the outlet boundary.
   * \param[in] val_surface_massflow - Value of the temperature.
   */
  void SetSurface_Temperature(unsigned short val_marker, su2double val_surface_temperature) { Surface_Temperature[val_marker] = val_surface_temperature; }

  /*!
   * \brief Set the pressure at the surface.
   * \param[in] val_marker - Index corresponding to the outlet boundary.
   * \param[in] val_surface_massflow - Value of the pressure.
   */
  void SetSurface_Pressure(unsigned short val_marker, su2double val_surface_pressure) { Surface_Pressure[val_marker] = val_surface_pressure; }

  /*!
   * \brief Set the density at the surface.
   * \param[in] val_marker - Index corresponding to the outlet boundary.
   * \param[in] val_surface_density - Value of the density.
   */
  void SetSurface_Density(unsigned short val_marker, su2double val_surface_density) { Surface_Density[val_marker] = val_surface_density; }

  /*!
   * \brief Set the enthalpy at the surface.
   * \param[in] val_marker - Index corresponding to the outlet boundary.
   * \param[in] val_surface_density - Value of the density.
   */
  void SetSurface_Enthalpy(unsigned short val_marker, su2double val_surface_enthalpy) { Surface_Enthalpy[val_marker] = val_surface_enthalpy; }

  /*!
   * \brief Set the normal velocity at the surface.
   * \param[in] val_marker - Index corresponding to the outlet boundary.
   * \param[in] val_surface_normalvelocity - Value of the normal velocity.
   */
  void SetSurface_NormalVelocity(unsigned short val_marker, su2double val_surface_normalvelocity) { Surface_NormalVelocity[val_marker] = val_surface_normalvelocity; }

  /*!
   * \brief Set the streamwise flow uniformity at the surface.
   * \param[in] val_marker - Index corresponding to the outlet boundary.
   * \param[in] val_surface_streamwiseuniformity - Value of the streamwise flow uniformity.
   */
  void SetSurface_Uniformity(unsigned short val_marker, su2double val_surface_streamwiseuniformity) { Surface_Uniformity[val_marker] = val_surface_streamwiseuniformity; }

  /*!
   * \brief Set the secondary flow strength at the surface.
   * \param[in] val_marker - Index corresponding to the outlet boundary.
   * \param[in] val_surface_secondarystrength - Value of the secondary flow strength.
   */
  void SetSurface_SecondaryStrength(unsigned short val_marker, su2double val_surface_secondarystrength) { Surface_SecondaryStrength[val_marker] = val_surface_secondarystrength; }

  /*!
   * \brief Set the relative secondary flow strength at the surface.
   * \param[in] val_marker - Index corresponding to the outlet boundary.
   * \param[in] val_surface_secondaryoverstream - Value of the relative seondary flow strength.
   */
  void SetSurface_SecondOverUniform(unsigned short val_marker, su2double val_surface_secondaryoverstream) { Surface_SecondOverUniform[val_marker] = val_surface_secondaryoverstream; }

  /*!
   * \brief Set the momentum distortion at the surface.
   * \param[in] val_marker - Index corresponding to the outlet boundary.
   * \param[in] val_surface_momentumdistortion - Value of the momentum distortion.
   */
  void SetSurface_MomentumDistortion(unsigned short val_marker, su2double val_surface_momentumdistortion) { Surface_MomentumDistortion[val_marker] = val_surface_momentumdistortion; }

  /*!
   * \brief Set the total temperature at the surface.
   * \param[in] val_marker - Index corresponding to the outlet boundary.
   * \param[in] val_surface_totaltemperature - Value of the total temperature.
   */
  void SetSurface_TotalTemperature(unsigned short val_marker, su2double val_surface_totaltemperature) { Surface_TotalTemperature[val_marker] = val_surface_totaltemperature; }

  /*!
   * \brief Set the total pressure at the surface.
   * \param[in] val_marker - Index corresponding to the outlet boundary.
   * \param[in] val_surface_totalpressure - Value of the total pressure.
   */
  void SetSurface_TotalPressure(unsigned short val_marker, su2double val_surface_totalpressure) { Surface_TotalPressure[val_marker] = val_surface_totalpressure; }

  /*!
   * \brief Set the pressure drop between two surfaces.
   * \param[in] val_marker - Index corresponding to the outlet boundary.
   * \param[in] val_surface_pressuredrop - Value of the pressure drop.
   */
  void SetSurface_PressureDrop(unsigned short val_marker, su2double val_surface_pressuredrop) { Surface_PressureDrop[val_marker] = val_surface_pressuredrop; }

  /*!
   * \brief Set the average of species_0 at the surface.
   * \param[in] val_marker - Index corresponding to boundary.
   * \param[in] val_surface_species_0 - Value of avg species_0.
   */
  void SetSurface_Species_0(unsigned short val_marker, su2double val_surface_species_0) { Surface_Species_0[val_marker] = val_surface_species_0; }

  /*!
   * \brief Set the species variance at the surface.
   * \param[in] val_marker - Index corresponding to boundary.
   * \param[in] val_surface_species_variance - Value of the species variance.
   */
  void SetSurface_Species_Variance(unsigned short val_marker, su2double val_surface_species_variance) { Surface_Species_Variance[val_marker] = val_surface_species_variance; }

  /*!
   * \brief Get the back pressure (static) at an outlet boundary.
   * \param[in] val_index - Index corresponding to the outlet boundary.
   * \return The outlet pressure.
   */
  void SetSurface_IDC(unsigned short val_marker, su2double val_surface_distortion) { Surface_IDC[val_marker] = val_surface_distortion; }

  /*!
   * \brief Get the back pressure (static) at an outlet boundary.
   * \param[in] val_index - Index corresponding to the outlet boundary.
   * \return The outlet pressure.
   */
  void SetSurface_IDC_Mach(unsigned short val_marker, su2double val_surface_distortion) { Surface_IDC_Mach[val_marker] = val_surface_distortion; }

  /*!
   * \brief Get the back pressure (static) at an outlet boundary.
   * \param[in] val_index - Index corresponding to the outlet boundary.
   * \return The outlet pressure.
   */
  void SetSurface_IDR(unsigned short val_marker, su2double val_surface_distortion) { Surface_IDR[val_marker] = val_surface_distortion; }

  /*!
   * \brief Get the back pressure (static) at an outlet boundary.
   * \param[in] val_index - Index corresponding to the outlet boundary.
   * \return The outlet pressure.
   */
  void SetActDisk_DeltaTemp(unsigned short val_marker, su2double val_actdisk_deltatemp) { ActDisk_DeltaTemp[val_marker] = val_actdisk_deltatemp; }

  /*!
   * \brief Get the back pressure (static) at an outlet boundary.
   * \param[in] val_index - Index corresponding to the outlet boundary.
   * \return The outlet pressure.
   */
  void SetActDisk_TotalPressRatio(unsigned short val_marker, su2double val_actdisk_pressratio) { ActDisk_TotalPressRatio[val_marker] = val_actdisk_pressratio; }

  /*!
   * \brief Get the back pressure (static) at an outlet boundary.
   * \param[in] val_index - Index corresponding to the outlet boundary.
   * \return The outlet pressure.
   */
  void SetActDisk_TotalTempRatio(unsigned short val_marker, su2double val_actdisk_tempratio) { ActDisk_TotalTempRatio[val_marker] = val_actdisk_tempratio; }

  /*!
   * \brief Get the back pressure (static) at an outlet boundary.
   * \param[in] val_index - Index corresponding to the outlet boundary.
   * \return The outlet pressure.
   */
  void SetActDisk_StaticPressRatio(unsigned short val_marker, su2double val_actdisk_pressratio) { ActDisk_StaticPressRatio[val_marker] = val_actdisk_pressratio; }

  /*!
   * \brief Get the back pressure (static) at an outlet boundary.
   * \param[in] val_index - Index corresponding to the outlet boundary.
   * \return The outlet pressure.
   */
  void SetActDisk_StaticTempRatio(unsigned short val_marker, su2double val_actdisk_tempratio) { ActDisk_StaticTempRatio[val_marker] = val_actdisk_tempratio; }

  /*!
   * \brief Get the back pressure (static) at an outlet boundary.
   * \param[in] val_index - Index corresponding to the outlet boundary.
   * \return The outlet pressure.
   */
  void SetActDisk_NetThrust(unsigned short val_marker, su2double val_actdisk_netthrust) { ActDisk_NetThrust[val_marker] = val_actdisk_netthrust; }

  /*!
   * \brief Get the back pressure (static) at an outlet boundary.
   * \param[in] val_index - Index corresponding to the outlet boundary.
   * \return The outlet pressure.
   */
  void SetActDisk_BCThrust(string val_marker, su2double val_actdisk_bcthrust);

  /*!
   * \brief Get the back pressure (static) at an outlet boundary.
   * \param[in] val_index - Index corresponding to the outlet boundary.
   * \return The outlet pressure.
   */
  void SetActDisk_BCThrust(unsigned short val_marker, su2double val_actdisk_bcthrust) { ActDisk_BCThrust[val_marker] = val_actdisk_bcthrust; }

  /*!
   * \brief Get the back pressure (static) at an outlet boundary.
   * \param[in] val_index - Index corresponding to the outlet boundary.
   * \return The outlet pressure.
   */
  void SetActDisk_BCThrust_Old(string val_marker, su2double val_actdisk_bcthrust_old);

  /*!
   * \brief Get the back pressure (static) at an outlet boundary.
   * \param[in] val_index - Index corresponding to the outlet boundary.
   * \return The outlet pressure.
   */
  void SetActDisk_BCThrust_Old(unsigned short val_marker, su2double val_actdisk_bcthrust_old) { ActDisk_BCThrust_Old[val_marker] = val_actdisk_bcthrust_old; }

  /*!
   * \brief Get the back pressure (static) at an outlet boundary.
   * \param[in] val_index - Index corresponding to the outlet boundary.
   * \return The outlet pressure.
   */
  void SetActDisk_GrossThrust(unsigned short val_marker, su2double val_actdisk_grossthrust) { ActDisk_GrossThrust[val_marker] = val_actdisk_grossthrust; }

  /*!
   * \brief Get the back pressure (static) at an outlet boundary.
   * \param[in] val_index - Index corresponding to the outlet boundary.
   * \return The outlet pressure.
   */
  void SetActDisk_Area(unsigned short val_marker, su2double val_actdisk_area) { ActDisk_Area[val_marker] = val_actdisk_area; }

  /*!
   * \brief Get the back pressure (static) at an outlet boundary.
   * \param[in] val_index - Index corresponding to the outlet boundary.
   * \return The outlet pressure.
   */
  void SetActDiskInlet_ReverseMassFlow(unsigned short val_marker, su2double val_actdisk_area) { ActDisk_ReverseMassFlow[val_marker] = val_actdisk_area; }

  /*!
   * \brief Get the back pressure (static) at an outlet boundary.
   * \param[in] val_index - Index corresponding to the outlet boundary.
   * \return The outlet pressure.
   */
  void SetActDiskInlet_RamDrag(unsigned short val_marker, su2double val_actdisk_ramdrag) { ActDiskInlet_RamDrag[val_marker] = val_actdisk_ramdrag; }

  /*!
   * \brief Get the back pressure (static) at an outlet boundary.
   * \param[in] val_index - Index corresponding to the outlet boundary.
   * \return The outlet pressure.
   */
  void SetActDiskInlet_Force(unsigned short val_marker, su2double val_actdisk_force) { ActDiskInlet_Force[val_marker] = val_actdisk_force; }

  /*!
   * \brief Get the back pressure (static) at an outlet boundary.
   * \param[in] val_index - Index corresponding to the outlet boundary.
   * \return The outlet pressure.
   */
  void SetActDiskInlet_Power(unsigned short val_marker, su2double val_actdisk_power) { ActDiskInlet_Power[val_marker] = val_actdisk_power; }

  /*!
   * \brief Get the back pressure (static) at an outlet boundary.
   * \param[in] val_index - Index corresponding to the outlet boundary.
   * \return The outlet pressure.
   */
  su2double GetActDisk_Power(unsigned short val_marker) const { return ActDisk_Power[val_marker]; }

  /*!
   * \brief Get the back pressure (static) at an outlet boundary.
   * \param[in] val_index - Index corresponding to the outlet boundary.
   * \return The outlet pressure.
   */
  su2double GetActDisk_MassFlow(unsigned short val_marker) const { return ActDisk_MassFlow[val_marker]; }

  /*!
   * \brief Get the back pressure (static) at an outlet boundary.
   * \param[in] val_index - Index corresponding to the outlet boundary.
   * \return The outlet pressure.
   */
  su2double GetActDisk_Mach(unsigned short val_marker) const { return ActDisk_Mach[val_marker]; }

  /*!
   * \brief Get the back pressure (static) at an outlet boundary.
   * \param[in] val_index - Index corresponding to the outlet boundary.
   * \return The outlet pressure.
   */
  su2double GetActDisk_Force(unsigned short val_marker) const { return ActDisk_Force[val_marker]; }

  /*!
   * \brief Get the back pressure (static) at an outlet boundary.
   * \param[in] val_index - Index corresponding to the outlet boundary.
   * \return The outlet pressure.
   */
  su2double GetSurface_DC60(unsigned short val_marker) const { return Surface_DC60[val_marker]; }

  /*!
   * \brief Get the massflow at an outlet boundary.
   * \param[in] val_index - Index corresponding to the outlet boundary.
   * \return The massflow.
   */
  su2double GetSurface_MassFlow(unsigned short val_marker) const { return Surface_MassFlow[val_marker]; }

  /*!
   * \brief Get the mach number at an outlet boundary.
   * \param[in] val_index - Index corresponding to the outlet boundary.
   * \return The mach number.
   */
  su2double GetSurface_Mach(unsigned short val_marker) const { return Surface_Mach[val_marker]; }

  /*!
   * \brief Get the temperature at an outlet boundary.
   * \param[in] val_index - Index corresponding to the outlet boundary.
   * \return The temperature.
   */
  su2double GetSurface_Temperature(unsigned short val_marker) const { return Surface_Temperature[val_marker]; }

  /*!
   * \brief Get the pressure at an outlet boundary.
   * \param[in] val_index - Index corresponding to the outlet boundary.
   * \return The pressure.
   */
  su2double GetSurface_Pressure(unsigned short val_marker) const { return Surface_Pressure[val_marker]; }

  /*!
   * \brief Get the density at an outlet boundary.
   * \param[in] val_index - Index corresponding to the outlet boundary.
   * \return The density.
   */
  su2double GetSurface_Density(unsigned short val_marker) const { return Surface_Density[val_marker]; }

  /*!
   * \brief Get the enthalpy at an outlet boundary.
   * \param[in] val_index - Index corresponding to the outlet boundary.
   * \return The density.
   */
  su2double GetSurface_Enthalpy(unsigned short val_marker) const { return Surface_Enthalpy[val_marker]; }

  /*!
   * \brief Get the normal velocity at an outlet boundary.
   * \param[in] val_index - Index corresponding to the outlet boundary.
   * \return The normal velocity.
   */
  su2double GetSurface_NormalVelocity(unsigned short val_marker) const { return Surface_NormalVelocity[val_marker]; }

  /*!
   * \brief Get the streamwise flow uniformity at the surface.
   * \param[in] val_marker - Index corresponding to the outlet boundary.
   * \return The streamwise flow uniformity.
   */
  su2double GetSurface_Uniformity(unsigned short val_marker) const { return Surface_Uniformity[val_marker]; }

  /*!
   * \brief Get the secondary flow strength at the surface.
   * \param[in] val_marker - Index corresponding to the outlet boundary.
   * \return The secondary flow strength.
   */
  su2double GetSurface_SecondaryStrength(unsigned short val_marker) const { return Surface_SecondaryStrength[val_marker]; }

  /*!
   * \brief Get the relative secondary flow strength at the surface.
   * \param[in] val_marker - Index corresponding to the outlet boundary.
   * \return The relative seondary flow strength.
   */
  su2double GetSurface_SecondOverUniform(unsigned short val_marker) const { return Surface_SecondOverUniform[val_marker]; }

  /*!
   * \brief Get the momentum distortion at the surface.
   * \param[in] val_marker - Index corresponding to the outlet boundary.
   * \return The momentum distortion.
   */
  su2double GetSurface_MomentumDistortion(unsigned short val_marker) const { return Surface_MomentumDistortion[val_marker]; }

  /*!
   * \brief Get the total temperature at an outlet boundary.
   * \param[in] val_index - Index corresponding to the outlet boundary.
   * \return The total temperature.
   */
  su2double GetSurface_TotalTemperature(unsigned short val_marker) const { return Surface_TotalTemperature[val_marker]; }

  /*!
   * \brief Get the total pressure at an outlet boundary.
   * \param[in] val_index - Index corresponding to the outlet boundary.
   * \return The total pressure.
   */
  su2double GetSurface_TotalPressure(unsigned short val_marker) const { return Surface_TotalPressure[val_marker]; }

  /*!
   * \brief Get the pressure drop between two surfaces.
   * \param[in] val_index - Index corresponding to the outlet boundary.
   * \return The pressure drop.
   */
  su2double GetSurface_PressureDrop(unsigned short val_marker) const { return Surface_PressureDrop[val_marker]; }

  /*!
   * \brief Get avg species_0 at a boundary.
   * \param[in] val_index - Index corresponding to the boundary.
   * \return The avg species_0.
   */
  su2double GetSurface_Species_0(unsigned short val_marker) const { return Surface_Species_0[val_marker]; }

  /*!
   * \brief Get the species variance at a boundary.
   * \param[in] val_index - Index corresponding to the boundary.
   * \return The species variance.
   */
  su2double GetSurface_Species_Variance(unsigned short val_marker) const { return Surface_Species_Variance[val_marker]; }

  /*!
   * \brief Get the back pressure (static) at an outlet boundary.
   * \param[in] val_index - Index corresponding to the outlet boundary.
   * \return The outlet pressure.
   */
  su2double GetSurface_IDC(unsigned short val_marker) const { return Surface_IDC[val_marker]; }

  /*!
   * \brief Get the back pressure (static) at an outlet boundary.
   * \param[in] val_index - Index corresponding to the outlet boundary.
   * \return The outlet pressure.
   */
  su2double GetSurface_IDC_Mach(unsigned short val_marker) const { return Surface_IDC_Mach[val_marker]; }

  /*!
   * \brief Get the back pressure (static) at an outlet boundary.
   * \param[in] val_index - Index corresponding to the outlet boundary.
   * \return The outlet pressure.
   */
  su2double GetSurface_IDR(unsigned short val_marker) const { return Surface_IDR[val_marker]; }

  /*!
   * \brief Get the back pressure (static) at an outlet boundary.
   * \param[in] val_index - Index corresponding to the outlet boundary.
   * \return The outlet pressure.
   */
  su2double GetActDiskOutlet_Pressure(string val_marker) const;

  /*!
   * \brief Get the back pressure (static) at an outlet boundary.
   * \param[in] val_index - Index corresponding to the outlet boundary.
   * \return The outlet pressure.
   */
  su2double GetActDiskOutlet_TotalPressure(string val_marker) const;

  /*!
   * \brief Get the back pressure (static) at an outlet boundary.
   * \param[in] val_index - Index corresponding to the outlet boundary.
   * \return The outlet pressure.
   */
  su2double GetActDiskOutlet_GrossThrust(string val_marker) const;

  /*!
   * \brief Get the back pressure (static) at an outlet boundary.
   * \param[in] val_index - Index corresponding to the outlet boundary.
   * \return The outlet pressure.
   */
  su2double GetActDiskOutlet_Force(string val_marker) const;

  /*!
   * \brief Get the back pressure (static) at an outlet boundary.
   * \param[in] val_index - Index corresponding to the outlet boundary.
   * \return The outlet pressure.
   */
  su2double GetActDiskOutlet_Power(string val_marker) const;

  /*!
   * \brief Get the back pressure (static) at an outlet boundary.
   * \param[in] val_index - Index corresponding to the outlet boundary.
   * \return The outlet pressure.
   */
  void SetActDiskOutlet_Pressure(unsigned short val_marker, su2double val_actdisk_press) { ActDiskOutlet_Pressure[val_marker] = val_actdisk_press; }

  /*!
   * \brief Get the back pressure (static) at an outlet boundary.
   * \param[in] val_index - Index corresponding to the outlet boundary.
   * \return The outlet pressure.
   */
  void SetActDiskOutlet_TotalPressure(unsigned short val_marker, su2double val_actdisk_totalpress) { ActDiskOutlet_TotalPressure[val_marker] = val_actdisk_totalpress; }

  /*!
   * \brief Get the back pressure (static) at an outlet boundary.
   * \param[in] val_index - Index corresponding to the outlet boundary.
   * \return The outlet pressure.
   */
  void SetActDiskOutlet_GrossThrust(unsigned short val_marker, su2double val_actdisk_grossthrust) { ActDiskOutlet_GrossThrust[val_marker] = val_actdisk_grossthrust; }

  /*!
   * \brief Get the back pressure (static) at an outlet boundary.
   * \param[in] val_index - Index corresponding to the outlet boundary.
   * \return The outlet pressure.
   */
  void SetActDiskOutlet_Force(unsigned short val_marker, su2double val_actdisk_force) { ActDiskOutlet_Force[val_marker] = val_actdisk_force; }

  /*!
   * \brief Get the back pressure (static) at an outlet boundary.
   * \param[in] val_index - Index corresponding to the outlet boundary.
   * \return The outlet pressure.
   */
  void SetActDiskOutlet_Power(unsigned short val_marker, su2double val_actdisk_power) { ActDiskOutlet_Power[val_marker] = val_actdisk_power; }

  /*!
   * \brief Get the displacement value at an displacement boundary.
   * \param[in] val_index - Index corresponding to the displacement boundary.
   * \return The displacement value.
   */
  su2double GetDispl_Value(string val_index) const;

  /*!
   * \brief Get the force value at an load boundary.
   * \param[in] val_index - Index corresponding to the load boundary.
   * \return The load value.
   */
  su2double GetLoad_Value(string val_index) const;

  /*!
   * \brief Get the constant value at a damper boundary.
   * \param[in] val_index - Index corresponding to the load boundary.
   * \return The damper constant.
   */
  su2double GetDamper_Constant(string val_index) const;

  /*!
   * \brief Get the force value at a load boundary defined in cartesian coordinates.
   * \param[in] val_index - Index corresponding to the load boundary.
   * \return The load value.
   */
  su2double GetLoad_Dir_Value(string val_index) const;

  /*!
   * \brief Get the force multiplier at a load boundary in cartesian coordinates.
   * \param[in] val_index - Index corresponding to the load boundary.
   * \return The load multiplier.
   */
  su2double GetLoad_Dir_Multiplier(string val_index) const;

  /*!
   * \brief Get the force value at a load boundary defined in cartesian coordinates.
   * \param[in] val_index - Index corresponding to the load boundary.
   * \return The load value.
   */
  su2double GetDisp_Dir_Value(string val_index) const;

  /*!
   * \brief Get the force multiplier at a load boundary in cartesian coordinates.
   * \param[in] val_index - Index corresponding to the load boundary.
   * \return The load multiplier.
   */
  su2double GetDisp_Dir_Multiplier(string val_index) const;

  /*!
   * \brief Get the force direction at a loaded boundary in cartesian coordinates.
   * \param[in] val_index - Index corresponding to the load boundary.
   * \return The load direction.
   */
  const su2double* GetLoad_Dir(string val_index) const;

  /*!
   * \brief Get the force direction at a loaded boundary in cartesian coordinates.
   * \param[in] val_index - Index corresponding to the load boundary.
   * \return The load direction.
   */
  const su2double* GetDisp_Dir(string val_index) const;

  /*!
   * \brief Get the amplitude of the sine-wave at a load boundary defined in cartesian coordinates.
   * \param[in] val_index - Index corresponding to the load boundary.
   * \return The load value.
   */
  su2double GetLoad_Sine_Amplitude(string val_index) const;

  /*!
   * \brief Get the frequency of the sine-wave at a load boundary in cartesian coordinates.
   * \param[in] val_index - Index corresponding to the load boundary.
   * \return The load frequency.
   */
  su2double GetLoad_Sine_Frequency(string val_index) const;

  /*!
   * \brief Get the force direction at a sine-wave loaded boundary in cartesian coordinates.
   * \param[in] val_index - Index corresponding to the load boundary.
   * \return The load direction.
   */
  const su2double* GetLoad_Sine_Dir(string val_index) const;

  /*!
   * \brief Get the force value at an load boundary.
   * \param[in] val_index - Index corresponding to the load boundary.
   * \return The load value.
   */
  su2double GetFlowLoad_Value(string val_index) const;

  /*!
   * \brief Cyclic pitch amplitude for rotor blades.
   * \return The specified cyclic pitch amplitude.
   */
  su2double GetCyclic_Pitch(void) const { return Cyclic_Pitch; }

  /*!
   * \brief Collective pitch setting for rotor blades.
   * \return The specified collective pitch setting.
   */
  su2double GetCollective_Pitch(void) const { return Collective_Pitch; }

  /*!
   * \brief Get name of the arbitrary mesh motion input file.
   * \return File name of the arbitrary mesh motion input file.
   */
  string GetDV_Filename(void) const { return DV_Filename; }

  /*!
   * \brief Get name of the unordered ASCII volume sensitivity file.
   * \return File name of the unordered ASCII volume sensitivity file.
   */
  string GetDV_Unordered_Sens_Filename(void) const { return DV_Unordered_Sens_Filename; }

  /*!
   * \brief Get name of the unordered ASCII surface sensitivity file.
   * \return File name of the unordered ASCII surface sensitivity file.
   */
  string GetDV_Sens_Filename(void) const { return DV_Sens_Filename; }

  /*!
   * \brief Set the config options.
   */
  void SetConfig_Options();

  /*!
   * \brief Set the config file parsing.
   */
  void SetConfig_Parsing(char case_filename[MAX_STRING_SIZE]);

  /*!
   * \brief Set the config file parsing.
   */
  void SetConfig_Parsing(istream &config_buffer);

  /*!
   * \brief Set the config file parsing.
   */
  bool SetRunTime_Parsing(char case_filename[MAX_STRING_SIZE]);

  /*!
   * \brief Config file postprocessing.
   */
  void SetPostprocessing(SU2_COMPONENT val_software, unsigned short val_izone, unsigned short val_nDim);

  /*!
   * \brief Config file markers processing.
   */
  void SetMarkers(SU2_COMPONENT val_software);

  /*!
   * \brief Config file output.
   */
  void SetOutput(SU2_COMPONENT val_software, unsigned short val_izone);

  /*!
   * \brief Value of Aeroelastic solution coordinate at time n+1.
   */
  vector<vector<su2double> > GetAeroelastic_np1(unsigned short iMarker) const { return Aeroelastic_np1[iMarker]; }

  /*!
   * \brief Value of Aeroelastic solution coordinate at time n.
   */
  vector<vector<su2double> > GetAeroelastic_n(unsigned short iMarker) const { return Aeroelastic_n[iMarker]; }

  /*!
   * \brief Value of Aeroelastic solution coordinate at time n-1.
   */
  vector<vector<su2double> > GetAeroelastic_n1(unsigned short iMarker) const { return Aeroelastic_n1[iMarker]; }

  /*!
   * \brief Value of Aeroelastic solution coordinate at time n+1.
   */
  void SetAeroelastic_np1(unsigned short iMarker, vector<vector<su2double> > solution) { Aeroelastic_np1[iMarker] = solution;}

  /*!
   * \brief Value of Aeroelastic solution coordinate at time n from time n+1.
   */
  void SetAeroelastic_n(void) { Aeroelastic_n = Aeroelastic_np1; }

  /*!
   * \brief Value of Aeroelastic solution coordinate at time n-1 from time n.
   */
  void SetAeroelastic_n1(void) { Aeroelastic_n1 = Aeroelastic_n; }

  /*!
   * \brief Aeroelastic Flutter Speed Index.
   */
  su2double GetAeroelastic_Flutter_Speed_Index(void) const { return FlutterSpeedIndex; }

  /*!
   * \brief Uncoupled Aeroelastic Frequency Plunge.
   */
  su2double GetAeroelastic_Frequency_Plunge(void) const { return PlungeNaturalFrequency; }

  /*!
   * \brief Uncoupled Aeroelastic Frequency Pitch.
   */
  su2double GetAeroelastic_Frequency_Pitch(void) const { return PitchNaturalFrequency; }

  /*!
   * \brief Aeroelastic Airfoil Mass Ratio.
   */
  su2double GetAeroelastic_Airfoil_Mass_Ratio(void) const { return AirfoilMassRatio; }

  /*!
   * \brief Aeroelastic center of gravity location.
   */
  su2double GetAeroelastic_CG_Location(void) const { return CG_Location; }

  /*!
   * \brief Aeroelastic radius of gyration squared.
   */
  su2double GetAeroelastic_Radius_Gyration_Squared(void) const { return RadiusGyrationSquared; }

  /*!
   * \brief Aeroelastic solve every x inner iteration.
   */
  unsigned short GetAeroelasticIter(void) const { return AeroelasticIter; }

  /*!
   * \brief Value of plunging coordinate.
   * \param[in] val_marker - the marker we are monitoring.
   * \return Value of plunging coordinate.
   */
  su2double GetAeroelastic_plunge(unsigned short val_marker) const { return Aeroelastic_plunge[val_marker]; }

  /*!
   * \brief Value of pitching coordinate.
   * \param[in] val_marker - the marker we are monitoring.
   * \return Value of pitching coordinate.
   */
  su2double GetAeroelastic_pitch(unsigned short val_marker) const { return Aeroelastic_pitch[val_marker]; }

  /*!
   * \brief Value of plunging coordinate.
   * \param[in] val_marker - the marker we are monitoring.
   * \param[in] val - value of plunging coordinate.
   */
  void SetAeroelastic_plunge(unsigned short val_marker, su2double val) { Aeroelastic_plunge[val_marker] = val; }

  /*!
   * \brief Value of pitching coordinate.
   * \param[in] val_marker - the marker we are monitoring.
   * \param[in] val - value of pitching coordinate.
   */
  void SetAeroelastic_pitch(unsigned short val_marker, su2double val) { Aeroelastic_pitch[val_marker] = val; }

  /*!
   * \brief Get information about the aeroelastic simulation.
   * \return <code>TRUE</code> if it is an aeroelastic case; otherwise <code>FALSE</code>.
   */
  bool GetAeroelastic_Simulation(void) const { return Aeroelastic_Simulation; }

  /*!
   * \brief Get information about the wind gust.
   * \return <code>TRUE</code> if there is a wind gust; otherwise <code>FALSE</code>.
   */
  bool GetWind_Gust(void) const { return Wind_Gust; }

  /*!
   * \brief Get the type of gust to simulate.
   * \return type of gust to use for the simulation.
   */
  unsigned short GetGust_Type(void) const { return Gust_Type; }

  /*!
   * \brief Get the gust direction.
   * \return the gust direction.
   */
  unsigned short GetGust_Dir(void) const { return Gust_Dir; }

  /*!
   * \brief Value of the gust wavelength.
   */
  su2double GetGust_WaveLength(void) const { return Gust_WaveLength; }

  /*!
   * \brief Value of the number of gust periods.
   */
  su2double GetGust_Periods(void) const { return Gust_Periods; }

  /*!
   * \brief Value of the gust amplitude.
   */
  su2double GetGust_Ampl(void) const { return Gust_Ampl; }

  /*!
   * \brief Value of the time at which to begin the gust.
   */
  su2double GetGust_Begin_Time(void) const { return Gust_Begin_Time; }

  /*!
   * \brief Value of the location ath which the gust begins.
   */
  su2double GetGust_Begin_Loc(void) const { return Gust_Begin_Loc; }

  /*!
   * \brief Get whether fixed values for turbulence quantities are applied.
   * \return <code>TRUE</code> if fixed values are applied; otherwise <code>FALSE</code>.
   */
  bool GetTurb_Fixed_Values(void) const { return Turb_Fixed_Values; }

  /*!
   * \brief Get shift of the upstream half-plane where fixed values for turbulence quantities are applied.
   * \details This half-plane is given by the condition that the dot product between the
   * coordinate vector and the normalized far-field velocity vector is less than what this
   * function returns.
   */
  su2double GetTurb_Fixed_Values_MaxScalarProd(void) const { return Turb_Fixed_Values_MaxScalarProd; }

  /*!
   * \brief Get the number of iterations to evaluate the parametric coordinates.
   * \return Number of iterations to evaluate the parametric coordinates.
   */
  unsigned short GetnFFD_Iter(void) const { return nFFD_Iter; }

  /*!
   * \brief Get the tolerance of the point inversion algorithm.
   * \return Tolerance of the point inversion algorithm.
   */
  su2double GetFFD_Tol(void) const { return FFD_Tol; }

  /*!
   * \brief Get information about whether to do a check on self-intersections within
      the FFD box based on value on the Jacobian determinant.
   * \param[out] FFD_IntPrev: <code>TRUE</code> if FFD intersection prevention is active; otherwise <code>FALSE</code>.
   * \param[out] FFD_IntPrev_MaxIter: Maximum number of iterations in the intersection prevention procedure.
   * \param[out] FFD_IntPrev_MaxDepth: Maximum recursion depth in the intersection prevention procedure.
   */
  tuple<bool, unsigned short, unsigned short> GetFFD_IntPrev(void) const {
    return make_tuple(FFD_IntPrev, FFD_IntPrev_MaxIter, FFD_IntPrev_MaxDepth);
  }

  /*!
   * \brief Get information about whether to do a check on convexity of the mesh elements.
   * \param[out] ConvexityCheck: <code>TRUE</code> if convexity check is active; otherwise <code>FALSE</code>.
   * \param[out] ConvexityCheck_MaxIter: Maximum number of iterations in the convexity check.
   * \param[out] ConvexityCheck_MaxDepth: Maximum recursion depth in the convexity check.
   */
  tuple<bool, unsigned short, unsigned short> GetConvexityCheck(void) const {
    return make_tuple(ConvexityCheck, ConvexityCheck_MaxIter, ConvexityCheck_MaxDepth);
  }

  /*!
   * \brief Get the scale factor for the line search.
   * \return Scale factor for the line search.
   */
  su2double GetOpt_RelaxFactor(void) const { return Opt_RelaxFactor; }

  /*!
   * \brief Get the bound for the line search.
   * \return Bound for the line search.
   */
  su2double GetOpt_LineSearch_Bound(void) const { return Opt_LineSearch_Bound; }

  /*!
   * \brief Set the scale factor for the line search.
   * \param[in] val_scale - scale of the deformation.
   */
  void SetOpt_RelaxFactor(su2double val_scale) { Opt_RelaxFactor = val_scale; }

  /*!
   * \brief Get the node number of the CV to visualize.
   * \return Node number of the CV to visualize.
   */
  long GetVisualize_CV(void) const { return Visualize_CV; }

  /*!
   * \brief Get information about whether to use fixed CL mode.
   * \return <code>TRUE</code> if fixed CL mode is active; otherwise <code>FALSE</code>.
   */
  bool GetFixed_CL_Mode(void) const { return Fixed_CL_Mode; }

  /*!
   * \brief Get information about whether to use fixed CL mode.
   * \return <code>TRUE</code> if fixed CL mode is active; otherwise <code>FALSE</code>.
   */
  bool GetEval_dOF_dCX(void) const { return Eval_dOF_dCX; }

  /*!
   * \brief Get information about whether to use fixed CL mode.
   * \return <code>TRUE</code> if fixed CL mode is active; otherwise <code>FALSE</code>.
   */
  bool GetDiscard_InFiles(void) const { return Discard_InFiles; }

  /*!
   * \brief Get the value specified for the target CL.
   * \return Value of the target CL.
   */
  su2double GetTarget_CL(void) const { return Target_CL; }

  /*!
   * \brief Get the value for the lift curve slope for fixed CL mode.
   * \return Lift curve slope for fixed CL mode.
   */
  su2double GetdCL_dAlpha(void) const { return dCL_dAlpha; }

  /*!
   * \brief Number of iterations to evaluate dCL_dAlpha.
   * \return Number of iterations.
   */
  unsigned long GetIter_dCL_dAlpha(void) const { return Iter_dCL_dAlpha; }

  /*!
   * \brief Get the value of the damping coefficient for fixed CL mode.
   * \return Damping coefficient for fixed CL mode.
   */
  su2double GetdCM_diH(void) const { return dCM_diH; }

  /*!
   * \brief Get the value of iterations to re-evaluate the angle of attack.
   * \return Number of iterations.
   */
  unsigned long GetIter_Fixed_NetThrust(void) const { return Iter_Fixed_NetThrust; }

  /*!
   * \brief Get the value of the damping coefficient for fixed CL mode.
   * \return Damping coefficient for fixed CL mode.
   */
  su2double GetdNetThrust_dBCThrust(void) const { return dNetThrust_dBCThrust; }

  /*!
   * \brief Get the value of iterations to re-evaluate the angle of attack.
   * \return Number of iterations.
   */
  unsigned long GetUpdate_BCThrust(void) const { return Update_BCThrust; }

  /*!
   * \brief Set the value of the boolean for updating AoA in fixed lift mode.
   * \param[in] val_update - the bool for whether to update the AoA.
   */
  void SetUpdate_BCThrust_Bool(bool val_update) { Update_BCThrust_Bool = val_update; }

  /*!
   * \brief Set the value of the boolean for updating AoA in fixed lift mode.
   * \param[in] val_update - the bool for whether to update the AoA.
   */
  void SetUpdate_AoA(bool val_update) { Update_AoA = val_update; }

  /*!
   * \brief Get information about whether to update the AoA for fixed lift mode.
   * \return <code>TRUE</code> if we should update the AoA for fixed lift mode; otherwise <code>FALSE</code>.
   */
  bool GetUpdate_BCThrust_Bool(void) const { return Update_BCThrust_Bool; }

  /*!
   * \brief Get information about whether to update the AoA for fixed lift mode.
   * \return <code>TRUE</code> if we should update the AoA for fixed lift mode; otherwise <code>FALSE</code>.
   */
  bool GetUpdate_AoA(void) const { return Update_AoA; }

  /*!
   * \brief Get the maximum number of iterations between AoA updates for fixed C_L mode
   * \return Number of maximum iterations between AoA updates
   */
  unsigned long GetUpdate_AoA_Iter_Limit(void) const { return Update_AoA_Iter_Limit; }

  /*!
   * \brief Get whether at the end of finite differencing (Fixed CL mode)
   * \return boolean indicating end of finite differencing mode (Fixed CL mode)
   */
  bool GetFinite_Difference_Mode(void) const { return Finite_Difference_Mode; }

  /*!
   * \brief Set whether at the end of finite differencing (Fixed CL mode)
   */
  void SetFinite_Difference_Mode(bool val_fd_mode) { Finite_Difference_Mode = val_fd_mode; }

  /*!
   * \brief Set the current number of non-physical nodes in the solution.
   * \param[in] val_nonphys_points - current number of non-physical points.
   */
  void SetNonphysical_Points(unsigned long val_nonphys_points) { Nonphys_Points = val_nonphys_points; }

  /*!
   * \brief Get the current number of non-physical nodes in the solution.
   * \return Current number of non-physical points.
   */
  unsigned long GetNonphysical_Points(void) const { return Nonphys_Points; }

  /*!
   * \brief Set the current number of non-physical reconstructions for 2nd-order upwinding.
   * \param[in] val_nonphys_reconstr - current number of non-physical reconstructions for 2nd-order upwinding.
   */
  void SetNonphysical_Reconstr(unsigned long val_nonphys_reconstr) { Nonphys_Reconstr = val_nonphys_reconstr; }

  /*!
   * \brief Get the current number of non-physical reconstructions for 2nd-order upwinding.
   * \return Current number of non-physical reconstructions for 2nd-order upwinding.
   */
  unsigned long GetNonphysical_Reconstr(void) const { return Nonphys_Reconstr; }

  /*!
   * \brief Start the timer for profiling subroutines.
   * \param[in] val_start_time - the value of the start time.
   */
  void Tick(double *val_start_time);

  /*!
   * \brief Stop the timer for profiling subroutines and store results.
   * \param[in] val_start_time - the value of the start time.
   * \param[in] val_function_name - string for the name of the profiled subroutine.
   * \param[in] val_group_id - string for the name of the profiled subroutine.
   */
  void Tock(double val_start_time, string val_function_name, int val_group_id);

  /*!
   * \brief Write a CSV file containing the results of the profiling.
   */
  void SetProfilingCSV(void);

  /*!
   * \brief Start the timer for profiling subroutines.
   * \param[in] val_start_time - the value of the start time.
   */
  void GEMM_Tick(double *val_start_time) const;

  /*!
   * \brief Stop the timer for the GEMM profiling and store results.
   * \param[in] val_start_time - The value of the start time.
   * \param[in] M, N, K        - Matrix size of the GEMM call.
   */
  void GEMM_Tock(double val_start_time, int M, int N, int K) const;

  /*!
   * \brief Write a CSV file containing the results of the profiling.
   */
  void GEMMProfilingCSV(void);

  /*!
   * \brief Set freestream turbonormal for initializing solution.
   */
  void SetFreeStreamTurboNormal(const su2double* turboNormal);

  /*!
   * \brief Set freestream turbonormal for initializing solution.
   */
  const su2double* GetFreeStreamTurboNormal(void) const { return FreeStreamTurboNormal; }

  /*!
   * \brief Set multizone properties.
   */
  void SetMultizone(const CConfig *driver_config, const CConfig* const* config_container);

  /*!
   * \brief Get the verbosity level of the console output.
   * \return Verbosity level for the console output.
   */
  unsigned short GetConsole_Output_Verb(void) const { return Console_Output_Verb; }

  /*!
   * \brief Get the kind of marker analyze marker (area-averaged, mass flux averaged, etc).
   * \return Kind of average.
   */
  unsigned short GetKind_Average(void) const { return Kind_Average; }

  /*!
   *
   * \brief Get the direct differentation method.
   * \return direct differentiation method.
   */
  unsigned short GetDirectDiff() const { return DirectDiff;}

  /*!
   * \brief Get the indicator whether we are solving an discrete adjoint problem.
   * \return the discrete adjoint indicator.
   */
  bool GetDiscrete_Adjoint(void) const { return DiscreteAdjoint; }

  /*!
   * \brief Get the number of subiterations while a ramp is applied.
   * \return Number of FSI subiters.
   */
  unsigned short GetnIterFSI_Ramp(void) const { return nIterFSI_Ramp; }

  /*!
   * \brief Get Aitken's relaxation parameter for static relaxation cases.
   * \return Aitken's relaxation parameters.
   */
  su2double GetAitkenStatRelax(void) const { return AitkenStatRelax; }

  /*!
   * \brief Get Aitken's maximum relaxation parameter for dynamic relaxation cases and first iteration.
   * \return Aitken's relaxation parameters.
   */
  su2double GetAitkenDynMaxInit(void) const { return AitkenDynMaxInit; }

  /*!
   * \brief Get Aitken's maximum relaxation parameter for dynamic relaxation cases and first iteration.
   * \return Aitken's relaxation parameters.
   */
  su2double GetAitkenDynMinInit(void) const { return AitkenDynMinInit; }

  /*!
   * \brief Decide whether to apply dead loads to the model.
   * \return <code>TRUE</code> if the dead loads are to be applied, <code>FALSE</code> otherwise.
   */
  bool GetDeadLoad(void) const { return DeadLoad; }

  /*!
   * \brief Identifies if the mesh is matching or not (temporary, while implementing interpolation procedures).
   * \return <code>TRUE</code> if the mesh is matching, <code>FALSE</code> otherwise.
   */
  bool GetPseudoStatic(void) const { return PseudoStatic; }

  /*!
   * \brief Identifies if we want to restart from a steady or an unsteady solution.
   * \return <code>TRUE</code> if we restart from steady state solution, <code>FALSE</code> otherwise.
   */
  bool GetSteadyRestart(void) const { return SteadyRestart; }

  /*!
   * \brief Provides information about the time integration of the structural analysis, and change the write in the output
   *        files information about the iteration.
   * \return The kind of time integration: Static or dynamic analysis
   */
  unsigned short GetDynamic_Analysis(void) const { return Dynamic_Analysis; }

  /*!
   * \brief If we are prforming an unsteady simulation, there is only
   *        one value of the time step for the complete simulation.
   * \return Value of the time step in an unsteady simulation (non dimensional).
   */
  su2double GetDelta_DynTime(void) const { return Delta_DynTime; }

  /*!
   * \brief If we are prforming an unsteady simulation, there is only
   *        one value of the time step for the complete simulation.
   * \return Value of the time step in an unsteady simulation (non dimensional).
   */
  su2double GetTotal_DynTime(void) const { return Total_DynTime; }

  /*!
   * \brief If we are prforming an unsteady simulation, there is only
   *        one value of the time step for the complete simulation.
   * \return Value of the time step in an unsteady simulation (non dimensional).
   */
  su2double GetCurrent_DynTime(void) const { return Current_DynTime; }

  /*!
   * \brief Get the current instance.
   * \return Current instance identifier.
   */
  unsigned short GetiInst(void) const { return iInst; }

  /*!
   * \brief Set the current instance.
   * \param[in] iInst - current instance identifier.
   */
  void SetiInst(unsigned short val_iInst) { iInst = val_iInst; }

  /*!
   * \brief Get Newmark alpha parameter.
   * \return Value of the Newmark alpha parameter.
   */
  su2double GetNewmark_beta(void) const { return Newmark_beta; }

  /*!
   * \brief Get Newmark delta parameter.
   * \return Value of the Newmark delta parameter.
   */
  su2double GetNewmark_gamma(void) const { return Newmark_gamma; }

  /*!
   * \brief Get the number of integration coefficients provided by the user.
   * \return Number of integration coefficients.
   */
  unsigned short GetnIntCoeffs(void) const { return nIntCoeffs; }

  /*!
   * \brief Get the number of different values for the elasticity modulus.
   * \return Number of different values for the elasticity modulus.
   */
  unsigned short GetnElasticityMod(void) const { return nElasticityMod; }

  /*!
   * \brief Get the number of different values for the Poisson ratio.
   * \return Number of different values for the Poisson ratio.
   */
  unsigned short GetnPoissonRatio(void) const { return nPoissonRatio; }

  /*!
   * \brief Get the number of different values for the Material density.
   * \return Number of different values for the Material density.
   */
  unsigned short GetnMaterialDensity(void) const { return nMaterialDensity; }

  /*!
   * \brief Get the integration coefficients for the Generalized Alpha - Newmark integration integration scheme.
   * \param[in] val_coeff - Index of the coefficient.
   * \return Alpha coefficient for the Runge-Kutta integration scheme.
   */
  su2double Get_Int_Coeffs(unsigned short val_coeff) const { return Int_Coeffs[val_coeff]; }

  /*!
   * \brief Get the number of different values for the modulus of the electric field.
   * \return Number of different values for the modulus of the electric field.
   */
  unsigned short GetnElectric_Field(void) const { return nElectric_Field; }

  /*!
   * \brief Get the dimensionality of the electric field.
   * \return Number of integration coefficients.
   */
  unsigned short GetnDim_Electric_Field(void) const { return nDim_Electric_Field; }

  /*!
   * \brief Get the values for the electric field modulus.
   * \param[in] val_coeff - Index of the coefficient.
   * \return Alpha coefficient for the Runge-Kutta integration scheme.
   */
  su2double Get_Electric_Field_Mod(unsigned short val_coeff) const { return Electric_Field_Mod[val_coeff]; }

  /*!
   * \brief Set the values for the electric field modulus.
   * \param[in] val_coeff - Index of the electric field.
   * \param[in] val_el_field - Value of the electric field.
   */
  void Set_Electric_Field_Mod(unsigned short val_coeff, su2double val_el_field) { Electric_Field_Mod[val_coeff] = val_el_field; }

  /*!
   * \brief Get the direction of the electric field in reference configuration.
   * \param[in] val_coeff - Index of the coefficient.
   * \return Alpha coefficient for the Runge-Kutta integration scheme.
   */
  const su2double* Get_Electric_Field_Dir(void) const { return Electric_Field_Dir; }

  /*!
   * \brief Check if the user wants to apply the load as a ramp.
   * \return    <code>TRUE</code> means that the load is to be applied as a ramp.
   */
  bool GetRamp_Load(void) const { return Ramp_Load; }

  /*!
   * \brief Get the maximum time of the ramp.
   * \return    Value of the max time while the load is linearly increased
   */
  su2double GetRamp_Time(void) const { return Ramp_Time; }

  /*!
   * \brief Check if the user wants to apply the load as a ramp.
   * \return  <code>TRUE</code> means that the load is to be applied as a ramp.
   */
  bool GetRampAndRelease_Load(void) const { return RampAndRelease; }

  /*!
   * \brief Check if the user wants to apply the load as a ramp.
   * \return  <code>TRUE</code> means that the load is to be applied as a ramp.
   */
  bool GetSine_Load(void) const { return Sine_Load; }

  /*!
   * \brief Get the sine load properties.
   * \param[in] val_index - Index corresponding to the load boundary.
   * \return The pointer to the sine load values.
   */
  const su2double* GetLoad_Sine(void) const { return sineload_coeff; }

  /*!
   * \brief Get the kind of load transfer method we want to use for dynamic problems
   * \note This value is obtained from the config file, and it is constant
   *       during the computation.
   * \return Kind of transfer method for multiphysics problems
   */
  unsigned short GetDynamic_LoadTransfer(void) const { return Dynamic_LoadTransfer; }

  /*!
   * \brief Get the penalty weight value for the objective function.
   * \return  Penalty weight value for the reference geometry objective function.
   */
  su2double GetRefGeom_Penalty(void) const { return RefGeom_Penalty; }

  /*!
   * \brief Get the penalty weight value for the objective function.
   * \return  Penalty weight value for the reference geometry objective function.
   */
  su2double GetTotalDV_Penalty(void) const { return DV_Penalty; }

  /*!
   * \brief Get the maximum allowed VM stress and KS exponent for the stress penalty objective function.
   */
  array<su2double,2> GetStressPenaltyParam(void) const { return StressPenaltyParam; }

  /*!
   * \brief Get whether a predictor is used for FSI applications.
   * \return Bool: determines if predictor is used or not
   */
  bool GetPredictor(void) const { return Predictor; }

  /*!
   * \brief Get the order of the predictor for FSI applications.
   * \return Order of predictor
   */
  unsigned short GetPredictorOrder(void) const { return Pred_Order; }

  /*!
   * \brief Get boolean for using Persson's shock capturing method in Euler flow DG-FEM
   * \return Boolean for using Persson's shock capturing method in Euler flow DG-FEM
   */
  bool GetEulerPersson(void) const { return EulerPersson; }

  /*!
   * \brief Set boolean for using Persson's shock capturing method in Euler flow DG-FEM
   * \param[in] val_EulerPersson - Boolean for using Persson's shock capturing method in Euler flow DG-FEM
   */
  void SetEulerPersson(bool val_EulerPersson) { EulerPersson = val_EulerPersson; }

  /*!
   * \brief Get whether a relaxation parameter is used for FSI applications.
   * \return Bool: determines if relaxation parameter  is used or not
   */
  bool GetRelaxation(void) const { return Relaxation; }

  /*!
   * \brief Check if the simulation we are running is a FSI simulation
   * \return Value of the physical time in an unsteady simulation.
   */
  bool GetFSI_Simulation(void) const { return FSI_Problem || (nMarker_Fluid_Load > 0); }

  /*!
   * \brief Set that the simulation we are running is a multizone simulation
   * \param[in] MZ_problem - boolean that determines is Multizone_Problem is true/false.
   */
  void SetMultizone_Problem(bool MZ_problem) { Multizone_Problem = MZ_problem; }

  /*!
   * \brief Get whether the simulation we are running is a multizone simulation
   * \return Multizone_Problem - boolean that determines is Multizone_Problem is true/false.
   */
  bool GetMultizone_Problem(void) const { return Multizone_Problem; }

  /*!
   * \brief Get the ID for the FEA region that we want to compute the gradient for using direct differentiation
   * \return ID
   */
  unsigned short GetnID_DV(void) const { return nID_DV; }

  /*!
   * \brief Check if we want to apply an incremental load to the nonlinear structural simulation
   * \return <code>TRUE</code> means that the load is to be applied in increments.
   */
  bool GetIncrementalLoad(void) const { return IncrementalLoad; }

  /*!
   * \brief Get the number of increments for an incremental load.
   * \return Number of increments.
   */
  unsigned long GetNumberIncrements(void) const { return IncLoad_Nincrements; }

  /*!
   * \brief Get the value of the criteria for applying incremental loading.
   * \return Value of the log10 of the residual.
   */
  su2double GetIncLoad_Criteria(unsigned short val_var) const { return inc_crit[val_var]; }

  /*!
   * \brief Get the relaxation method chosen for the simulation
   * \return Value of the relaxation method
   */
  BGS_RELAXATION GetRelaxation_Method_BGS(void) const { return Kind_BGS_RelaxMethod; }

  /*!
   * \brief Get the kind of Riemann solver for the DG method (FEM flow solver).
   * \note This value is obtained from the config file, and it is constant during the computation.
   * \return Kind of Riemann solver for the DG method (FEM flow solver).
   */
  unsigned short GetRiemann_Solver_FEM(void) const { return Riemann_Solver_FEM; }

  /*!
   * \brief Get the factor applied during quadrature of straight elements.
   * \return The specified straight element quadrature factor.
   */
  su2double GetQuadrature_Factor_Straight(void) const { return Quadrature_Factor_Straight; }

  /*!
   * \brief Get the factor applied during quadrature of curved elements.
   * \return The specified curved element quadrature factor.
   */
  su2double GetQuadrature_Factor_Curved(void) const { return Quadrature_Factor_Curved; }

  /*!
   * \brief Get the factor applied during time quadrature for ADER-DG.
   * \return The specified ADER-DG time quadrature factor.
   */
  su2double GetQuadrature_Factor_Time_ADER_DG(void) const { return Quadrature_Factor_Time_ADER_DG; }

  /*!
   * \brief Function to make available the multiplication factor theta of the
   *        symmetrizing terms in the DG discretization of the viscous terms.
   * \return The specified factor for the DG discretization.
   */
  su2double GetTheta_Interior_Penalty_DGFEM(void) const { return Theta_Interior_Penalty_DGFEM; }

  /*!
   * \brief Function to make available the matrix size in vectorization in
            order to optimize the gemm performance.
   * \return The matrix size in this direction.
   */
  unsigned short GetSizeMatMulPadding(void) const { return sizeMatMulPadding; }

  /*!
   * \brief Function to make available whether or not the entropy must be computed.
   * \return The boolean whether or not the entropy must be computed.
   */
  bool GetCompute_Entropy(void) const { return Compute_Entropy; }

  /*!
   * \brief Function to make available whether or not the lumped mass matrix
            must be used for steady computations.
   * \return The boolean whether or not to use the lumped mass matrix.
   */
  bool GetUse_Lumped_MassMatrix_DGFEM(void) const { return Use_Lumped_MassMatrix_DGFEM; }

  /*!
   * \brief Function to make available whether or not only the exact Jacobian
   *        of the spatial discretization must be computed.
   * \return The boolean whether or not the Jacobian must be computed.
   */
  bool GetJacobian_Spatial_Discretization_Only(void) const { return Jacobian_Spatial_Discretization_Only; }

  /*!
   * \brief Get the interpolation method used for matching between zones.
   */
  INTERFACE_INTERPOLATOR GetKindInterpolation(void) const { return Kind_Interpolation; }

  /*!
   * \brief Get option of whether to use conservative interpolation between zones.
   */
  bool GetConservativeInterpolation(void) const { return ConservativeInterpolation && GetStructuralProblem(); }

  /*!
   * \brief Get the basis function to use for radial basis function interpolation for FSI.
   */
  RADIAL_BASIS GetKindRadialBasisFunction(void) const { return Kind_RadialBasisFunction; }

  /*!
   * \brief Get option of whether to use polynomial terms in Radial Basis Function interpolation.
   */
  bool GetRadialBasisFunctionPolynomialOption(void) const { return RadialBasisFunction_PolynomialOption; }

  /*!
   * \brief Get the basis function radius to use for radial basis function interpolation for FSI.
   */
  su2double GetRadialBasisFunctionParameter(void) const { return RadialBasisFunction_Parameter; }

  /*!
   * \brief Get the tolerance used to prune the interpolation matrix (making it sparser).
   */
  su2double GetRadialBasisFunctionPruneTol(void) const { return RadialBasisFunction_PruneTol; }

  /*!
   * \brief Get the number of donor points to use in Nearest Neighbor interpolation.
   */
  unsigned short GetNumNearestNeighbors(void) const { return NumNearestNeighbors; }

  /*!
   * \brief Get the kind of inlet face interpolation function to use.
   */
  inline INLET_SPANWISE_INTERP GetKindInletInterpolationFunction(void) const { return Kind_InletInterpolationFunction; }

  /*!
   * \brief Get the kind of inlet face interpolation data type.
   */
  inline INLET_INTERP_TYPE GetKindInletInterpolationType (void) const  { return Kind_Inlet_InterpolationType; }

  /*!
   * \brief Get whether to print inlet interpolated data or not.
   */
  bool GetPrintInlet_InterpolatedData(void) const { return PrintInlet_InterpolatedData; }

  /*!
   * \brief Get the amount of eigenvalue perturbation to be done
   * \return Value of the uq_delta_b parameter
   */
  su2double GetUQ_Delta_B(void) const { return uq_delta_b; }

  /*!
   * \brief Get the kind of eigenspace perturbation to be done
   * \return Value of the eig_val_comp
   */
  unsigned short GetEig_Val_Comp(void) const { return eig_val_comp; }

  /*!
   * \brief Get the underelaxation factor
   * \return Value of the uq_urlx parameter
   */
  su2double GetUQ_URLX(void) const { return uq_urlx; }

  /*!
   * \brief Get information about eigenspace perturbation
   * \return <code>TRUE</code> means eigenspace perterturbation will be used
   */
  bool GetUQ_Permute(void) const { return uq_permute; }

  /*!
   * \brief Get information about whether to use wall functions.
   * \return <code>TRUE</code> if wall functions are on; otherwise <code>FALSE</code>.
   */
  bool GetWall_Functions(void) const { return Wall_Functions; }

  /*!
   * \brief Get the AD support.
   */
  bool GetAD_Mode(void) const { return AD_Mode;}

  /*!
   * \brief Set the maximum velocity^2 in the domain for the incompressible preconditioner.
   * \param[in] Value of the maximum velocity^2 in the domain for the incompressible preconditioner.
   */
  void SetMax_Vel2(su2double val_max_vel2) { Max_Vel2 = val_max_vel2; }

  /*!
   * \brief Get the maximum velocity^2 in the domain for the incompressible preconditioner.
   * \return Value of the maximum velocity^2 in the domain for the incompressible preconditioner.
   */
  su2double GetMax_Vel2(void) const { return Max_Vel2; }

  /*!
   * \brief Set the sum of the bandwidth for writing binary restarts (to be averaged later).
   * \param[in] Sum of the bandwidth for writing binary restarts.
   */
  void SetRestart_Bandwidth_Agg(su2double val_restart_bandwidth_sum) { Restart_Bandwidth_Agg = val_restart_bandwidth_sum; }

  /*!
   * \brief Set the sum of the bandwidth for writing binary restarts (to be averaged later).
   * \return Sum of the bandwidth for writing binary restarts.
   */
  su2double GetRestart_Bandwidth_Agg(void) const { return Restart_Bandwidth_Agg; }

  /*!
   * \brief Get the Kind of Hybrid RANS/LES.
   * \return Value of Hybrid RANS/LES method.
   */
  unsigned short GetKind_HybridRANSLES(void) const { return Kind_HybridRANSLES; }

  /*!
   * \brief Get the Kind of Roe Low Dissipation Scheme for Unsteady flows.
   * \return Value of Low dissipation approach.
   */
  unsigned short GetKind_RoeLowDiss(void) const { return Kind_RoeLowDiss; }

  /*!
   * \brief Get the DES Constant.
   * \return Value of DES constant.
   */
  su2double GetConst_DES(void) const { return Const_DES; }

  /*!
   * \brief Get if AD preaccumulation should be performed.
   */
  bool GetAD_Preaccumulation(void) const { return AD_Preaccumulation;}

  /*!
   * \brief Get the heat equation.
   * \return YES if weakly coupled heat equation for inc. flow is enabled.
   */
  bool GetWeakly_Coupled_Heat(void) const { return Weakly_Coupled_Heat; }

  /*!
   * \brief Get the CHT couling method.
   * \return Kind of the method.
   */
  CHT_COUPLING GetKind_CHT_Coupling() const { return Kind_CHT_Coupling; }

  /*!
   * \brief Check if values passed to the BC_HeatFlux-Routine are already integrated.
   * \return YES if the passed values is the integrated heat flux over the marker's surface.
   */
  bool GetIntegrated_HeatFlux() const { return Integrated_HeatFlux; }

  /*!
   * \brief Get Compute Average.
   * \return YES if start computing averages
   */
  bool GetCompute_Average(void) const { return Compute_Average;}

  /*!
   * \brief Get the verification solution.
   * \return The verification solution to be used.
   */
  VERIFICATION_SOLUTION GetVerification_Solution(void) const { return Kind_Verification_Solution;}

  /*!
   * \brief Get topology optimization.
   */
  bool GetTopology_Optimization(void) const { return topology_optimization; }

  /*!
   * \brief Get name of output file for topology optimization derivatives.
   */
  string GetTopology_Optim_FileName(void) const { return top_optim_output_file; }

  /*!
   * \brief Get exponent for density-based stiffness penalization.
   */
  su2double GetSIMP_Exponent(void) const { return simp_exponent; }

  /*!
   * \brief Get lower bound for density-based stiffness penalization.
   */
  su2double GetSIMP_MinStiffness(void) const { return simp_minimum_stiffness; }

  /*!
   * \brief Number of kernels to use in filtering the design density field.
   */
  unsigned short GetTopology_Optim_Num_Kernels(void) const { return top_optim_nKernel; }

  /*!
   * \brief Get the i'th kernel to use, its parameter, and the radius.
   */
  void GetTopology_Optim_Kernel(const unsigned short iKernel, ENUM_FILTER_KERNEL &type,
                                su2double &param, su2double &radius) const {
    type = top_optim_kernels[iKernel];
    param = top_optim_kernel_params[iKernel];
    radius = top_optim_filter_radius[iKernel];
  }

  /*!
   * \brief Get the maximum "logical radius" (degree of neighborhood) to consider in the neighbor search.
   */
  unsigned short GetTopology_Search_Limit(void) const { return top_optim_search_lim; }

  /*!
   * \brief Get the type and parameter for the projection function used in topology optimization
   */
  void GetTopology_Optim_Projection(ENUM_PROJECTION_FUNCTION &type, su2double &param) const {
    type = top_optim_proj_type;  param = top_optim_proj_param;
  }

  /*!
   * \brief Get the filenames of the individual config files
   * \return File name of the config file for zone "index"
   */
  string GetConfigFilename(unsigned short index) const { return Config_Filenames[index]; }

  /*!
   * \brief Get the number of config files
   * \return Number of config filenames in CONFIG_LIST
   */
  unsigned short GetnConfigFiles(void) const { return nConfig_Files; }

  /*!
   * \brief Check if the multizone problem is solved for time domain.
   * \return YES if time-domain is considered.
   */
  bool GetTime_Domain(void) const { return Time_Domain; }

  /*!
   * \brief Get the number of inner iterations
   * \return Number of inner iterations on each multizone block
   */
  unsigned long GetnInner_Iter(void) const { return nInnerIter; }

  /*!
   * \brief Get the number of outer iterations
   * \return Number of outer iterations for the multizone problem
   */
  unsigned long GetnOuter_Iter(void) const { return nOuterIter; }

  /*!
   * \brief Get the number of time iterations
   * \return Number of time steps run
   */
  unsigned long GetnTime_Iter(void) const { return nTimeIter; }

  /*!
   * \brief Set the number of time iterations
   * \param[in] val_iter - Number of time steps run
   */
  void SetnTime_Iter(unsigned long val_iter) { nTimeIter = val_iter; }

  /*!
   * \brief Get the number of pseudo-time iterations
   * \return Number of pseudo-time steps run for the single-zone problem
   */
  unsigned long GetnIter(void) const { return nIter; }

  /*!
   * \brief Get the restart iteration
   * \return Iteration for the restart of multizone problems
   */
  unsigned long GetRestart_Iter(void) const { return Restart_Iter; }

  /*!
   * \brief Get the time step for multizone problems
   * \return Time step for multizone problems, it is set on all the zones
   */
  su2double GetTime_Step(void) const { return Time_Step; }

  /*!
   * \brief Get the maximum simulation time for time-domain problems
   * \return Simulation time for multizone problems, it is set on all the zones
   */
  su2double GetMax_Time(void) const { return Max_Time; }

  /*!
   * \brief Get the level of MPI communications to be performed.
   * \return Level of MPI communications.
   */
  unsigned short GetComm_Level(void) const { return Comm_Level; }

  /*!
   * \brief Check if the mesh read supports multiple zones.
   * \return YES if multiple zones can be contained in the mesh file.
   */
  bool GetMultizone_Mesh(void) const { return Multizone_Mesh; }

  /*!
   * \brief Check if the mesh read supports multiple zones.
   * \return YES if multiple zones can be contained in the mesh file.
   */
  bool GetMultizone_Residual(void) const { return Multizone_Residual; }

  /*!
   * \brief Check if the (new) single-zone driver is to be used (temporary)
   * \return YES if the (new) single-zone driver is to be used.
   */
  bool GetSinglezone_Driver(void) const { return SinglezoneDriver; }

  /*!
   * \brief Get the Kind of Radiation model applied.
   * \return Kind of radiation model used.
   */
  RADIATION_MODEL GetKind_RadiationModel(void) const { return Kind_Radiation; }

  /*!
   * \brief Get the Kind of P1 initialization method applied.
   * \return Kind of P1 initialization method used.
   */
  P1_INIT GetKind_P1_Init(void) const { return Kind_P1_Init; }

  /*!
   * \brief Get the value of the absorption coefficient of the medium.
   * \return Value of the absorption coefficient of the medium.
   */
  su2double GetAbsorption_Coeff(void) const { return Absorption_Coeff; }

  /*!
   * \brief Get the value of the scattering coefficient of the medium.
   * \return Value of the scattering coefficient of the medium.
   */
  su2double GetScattering_Coeff(void) const { return Scattering_Coeff; }

  /*!
   * \brief Get the wall emissivity at a boundary.
   * \param[in] val_index - Index corresponding to the boundary.
   * \return The wall emissivity.
   */
  su2double GetWall_Emissivity(string val_index) const;

  /*!
   * \brief Get the value of the CFL condition for radiation solvers.
   * \return Value of the CFL condition for radiation solvers.
   */
  su2double GetCFL_Rad(void) const { return CFL_Rad; }

  /*!
   * \brief Determines if radiation needs to be incorporated to the analysis.
   * \return Radiation boolean
   */
  bool AddRadiation(void) const { return Radiation; }

  /*!
   * \brief Check if the convergence history of each individual zone is written to screen
   * \return YES if the zone convergence history of each individual zone must be written to screen
   */
  bool GetWrt_ZoneConv(void) const { return Wrt_ZoneConv; }

  /*!
   * \brief Check if the convergence history of each individual zone is written to file
   * \return YES if the zone convergence history of each individual zone must be written to file
   */
  bool GetWrt_ZoneHist(void) const { return Wrt_ZoneHist; }

  /*!
   * \brief Check if the special output is written
   * \return YES if the special output is written.
   */
  bool GetSpecial_Output(void) const { return SpecialOutput; }

  /*!
   * \brief Check if the forces breakdown file is written
   * \return YES if the forces breakdown file is written.
   */
  bool GetWrt_ForcesBreakdown(void) const { return Wrt_ForcesBreakdown; }

  /*!
   * \brief Get the number of grid points in the analytic RECTANGLE or BOX grid in the specified coordinate direction.
   * \return Number of grid points in the analytic RECTANGLE or BOX grid in the specified coordinate direction.
   */
  short GetMeshBoxSize(unsigned short val_iDim) const { return Mesh_Box_Size[val_iDim]; }

  /*!
   * \brief Get the length of the analytic RECTANGLE or BOX grid in the specified coordinate direction.
   * \return Length the analytic RECTANGLE or BOX grid in the specified coordinate direction.
   */
  su2double GetMeshBoxLength(unsigned short val_iDim) const { return mesh_box_length[val_iDim]; }

  /*!
   * \brief Get the offset from 0.0 of the analytic RECTANGLE or BOX grid in the specified coordinate direction.
   * \return Offset from 0.0 the analytic RECTANGLE or BOX grid in the specified coordinate direction.
   */
  su2double GetMeshBoxOffset(unsigned short val_iDim) const { return mesh_box_offset[val_iDim]; }

  /*!
   * \brief Get the number of screen output variables requested (maximum 6)
   */
  unsigned short GetnScreenOutput(void) const { return nScreenOutput; }

  /*!
   * \brief Get the screen output field iField
   */
  string GetScreenOutput_Field(unsigned short iField) const { return ScreenOutput[iField]; }

  /*!
   * \brief Get the number of history output variables requested
   */
  unsigned short GetnHistoryOutput(void) const { return nHistoryOutput; }

  /*!
   * \brief Get the history output field iField
   */
  string GetHistoryOutput_Field(unsigned short iField) const { return HistoryOutput[iField]; }

  /*!
   * \brief Get the number of history output variables requested
   */
  unsigned short GetnVolumeOutput(void) const { return nVolumeOutput; }

  /*!
   * \brief Get the history output field iField
   */
  string GetVolumeOutput_Field(unsigned short iField) const { return VolumeOutput[iField]; }

  /*!
  * \brief Get the convergence fields for monitoring
  * \param[in] iField - Index of the field
  * return Field name for monitoring convergence
  */
  string GetConv_Field(unsigned short iField) const { return ConvField[iField]; }

  /*!
   * \brief Get functional that is going to be used to evaluate the convergence of the windowed time average of the unsteady problem.
   * \param[in] iField - Index of the field
   * \return Field name for monitoring convergence
   */
  string GetWndConv_Field(unsigned short iField) const { return WndConvField[iField]; }

  /*!
   * \brief Get the number of iterations that are considered in the Cauchy convergence criteria for the windowed time average of the unsteady problem.
   * \return Number of elements in the Cauchy criteria windowed time average of the unsteady problem.
   */
  unsigned short GetWnd_Cauchy_Elems(void) const { return Wnd_Cauchy_Elems; }

  /*!
   * \brief Get the value of convergence criteria for the Cauchy method for the time averaged
   *        windowed objective functions for unsteady flows
   * \return Value of the convergence criteria.
   */
  su2double GetWnd_Cauchy_Eps(void) const { return Wnd_Cauchy_Eps; }

  /*!
   * \brief Get the number of iterations that are not considered in the convergence criteria for the windowed average output function
   * \return Number of iterations before starting with the convergence criteria for the windowed average output function.
   */
  unsigned long  GetWnd_StartConv_Iter(void) const { return Wnd_StartConv_Iter; }

  /*!
   * \brief Get the boolean value, whether the the Cauchy method for the time averaged
   *        windowed objective functions for unsteady flows is used or not.
   * \return Boolean value, if the criterion is used.
   */
  bool GetWnd_Cauchy_Crit(void) const { return Wnd_Cauchy_Crit; }

  /*!
  * \brief Get the number of convergence monitoring fields for time convergence monitoring.
  * return Number of convergence monitoring fields.
  */
  unsigned short GetnWndConv_Field() const { return nWndConvField; }

  /*!
  * \brief Get the number of convergence monitoring fields for inner convergence monitoring.
  * return Number of convergence monitoring fields.
  */
  unsigned short GetnConv_Field() const { return nConvField; }

  /*!
   * \brief Set the start time to track a phase of the code (preprocessing, compute, output).
   * \param[in] Value of the start time to track a phase of the code.
   */
  void Set_StartTime(su2double starttime) { StartTime = starttime; }

  /*!
   * \brief Get the start time to track a phase of the code (preprocessing, compute, output).
   * \return Value of the start time to track a phase of the code.
   */
  su2double Get_StartTime() const { return StartTime; }

  /*!
   * \brief GetHistory_Wrt_Freq_Inner
   * \return
   */
  unsigned long GetHistory_Wrt_Freq(unsigned short iter) const { return HistoryWrtFreq[iter];}

  /*!
   * \brief SetHistory_Wrt_Freq_Inner
   * \param[in] iter: index for Time (0), Outer (1), or Inner (2) iterations
   * \param[in] nIter: Number of iterations
   */
  void SetHistory_Wrt_Freq(unsigned short iter, unsigned long nIter) { HistoryWrtFreq[iter] = nIter;}

  /*!
   * \brief GetScreen_Wrt_Freq_Inner
   * \param[in] iter: index for Time (0), Outer (1), or Inner (2) iterations
   * \return
   */
  unsigned long GetScreen_Wrt_Freq(unsigned short iter) const { return ScreenWrtFreq[iter]; }

  /*!
   * \brief SetScreen_Wrt_Freq_Inner
   * \param[in] iter: index for Time (0), Outer (1), or Inner (2) iterations
   * \param[in] nIter: Number of iterations
   */
  void SetScreen_Wrt_Freq(unsigned short iter, unsigned long nIter) { ScreenWrtFreq[iter] = nIter; }

  /*!
   * \brief GetVolumeOutputFiles
   */
  const OUTPUT_TYPE* GetVolumeOutputFiles() const { return VolumeOutputFiles; }

  /*!
   * \brief GetnVolumeOutputFiles
   */
  unsigned short GetnVolumeOutputFiles() const { return nVolumeOutputFiles; }

  /*!
   * \brief GetVolumeOutputFrequency
   * \param[in] iFile: index of file number for which the writing frequency needs to be returned.
   */
  unsigned long GetVolumeOutputFrequency(unsigned short iFile) const { return VolumeOutputFrequencies[iFile]; }

  /*!
   * \brief Get the desired factorization frequency for PaStiX
   * \return Number of calls to 'Build' that trigger re-factorization.
   */
  unsigned long GetPastixFactFreq(void) const { return pastix_fact_freq; }

  /*!
   * \brief Get the desired level of verbosity for PaStiX
   * \return 0 - Quiet, 1 - During factorization and cleanup, 2 - Even more detail.
   */
  unsigned short GetPastixVerbLvl(void) const { return pastix_verb_lvl; }

  /*!
   * \brief Get the desired level of fill for the PaStiX ILU
   * \return Level of fill.
   */
  unsigned short GetPastixFillLvl(void) const { return pastix_fill_lvl; }

  /*!
   * \brief Check if an option is present in the config file
   * \param[in] - Name of the option
   * \return <TRUE> if option was set in the config file
   */
  bool OptionIsSet(string option) const { return all_options.find(option) == all_options.end(); }

  /*!
   * \brief Get the name of the current case
   * \return the case name
   */
  const string& GetCaseName() const { return caseName; }

  /*!
   * \brief Get the number of threads per rank to use for ILU and LU_SGS preconditioners.
   * \return Number of threads per rank.
   */
  unsigned long GetLinear_Solver_Prec_Threads(void) const { return Linear_Solver_Prec_Threads; }

  /*!
   * \brief Get the size of the edge groups colored for OpenMP parallelization of edge loops.
   */
  unsigned long GetEdgeColoringGroupSize(void) const { return edgeColorGroupSize; }

  /*!
   * \brief Get the ParMETIS load balancing tolerance.
   */
  passivedouble GetParMETIS_Tolerance() const { return SU2_TYPE::GetValue(ParMETIS_tolerance); }

  /*!
   * \brief Get the ParMETIS load balancing weight for points.
   */
  long GetParMETIS_PointWeight() const { return ParMETIS_pointWgt; }

  /*!
   * \brief Get the ParMETIS load balancing weight for edges
   */
  long GetParMETIS_EdgeWeight() const { return ParMETIS_edgeWgt; }

  /*!
   * \brief Find the marker index (if any) that is part of a given interface pair.
   * \param[in] iInterface - Number of the interface pair being tested, starting at 0.
   * \return -1 if (on this mpi rank) the zone defined by config is not part of the interface.
   */
  short FindInterfaceMarker(unsigned short iInterface) const;

  /*!
   * \brief Get whether or not to save solution data to libROM.
   * \return True if specified in config file.
   */
  bool GetSave_libROM(void) const {return libROM; }

  /*!
   * \brief Get the name of the file for libROM to save.
   * \return Filename prefix for libROM to save to (default: "su2").
   */
  string GetlibROMbase_FileName(void) const { return libROMbase_FileName; }

  /*!
   * \brief Static or incremental toggle for POD basis generation type.
   * \return Type of POD generation type
   */
  POD_KIND GetKind_PODBasis(void) const { return POD_Basis_Gen; }

  /*!
   * \brief Get maximum number of POD basis dimensions (default: 100).
   * \return Maximum number of POD basis vectors.
   */
  unsigned short GetMax_BasisDim(void) const { return maxBasisDim; }

  /*!
   * \brief Get frequency of unsteady time steps to save (default: 1).
   * \return Save frequency for unsteady time steps.
   */
  unsigned short GetRom_SaveFreq(void) const { return rom_save_freq; }

  /*!
   * \brief Check if the gradient smoothing is active
   * \return true means that smoothing is applied to the sensitivities
   */
  bool GetSmoothGradient(void) const {return SmoothGradient; }

  /*!
   * \brief Gets the factor epsilon in front of the Laplace term
   * \return epsilon
   */
  su2double GetSmoothingEps1(void) const { return SmoothingEps1; }

  /*!
   * \brief Gets the factor zeta in front of the identity term
   * \return zeta
   */
  su2double GetSmoothingEps2(void) const { return SmoothingEps2; }

  /*!
   * \brief Check if we split in the dimensions
   * \return true means that smoothing is for each dimension separate
   */
  bool GetSmoothSepDim(void) const { return SmoothSepDim; }

  /*!
   * \brief Check if we assemble the operator on the surface
   * \return true means that smoothing is done on the surface level
   */
  bool GetSmoothOnSurface(void) const { return SmoothOnSurface; }

  /*!
   * \brief Check if we use zero Dirichlet boundarys on the bound of the surface
   * \return true means that we use zero Dirichlet boundary
   */
  bool GetDirichletSurfaceBound(void) const { return SmoothDirichletSurfaceBound; }

  /*!
   * \brief The modus of operation for the Sobolev solver
   * \return returns on what level we operate
   */
  ENUM_SOBOLEV_MODUS GetSobMode(void) const { return SmoothNumMode; }

  /*!
   * \brief Get the name of the file with the hessian of the objective function.
   * \return Name of the file with the hessian of the objective function.
   */
  string GetObjFunc_Hess_FileName(void) const { return ObjFunc_Hess_FileName; }

  /*!
   * \brief Get min error of the linear solver for the gradient smoothing.
   * \return Min error of the linear solver for the gradient smoothing.
   */
  su2double GetGrad_Linear_Solver_Error(void) const { return Grad_Linear_Solver_Error; }

  /*!
   * \brief Get the kind of solver for the gradient smoothing.
   * \return Numerical solver for the gradient smoothing.
   */
  unsigned short GetKind_Grad_Linear_Solver(void) const { return Kind_Grad_Linear_Solver; }

  /*!
   * \brief Get the kind of preconditioner for the gradient smoothing.
   * \return Numerical preconditioner for the gradient smoothing.
   */
  unsigned short GetKind_Grad_Linear_Solver_Prec(void) const { return Kind_Grad_Linear_Solver_Prec; }

  /*!
   * \brief Get max number of iterations of the for the gradient smoothing.
   * \return Max number of iterations of the linear solver for the gradient smoothing.
   */
  unsigned long GetGrad_Linear_Solver_Iter(void) const { return Grad_Linear_Solver_Iter; }

  /*!
   * \brief Get parsed SST option data structure.
   * \return SST option data structure.
   */
  SST_ParsedOptions GetSSTParsedOptions() const { return sstParsedOptions; }

  /*!
   * \brief Get parsed SA option data structure.
   * \return SA option data structure.
   */
  SA_ParsedOptions GetSAParsedOptions() const { return saParsedOptions; }

};<|MERGE_RESOLUTION|>--- conflicted
+++ resolved
@@ -802,14 +802,9 @@
   Beta_Factor,          /*!< \brief Value of the epsilon^2 multiplier for Beta for the incompressible preconditioner. */
   Gas_Constant,         /*!< \brief Specific gas constant. */
   Gas_ConstantND,       /*!< \brief Non-dimensional specific gas constant. */
-<<<<<<< HEAD
-  *Molecular_Weight,    /*!< \brief Molecular weight of an incompressible ideal gas (g/mol). */  
-  Specific_Heat_Cp,           /*!< \brief Specific heat at constant pressure. */
-=======
   *Molecular_Weight;    /*!< \brief Molecular weight of an incompressible ideal gas (g/mol). */
   unsigned short nMolecular_Weight; /*!< \brief Number of species molecular weights. */
   su2double Specific_Heat_Cp, /*!< \brief Specific heat at constant pressure. */
->>>>>>> 52160fc2
   Specific_Heat_CpND,         /*!< \brief Non-dimensional specific heat at constant pressure. */
   Specific_Heat_Cv,           /*!< \brief Specific heat at constant volume. */
   Specific_Heat_CvND,         /*!< \brief Non-dimensional specific heat at constant volume. */
@@ -836,8 +831,7 @@
   Mu_Temperature_RefND,  /*!< \brief Non-dimensional reference temperature for Sutherland model.  */
   *Mu_S,                  /*!< \brief Reference S for Sutherland model.  */
   Mu_SND;                /*!< \brief Non-dimensional reference S for Sutherland model.  */
-  unsigned short nMolecular_Weight, /*!< \brief Number of species molecular weights. */
-  nMu_Constant,                   /*!< \brief Number of species constant viscosities. */
+  unsigned nMu_Constant,                   /*!< \brief Number of species constant viscosities. */
   nMu_Ref,                        /*!< \brief Number of species reference constants for Sutherland model. */
   nMu_Temperature_Ref,            /*!< \brief Number of species reference temperature for Sutherland model. */
   nMu_S,                         /*!< \brief Number of species reference S for Sutherland model. */
