--- conflicted
+++ resolved
@@ -195,11 +195,7 @@
    */
   unsigned long CG_LinSolver(const CSysVector & b, CSysVector & x, CMatrixVectorProduct & mat_vec,
                                   CPreconditioner & precond, su2double tol,
-<<<<<<< HEAD
-                                  unsigned long m, su2double *residual, bool monitoring, bool TapeActive);
-=======
-                                  unsigned long m, su2double *residual, bool monitoring, CConfig *config);
->>>>>>> 0da50c60
+                                  unsigned long m, su2double *residual, bool monitoring, CConfig *config, bool TapeActive);
 	
   /*!
    * \brief Flexible Generalized Minimal Residual method
@@ -215,11 +211,7 @@
    */
   unsigned long FGMRES_LinSolver(const CSysVector & b, CSysVector & x, CMatrixVectorProduct & mat_vec,
                       CPreconditioner & precond, su2double tol,
-<<<<<<< HEAD
-                      unsigned long m, su2double *residual, bool monitoring, bool TapeActive);
-=======
-                      unsigned long m, su2double *residual, bool monitoring, CConfig *config);
->>>>>>> 0da50c60
+                      unsigned long m, su2double *residual, bool monitoring, CConfig *config, bool TapeActive);
 	
 	/*!
    * \brief Biconjugate Gradient Stabilized Method (BCGSTAB)
@@ -235,11 +227,7 @@
    */
   unsigned long BCGSTAB_LinSolver(const CSysVector & b, CSysVector & x, CMatrixVectorProduct & mat_vec,
                         CPreconditioner & precond, su2double tol,
-<<<<<<< HEAD
-                        unsigned long m, su2double *residual, bool monitoring, bool TapeActive);
-=======
-                        unsigned long m, su2double *residual, bool monitoring, CConfig *config);
->>>>>>> 0da50c60
+                        unsigned long m, su2double *residual, bool monitoring, CConfig *config, bool TapeActive);
   
   /*!
    * \brief Solve the linear system using a Krylov subspace method
