/*!
 * \file config_structure.hpp
 * \brief All the information about the definition of the physical problem.
 *        The subroutines and functions are in the <i>config_structure.cpp</i> file.
 * \author F. Palacios, T. Economon, B. Tracey
 * \version 6.1.0 "Falcon"
 *
 * The current SU2 release has been coordinated by the
 * SU2 International Developers Society <www.su2devsociety.org>
 * with selected contributions from the open-source community.
 *
 * The main research teams contributing to the current release are:
 *  - Prof. Juan J. Alonso's group at Stanford University.
 *  - Prof. Piero Colonna's group at Delft University of Technology.
 *  - Prof. Nicolas R. Gauger's group at Kaiserslautern University of Technology.
 *  - Prof. Alberto Guardone's group at Polytechnic University of Milan.
 *  - Prof. Rafael Palacios' group at Imperial College London.
 *  - Prof. Vincent Terrapon's group at the University of Liege.
 *  - Prof. Edwin van der Weide's group at the University of Twente.
 *  - Lab. of New Concepts in Aeronautics at Tech. Institute of Aeronautics.
 *
 * Copyright 2012-2018, Francisco D. Palacios, Thomas D. Economon,
 *                      Tim Albring, and the SU2 contributors.
 *
 * SU2 is free software; you can redistribute it and/or
 * modify it under the terms of the GNU Lesser General Public
 * License as published by the Free Software Foundation; either
 * version 2.1 of the License, or (at your option) any later version.
 *
 * SU2 is distributed in the hope that it will be useful,
 * but WITHOUT ANY WARRANTY; without even the implied warranty of
 * MERCHANTABILITY or FITNESS FOR A PARTICULAR PURPOSE. See the GNU
 * Lesser General Public License for more details.
 *
 * You should have received a copy of the GNU Lesser General Public
 * License along with SU2. If not, see <http://www.gnu.org/licenses/>.
 */

#pragma once

#include "./mpi_structure.hpp"

#include <iostream>
#include <cstdlib>
#include <fstream>
#include <sstream>
#include <string>
#include <cstring>
#include <vector>
#include <stdlib.h>
#include <cmath>
#include <map>
#include <assert.h>

#include "./option_structure.hpp"
#include "./datatype_structure.hpp"

#ifdef HAVE_CGNS
#include "cgnslib.h"
#endif

using namespace std;

/*!
 * \class CConfig
 * \brief Main class for defining the problem; basically this class reads the configuration file, and
 *        stores all the information.
 * \author F. Palacios
 */

class CConfig {
private:
  SU2_MPI::Comm SU2_Communicator; /*!< \brief MPI communicator of SU2.*/
  int rank, size;
  unsigned short Kind_SU2; /*!< \brief Kind of SU2 software component.*/
  unsigned short Ref_NonDim; /*!< \brief Kind of non dimensionalization.*/
  unsigned short Ref_Inc_NonDim; /*!< \brief Kind of non dimensionalization.*/
  unsigned short Kind_AverageProcess; /*!< \brief Kind of mixing process.*/
  unsigned short Kind_PerformanceAverageProcess; /*!< \brief Kind of mixing process.*/
  unsigned short Kind_MixingPlaneInterface; /*!< \brief Kind of mixing process.*/
  unsigned short Kind_SpanWise; /*!< \brief Kind of span-wise section computation.*/
  unsigned short *Kind_TurboMachinery;  /*!< \brief Kind of turbomachynery architecture.*/
  unsigned short iZone, nZone; /*!< \brief Number of zones in the mesh. */
  unsigned short nZoneSpecified; /*!< \brief Number of zones that are specified in config file. */
  su2double Highlite_Area; /*!< \brief Highlite area. */
  su2double Fan_Poly_Eff; /*!< \brief Highlite area. */
  su2double OrderMagResidual; /*!< \brief Order of magnitude reduction. */
  su2double MinLogResidual; /*!< \brief Minimum value of the log residual. */
  su2double OrderMagResidualFSI; /*!< \brief Order of magnitude reduction. */
  su2double MinLogResidualFSI; /*!< \brief Minimum value of the log residual. */
  su2double OrderMagResidual_BGS_F; /*!< \brief Order of magnitude reduction. */
  su2double MinLogResidual_BGS_F; /*!< \brief Minimum value of the log residual. */
  su2double OrderMagResidual_BGS_S; /*!< \brief Order of magnitude reduction. */
  su2double MinLogResidual_BGS_S; /*!< \brief Minimum value of the log residual. */
  su2double Res_FEM_UTOL; 		/*!< \brief UTOL criteria for structural FEM. */
  su2double Res_FEM_RTOL; 		/*!< \brief RTOL criteria for structural FEM. */
  su2double Res_FEM_ETOL; 		/*!< \brief ETOL criteria for structural FEM. */
  su2double Res_FEM_ADJ;     /*!< \brief Convergence criteria for adjoint FEM. */
  su2double EA_ScaleFactor; /*!< \brief Equivalent Area scaling factor */
  su2double* EA_IntLimit; /*!< \brief Integration limits of the Equivalent Area computation */
  su2double AdjointLimit; /*!< \brief Adjoint variable limit */
  su2double* Obj_ChainRuleCoeff; /*!< \brief Array defining objective function for adjoint problem based on chain rule in terms of gradient w.r.t. density, velocity, pressure */
  bool MG_AdjointFlow; /*!< \brief MG with the adjoint flow problem */
  su2double* SubsonicEngine_Cyl; /*!< \brief Coordinates of the box subsonic region */
  su2double* SubsonicEngine_Values; /*!< \brief Values of the box subsonic region */
  su2double* Hold_GridFixed_Coord; /*!< \brief Coordinates of the box to hold fixed the nbumerical grid */
  su2double *DistortionRack;
  su2double *PressureLimits,
  *DensityLimits,
  *TemperatureLimits; /*!< \brief Limits for the primitive variables */
  bool ActDisk_DoubleSurface;  /*!< \brief actuator disk double surface  */
  bool Engine_HalfModel;  /*!< \brief only half model is in the computational grid  */
  bool ActDisk_SU2_DEF;  /*!< \brief actuator disk double surface  */
  unsigned short ConvCriteria;	/*!< \brief Kind of convergence criteria. */
  unsigned short nFFD_Iter; 	/*!< \brief Iteration for the point inversion problem. */
  unsigned short FFD_Blending; /*!< \brief Kind of FFD Blending function. */
  su2double* FFD_BSpline_Order; /*!< \brief BSpline order in i,j,k direction. */
  su2double FFD_Tol;  	/*!< \brief Tolerance in the point inversion problem. */
  su2double Opt_RelaxFactor;  	/*!< \brief Scale factor for the line search. */
  su2double Opt_LineSearch_Bound;  	/*!< \brief Bounds for the line search. */
  bool Write_Conv_FSI;			/*!< \brief Write convergence file for FSI problems. */
  bool ContinuousAdjoint,			/*!< \brief Flag to know if the code is solving an adjoint problem. */
  Viscous,                /*!< \brief Flag to know if the code is solving a viscous problem. */
  EquivArea,				/*!< \brief Flag to know if the code is going to compute and plot the equivalent area. */
  Engine,				/*!< \brief Flag to know if the code is going to compute a problem with engine. */
  InvDesign_Cp,				/*!< \brief Flag to know if the code is going to compute and plot the inverse design. */
  InvDesign_HeatFlux,				/*!< \brief Flag to know if the code is going to compute and plot the inverse design. */
  Grid_Movement,			/*!< \brief Flag to know if there is grid movement. */
  Wind_Gust,              /*!< \brief Flag to know if there is a wind gust. */
  Aeroelastic_Simulation, /*!< \brief Flag to know if there is an aeroelastic simulation. */
  Weakly_Coupled_Heat, /*!< \brief Flag to know if a heat equation should be weakly coupled to the incompressible solver. */
  Rotating_Frame,			/*!< \brief Flag to know if there is a rotating frame. */
  PoissonSolver,			/*!< \brief Flag to know if we are solving  poisson forces  in plasma solver. */
  Low_Mach_Precon,		/*!< \brief Flag to know if we are using a low Mach number preconditioner. */
  Low_Mach_Corr,			/*!< \brief Flag to know if we are using a low Mach number correction. */
  GravityForce,			/*!< \brief Flag to know if the gravity force is incuded in the formulation. */
  SmoothNumGrid,			/*!< \brief Smooth the numerical grid. */
  AdaptBoundary,			/*!< \brief Adapt the elements on the boundary. */
  SubsonicEngine,			/*!< \brief Engine intake subsonic region. */
  Frozen_Visc_Cont,			/*!< \brief Flag for cont. adjoint problem with/without frozen viscosity. */
  Frozen_Visc_Disc,			/*!< \brief Flag for disc. adjoint problem with/without frozen viscosity. */
  Frozen_Limiter_Disc,			/*!< \brief Flag for disc. adjoint problem with/without frozen limiter. */
  Inconsistent_Disc,      /*!< \brief Use an inconsistent (primal/dual) discrete adjoint formulation. */
  Sens_Remove_Sharp,			/*!< \brief Flag for removing or not the sharp edges from the sensitivity computation. */
  Hold_GridFixed,	/*!< \brief Flag hold fixed some part of the mesh during the deformation. */
  Axisymmetric, /*!< \brief Flag for axisymmetric calculations */
  Integrated_HeatFlux; /*!< \brief Flag for heat flux BC whether it deals with integrated values.*/
  su2double Damp_Engine_Inflow;	/*!< \brief Damping factor for the engine inlet. */
  su2double Damp_Engine_Exhaust;	/*!< \brief Damping factor for the engine exhaust. */
  su2double Damp_Res_Restric,	/*!< \brief Damping factor for the residual restriction. */
  Damp_Correc_Prolong; /*!< \brief Damping factor for the correction prolongation. */
  su2double Position_Plane; /*!< \brief Position of the Near-Field (y coordinate 2D, and z coordinate 3D). */
  su2double WeightCd; /*!< \brief Weight of the drag coefficient. */
  su2double dCD_dCL; /*!< \brief Weight of the drag coefficient. */
  su2double dCMx_dCL; /*!< \brief Weight of the drag coefficient. */
  su2double dCMy_dCL; /*!< \brief Weight of the drag coefficient. */
  su2double dCMz_dCL; /*!< \brief Weight of the drag coefficient. */
  su2double dCD_dCMy; /*!< \brief Weight of the drag coefficient. */
  su2double CL_Target; /*!< \brief Weight of the drag coefficient. */
  su2double CM_Target; /*!< \brief Weight of the drag coefficient. */
  su2double *HTP_Min_XCoord, *HTP_Min_YCoord; /*!< \brief Identification of the HTP. */
  unsigned short Unsteady_Simulation;	/*!< \brief Steady or unsteady (time stepping or dual time stepping) computation. */
  unsigned short Dynamic_Analysis;	/*!< \brief Static or dynamic structural analysis. */
  unsigned short nStartUpIter;	/*!< \brief Start up iterations using the fine grid. */
  su2double FixAzimuthalLine; /*!< \brief Fix an azimuthal line due to misalignments of the nearfield. */
  su2double **DV_Value;		/*!< \brief Previous value of the design variable. */
  su2double Venkat_LimiterCoeff;				/*!< \brief Limiter coefficient */
  unsigned long LimiterIter;	/*!< \brief Freeze the value of the limiter after a number of iterations */
  su2double AdjSharp_LimiterCoeff;				/*!< \brief Coefficient to identify the limit of a sharp edge. */
  unsigned short SystemMeasurements; /*!< \brief System of measurements. */
  unsigned short Kind_Regime;  /*!< \brief Kind of adjoint function. */
  unsigned short *Kind_ObjFunc;  /*!< \brief Kind of objective function. */
  su2double *Weight_ObjFunc;    /*!< \brief Weight applied to objective function. */
  unsigned short Kind_SensSmooth; /*!< \brief Kind of sensitivity smoothing technique. */
  unsigned short Continuous_Eqns; /*!< \brief Which equations to treat continuously (Hybrid adjoint)*/
  unsigned short Discrete_Eqns; /*!< \brief Which equations to treat discretely (Hybrid adjoint). */
  unsigned short *Design_Variable; /*!< \brief Kind of design variable. */
  unsigned short Kind_Adaptation;	/*!< \brief Kind of numerical grid adaptation. */
  unsigned short nTimeInstances;  /*!< \brief Number of periodic time instances for  harmonic balance. */
  su2double HarmonicBalance_Period;		/*!< \brief Period of oscillation to be used with harmonic balance computations. */
  su2double New_Elem_Adapt;			/*!< \brief Elements to adapt in the numerical grid adaptation process. */
  su2double Delta_UnstTime,			/*!< \brief Time step for unsteady computations. */
  Delta_UnstTimeND;						/*!< \brief Time step for unsteady computations (non dimensional). */
  su2double Delta_DynTime,		/*!< \brief Time step for dynamic structural computations. */
  Total_DynTime,				/*!< \brief Total time for dynamic structural computations. */
  Current_DynTime;			/*!< \brief Global time of the dynamic structural computations. */
  su2double Total_UnstTime,						/*!< \brief Total time for unsteady computations. */
  Total_UnstTimeND;								/*!< \brief Total time for unsteady computations (non dimensional). */
  su2double Current_UnstTime,									/*!< \brief Global time of the unsteady simulation. */
  Current_UnstTimeND;									/*!< \brief Global time of the unsteady simulation. */
  unsigned short nMarker_Euler,	/*!< \brief Number of Euler wall markers. */
  nMarker_FarField,				/*!< \brief Number of far-field markers. */
  nMarker_Custom,
  nMarker_SymWall,				/*!< \brief Number of symmetry wall markers. */
  nMarker_PerBound,				/*!< \brief Number of periodic boundary markers. */
  nMarker_MixingPlaneInterface,				/*!< \brief Number of mixing plane interface boundary markers. */
  nMarker_Turbomachinery,				/*!< \brief Number turbomachinery markers. */
  nMarker_TurboPerformance,				/*!< \brief Number of turboperformance markers. */
  nSpanWiseSections_User,			/*!< \brief Number of spanwise sections to compute 3D BC and Performance for turbomachinery   */
  nMarker_Shroud,/*!< \brief Number of shroud markers to set grid velocity to 0.*/
  nMarker_NearFieldBound,				/*!< \brief Number of near field boundary markers. */
  nMarker_ActDiskInlet, nMarker_ActDiskOutlet,
  nMarker_InterfaceBound,				/*!< \brief Number of interface boundary markers. */
  nMarker_Fluid_InterfaceBound,				/*!< \brief Number of fluid interface markers. */
  nMarker_CHTInterface,     /*!< \brief Number of conjugate heat transfer interface markers. */
  nMarker_Dirichlet,				/*!< \brief Number of interface boundary markers. */
  nMarker_Inlet,					/*!< \brief Number of inlet flow markers. */
  nMarker_Riemann,					/*!< \brief Number of Riemann flow markers. */
  nMarker_Giles,					/*!< \brief Number of Giles flow markers. */
  nRelaxFactor_Giles,                                   /*!< \brief Number of relaxation factors for Giles markers. */
  nMarker_Supersonic_Inlet,					/*!< \brief Number of supersonic inlet flow markers. */
  nMarker_Supersonic_Outlet,					/*!< \brief Number of supersonic outlet flow markers. */
  nMarker_Outlet,					/*!< \brief Number of outlet flow markers. */
  nMarker_Isothermal,     /*!< \brief Number of isothermal wall boundaries. */
  nMarker_HeatFlux,       /*!< \brief Number of constant heat flux wall boundaries. */
  nMarker_EngineExhaust,					/*!< \brief Number of nacelle exhaust flow markers. */
  nMarker_EngineInflow,					/*!< \brief Number of nacelle inflow flow markers. */
  nMarker_Clamped,						/*!< \brief Number of clamped markers in the FEM. */
  nMarker_Displacement,					/*!< \brief Number of displacement surface markers. */
  nMarker_Load,					/*!< \brief Number of load surface markers. */
  nMarker_Damper,         /*!< \brief Number of damper surface markers. */
  nMarker_Load_Dir,					/*!< \brief Number of load surface markers defined by magnitude and direction. */
  nMarker_Disp_Dir,         /*!< \brief Number of load surface markers defined by magnitude and direction. */
  nMarker_Load_Sine,					/*!< \brief Number of load surface markers defined by magnitude and direction. */
  nMarker_FlowLoad,					/*!< \brief Number of load surface markers. */
  nMarker_Neumann,				/*!< \brief Number of Neumann flow markers. */
  nMarker_Internal,				/*!< \brief Number of Neumann flow markers. */
  nMarker_All,					/*!< \brief Total number of markers using the grid information. */
  nMarker_Max,					/*!< \brief Max number of number of markers using the grid information. */
  nMarker_CfgFile;					/*!< \brief Total number of markers using the config file
                             (note that using parallel computation this number can be different
                             from nMarker_All). */
  bool Inlet_From_File; /*!< \brief True if the inlet profile is to be loaded from a file. */
  string Inlet_Filename; /*!< \brief Filename specifying an inlet profile. */
  su2double Inlet_Matching_Tol; /*!< \brief Tolerance used when matching a point to a point from the inlet file. */
  string *Marker_Euler,			/*!< \brief Euler wall markers. */
  *Marker_FarField,				/*!< \brief Far field markers. */
  *Marker_Custom,
  *Marker_SymWall,				/*!< \brief Symmetry wall markers. */
  *Marker_PerBound,				/*!< \brief Periodic boundary markers. */
  *Marker_PerDonor,				/*!< \brief Rotationally periodic boundary donor markers. */
  *Marker_MixingPlaneInterface,				/*!< \brief MixingPlane interface boundary markers. */
  *Marker_TurboBoundIn,				/*!< \brief Turbomachinery performance boundary markers. */
  *Marker_TurboBoundOut,				/*!< \brief Turbomachinery performance boundary donor markers. */
  *Marker_NearFieldBound,				/*!< \brief Near Field boundaries markers. */
  *Marker_InterfaceBound,				/*!< \brief Interface boundaries markers. */
  *Marker_Fluid_InterfaceBound,				/*!< \brief Fluid interface markers. */
  *Marker_CHTInterface,         /*!< \brief Conjugate heat transfer interface markers. */
  *Marker_ActDiskInlet,
  *Marker_ActDiskOutlet,
  *Marker_Dirichlet,				/*!< \brief Interface boundaries markers. */
  *Marker_Inlet,					/*!< \brief Inlet flow markers. */
  *Marker_Riemann,					/*!< \brief Riemann markers. */
  *Marker_Giles,					/*!< \brief Giles markers. */
  *Marker_Shroud,                                       /*!< \brief Shroud markers. */
  *Marker_Supersonic_Inlet,					/*!< \brief Supersonic inlet flow markers. */
  *Marker_Supersonic_Outlet,					/*!< \brief Supersonic outlet flow markers. */
  *Marker_Outlet,					/*!< \brief Outlet flow markers. */
  *Marker_Isothermal,     /*!< \brief Isothermal wall markers. */
  *Marker_HeatFlux,       /*!< \brief Constant heat flux wall markers. */
  *Marker_EngineInflow,					/*!< \brief Engine Inflow flow markers. */
  *Marker_EngineExhaust,					/*!< \brief Engine Exhaust flow markers. */
  *Marker_Clamped,						/*!< \brief Clamped markers. */
  *Marker_Displacement,					/*!< \brief Displacement markers. */
  *Marker_Load,					/*!< \brief Load markers. */
  *Marker_Damper,         /*!< \brief Damper markers. */
  *Marker_Load_Dir,					/*!< \brief Load markers defined in cartesian coordinates. */
  *Marker_Disp_Dir,         /*!< \brief Load markers defined in cartesian coordinates. */
  *Marker_Load_Sine,					/*!< \brief Sine-wave loaded markers defined in cartesian coordinates. */
  *Marker_FlowLoad,					/*!< \brief Flow Load markers. */
  *Marker_Neumann,					/*!< \brief Neumann flow markers. */
  *Marker_Internal,					/*!< \brief Neumann flow markers. */
  *Marker_All_TagBound;				/*!< \brief Global index for markers using grid information. */
  su2double *Dirichlet_Value;    /*!< \brief Specified Dirichlet value at the boundaries. */
  su2double *Exhaust_Temperature_Target;    /*!< \brief Specified total temperatures for nacelle boundaries. */
  su2double *Exhaust_Pressure_Target;    /*!< \brief Specified total pressures for nacelle boundaries. */
  su2double *Inlet_Ttotal;    /*!< \brief Specified total temperatures for inlet boundaries. */
  su2double *Riemann_Var1, *Riemann_Var2;    /*!< \brief Specified values for Riemann boundary. */
  su2double **Riemann_FlowDir;  /*!< \brief Specified flow direction vector (unit vector) for Riemann boundaries. */
  su2double *Giles_Var1, *Giles_Var2, *RelaxFactorAverage, *RelaxFactorFourier;    /*!< \brief Specified values for Giles BC. */
  su2double **Giles_FlowDir;  /*!< \brief Specified flow direction vector (unit vector) for Giles BC. */
  su2double *Inlet_Ptotal;    /*!< \brief Specified total pressures for inlet boundaries. */
  su2double **Inlet_FlowDir;  /*!< \brief Specified flow direction vector (unit vector) for inlet boundaries. */
  su2double *Inlet_Temperature;    /*!< \brief Specified temperatures for a supersonic inlet boundaries. */
  su2double *Inlet_Pressure;    /*!< \brief Specified static pressures for supersonic inlet boundaries. */
  su2double **Inlet_Velocity;  /*!< \brief Specified flow velocity vectors for supersonic inlet boundaries. */
  su2double *EngineInflow_Target;    /*!< \brief Specified fan face mach for nacelle boundaries. */
  su2double *Inflow_Mach;    /*!< \brief Specified fan face mach for nacelle boundaries. */
  su2double *Inflow_Pressure;    /*!< \brief Specified fan face mach for nacelle boundaries. */
  su2double *Inflow_MassFlow;    /*!< \brief Specified fan face mach for nacelle boundaries. */
  su2double *Inflow_ReverseMassFlow;    /*!< \brief Specified fan face mach for nacelle boundaries. */
  su2double *Inflow_TotalPressure;    /*!< \brief Specified fan face mach for nacelle boundaries. */
  su2double *Inflow_Temperature;    /*!< \brief Specified fan face mach for nacelle boundaries. */
  su2double *Inflow_TotalTemperature;    /*!< \brief Specified fan face mach for nacelle boundaries. */
  su2double *Inflow_RamDrag;    /*!< \brief Specified fan face mach for nacelle boundaries. */
  su2double *Inflow_Force;    /*!< \brief Specified fan face mach for nacelle boundaries. */
  su2double *Inflow_Power;    /*!< \brief Specified fan face mach for nacelle boundaries. */
  su2double *Exhaust_Pressure;    /*!< \brief Specified fan face mach for nacelle boundaries. */
  su2double *Exhaust_Temperature;    /*!< \brief Specified fan face mach for nacelle boundaries. */
  su2double *Exhaust_MassFlow;    /*!< \brief Specified fan face mach for nacelle boundaries. */
  su2double *Exhaust_TotalPressure;    /*!< \brief Specified fan face mach for nacelle boundaries. */
  su2double *Exhaust_TotalTemperature;    /*!< \brief Specified fan face mach for nacelle boundaries. */
  su2double *Exhaust_GrossThrust;    /*!< \brief Specified fan face mach for nacelle boundaries. */
  su2double *Exhaust_Force;    /*!< \brief Specified fan face mach for nacelle boundaries. */
  su2double *Exhaust_Power;    /*!< \brief Specified fan face mach for nacelle boundaries. */
  su2double *Engine_Power;    /*!< \brief Specified fan face mach for nacelle boundaries. */
  su2double *Engine_Mach;    /*!< \brief Specified fan face mach for nacelle boundaries. */
  su2double *Engine_Force;    /*!< \brief Specified fan face mach for nacelle boundaries. */
  su2double *Engine_NetThrust;    /*!< \brief Specified fan face mach for nacelle boundaries. */
  su2double *Engine_GrossThrust;    /*!< \brief Specified fan face mach for nacelle boundaries. */
  su2double *Engine_Area;    /*!< \brief Specified fan face mach for nacelle boundaries. */
  su2double *Outlet_Pressure;    /*!< \brief Specified back pressures (static) for outlet boundaries. */
  su2double *Isothermal_Temperature; /*!< \brief Specified isothermal wall temperatures (static). */
  su2double *Heat_Flux;  /*!< \brief Specified wall heat fluxes. */
  su2double *Displ_Value;    /*!< \brief Specified displacement for displacement boundaries. */
  su2double *Load_Value;    /*!< \brief Specified force for load boundaries. */
  su2double *Damper_Constant;    /*!< \brief Specified constant for damper boundaries. */
  su2double *Load_Dir_Value;    /*!< \brief Specified force for load boundaries defined in cartesian coordinates. */
  su2double *Load_Dir_Multiplier;    /*!< \brief Specified multiplier for load boundaries defined in cartesian coordinates. */
  su2double *Disp_Dir_Value;    /*!< \brief Specified force for load boundaries defined in cartesian coordinates. */
   su2double *Disp_Dir_Multiplier;    /*!< \brief Specified multiplier for load boundaries defined in cartesian coordinates. */
  su2double **Load_Dir;  /*!< \brief Specified flow direction vector (unit vector) for inlet boundaries. */
  su2double **Disp_Dir;  /*!< \brief Specified structural displacement direction (unit vector). */
  su2double *Load_Sine_Amplitude;    /*!< \brief Specified amplitude for a sine-wave load. */
  su2double *Load_Sine_Frequency;    /*!< \brief Specified multiplier for load boundaries defined in cartesian coordinates. */
  su2double **Load_Sine_Dir;  /*!< \brief Specified flow direction vector (unit vector) for inlet boundaries. */
  su2double *FlowLoad_Value;    /*!< \brief Specified force for flow load boundaries. */
  su2double *ActDiskInlet_MassFlow;    /*!< \brief Specified fan face mach for nacelle boundaries. */
  su2double *ActDiskInlet_Temperature;    /*!< \brief Specified fan face mach for nacelle boundaries. */
  su2double *ActDiskInlet_TotalTemperature;    /*!< \brief Specified fan face mach for nacelle boundaries. */
  su2double *ActDiskInlet_Pressure;    /*!< \brief Specified fan face mach for nacelle boundaries. */
  su2double *ActDiskInlet_TotalPressure;    /*!< \brief Specified fan face mach for nacelle boundaries. */
  su2double *ActDiskInlet_RamDrag;    /*!< \brief Specified fan face mach for nacelle boundaries. */
  su2double *ActDiskInlet_Force;    /*!< \brief Specified fan face mach for nacelle boundaries. */
  su2double *ActDiskInlet_Power;    /*!< \brief Specified fan face mach for nacelle boundaries. */
  su2double *ActDiskOutlet_MassFlow;    /*!< \brief Specified fan face mach for nacelle boundaries. */
  su2double *ActDiskOutlet_Temperature;    /*!< \brief Specified fan face mach for nacelle boundaries. */
  su2double *ActDiskOutlet_TotalTemperature;    /*!< \brief Specified fan face mach for nacelle boundaries. */
  su2double *ActDiskOutlet_Pressure;    /*!< \brief Specified fan face mach for nacelle boundaries. */
  su2double *ActDiskOutlet_TotalPressure;    /*!< \brief Specified fan face mach for nacelle boundaries. */
  su2double *ActDiskOutlet_GrossThrust;    /*!< \brief Specified fan face mach for nacelle boundaries. */
  su2double *ActDiskOutlet_Force;    /*!< \brief Specified fan face mach for nacelle boundaries. */
  su2double *ActDiskOutlet_Power;    /*!< \brief Specified fan face mach for nacelle boundaries. */
  su2double **ActDisk_PressJump, **ActDisk_TempJump,  **ActDisk_Omega;
  su2double *ActDisk_DeltaPress;    /*!< \brief Specified fan face mach for nacelle boundaries. */
  su2double *ActDisk_DeltaTemp;    /*!< \brief Specified fan face mach for nacelle boundaries. */
  su2double *ActDisk_TotalPressRatio;    /*!< \brief Specified fan face mach for nacelle boundaries. */
  su2double *ActDisk_TotalTempRatio;    /*!< \brief Specified fan face mach for nacelle boundaries. */
  su2double *ActDisk_StaticPressRatio;    /*!< \brief Specified fan face mach for nacelle boundaries. */
  su2double *ActDisk_StaticTempRatio;    /*!< \brief Specified fan face mach for nacelle boundaries. */
  su2double *ActDisk_Power;    /*!< \brief Specified fan face mach for nacelle boundaries. */
  su2double *ActDisk_MassFlow;    /*!< \brief Specified fan face mach for nacelle boundaries. */
  su2double *ActDisk_Mach;    /*!< \brief Specified fan face mach for nacelle boundaries. */
  su2double *ActDisk_Force;    /*!< \brief Specified fan face mach for nacelle boundaries. */
  su2double *Surface_MassFlow;    /*!< \brief Massflow at the boundaries. */
  su2double *Surface_Mach;    /*!< \brief Mach number at the boundaries. */
  su2double *Surface_Temperature;    /*!< \brief Temperature at the boundaries. */
  su2double *Surface_Pressure;    /*!< \brief Pressure at the boundaries. */
  su2double *Surface_Density;    /*!< \brief Density at the boundaries. */
  su2double *Surface_Enthalpy;    /*!< \brief Enthalpy at the boundaries. */
  su2double *Surface_NormalVelocity;    /*!< \brief Normal velocity at the boundaries. */
  su2double *Surface_Uniformity;  /*!< \brief Integral measure of the streamwise uniformity (absolute) at the boundaries (non-dim). */
  su2double *Surface_SecondaryStrength;     /*!< \brief Integral measure of the strength of secondary flows (absolute) at the boundaries (non-dim). */
  su2double *Surface_SecondOverUniform;   /*!< \brief Integral measure of the strength of secondary flows (relative to streamwise) at the boundaries (non-dim). */
  su2double *Surface_MomentumDistortion;    /*!< \brief Integral measure of the streamwise uniformity (relative to plug flow) at the boundaries (non-dim). */
  su2double *Surface_TotalTemperature;   /*!< \brief Total temperature at the boundaries. */
  su2double *Surface_TotalPressure;    /*!< \brief Total pressure at the boundaries. */
  su2double *Surface_PressureDrop;    /*!< \brief Pressure drop between boundaries. */
  su2double *Surface_DC60;    /*!< \brief Specified fan face mach for nacelle boundaries. */
  su2double *Surface_IDC;    /*!< \brief Specified fan face mach for nacelle boundaries. */
  su2double *Surface_IDC_Mach;    /*!< \brief Specified fan face mach for nacelle boundaries. */
  su2double *Surface_IDR;    /*!< \brief Specified fan face mach for nacelle boundaries. */
  su2double *ActDisk_NetThrust;    /*!< \brief Specified fan face mach for nacelle boundaries. */
  su2double *ActDisk_BCThrust;    /*!< \brief Specified fan face mach for nacelle boundaries. */
  su2double *ActDisk_BCThrust_Old;    /*!< \brief Specified fan face mach for nacelle boundaries. */
  su2double *ActDisk_GrossThrust;    /*!< \brief Specified fan face mach for nacelle boundaries. */
  su2double *ActDisk_Area;    /*!< \brief Specified fan face mach for nacelle boundaries. */
  su2double *ActDisk_ReverseMassFlow;    /*!< \brief Specified fan face mach for nacelle boundaries. */
  su2double **Periodic_RotCenter;  /*!< \brief Rotational center for each periodic boundary. */
  su2double **Periodic_RotAngles;      /*!< \brief Rotation angles for each periodic boundary. */
  su2double **Periodic_Translation;      /*!< \brief Translation vector for each periodic boundary. */
  unsigned short nPeriodic_Index;     /*!< \brief Number of SEND_RECEIVE periodic transformations. */
  su2double **Periodic_Center;         /*!< \brief Rotational center for each SEND_RECEIVE boundary. */
  su2double **Periodic_Rotation;      /*!< \brief Rotation angles for each SEND_RECEIVE boundary. */
  su2double **Periodic_Translate;      /*!< \brief Translation vector for each SEND_RECEIVE boundary. */
  string *Marker_CfgFile_TagBound;			/*!< \brief Global index for markers using config file. */
  unsigned short *Marker_All_KindBC,			/*!< \brief Global index for boundaries using grid information. */
  *Marker_CfgFile_KindBC;		/*!< \brief Global index for boundaries using config file. */
  short *Marker_All_SendRecv;		/*!< \brief Information about if the boundary is sended (+), received (-). */
  short *Marker_All_PerBound;	/*!< \brief Global index for periodic bc using the grid information. */
  unsigned long nExtIter;			/*!< \brief Number of external iterations. */
  unsigned long ExtIter;			/*!< \brief Current external iteration number. */
  unsigned long ExtIter_OffSet;			/*!< \brief External iteration number offset. */
  unsigned long IntIter;			/*!< \brief Current internal iteration number. */
  unsigned long FSIIter;			/*!< \brief Current Fluid Structure Interaction sub-iteration number. */
  unsigned long Unst_nIntIter;			/*!< \brief Number of internal iterations (Dual time Method). */
  unsigned long Dyn_nIntIter;			/*!< \brief Number of internal iterations (Newton-Raphson Method for nonlinear structural analysis). */
  long Unst_RestartIter;			/*!< \brief Iteration number to restart an unsteady simulation (Dual time Method). */
  long Unst_AdjointIter;			/*!< \brief Iteration number to begin the reverse time integration in the direct solver for the unsteady adjoint. */
  long Iter_Avg_Objective;			/*!< \brief Iteration the number of time steps to be averaged, counting from the back */
  long Dyn_RestartIter;                         /*!< \brief Iteration number to restart a dynamic structural analysis. */
  unsigned short nLevels_TimeAccurateLTS;       /*!< \brief Number of time levels for time accurate local time stepping. */
  unsigned short nTimeDOFsADER_DG;              /*!< \brief Number of time DOFs used in the predictor step of ADER-DG. */
  su2double *TimeDOFsADER_DG;                   /*!< \brief The location of the ADER-DG time DOFs on the interval [-1,1]. */
  unsigned short nTimeIntegrationADER_DG;       /*!< \brief Number of time integration points ADER-DG. */
  su2double *TimeIntegrationADER_DG;            /*!< \brief The location of the ADER-DG time integration points on the interval [-1,1]. */
  su2double *WeightsIntegrationADER_DG;         /*!< \brief The weights of the ADER-DG time integration points on the interval [-1,1]. */
  unsigned short nRKStep;			/*!< \brief Number of steps of the explicit Runge-Kutta method. */
  su2double *RK_Alpha_Step;			/*!< \brief Runge-Kutta beta coefficients. */
  unsigned short nMGLevels;		/*!< \brief Number of multigrid levels (coarse levels). */
  unsigned short nCFL;			/*!< \brief Number of CFL, one for each multigrid level. */
  su2double
  CFLRedCoeff_Turb,		/*!< \brief CFL reduction coefficient on the LevelSet problem. */
  CFLRedCoeff_AdjFlow,	/*!< \brief CFL reduction coefficient for the adjoint problem. */
  CFLRedCoeff_AdjTurb,	/*!< \brief CFL reduction coefficient for the adjoint problem. */
  CFLFineGrid,		/*!< \brief CFL of the finest grid. */
  CFLSolid,       /*!< \brief CFL in (heat) solid solvers. */
  Max_DeltaTime,  		/*!< \brief Max delta time. */
  Unst_CFL;		/*!< \brief Unsteady CFL number. */
  bool ReorientElements;		/*!< \brief Flag for enabling element reorientation. */
  bool AddIndNeighbor;			/*!< \brief Include indirect neighbor in the agglomeration process. */
  unsigned short nDV,		/*!< \brief Number of design variables. */
  nObj, nObjW;              /*! \brief Number of objective functions. */
  unsigned short* nDV_Value;		/*!< \brief Number of values for each design variable (might be different than 1 if we allow arbitrary movement). */
  unsigned short nFFDBox;		/*!< \brief Number of ffd boxes. */
  unsigned short nGridMovement;		/*!< \brief Number of grid movement types specified. */
  unsigned short nTurboMachineryKind; 	/*!< \brief Number turbomachinery types specified. */
  unsigned short nParamDV;		/*!< \brief Number of parameters of the design variable. */
  string DV_Filename;      /*!< \brief Filename for providing surface positions from an external parameterization. */
  su2double **ParamDV;				/*!< \brief Parameters of the design variable. */
  su2double **CoordFFDBox;				/*!< \brief Coordinates of the FFD boxes. */
  unsigned short **DegreeFFDBox;	/*!< \brief Degree of the FFD boxes. */
  string *FFDTag;				/*!< \brief Parameters of the design variable. */
  string *TagFFDBox;				/*!< \brief Tag of the FFD box. */
  unsigned short GeometryMode;			/*!< \brief Gemoetry mode (analysis or gradient computation). */
  unsigned short MGCycle;			/*!< \brief Kind of multigrid cycle. */
  unsigned short FinestMesh;		/*!< \brief Finest mesh for the full multigrid approach. */
  unsigned short nFFD_Fix_IDir, nFFD_Fix_JDir, nFFD_Fix_KDir;                 /*!< \brief Number of planes fixed in the FFD. */
  unsigned short nMG_PreSmooth,                 /*!< \brief Number of MG pre-smooth parameters found in config file. */
  nMG_PostSmooth,                             /*!< \brief Number of MG post-smooth parameters found in config file. */
  nMG_CorrecSmooth;                           /*!< \brief Number of MG correct-smooth parameters found in config file. */
  short *FFD_Fix_IDir, *FFD_Fix_JDir, *FFD_Fix_KDir;	/*!< \brief Exact sections. */
  unsigned short *MG_PreSmooth,	/*!< \brief Multigrid Pre smoothing. */
  *MG_PostSmooth,					/*!< \brief Multigrid Post smoothing. */
  *MG_CorrecSmooth;					/*!< \brief Multigrid Jacobi implicit smoothing of the correction. */
  su2double *LocationStations;   /*!< \brief Airfoil sections in wing slicing subroutine. */
  su2double *NacelleLocation;   /*!< \brief Definition of the nacelle location. */
  unsigned short Kind_Solver,	/*!< \brief Kind of solver Euler, NS, Continuous adjoint, etc.  */
  *Kind_Solver_PerZone,  /*!< \brief Kind of solvers for each zone Euler, NS, Continuous adjoint, etc.  */
  Kind_FluidModel,			/*!< \brief Kind of the Fluid Model: Ideal or Van der Walls, ... . */
  Kind_ViscosityModel,			/*!< \brief Kind of the Viscosity Model*/
  Kind_ConductivityModel,			/*!< \brief Kind of the Thermal Conductivity Model*/
  Kind_FreeStreamOption,			/*!< \brief Kind of free stream option to choose if initializing with density or temperature  */
  Kind_InitOption,			/*!< \brief Kind of Init option to choose if initializing with Reynolds number or with thermodynamic conditions   */
  Kind_GasModel,				/*!< \brief Kind of the Gas Model. */
  Kind_DensityModel,				/*!< \brief Kind of the density model for incompressible flows. */
  *Kind_GridMovement,    /*!< \brief Kind of the unsteady mesh movement. */
  Kind_Gradient_Method,		/*!< \brief Numerical method for computation of spatial gradients. */
  Kind_Deform_Linear_Solver, /*!< Numerical method to deform the grid */
  Kind_Deform_Linear_Solver_Prec,		/*!< \brief Preconditioner of the linear solver. */
  Kind_Linear_Solver,		/*!< \brief Numerical solver for the implicit scheme. */
  Kind_Linear_Solver_FSI_Struc,	 /*!< \brief Numerical solver for the structural part in FSI problems. */
  Kind_Linear_Solver_Prec,		/*!< \brief Preconditioner of the linear solver. */
  Kind_Linear_Solver_Prec_FSI_Struc,		/*!< \brief Preconditioner of the linear solver for the structural part in FSI problems. */
  Kind_AdjTurb_Linear_Solver,		/*!< \brief Numerical solver for the turbulent adjoint implicit scheme. */
  Kind_AdjTurb_Linear_Prec,		/*!< \brief Preconditioner of the turbulent adjoint linear solver. */
  Kind_DiscAdj_Linear_Solver, /*!< \brief Linear solver for the discrete adjoint system. */
  Kind_DiscAdj_Linear_Prec,  /*!< \brief Preconditioner of the discrete adjoint linear solver. */
  Kind_DiscAdj_Linear_Solver_FSI_Struc, /*!< \brief Linear solver for the discrete adjoint system in the structural side of FSI problems. */
  Kind_DiscAdj_Linear_Prec_FSI_Struc,   /*!< \brief Preconditioner of the discrete adjoint linear solver in the structural side of FSI problems. */
  Kind_SlopeLimit,				/*!< \brief Global slope limiter. */
  Kind_SlopeLimit_Flow,		/*!< \brief Slope limiter for flow equations.*/
  Kind_SlopeLimit_Turb,		/*!< \brief Slope limiter for the turbulence equation.*/
  Kind_SlopeLimit_AdjTurb,	/*!< \brief Slope limiter for the adjoint turbulent equation.*/
  Kind_SlopeLimit_AdjFlow,	/*!< \brief Slope limiter for the adjoint equation.*/
  Kind_TimeNumScheme,			/*!< \brief Global explicit or implicit time integration. */
  Kind_TimeIntScheme_Flow,	/*!< \brief Time integration for the flow equations. */
  Kind_TimeIntScheme_FEM_Flow,  /*!< \brief Time integration for the flow equations. */
  Kind_ADER_Predictor,          /*!< \brief Predictor step of the ADER-DG time integration scheme. */
  Kind_TimeIntScheme_AdjFlow,		/*!< \brief Time integration for the adjoint flow equations. */
  Kind_TimeIntScheme_Turb,	/*!< \brief Time integration for the turbulence model. */
  Kind_TimeIntScheme_AdjTurb,	/*!< \brief Time integration for the adjoint turbulence model. */
  Kind_TimeIntScheme_Heat,	/*!< \brief Time integration for the wave equations. */
  Kind_TimeStep_Heat, /*!< \brief Time stepping method for the (fvm) heat equation. */
  Kind_TimeIntScheme_FEA,	/*!< \brief Time integration for the FEA equations. */
  Kind_SpaceIteScheme_FEA,	/*!< \brief Iterative scheme for nonlinear structural analysis. */
  Kind_ConvNumScheme,			/*!< \brief Global definition of the convective term. */
  Kind_ConvNumScheme_Flow,	/*!< \brief Centered or upwind scheme for the flow equations. */
  Kind_ConvNumScheme_FEM_Flow,  /*!< \brief Finite element scheme for the flow equations. */
  Kind_ConvNumScheme_Heat,	/*!< \brief Centered or upwind scheme for the flow equations. */
  Kind_ConvNumScheme_AdjFlow,		/*!< \brief Centered or upwind scheme for the adjoint flow equations. */
  Kind_ConvNumScheme_Turb,	/*!< \brief Centered or upwind scheme for the turbulence model. */
  Kind_ConvNumScheme_AdjTurb,	/*!< \brief Centered or upwind scheme for the adjoint turbulence model. */
  Kind_ConvNumScheme_Template,	/*!< \brief Centered or upwind scheme for the level set equation. */
  Kind_Centered,				/*!< \brief Centered scheme. */
  Kind_Centered_Flow,			/*!< \brief Centered scheme for the flow equations. */
  Kind_Centered_AdjFlow,			/*!< \brief Centered scheme for the adjoint flow equations. */
  Kind_Centered_Turb,			/*!< \brief Centered scheme for the turbulence model. */
  Kind_Centered_AdjTurb,		/*!< \brief Centered scheme for the adjoint turbulence model. */
  Kind_Centered_Template,		/*!< \brief Centered scheme for the template model. */
  Kind_Upwind,				/*!< \brief Upwind scheme. */
  Kind_Upwind_Flow,			/*!< \brief Upwind scheme for the flow equations. */
  Kind_Upwind_AdjFlow,			/*!< \brief Upwind scheme for the adjoint flow equations. */
  Kind_Upwind_Turb,			/*!< \brief Upwind scheme for the turbulence model. */
  Kind_Upwind_AdjTurb,		/*!< \brief Upwind scheme for the adjoint turbulence model. */
  Kind_Upwind_Template,			/*!< \brief Upwind scheme for the template model. */
  Kind_FEM,                     /*!< \brief Finite element scheme for the flow equations. */
  Kind_FEM_Flow,                        /*!< \brief Finite element scheme for the flow equations. */
  Kind_FEM_DG_Shock,      /*!< \brief Shock capturing method for the FEM DG solver. */
  Kind_Matrix_Coloring,   /*!< \brief Type of matrix coloring for sparse Jacobian computation. */
  Kind_Solver_Fluid_FSI,		/*!< \brief Kind of solver for the fluid in FSI applications. */
  Kind_Solver_Struc_FSI,		/*!< \brief Kind of solver for the structure in FSI applications. */
  Kind_BGS_RelaxMethod,				/*!< \brief Kind of relaxation method for Block Gauss Seidel method in FSI problems. */
  Kind_TransferMethod;	/*!< \brief Iterative scheme for nonlinear structural analysis. */
  bool Energy_Equation;         /*!< \brief Solve the energy equation for incompressible flows. */
  bool MUSCL,		/*!< \brief MUSCL scheme .*/
  MUSCL_Flow,		/*!< \brief MUSCL scheme for the flow equations.*/
  MUSCL_Turb,	 /*!< \brief MUSCL scheme for the turbulence equations.*/
  MUSCL_Heat,	 /*!< \brief MUSCL scheme for the (fvm) heat equation.*/
  MUSCL_AdjFlow,		/*!< \brief MUSCL scheme for the adj flow equations.*/
  MUSCL_AdjTurb; 	/*!< \brief MUSCL scheme for the adj turbulence equations.*/
  bool EulerPersson;        /*!< \brief Boolean to determine whether this is an Euler simulation with Persson shock capturing. */
  bool FSI_Problem,			/*!< \brief Boolean to determine whether the simulation is FSI or not. */
  ZoneSpecific_Problem;   /*!< \brief Boolean to determine whether we wish to use zone-specific solvers. */
  unsigned short nID_DV;  /*!< \brief ID for the region of FEM when computed using direct differentiation. */
  bool AD_Mode;         /*!< \brief Algorithmic Differentiation support. */
  bool AD_Preaccumulation;   /*!< \brief Enable or disable preaccumulation in the AD mode. */
  unsigned short Kind_Material_Compress,	/*!< \brief Determines if the material is compressible or incompressible (structural analysis). */
  Kind_Material,			/*!< \brief Determines the material model to be used (structural analysis). */
  Kind_Struct_Solver,		/*!< \brief Determines the geometric condition (small or large deformations) for structural analysis. */
  Kind_DV_FEA;				/*!< \brief Kind of Design Variable for FEA problems.*/
  unsigned short Kind_Turb_Model;			/*!< \brief Turbulent model definition. */
  unsigned short Kind_SGS_Model;                        /*!< \brief LES SGS model definition. */
  unsigned short Kind_Trans_Model,			/*!< \brief Transition model definition. */
  Kind_ActDisk, Kind_Engine_Inflow, Kind_Inlet, *Kind_Inc_Inlet, *Kind_Data_Riemann, *Kind_Data_Giles;           /*!< \brief Kind of inlet boundary treatment. */
  unsigned short nInc_Inlet;  /*!< \brief Number of inlet boundary treatment types listed. */
  bool Inc_Inlet_UseNormal;    /*!< \brief Flag for whether to use the local normal as the flow direction for an incompressible pressure inlet. */
  su2double Linear_Solver_Error;		/*!< \brief Min error of the linear solver for the implicit formulation. */
  su2double Deform_Linear_Solver_Error;    /*!< \brief Min error of the linear solver for the implicit formulation. */
  su2double Linear_Solver_Error_FSI_Struc;		/*!< \brief Min error of the linear solver for the implicit formulation in the structural side for FSI problems . */
  su2double Linear_Solver_Error_Heat;        /*!< \brief Min error of the linear solver for the implicit formulation in the fvm heat solver . */
  unsigned long Linear_Solver_Iter;		/*!< \brief Max iterations of the linear solver for the implicit formulation. */
  unsigned long Deform_Linear_Solver_Iter;   /*!< \brief Max iterations of the linear solver for the implicit formulation. */
  unsigned long Linear_Solver_Iter_FSI_Struc;		/*!< \brief Max iterations of the linear solver for FSI applications and structural solver. */
  unsigned long Linear_Solver_Iter_Heat;       /*!< \brief Max iterations of the linear solver for the implicit formulation in the fvm heat solver. */
  unsigned long Linear_Solver_Restart_Frequency;   /*!< \brief Restart frequency of the linear solver for the implicit formulation. */
  unsigned short Linear_Solver_ILU_n;		/*!< \brief ILU fill=in level. */
  su2double SemiSpan;		/*!< \brief Wing Semi span. */
  su2double Roe_Kappa;		/*!< \brief Relaxation of the Roe scheme. */
  su2double Relaxation_Factor_Flow;		/*!< \brief Relaxation coefficient of the linear solver mean flow. */
  su2double Relaxation_Factor_Turb;		/*!< \brief Relaxation coefficient of the linear solver turbulence. */
  su2double Relaxation_Factor_AdjFlow;		/*!< \brief Relaxation coefficient of the linear solver adjoint mean flow. */
  su2double Relaxation_Factor_CHT;  /*!< \brief Relaxation coefficient for the update of conjugate heat variables. */
  su2double AdjTurb_Linear_Error;		/*!< \brief Min error of the turbulent adjoint linear solver for the implicit formulation. */
  su2double EntropyFix_Coeff;              /*!< \brief Entropy fix coefficient. */
  unsigned short AdjTurb_Linear_Iter;		/*!< \brief Min error of the turbulent adjoint linear solver for the implicit formulation. */
  su2double *Stations_Bounds;                  /*!< \brief Airfoil section limit. */
  unsigned short nLocationStations,      /*!< \brief Number of section cuts to make when outputting mesh and cp . */
  nWingStations;               /*!< \brief Number of section cuts to make when calculating internal volume. */
  su2double* Kappa_Flow,           /*!< \brief Numerical dissipation coefficients for the flow equations. */
  *Kappa_AdjFlow,                  /*!< \brief Numerical dissipation coefficients for the adjoint flow equations. */
  *Kappa_Heat;                    /*!< \brief Numerical dissipation coefficients for the (fvm) heat equation. */  
  su2double* FFD_Axis;       /*!< \brief Numerical dissipation coefficients for the adjoint equations. */
  su2double Kappa_1st_AdjFlow,	/*!< \brief JST 1st order dissipation coefficient for adjoint flow equations (coarse multigrid levels). */
  Kappa_2nd_AdjFlow,			/*!< \brief JST 2nd order dissipation coefficient for adjoint flow equations. */
  Kappa_4th_AdjFlow,			/*!< \brief JST 4th order dissipation coefficient for adjoint flow equations. */
  Kappa_1st_Flow,			/*!< \brief JST 1st order dissipation coefficient for flow equations (coarse multigrid levels). */
  Kappa_2nd_Flow,			/*!< \brief JST 2nd order dissipation coefficient for flow equations. */
  Kappa_4th_Flow,			/*!< \brief JST 4th order dissipation coefficient for flow equations. */
  Kappa_2nd_Heat,     /*!< \brief 2nd order dissipation coefficient for heat equation. */
  Kappa_4th_Heat;     /*!< \brief 4th order dissipation coefficient for heat equation. */  
  su2double Geo_Waterline_Location; /*!< \brief Location of the waterline. */
  
  su2double Min_Beta_RoeTurkel,		/*!< \brief Minimum value of Beta for the Roe-Turkel low Mach preconditioner. */
  Max_Beta_RoeTurkel;		/*!< \brief Maximum value of Beta for the Roe-Turkel low Mach preconditioner. */
  unsigned long GridDef_Nonlinear_Iter, /*!< \brief Number of nonlinear increments for grid deformation. */
  GridDef_Linear_Iter; /*!< \brief Number of linear smoothing iterations for grid deformation. */
  unsigned short Deform_Stiffness_Type; /*!< \brief Type of element stiffness imposed for FEA mesh deformation. */
  bool Deform_Output;  /*!< \brief Print the residuals during mesh deformation to the console. */
  su2double Deform_Tol_Factor; /*!< Factor to multiply smallest volume for deform tolerance (0.001 default) */
  su2double Deform_Coeff; /*!< Deform coeffienct */
  su2double Deform_Limit; /*!< Deform limit */
  unsigned short FFD_Continuity; /*!< Surface continuity at the intersection with the FFD */
  unsigned short FFD_CoordSystem; /*!< Define the coordinates system */
  su2double Deform_ElasticityMod, Deform_PoissonRatio; /*!< young's modulus and poisson ratio for volume deformation stiffness model */
  bool Visualize_Surface_Def;  /*!< \brief Flag to visualize the surface deformacion in SU2_DEF. */
  bool Visualize_Volume_Def; /*!< \brief Flag to visualize the volume deformation in SU2_DEF. */
  bool FFD_Symmetry_Plane;	/*!< \brief FFD symmetry plane. */
  su2double Mach;		/*!< \brief Mach number. */
  su2double Reynolds;	/*!< \brief Reynolds number. */
  su2double Froude;	/*!< \brief Froude number. */
  su2double Length_Reynolds;	/*!< \brief Reynolds length (dimensional). */
  su2double AoA,			/*!< \brief Angle of attack (just external flow). */
  iH, AoS, AoA_Offset, AoS_Offset, AoA_Sens;		/*!< \brief Angle of sideSlip (just external flow). */
  bool Fixed_CL_Mode;			/*!< \brief Activate fixed CL mode (external flow only). */
  bool Fixed_CM_Mode;			/*!< \brief Activate fixed CL mode (external flow only). */
  bool Eval_dOF_dCX;			/*!< \brief Activate fixed CL mode (external flow only). */
  bool Discard_InFiles; /*!< \brief Discard angle of attack in solution and geometry files. */
  su2double Target_CL;			/*!< \brief Specify a target CL instead of AoA (external flow only). */
  su2double Target_CM;			/*!< \brief Specify a target CL instead of AoA (external flow only). */
  su2double Total_CM;			/*!< \brief Specify a target CL instead of AoA (external flow only). */
  su2double Total_CD;			/*!< \brief Specify a target CL instead of AoA (external flow only). */
  su2double dCL_dAlpha;        /*!< \brief value of dCl/dAlpha. */
  su2double dCM_diH;        /*!< \brief value of dCM/dHi. */
  unsigned long Iter_Fixed_CL;			/*!< \brief Iterations to re-evaluate the angle of attack (external flow only). */
  unsigned long Iter_Fixed_CM;			/*!< \brief Iterations to re-evaluate the angle of attack (external flow only). */
  unsigned long Iter_Fixed_NetThrust;			/*!< \brief Iterations to re-evaluate the angle of attack (external flow only). */
  unsigned long Iter_dCL_dAlpha;   /*!< \brief Number of iterations to evaluate dCL_dAlpha. */
  unsigned long Update_Alpha;			/*!< \brief Iterations to re-evaluate the angle of attack (external flow only). */
  unsigned long Update_iH;			/*!< \brief Iterations to re-evaluate the angle of attack (external flow only). */
  unsigned long Update_BCThrust;			/*!< \brief Iterations to re-evaluate the angle of attack (external flow only). */
  su2double dNetThrust_dBCThrust;        /*!< \brief value of dCl/dAlpha. */
  bool Update_BCThrust_Bool;			/*!< \brief Boolean flag for whether to update the AoA for fixed lift mode on a given iteration. */
  bool Update_AoA;			/*!< \brief Boolean flag for whether to update the AoA for fixed lift mode on a given iteration. */
  bool Update_HTPIncidence;			/*!< \brief Boolean flag for whether to update the AoA for fixed lift mode on a given iteration. */
  su2double ChargeCoeff;		/*!< \brief Charge coefficient (just for poisson problems). */
  unsigned short Cauchy_Func_Flow,	/*!< \brief Function where to apply the convergence criteria in the flow problem. */
  Cauchy_Func_AdjFlow,				/*!< \brief Function where to apply the convergence criteria in the adjoint problem. */
  Cauchy_Elems;						/*!< \brief Number of elements to evaluate. */
  unsigned short Residual_Func_Flow;	/*!< \brief Equation to apply residual convergence to. */
  unsigned short Res_FEM_CRIT;  /*!< \brief Criteria to apply to the FEM convergence (absolute/relative). */
  unsigned long StartConv_Iter;	/*!< \brief Start convergence criteria at iteration. */
  su2double Cauchy_Eps;	/*!< \brief Epsilon used for the convergence. */
  unsigned long Wrt_Sol_Freq,	/*!< \brief Writing solution frequency. */
  Wrt_Sol_Freq_DualTime,	/*!< \brief Writing solution frequency for Dual Time. */
  Wrt_Con_Freq,				/*!< \brief Writing convergence history frequency. */
  Wrt_Con_Freq_DualTime;				/*!< \brief Writing convergence history frequency. */
  bool Wrt_Unsteady;  /*!< \brief Write unsteady data adding header and prefix. */
  bool Wrt_Dynamic;  		/*!< \brief Write dynamic data adding header and prefix. */
  bool Restart,	/*!< \brief Restart solution (for direct, adjoint, and linearized problems).*/
  Wrt_Binary_Restart,	/*!< \brief Write binary SU2 native restart files.*/
  Read_Binary_Restart,	/*!< \brief Read binary SU2 native restart files.*/
  Restart_Flow;	/*!< \brief Restart flow solution for adjoint and linearized problems. */
  unsigned short nMarker_Monitoring,	/*!< \brief Number of markers to monitor. */
  nMarker_Designing,					/*!< \brief Number of markers for the objective function. */
  nMarker_GeoEval,					/*!< \brief Number of markers for the objective function. */
  nMarker_ZoneInterface, /*!< \brief Number of markers in the zone interface. */
  nMarker_Plotting,					/*!< \brief Number of markers to plot. */
  nMarker_Analyze,					/*!< \brief Number of markers to plot. */
  nMarker_Moving,               /*!< \brief Number of markers in motion (DEFORMING, MOVING_WALL, or FLUID_STRUCTURE). */
  nMarker_PyCustom,               /*!< \brief Number of markers that are customizable in Python. */
  nMarker_DV,               /*!< \brief Number of markers affected by the design variables. */
  nMarker_WallFunctions;    /*!< \brief Number of markers for which wall functions must be applied. */
  string *Marker_Monitoring,     /*!< \brief Markers to monitor. */
  *Marker_Designing,         /*!< \brief Markers to plot. */
  *Marker_GeoEval,         /*!< \brief Markers to plot. */
  *Marker_Plotting,          /*!< \brief Markers to plot. */
  *Marker_Analyze,          /*!< \brief Markers to plot. */
  *Marker_ZoneInterface,          /*!< \brief Markers in the FSI interface. */
  *Marker_Moving,            /*!< \brief Markers in motion (DEFORMING, MOVING_WALL, or FLUID_STRUCTURE). */
  *Marker_PyCustom,            /*!< \brief Markers that are customizable in Python. */
  *Marker_DV,            /*!< \brief Markers affected by the design variables. */
  *Marker_WallFunctions; /*!< \brief Markers for which wall functions must be applied. */
  unsigned short  *Kind_WallFunctions;        /*!< \brief The kind of wall function to use for the corresponding markers. */
  unsigned short  **IntInfo_WallFunctions;    /*!< \brief Additional integer information for the wall function markers. */
  su2double       **DoubleInfo_WallFunctions; /*!< \brief Additional double information for the wall function markers. */
  unsigned short  *Marker_All_Monitoring,        /*!< \brief Global index for monitoring using the grid information. */
  *Marker_All_GeoEval,       /*!< \brief Global index for geometrical evaluation. */
  *Marker_All_Plotting,        /*!< \brief Global index for plotting using the grid information. */
  *Marker_All_Analyze,        /*!< \brief Global index for plotting using the grid information. */
  *Marker_All_ZoneInterface,        /*!< \brief Global index for FSI interface markers using the grid information. */
  *Marker_All_Turbomachinery,        /*!< \brief Global index for Turbomachinery markers using the grid information. */
  *Marker_All_TurbomachineryFlag,        /*!< \brief Global index for Turbomachinery markers flag using the grid information. */
  *Marker_All_MixingPlaneInterface,        /*!< \brief Global index for MixingPlane interface markers using the grid information. */    
  *Marker_All_DV,          /*!< \brief Global index for design variable markers using the grid information. */
  *Marker_All_Moving,          /*!< \brief Global index for moving surfaces using the grid information. */
  *Marker_All_PyCustom,                 /*!< \brief Global index for Python customizable surfaces using the grid information. */
  *Marker_All_Designing,         /*!< \brief Global index for moving using the grid information. */
  *Marker_CfgFile_Monitoring,     /*!< \brief Global index for monitoring using the config information. */
  *Marker_CfgFile_Designing,      /*!< \brief Global index for monitoring using the config information. */
  *Marker_CfgFile_GeoEval,      /*!< \brief Global index for monitoring using the config information. */
  *Marker_CfgFile_Plotting,     /*!< \brief Global index for plotting using the config information. */
  *Marker_CfgFile_Analyze,     /*!< \brief Global index for plotting using the config information. */
  *Marker_CfgFile_ZoneInterface,     /*!< \brief Global index for FSI interface using the config information. */
  *Marker_CfgFile_Turbomachinery,     /*!< \brief Global index for Turbomachinery  using the config information. */
  *Marker_CfgFile_TurbomachineryFlag,     /*!< \brief Global index for Turbomachinery flag using the config information. */
  *Marker_CfgFile_MixingPlaneInterface,     /*!< \brief Global index for MixingPlane interface using the config information. */
  *Marker_CfgFile_Moving,       /*!< \brief Global index for moving surfaces using the config information. */
  *Marker_CfgFile_PyCustom,        /*!< \brief Global index for Python customizable surfaces using the config information. */
  *Marker_CfgFile_DV,       /*!< \brief Global index for design variable markers using the config information. */
  *Marker_CfgFile_PerBound;     /*!< \brief Global index for periodic boundaries using the config information. */
  string *PlaneTag;      /*!< \brief Global index for the plane adaptation (upper, lower). */
  su2double DualVol_Power;			/*!< \brief Power for the dual volume in the grid adaptation sensor. */
  su2double *nBlades;						/*!< \brief number of blades for turbomachinery computation. */
  unsigned short Analytical_Surface;	/*!< \brief Information about the analytical definition of the surface for grid adaptation. */
  unsigned short Geo_Description;	/*!< \brief Description of the geometry. */
  unsigned short Mesh_FileFormat;	/*!< \brief Mesh input format. */
  unsigned short Output_FileFormat;	/*!< \brief Format of the output files. */
  unsigned short ActDisk_Jump;	/*!< \brief Format of the output files. */
  bool CFL_Adapt;      /*!< \brief Adaptive CFL number. */
  bool HB_Precondition;    /*< \brief Flag to turn on harmonic balance source term preconditioning */
  su2double RefArea,		/*!< \brief Reference area for coefficient computation. */
  RefElemLength,				/*!< \brief Reference element length for computing the slope limiting epsilon. */
  RefSharpEdges,				/*!< \brief Reference coefficient for detecting sharp edges. */
  RefLength,			/*!< \brief Reference length for moment computation. */
  *RefOriginMoment,           /*!< \brief Origin for moment computation. */
  *RefOriginMoment_X,      /*!< \brief X Origin for moment computation. */
  *RefOriginMoment_Y,      /*!< \brief Y Origin for moment computation. */
  *RefOriginMoment_Z,      /*!< \brief Z Origin for moment computation. */
  *CFL_AdaptParam,      /*!< \brief Information about the CFL ramp. */
  *RelaxFactor_Giles,      /*!< \brief Information about the under relaxation factor for Giles BC. */
  *CFL,
  *HTP_Axis,      /*!< \brief Location of the HTP axis. */
  DomainVolume;		/*!< \brief Volume of the computational grid. */
  unsigned short nRefOriginMoment_X,    /*!< \brief Number of X-coordinate moment computation origins. */
  nRefOriginMoment_Y,           /*!< \brief Number of Y-coordinate moment computation origins. */
  nRefOriginMoment_Z;           /*!< \brief Number of Z-coordinate moment computation origins. */
  string Mesh_FileName,			/*!< \brief Mesh input file. */
  Mesh_Out_FileName,				/*!< \brief Mesh output file. */
  Solution_FlowFileName,			/*!< \brief Flow solution input file. */
  Solution_LinFileName,			/*!< \brief Linearized flow solution input file. */
  Solution_AdjFileName,			/*!< \brief Adjoint solution input file for drag functional. */
  Solution_FEMFileName,			/*!< \brief Solution input file for structural problem. */
  Solution_AdjFEMFileName,     /*!< \brief Adjoint solution input file for structural problem. */
  Flow_FileName,					/*!< \brief Flow variables output file. */
  Structure_FileName,					/*!< \brief Structure variables output file. */
  SurfStructure_FileName,					/*!< \brief Surface structure variables output file. */
  AdjStructure_FileName,         /*!< \brief Structure variables output file. */
  AdjSurfStructure_FileName,         /*!< \brief Surface structure variables output file. */
  SurfHeat_FileName,					/*!< \brief Surface structure variables output file. */
  Heat_FileName,					/*!< \brief Heat variables output file. */
  Residual_FileName,				/*!< \brief Residual variables output file. */
  Conv_FileName,					/*!< \brief Convergence history output file. */
  Breakdown_FileName,			    /*!< \brief Breakdown output file. */
  Conv_FileName_FSI,					/*!< \brief Convergence history output file. */
  Restart_FlowFileName,			/*!< \brief Restart file for flow variables. */
  Restart_HeatFileName,			/*!< \brief Restart file for heat variables. */
  Restart_AdjFileName,			/*!< \brief Restart file for adjoint variables, drag functional. */
  Restart_FEMFileName,			/*!< \brief Restart file for FEM elasticity. */
  Restart_AdjFEMFileName,      /*!< \brief Restart file for FEM elasticity. */
  Adj_FileName,					/*!< \brief Output file with the adjoint variables. */
  ObjFunc_Grad_FileName,			/*!< \brief Gradient of the objective function. */
  ObjFunc_Value_FileName,			/*!< \brief Objective function. */
  SurfFlowCoeff_FileName,			/*!< \brief Output file with the flow variables on the surface. */
  SurfAdjCoeff_FileName,			/*!< \brief Output file with the adjoint variables on the surface. */
  New_SU2_FileName,       		/*!< \brief Output SU2 mesh file converted from CGNS format. */
  SurfSens_FileName,			/*!< \brief Output file for the sensitivity on the surface (discrete adjoint). */
  VolSens_FileName;			/*!< \brief Output file for the sensitivity in the volume (discrete adjoint). */
  bool Low_MemoryOutput,      /*!< \brief Output less information for lower memory use */
  Wrt_Output,                 /*!< \brief Write any output files */
  Wrt_Vol_Sol,                /*!< \brief Write a volume solution file */
  Wrt_Srf_Sol,                /*!< \brief Write a surface solution file */
  Wrt_Csv_Sol,                /*!< \brief Write a surface comma-separated values solution file */
  Wrt_Crd_Sol,                /*!< \brief Write a binary file with the grid coordinates only. */
  Wrt_Residuals,              /*!< \brief Write residuals to solution file */
  Wrt_Surface,                /*!< \brief Write solution at each surface */
  Wrt_Limiters,              /*!< \brief Write residuals to solution file */
  Wrt_SharpEdges,              /*!< \brief Write residuals to solution file */
  Wrt_Halo,                   /*!< \brief Write rind layers in solution files */
  Wrt_Performance,            /*!< \brief Write the performance summary at the end of a calculation.  */
  Wrt_InletFile,                   /*!< \brief Write a template inlet profile file */
  Wrt_Slice,                   /*!< \brief Write 1D slice of a 2D cartesian solution */
  Plot_Section_Forces;       /*!< \brief Write sectional forces for specified markers. */
  unsigned short Console_Output_Verb,  /*!< \brief Level of verbosity for console output */
  Kind_Average;        /*!< \brief Particular average for the marker analyze. */
  su2double Gamma,			/*!< \brief Ratio of specific heats of the gas. */
  Bulk_Modulus,			/*!< \brief Value of the bulk modulus for incompressible flows. */
  Beta_Factor,			/*!< \brief Value of the epsilon^2 multiplier for Beta for the incompressible preconditioner. */
  Gas_Constant,     /*!< \brief Specific gas constant. */
  Gas_ConstantND,     /*!< \brief Non-dimensional specific gas constant. */
  Molecular_Weight,     /*!< \brief Molecular weight of an incompressible ideal gas (g/mol). */
  Specific_Heat_Cp,     /*!< \brief Specific heat at constant pressure. */
  Specific_Heat_CpND,     /*!< \brief Non-dimensional specific heat at constant pressure. */
  Specific_Heat_Cp_Solid, /*!< \brief Specific heat in solids. */
  Specific_Heat_Cv,     /*!< \brief Specific heat at constant volume. */
  Specific_Heat_CvND,     /*!< \brief Non-dimensional specific heat at constant volume. */
  Thermal_Expansion_Coeff,     /*!< \brief Thermal expansion coefficient. */
  Thermal_Expansion_CoeffND,     /*!< \brief Non-dimensional thermal expansion coefficient. */
  Inc_Density_Ref,    /*!< \brief Reference density for custom incompressible non-dim. */
  Inc_Velocity_Ref,    /*!< \brief Reference velocity for custom incompressible non-dim. */
  Inc_Temperature_Ref,    /*!< \brief Reference temperature for custom incompressible non-dim. */
  Inc_Density_Init,    /*!< \brief Initial density for incompressible flows. */
  *Inc_Velocity_Init,    /*!< \brief Initial velocity vector for incompressible flows. */
  Inc_Temperature_Init,    /*!< \brief Initial temperature for incompressible flows w/ heat transfer. */
  Heat_Flux_Ref,  /*!< \brief Reference heat flux for non-dim. */
  Gas_Constant_Ref, /*!< \brief Reference specific gas constant. */
  Temperature_Critical,   /*!< \brief Critical Temperature for real fluid model.  */
  Pressure_Critical,   /*!< \brief Critical Pressure for real fluid model.  */
  Density_Critical,   /*!< \brief Critical Density for real fluid model.  */
  Acentric_Factor,   /*!< \brief Acentric Factor for real fluid model.  */
  Mu_Constant,     /*!< \brief Constant viscosity for ConstantViscosity model.  */
  Mu_ConstantND,   /*!< \brief Non-dimensional constant viscosity for ConstantViscosity model.  */
  Kt_Constant,     /*!< \brief Constant thermal conductivity for ConstantConductivity model.  */
  Kt_ConstantND,   /*!< \brief Non-dimensional constant thermal conductivity for ConstantConductivity model.  */
  Mu_Ref,     /*!< \brief Reference viscosity for Sutherland model.  */
  Mu_RefND,   /*!< \brief Non-dimensional reference viscosity for Sutherland model.  */
  Mu_Temperature_Ref,     /*!< \brief Reference temperature for Sutherland model.  */
  Mu_Temperature_RefND,   /*!< \brief Non-dimensional reference temperature for Sutherland model.  */
  Mu_S,     /*!< \brief Reference S for Sutherland model.  */
  Mu_SND,   /*!< \brief Non-dimensional reference S for Sutherland model.  */
  Thermal_Conductivity_Solid, /*!< \brief Thermal conductivity in solids. */
  Thermal_Diffusivity_Solid, /*!< \brief Thermal diffusivity in solids. */
  Temperature_Freestream_Solid, /*!< \brief Temperature in solids at freestream conditions. */
  Density_Solid,      /*!< \brief Total density in solids. */  
  *Velocity_FreeStream,     /*!< \brief Free-stream velocity vector of the fluid.  */
  Energy_FreeStream,     /*!< \brief Free-stream total energy of the fluid.  */
  ModVel_FreeStream,     /*!< \brief Magnitude of the free-stream velocity of the fluid.  */
  ModVel_FreeStreamND,     /*!< \brief Non-dimensional magnitude of the free-stream velocity of the fluid.  */
  Density_FreeStream,     /*!< \brief Free-stream density of the fluid. */
  Viscosity_FreeStream,     /*!< \brief Free-stream viscosity of the fluid.  */
  Tke_FreeStream,     /*!< \brief Total turbulent kinetic energy of the fluid.  */
  Intermittency_FreeStream,     /*!< \brief Freestream intermittency (for sagt transition model) of the fluid.  */
  TurbulenceIntensity_FreeStream,     /*!< \brief Freestream turbulent intensity (for sagt transition model) of the fluid.  */
  Turb2LamViscRatio_FreeStream,          /*!< \brief Ratio of turbulent to laminar viscosity. */
  NuFactor_FreeStream,  /*!< \brief Ratio of turbulent to laminar viscosity. */
  NuFactor_Engine,  /*!< \brief Ratio of turbulent to laminar viscosity at the engine. */
  SecondaryFlow_ActDisk,  /*!< \brief Ratio of turbulent to laminar viscosity at the actuator disk. */
  Initial_BCThrust,  /*!< \brief Ratio of turbulent to laminar viscosity at the actuator disk. */
  Pressure_FreeStream,     /*!< \brief Total pressure of the fluid. */
  Pressure_Thermodynamic,     /*!< \brief Thermodynamic pressure of the fluid. */
  Temperature_FreeStream,  /*!< \brief Total temperature of the fluid.  */
  Temperature_ve_FreeStream,  /*!< \brief Total vibrational-electronic temperature of the fluid.  */
  *MassFrac_FreeStream, /*!< \brief Mixture mass fractions of the fluid. */
  Prandtl_Lam,      /*!< \brief Laminar Prandtl number for the gas.  */
  Prandtl_Turb,     /*!< \brief Turbulent Prandtl number for the gas.  */
  Length_Ref,       /*!< \brief Reference length for non-dimensionalization. */
  Pressure_Ref,     /*!< \brief Reference pressure for non-dimensionalization.  */
  Temperature_Ref,  /*!< \brief Reference temperature for non-dimensionalization.*/
  Density_Ref,      /*!< \brief Reference density for non-dimensionalization.*/
  Velocity_Ref,     /*!< \brief Reference velocity for non-dimensionalization.*/
  Time_Ref,                  /*!< \brief Reference time for non-dimensionalization. */
  Viscosity_Ref,              /*!< \brief Reference viscosity for non-dimensionalization. */
  Conductivity_Ref,           /*!< \brief Reference conductivity for non-dimensionalization. */
  Energy_Ref,                 /*!< \brief Reference viscosity for non-dimensionalization. */
  Wall_Temperature,           /*!< \brief Temperature at an isotropic wall in Kelvin. */
  Omega_Ref,                  /*!< \brief Reference angular velocity for non-dimensionalization. */
  Force_Ref,                  /*!< \brief Reference body force for non-dimensionalization. */
  Pressure_FreeStreamND,      /*!< \brief Farfield pressure value (external flow). */
  Pressure_ThermodynamicND,   /*!< \brief Farfield thermodynamic pressure value. */
  Temperature_FreeStreamND,   /*!< \brief Farfield temperature value (external flow). */
  Density_FreeStreamND,       /*!< \brief Farfield density value (external flow). */
  Velocity_FreeStreamND[3],   /*!< \brief Farfield velocity values (external flow). */
  Energy_FreeStreamND,        /*!< \brief Farfield energy value (external flow). */
  Viscosity_FreeStreamND,     /*!< \brief Farfield viscosity value (external flow). */
  Tke_FreeStreamND,           /*!< \brief Farfield kinetic energy (external flow). */
  Omega_FreeStreamND,         /*!< \brief Specific dissipation (external flow). */
  Omega_FreeStream;           /*!< \brief Specific dissipation (external flow). */
  unsigned short nElectric_Constant; /*!< \brief Number of different electric constants. */
  su2double *Electric_Constant;   /*!< \brief Dielectric constant modulus. */
  su2double Knowles_B,      /*!< \brief Knowles material model constant B. */
  Knowles_N;                /*!< \brief Knowles material model constant N. */
  bool DE_Effects; 						/*!< Application of DE effects to FE analysis */
  bool RefGeom; 						/*!< Read a reference geometry for optimization purposes. */
  unsigned long refNodeID;     /*!< \brief Global ID for the reference node (optimization). */
  string RefGeom_FEMFileName;    			/*!< \brief File name for reference geometry. */
  unsigned short RefGeom_FileFormat;	/*!< \brief Mesh input format. */
  unsigned short Kind_2DElasForm;			/*!< \brief Kind of bidimensional elasticity solver. */
  unsigned short nIterFSI;	  /*!< \brief Number of maximum number of subiterations in a FSI problem. */
  unsigned short nIterFSI_Ramp;  /*!< \brief Number of FSI subiterations during which a ramp is applied. */
  unsigned short iInst;       /*!< \brief Current instance value */
  su2double AitkenStatRelax;	/*!< \brief Aitken's relaxation factor (if set as static) */
  su2double AitkenDynMaxInit;	/*!< \brief Aitken's maximum dynamic relaxation factor for the first iteration */
  su2double AitkenDynMinInit;	/*!< \brief Aitken's minimum dynamic relaxation factor for the first iteration */
  bool RampAndRelease;        /*!< \brief option for ramp load and release */
  bool Sine_Load;             /*!< \brief option for sine load */
  su2double *SineLoad_Coeff;  /*!< \brief Stores the load coefficient */
  su2double Thermal_Diffusivity;			/*!< \brief Thermal diffusivity used in the heat solver. */
  su2double Cyclic_Pitch,     /*!< \brief Cyclic pitch for rotorcraft simulations. */
  Collective_Pitch;           /*!< \brief Collective pitch for rotorcraft simulations. */
  su2double Mach_Motion;			/*!< \brief Mach number based on mesh velocity and freestream quantities. */
  su2double *Motion_Origin_X, /*!< \brief X-coordinate of the mesh motion origin. */
  *Motion_Origin_Y,           /*!< \brief Y-coordinate of the mesh motion origin. */
  *Motion_Origin_Z,           /*!< \brief Z-coordinate of the mesh motion origin. */
  *Translation_Rate_X,        /*!< \brief Translational velocity of the mesh in the x-direction. */
  *Translation_Rate_Y,        /*!< \brief Translational velocity of the mesh in the y-direction. */
  *Translation_Rate_Z,        /*!< \brief Translational velocity of the mesh in the z-direction. */
  *Rotation_Rate_X,           /*!< \brief Angular velocity of the mesh about the x-axis. */
  *Rotation_Rate_Y,           /*!< \brief Angular velocity of the mesh about the y-axis. */
  *Rotation_Rate_Z,           /*!< \brief Angular velocity of the mesh about the z-axis. */
  *Pitching_Omega_X,          /*!< \brief Angular frequency of the mesh pitching about the x-axis. */
  *Pitching_Omega_Y,          /*!< \brief Angular frequency of the mesh pitching about the y-axis. */
  *Pitching_Omega_Z,          /*!< \brief Angular frequency of the mesh pitching about the z-axis. */
  *Pitching_Ampl_X,           /*!< \brief Pitching amplitude about the x-axis. */
  *Pitching_Ampl_Y,           /*!< \brief Pitching amplitude about the y-axis. */
  *Pitching_Ampl_Z,           /*!< \brief Pitching amplitude about the z-axis. */
  *Pitching_Phase_X,          /*!< \brief Pitching phase offset about the x-axis. */
  *Pitching_Phase_Y,          /*!< \brief Pitching phase offset about the y-axis. */
  *Pitching_Phase_Z,          /*!< \brief Pitching phase offset about the z-axis. */
  *Plunging_Omega_X,          /*!< \brief Angular frequency of the mesh plunging in the x-direction. */
  *Plunging_Omega_Y,          /*!< \brief Angular frequency of the mesh plunging in the y-direction. */
  *Plunging_Omega_Z,          /*!< \brief Angular frequency of the mesh plunging in the z-direction. */
  *Plunging_Ampl_X,           /*!< \brief Plunging amplitude in the x-direction. */
  *Plunging_Ampl_Y,           /*!< \brief Plunging amplitude in the y-direction. */
  *Plunging_Ampl_Z,           /*!< \brief Plunging amplitude in the z-direction. */
  *Omega_HB;                  /*!< \brief Frequency for Harmonic Balance Operator (in rad/s). */
  unsigned short nMotion_Origin_X,    /*!< \brief Number of X-coordinate mesh motion origins. */
  nMotion_Origin_Y,           /*!< \brief Number of Y-coordinate mesh motion origins. */
  nMotion_Origin_Z,           /*!< \brief Number of Z-coordinate mesh motion origins. */
  nTranslation_Rate_X,        /*!< \brief Number of Translational x-velocities for mesh motion. */
  nTranslation_Rate_Y,        /*!< \brief Number of Translational y-velocities for mesh motion. */
  nTranslation_Rate_Z,        /*!< \brief Number of Translational z-velocities for mesh motion. */
  nRotation_Rate_X,           /*!< \brief Number of Angular velocities about the x-axis for mesh motion. */
  nRotation_Rate_Y,           /*!< \brief Number of Angular velocities about the y-axis for mesh motion. */
  nRotation_Rate_Z,           /*!< \brief Number of Angular velocities about the z-axis for mesh motion. */
  nPitching_Omega_X,          /*!< \brief Number of Angular frequencies about the x-axis for pitching. */
  nPitching_Omega_Y,          /*!< \brief Number of Angular frequencies about the y-axis for pitching. */
  nPitching_Omega_Z,          /*!< \brief Number of Angular frequencies about the z-axis for pitching. */
  nPitching_Ampl_X,           /*!< \brief Number of Pitching amplitudes about the x-axis. */
  nPitching_Ampl_Y,           /*!< \brief Number of Pitching amplitudes about the y-axis. */
  nPitching_Ampl_Z,           /*!< \brief Number of Pitching amplitudes about the z-axis. */
  nPitching_Phase_X,          /*!< \brief Number of Pitching phase offsets about the x-axis. */
  nPitching_Phase_Y,          /*!< \brief Number of Pitching phase offsets about the y-axis. */
  nPitching_Phase_Z,          /*!< \brief Number of Pitching phase offsets about the z-axis. */
  nPlunging_Omega_X,          /*!< \brief Number of Angular frequencies in the x-direction for plunging. */
  nPlunging_Omega_Y,          /*!< \brief Number of Angular frequencies in the y-direction for plunging. */
  nPlunging_Omega_Z,          /*!< \brief Number of Angular frequencies in the z-direction for plunging. */
  nPlunging_Ampl_X,           /*!< \brief Number of Plunging amplitudes in the x-direction. */
  nPlunging_Ampl_Y,           /*!< \brief Number of Plunging amplitudes in the y-direction. */
  nPlunging_Ampl_Z,           /*!< \brief Number of Plunging amplitudes in the z-direction. */
  nOmega_HB,                /*!< \brief Number of frequencies in Harmonic Balance Operator. */
  nMoveMotion_Origin,         /*!< \brief Number of motion origins. */
  *MoveMotion_Origin;         /*!< \brief Keeps track if we should move moment origin. */
  vector<vector<vector<su2double> > > Aeroelastic_np1, /*!< \brief Aeroelastic solution at time level n+1. */
  Aeroelastic_n,              /*!< \brief Aeroelastic solution at time level n. */
  Aeroelastic_n1;             /*!< \brief Aeroelastic solution at time level n-1. */
  su2double FlutterSpeedIndex,/*!< \brief The flutter speed index. */
  PlungeNaturalFrequency,     /*!< \brief Plunging natural frequency for Aeroelastic. */
  PitchNaturalFrequency,      /*!< \brief Pitch natural frequency for Aeroelastic. */
  AirfoilMassRatio,           /*!< \brief The airfoil mass ratio for Aeroelastic. */
  CG_Location,                /*!< \brief Center of gravity location for Aeroelastic. */
  RadiusGyrationSquared;      /*!< \brief The radius of gyration squared for Aeroelastic. */
  su2double *Aeroelastic_plunge, /*!< \brief Value of plunging coordinate at the end of an external iteration. */
  *Aeroelastic_pitch;         /*!< \brief Value of pitching coordinate at the end of an external iteration. */
  unsigned short AeroelasticIter; /*!< \brief Solve the aeroelastic equations every given number of internal iterations. */
  unsigned short Gust_Type,	  /*!< \brief Type of Gust. */
  Gust_Dir;                   /*!< \brief Direction of the gust */
  su2double Gust_WaveLength,  /*!< \brief The gust wavelength. */
  Gust_Periods,               /*!< \brief Number of gust periods. */
  Gust_Ampl,                  /*!< \brief Gust amplitude. */
  Gust_Begin_Time,            /*!< \brief Time at which to begin the gust. */
  Gust_Begin_Loc;             /*!< \brief Location at which the gust begins. */
  long Visualize_CV;          /*!< \brief Node number for the CV to be visualized */
  bool ExtraOutput;
  bool Wall_Functions;         /*!< \brief Use wall functions with the turbulence model */
  long ExtraHeatOutputZone;   /*!< \brief Heat solver zone with extra screen output */
  bool DeadLoad; 	          	/*!< Application of dead loads to the FE analysis */
  bool PseudoStatic;    /*!< Application of dead loads to the FE analysis */
  bool MatchingMesh; 	        /*!< Matching mesh (while implementing interpolation procedures). */
  bool SteadyRestart; 	      /*!< Restart from a steady state for FSI problems. */
  su2double Newmark_beta,		/*!< \brief Parameter alpha for Newmark method. */
  Newmark_gamma;				      /*!< \brief Parameter delta for Newmark method. */
  unsigned short nIntCoeffs;	/*!< \brief Number of integration coeffs for structural calculations. */
  su2double *Int_Coeffs;		  /*!< \brief Time integration coefficients for structural method. */
  unsigned short nElasticityMod,  /*!< \brief Number of different values for the elasticity modulus. */
  nPoissonRatio,                    /*!< \brief Number of different values for the Poisson ratio modulus. */
  nMaterialDensity;                 /*!< \brief Number of different values for the Material density. */
  su2double *ElasticityMod,         /*!< \brief Value of the elasticity moduli. */
  *PoissonRatio,                    /*!< \brief Value of the Poisson ratios. */
  *MaterialDensity;                 /*!< \brief Value of the Material densities. */
  unsigned short nElectric_Field,	/*!< \brief Number of different values for the electric field in the membrane. */
  nDim_Electric_Field;				/*!< \brief Dimensionality of the problem. */
  unsigned short nDim_RefNode;   /*!< \brief Dimensionality of the vector . */
  su2double *Electric_Field_Mod, 	/*!< \brief Values of the modulus of the electric field. */
  *Electric_Field_Dir;				/*!< \brief Direction of the electric field. */
  su2double *RefNode_Displacement;  /*!< \brief Displacement of the reference node. */
  bool Ramp_Load;				          /*!< \brief Apply the load with linear increases. */
  unsigned short Dynamic_LoadTransfer;  /*!< \brief Method for dynamic load transferring. */
  bool IncrementalLoad;		    /*!< \brief Apply the load in increments (for nonlinear structural analysis). */
  unsigned long IncLoad_Nincrements; /*!< \brief Number of increments. */
  su2double *IncLoad_Criteria;/*!< \brief Criteria for the application of incremental loading. */
  su2double Ramp_Time;			  /*!< \brief Time until the maximum load is applied. */
  unsigned short Pred_Order;  /*!< \brief Order of the predictor for FSI applications. */
  unsigned short Kind_Interpolation; /*!\brief type of interpolation to use for FSI applications. */
  bool ConservativeInterpolation; /*!\brief Conservative approach for non matching mesh interpolation. */
  unsigned short Kind_RadialBasisFunction; /*!\brief type of radial basis function to use for radial basis FSI. */
  bool RadialBasisFunction_PolynomialOption; /*!\brief Option of whether to include polynomial terms in Radial Basis Function Interpolation or not. */
  su2double RadialBasisFunction_Parameter; /*!\brief Radial basis function parameter. */
  bool Prestretch;            /*!< Read a reference geometry for optimization purposes. */
  string Prestretch_FEMFileName;         /*!< \brief File name for reference geometry. */
  string FEA_FileName;         /*!< \brief File name for element-based properties. */
  su2double RefGeom_Penalty,        /*!< \brief Penalty weight value for the reference geometry objective function. */
  RefNode_Penalty,            /*!< \brief Penalty weight value for the reference node objective function. */
  DV_Penalty;                 /*!< \brief Penalty weight to add a constraint to the total amount of stiffness. */
  bool addCrossTerm;          /*!< \brief Evaluates the need to add the cross term when setting the adjoint output. */
  unsigned long Nonphys_Points, /*!< \brief Current number of non-physical points in the solution. */
  Nonphys_Reconstr;      /*!< \brief Current number of non-physical reconstructions for 2nd-order upwinding. */
  bool ParMETIS;      /*!< \brief Boolean for activating ParMETIS mode (while testing). */
  unsigned short DirectDiff; /*!< \brief Direct Differentation mode. */
  bool DiscreteAdjoint; /*!< \brief AD-based discrete adjoint mode. */
  unsigned long Wrt_Surf_Freq_DualTime;	/*!< \brief Writing surface solution frequency for Dual Time. */
  su2double Const_DES;   /*!< \brief Detached Eddy Simulation Constant. */
  unsigned short Kind_HybridRANSLES; /*!< \brief Kind of Hybrid RANS/LES. */
  unsigned short Kind_RoeLowDiss;    /*!< \brief Kind of Roe scheme with low dissipation for unsteady flows. */
  bool QCR;                   /*!< \brief Spalart-Allmaras with Quadratic Constitutive Relation, 2000 version (SA-QCR2000) . */
  su2double *default_vel_inf, /*!< \brief Default freestream velocity array for the COption class. */
  *default_eng_cyl,           /*!< \brief Default engine box array for the COption class. */
  *default_eng_val,           /*!< \brief Default engine box array values for the COption class. */
  *default_cfl_adapt,         /*!< \brief Default CFL adapt param array for the COption class. */
  *default_jst_coeff,         /*!< \brief Default artificial dissipation (flow) array for the COption class. */
  *default_ffd_coeff,         /*!< \brief Default artificial dissipation (flow) array for the COption class. */
  *default_mixedout_coeff,    /*!< \brief Default default mixedout algorithm coefficients for the COption class. */
  *default_rampRotFrame_coeff,/*!< \brief Default ramp rotating frame coefficients for the COption class. */
  *default_rampOutPres_coeff, /*!< \brief Default ramp outlet pressure coefficients for the COption class. */
  *default_jst_adj_coeff,      /*!< \brief Default artificial dissipation (adjoint) array for the COption class. */
  *default_ad_coeff_heat,     /*!< \brief Default artificial dissipation (heat) array for the COption class. */  
  *default_obj_coeff,         /*!< \brief Default objective array for the COption class. */
  *default_geo_loc,           /*!< \brief Default SU2_GEO section locations array for the COption class. */
  *default_distortion,        /*!< \brief Default SU2_GEO section locations array for the COption class. */
  *default_ea_lim,            /*!< \brief Default equivalent area limit array for the COption class. */
  *default_grid_fix,          /*!< \brief Default fixed grid (non-deforming region) array for the COption class. */
  *default_htp_axis,          /*!< \brief Default HTP axis for the COption class. */
  *default_ffd_axis,          /*!< \brief Default FFD axis for the COption class. */
  *default_inc_crit,          /*!< \brief Default incremental criteria array for the COption class. */
  *default_extrarelfac,       /*!< \brief Default extra relaxation factor for Giles BC in the COption class. */
  *default_sineload_coeff;    /*!< \brief Default values for a sine load. */
  unsigned short nSpanWiseSections; /*!< \brief number of span-wise sections */
  unsigned short nSpanMaxAllZones; /*!< \brief number of maximum span-wise sections for all zones */
  unsigned short *nSpan_iZones;  /*!< \brief number of span-wise sections for each zones */
  bool turbMixingPlane;   /*!< \brief option for turbulent mixingplane */
  bool SpatialFourier; /*!< \brief option for computing the fourier transforms for subsonic non-reflecting BC. */
  bool RampRotatingFrame;   /*!< \brief option for ramping up or down the Rotating Frame values */
  bool RampOutletPressure;  /*!< \brief option for ramping up or down the outlet pressure */
  su2double *Mixedout_Coeff; /*!< \brief coefficient for the  */
  su2double *RampRotatingFrame_Coeff; /*!< \brief coefficient for Rotating frame ramp */
  su2double *RampOutletPressure_Coeff; /*!< \brief coefficient for outlet pressure ramp */
  su2double AverageMachLimit;       /*!< \brief option for turbulent mixingplane */
  su2double *FinalRotation_Rate_Z; /*!< \brief Final rotation rate Z if Ramp rotating frame is activated. */
  su2double FinalOutletPressure; /*!< \brief Final outlet pressure if Ramp outlet pressure is activated. */
  su2double MonitorOutletPressure; /*!< \brief Monitor outlet pressure if Ramp outlet pressure is activated. */
  su2double *default_body_force;        /*!< \brief Default body force vector for the COption class. */
  su2double *default_nacelle_location;        /*!< \brief Location of the nacelle. */
  su2double *ExtraRelFacGiles; /*!< \brief coefficient for extra relaxation factor for Giles BC*/
  bool Body_Force;            /*!< \brief Flag to know if a body force is included in the formulation. */
  su2double *Body_Force_Vector;  /*!< \brief Values of the prescribed body force vector. */
  su2double *FreeStreamTurboNormal; /*!< \brief Direction to initialize the flow in turbomachinery computation */
  su2double Restart_Bandwidth_Agg; /*!< \brief The aggregate of the bandwidth for writing binary restarts (to be averaged later). */
  su2double Max_Vel2; /*!< \brief The maximum velocity^2 in the domain for the incompressible preconditioner. */

  unsigned short Riemann_Solver_FEM;         /*!< \brief Riemann solver chosen for the DG method. */
  su2double Quadrature_Factor_Straight;      /*!< \brief Factor applied during quadrature of elements with a constant Jacobian. */
  su2double Quadrature_Factor_Curved;        /*!< \brief Factor applied during quadrature of elements with a non-constant Jacobian. */
  su2double Quadrature_Factor_Time_ADER_DG;  /*!< \brief Factor applied during quadrature in time for ADER-DG. */
  su2double Theta_Interior_Penalty_DGFEM;    /*!< \brief Factor for the symmetrizing terms in the DG discretization of the viscous fluxes. */
  unsigned short byteAlignmentMatMul;        /*!< \brief Number of bytes in the vectorization direction for the matrix multiplication. Multipe of 64. */
  unsigned short sizeMatMulPadding;          /*!< \brief The matrix size in the vectorization direction padded to a multiple of 8. Computed from byteAlignmentMatMul. */
  bool Compute_Entropy;                      /*!< \brief Whether or not to compute the entropy in the fluid model. */
  bool Use_Lumped_MassMatrix_DGFEM;          /*!< \brief Whether or not to use the lumped mass matrix for DGFEM. */
  bool Jacobian_Spatial_Discretization_Only; /*!< \brief Flag to know if only the exact Jacobian of the spatial discretization must be computed. */
  bool Compute_Average; /*!< \brief Whether or not to compute averages for unsteady simulations in FV or DG solver. */
  

  ofstream *ConvHistFile;       /*!< \brief Store the pointer to each history file */
  string *ScreenOutput,    /*!< \brief Kind of the screen output. */
  *HistoryOutput, *VolumeOutput;                  /*!< \brief Kind of the output printed to the history file. */
  unsigned short nScreenOutput,         /*!< \brief Number of screen output variables (max: 6). */
  nHistoryOutput, nVolumeOutput;                       /*!< \brief Number of variables printed to the history file. */

  /*--- all_options is a map containing all of the options. This is used during config file parsing
   to track the options which have not been set (so the default values can be used). Without this map
   there would be no list of all the config file options. ---*/
  
  map<string, bool> all_options;
  
  /*--- brief param is a map from the option name (config file string) to its decoder (the specific child
   class of COptionBase that turns the string into a value) ---*/
  
  map<string, COptionBase*> option_map;
  
  
  // All of the addXxxOptions take in the name of the option, and a refernce to the field of that option
  // in the option structure. Depending on the specific type, it may take in a default value, and may
  // take in extra options. The addXxxOptions mostly follow the same pattern, so please see addDoubleOption
  // for detailed comments.
  //
  // List options are those that can be an unknown number of elements, and also take in a reference to
  // an integer. This integer will be populated with the number of elements of that type unmarshaled.
  //
  // Array options are those with a fixed number of elements.
  //
  // List and Array options should also be able to be specified with the string "NONE" indicating that there
  // are no elements. This allows the option to be present in a config file but left blank.
  
  /*!<\brief addDoubleOption creates a config file parser for an option with the given name whose
   value can be represented by a su2double.*/
  
  void addDoubleOption(const string name, su2double & option_field, su2double default_value) {
    // Check if the key is already in the map. If this fails, it is coder error
    // and not user error, so throw.
    assert(option_map.find(name) == option_map.end());
    
    // Add this option to the list of all the options
    all_options.insert(pair<string, bool>(name, true));
    
    // Create the parser for a su2double option with a reference to the option_field and the desired
    // default value. This will take the string in the config file, convert it to a su2double, and
    // place that su2double in the memory location specified by the reference.
    COptionBase* val = new COptionDouble(name, option_field, default_value);
    
    // Create an association between the option name ("CFL") and the parser generated above.
    // During configuration, the parsing script will get the option name, and use this map
    // to find how to parse that option.
    option_map.insert(pair<string, COptionBase *>(name, val));
  }
  
  void addStringOption(const string name, string & option_field, string default_value) {
    assert(option_map.find(name) == option_map.end());
    all_options.insert(pair<string, bool>(name, true));
    COptionBase* val = new COptionString(name, option_field, default_value);
    option_map.insert(pair<string, COptionBase *>(name, val));
  }
  
  void addIntegerOption(const string name, int & option_field, int default_value) {
    assert(option_map.find(name) == option_map.end());
    all_options.insert(pair<string, bool>(name, true));
    COptionBase* val = new COptionInt(name, option_field, default_value);
    option_map.insert(pair<string, COptionBase *>(name, val));
  }
  
  void addUnsignedLongOption(const string name, unsigned long & option_field, unsigned long default_value) {
    assert(option_map.find(name) == option_map.end());
    all_options.insert(pair<string, bool>(name, true));
    COptionBase* val = new COptionULong(name, option_field, default_value);
    option_map.insert(pair<string, COptionBase *>(name, val));
  }
  
  void addUnsignedShortOption(const string name, unsigned short & option_field, unsigned short default_value) {
    assert(option_map.find(name) == option_map.end());
    all_options.insert(pair<string, bool>(name, true));
    COptionBase* val = new COptionUShort(name, option_field, default_value);
    option_map.insert(pair<string, COptionBase *>(name, val));
  }
  
  void addLongOption(const string name, long & option_field, long default_value) {
    assert(option_map.find(name) == option_map.end());
    all_options.insert(pair<string, bool>(name, true));
    COptionBase* val = new COptionLong(name, option_field, default_value);
    option_map.insert(pair<string, COptionBase *>(name, val));
  }
  
  void addBoolOption(const string name, bool & option_field, bool default_value) {
    assert(option_map.find(name) == option_map.end());
    all_options.insert(pair<string, bool>(name, true));
    COptionBase* val = new COptionBool(name, option_field, default_value);
    option_map.insert(pair<string, COptionBase *>(name, val));
  }
  
  // enum types work differently than all of the others because there are a small number of valid
  // string entries for the type. One must also provide a list of all the valid strings of that type.
  template <class Tenum>
  void addEnumOption(const string name, unsigned short & option_field, const map<string, Tenum> & enum_map, Tenum default_value) {
    assert(option_map.find(name) == option_map.end());
    all_options.insert(pair<string, bool>(name, true));
    COptionBase* val = new COptionEnum<Tenum>(name, enum_map, option_field, default_value);
    option_map.insert(pair<string, COptionBase *>(name, val));
    return;
  }
  
  
  // input_size is the number of options read in from the config file
  template <class Tenum>
  void addEnumListOption(const string name, unsigned short & input_size, unsigned short * & option_field, const map<string, Tenum> & enum_map) {
    input_size = 0;
    assert(option_map.find(name) == option_map.end());
    all_options.insert(pair<string, bool>(name, true));
    COptionBase* val = new COptionEnumList<Tenum>(name, enum_map, option_field, input_size);
    option_map.insert( pair<string, COptionBase*>(name, val) );
  }
  
  void addDoubleArrayOption(const string name, const int size, su2double * & option_field, su2double * default_value) {
    
    //  su2double * def = new su2double [size];
    //  for (int i = 0; i < size; i++) {
    //    def[i] = default_value[i];
    //  }
    
    assert(option_map.find(name) == option_map.end());
    all_options.insert(pair<string, bool>(name, true));
    COptionBase* val = new COptionDoubleArray(name, size, option_field, default_value);
    option_map.insert(pair<string, COptionBase *>(name, val));
  }
  
  void addDoubleListOption(const string name, unsigned short & size, su2double * & option_field) {
    assert(option_map.find(name) == option_map.end());
    all_options.insert(pair<string, bool>(name, true));
    COptionBase* val = new COptionDoubleList(name, size, option_field);
    option_map.insert(pair<string, COptionBase *>(name, val));
  }
  
  void addShortListOption(const string name, unsigned short & size, short * & option_field) {
    assert(option_map.find(name) == option_map.end());
    all_options.insert(pair<string, bool>(name, true));
    COptionBase* val = new COptionShortList(name, size, option_field);
    option_map.insert(pair<string, COptionBase *>(name, val));
  }
  
  void addUShortListOption(const string name, unsigned short & size, unsigned short * & option_field) {
    assert(option_map.find(name) == option_map.end());
    all_options.insert(pair<string, bool>(name, true));
    COptionBase* val = new COptionUShortList(name, size, option_field);
    option_map.insert(pair<string, COptionBase *>(name, val));
  }
  
  void addStringListOption(const string name, unsigned short & num_marker, string* & option_field) {
    assert(option_map.find(name) == option_map.end());
    all_options.insert(pair<string, bool>(name, true));
    COptionBase* val = new COptionStringList(name, num_marker, option_field);
    option_map.insert(pair<string, COptionBase *>(name, val));
  }
  
  void addConvectOption(const string name, unsigned short & space_field, unsigned short & centered_field, unsigned short & upwind_field) {
    assert(option_map.find(name) == option_map.end());
    all_options.insert(pair<string, bool>(name, true));
    COptionBase* val = new COptionConvect(name, space_field, centered_field, upwind_field);
    option_map.insert(pair<string, COptionBase *>(name, val));
  }
  
  void addConvectFEMOption(const string name, unsigned short & space_field, unsigned short & fem_field) {
    assert(option_map.find(name) == option_map.end());
    all_options.insert(pair<string, bool>(name, true));
    COptionBase* val = new COptionFEMConvect(name, space_field, fem_field);
    option_map.insert(pair<string, COptionBase *>(name, val));
  }
  
  void addMathProblemOption(const string name, bool & ContinuousAdjoint, const bool & ContinuousAdjoint_default,
                            bool & DiscreteAdjoint, const bool & DiscreteAdjoint_default,
                            bool & Restart_Flow, const bool & Restart_Flow_default) {
    assert(option_map.find(name) == option_map.end());
    all_options.insert(pair<string, bool>(name, true));
    COptionBase* val = new COptionMathProblem(name, ContinuousAdjoint, ContinuousAdjoint_default, DiscreteAdjoint, DiscreteAdjoint_default, Restart_Flow, Restart_Flow_default);
    option_map.insert(pair<string, COptionBase *>(name, val));
  }
  
  void addDVParamOption(const string name, unsigned short & nDV_field, su2double** & paramDV, string* & FFDTag,
                        unsigned short* & design_variable) {
    assert(option_map.find(name) == option_map.end());
    all_options.insert(pair<string, bool>(name, true));
    COptionBase* val = new COptionDVParam(name, nDV_field, paramDV, FFDTag, design_variable);
    option_map.insert(pair<string, COptionBase *>(name, val));
  }
  
  void addDVValueOption(const string name, unsigned short* & nDVValue_field, su2double** & valueDV, unsigned short & nDV_field,  su2double** & paramDV,
                        unsigned short* & design_variable) {
    assert(option_map.find(name) == option_map.end());
    all_options.insert(pair<string, bool>(name, true));
    COptionBase* val = new COptionDVValue(name, nDVValue_field, valueDV, nDV_field, paramDV, design_variable);
    option_map.insert(pair<string, COptionBase *>(name, val));
  }
  
  void addFFDDefOption(const string name, unsigned short & nFFD_field, su2double** & coordFFD, string* & FFDTag) {
    assert(option_map.find(name) == option_map.end());
    all_options.insert(pair<string, bool>(name, true));
    COptionBase* val = new COptionFFDDef(name, nFFD_field, coordFFD, FFDTag);
    option_map.insert(pair<string, COptionBase *>(name, val));
  }
  
  void addFFDDegreeOption(const string name, unsigned short & nFFD_field, unsigned short** & degreeFFD) {
    assert(option_map.find(name) == option_map.end());
    all_options.insert(pair<string, bool>(name, true));
    COptionBase* val = new COptionFFDDegree(name, nFFD_field, degreeFFD);
    option_map.insert(pair<string, COptionBase *>(name, val));
  }
  
  void addStringDoubleListOption(const string name, unsigned short & list_size, string * & string_field,
                                 su2double* & double_field) {
    assert(option_map.find(name) == option_map.end());
    all_options.insert(pair<string, bool>(name, true));
    COptionBase* val = new COptionStringDoubleList(name, list_size, string_field, double_field);
    option_map.insert(pair<string, COptionBase *>(name, val));
  }
  
  void addInletOption(const string name, unsigned short & nMarker_Inlet, string * & Marker_Inlet,
                      su2double* & Ttotal, su2double* & Ptotal, su2double** & FlowDir) {
    assert(option_map.find(name) == option_map.end());
    all_options.insert(pair<string, bool>(name, true));
    COptionBase* val = new COptionInlet(name, nMarker_Inlet, Marker_Inlet, Ttotal, Ptotal, FlowDir);
    option_map.insert(pair<string, COptionBase *>(name, val));
  }
  
  template <class Tenum>
  void addRiemannOption(const string name, unsigned short & nMarker_Riemann, string * & Marker_Riemann, unsigned short* & option_field, const map<string, Tenum> & enum_map,
                        su2double* & var1, su2double* & var2, su2double** & FlowDir) {
    assert(option_map.find(name) == option_map.end());
    all_options.insert(pair<string, bool>(name, true));
    COptionBase* val = new COptionRiemann<Tenum>(name, nMarker_Riemann, Marker_Riemann, option_field, enum_map, var1, var2, FlowDir);
    option_map.insert(pair<string, COptionBase *>(name, val));
  }
  
  template <class Tenum>
  void addGilesOption(const string name, unsigned short & nMarker_Giles, string * & Marker_Giles, unsigned short* & option_field, const map<string, Tenum> & enum_map,
                     su2double* & var1, su2double* & var2, su2double** & FlowDir, su2double* & relaxfactor1, su2double* & relaxfactor2) {
    assert(option_map.find(name) == option_map.end());
    all_options.insert(pair<string, bool>(name, true));
    COptionBase* val = new COptionGiles<Tenum>(name, nMarker_Giles, Marker_Giles, option_field, enum_map, var1, var2, FlowDir, relaxfactor1, relaxfactor2);
    option_map.insert(pair<string, COptionBase *>(name, val));
  }
  
  void addExhaustOption(const string name, unsigned short & nMarker_Exhaust, string * & Marker_Exhaust,
                        su2double* & Ttotal, su2double* & Ptotal) {
    assert(option_map.find(name) == option_map.end());
    all_options.insert(pair<string, bool>(name, true));
    COptionBase* val = new COptionExhaust(name, nMarker_Exhaust, Marker_Exhaust, Ttotal, Ptotal);
    option_map.insert(pair<string, COptionBase *>(name, val));
  }
  
  void addPeriodicOption(const string & name, unsigned short & nMarker_PerBound,
                         string* & Marker_PerBound, string* & Marker_PerDonor,
                         su2double** & RotCenter, su2double** & RotAngles, su2double** & Translation) {
    assert(option_map.find(name) == option_map.end());
    all_options.insert(pair<string, bool>(name, true));
    COptionBase* val = new COptionPeriodic(name, nMarker_PerBound, Marker_PerBound, Marker_PerDonor, RotCenter, RotAngles, Translation);
    option_map.insert(pair<string, COptionBase *>(name, val));
  }
 
  void addTurboPerfOption(const string & name, unsigned short & nMarker_TurboPerf,
                    string* & Marker_TurboBoundIn, string* & Marker_TurboBoundOut) {
    assert(option_map.find(name) == option_map.end());
    all_options.insert(pair<string, bool>(name, true));
    COptionBase* val = new COptionTurboPerformance(name, nMarker_TurboPerf, Marker_TurboBoundIn, Marker_TurboBoundOut);
    option_map.insert(pair<string, COptionBase *>(name, val));
  }
  
  void addActDiskOption(const string & name,
                        unsigned short & nMarker_ActDiskInlet, unsigned short & nMarker_ActDiskOutlet, string* & Marker_ActDiskInlet, string* & Marker_ActDiskOutlet,
                        su2double** & ActDisk_PressJump, su2double** & ActDisk_TempJump, su2double** & ActDisk_Omega) {
    assert(option_map.find(name) == option_map.end());
    all_options.insert(pair<string, bool>(name, true));
    COptionBase* val = new COptionActDisk(name,
                                          nMarker_ActDiskInlet, nMarker_ActDiskOutlet, Marker_ActDiskInlet, Marker_ActDiskOutlet,
                                          ActDisk_PressJump, ActDisk_TempJump, ActDisk_Omega);
    option_map.insert(pair<string, COptionBase *>(name, val));
  }

  void addWallFunctionOption(const string &name,               unsigned short &list_size,
                             string* &string_field,            unsigned short* &val_Kind_WF,
                             unsigned short** &val_IntInfo_WF, su2double** &val_DoubleInfo_WF) {
    assert(option_map.find(name) == option_map.end());
    all_options.insert(pair<string, bool>(name, true));
    COptionBase* val = new COptionWallFunction(name, list_size, string_field, val_Kind_WF,
                                               val_IntInfo_WF, val_DoubleInfo_WF);
    option_map.insert(pair<string, COptionBase *>(name, val));
  }
  
  void addPythonOption(const string name) {
    assert(option_map.find(name) == option_map.end());
    all_options.insert(pair<string, bool>(name, true));
    COptionBase* val = new COptionPython(name);
    option_map.insert(pair<string, COptionBase *>(name, val));
  }
  
public:
  
  vector<string> fields; /*!< \brief Tags for the different fields in a restart file. */
  
  /*!
   * \brief Constructor of the class which reads the input file.
   */
  CConfig(char case_filename[MAX_STRING_SIZE], unsigned short val_software, unsigned short val_iZone, unsigned short val_nZone, unsigned short val_nDim, unsigned short verb_level);
  
  /*!
   * \brief Constructor of the class which reads the input file.
   */
  CConfig(char case_filename[MAX_STRING_SIZE], unsigned short val_software);
  
  /*!
   * \brief Constructor of the class which reads the input file.
   */
  CConfig(char case_filename[MAX_STRING_SIZE], CConfig *config);
  
  /*!
   * \brief Destructor of the class.
   */
  ~CConfig(void);
  
  /*!
   * \brief Get the MPI communicator of SU2.
   * \return MPI communicator of SU2.
   */
  SU2_MPI::Comm GetMPICommunicator();

  /*!
   * \brief Set the MPI communicator for SU2.
   * \param[in] Communicator - MPI communicator for SU2.
   */
  void SetMPICommunicator(SU2_MPI::Comm Communicator);

  /*!
   * \brief Gets the number of zones in the mesh file.
   * \param[in] val_mesh_filename - Name of the file with the grid information.
   * \param[in] val_format - Format of the file with the grid information.
   * \param[in] config - Definition of the particular problem.
   * \return Total number of zones in the grid file.
   */
  static unsigned short GetnZone(string val_mesh_filename, unsigned short val_format, CConfig *config);
  
  /*!
   * \brief Gets the number of dimensions in the mesh file
   * \param[in] val_mesh_filename - Name of the file with the grid information.
   * \param[in] val_format - Format of the file with the grid information.
   * \return Total number of domains in the grid file.
   */
  static unsigned short GetnDim(string val_mesh_filename, unsigned short val_format);

  /*!
   * \brief Determine whether there are periodic BCs in the grid.
   * \param[in] val_mesh_filename - Name of the file with the grid information.
   * \param[in] val_format - Format of the file with the grid information.
   * \param[in] config - Definition of the particular problem.
   * \return Boolean for whether or not there are periodic BCs in the grid.
   */
  static bool GetPeriodic(string val_mesh_filename, unsigned short val_format, CConfig *config);
  
  /*!
   * \brief Initializes pointers to null
   */
  void SetPointersNull(void);
  
  /*!
   * \brief breaks an input line from the config file into a set of tokens
   * \param[in] str - the input line string
   * \param[out] option_name - the name of the option found at the beginning of the line
   * \param[out] option_value - the tokens found after the "=" sign on the line
   * \returns false if the line is empty or a commment, true otherwise
   */
  bool TokenizeString(string & str, string & option_name,
                      vector<string> & option_value);
  
  /*!
   * \brief Get reference origin for moment computation.
   * \param[in] val_marker - the marker we are monitoring.
   * \return Reference origin (in cartesians coordinates) for moment computation.
   */
  su2double *GetRefOriginMoment(unsigned short val_marker);
  
  /*!
   * \brief Get reference origin x-coordinate for moment computation.
   * \param[in] val_marker - the marker we are monitoring.
   * \return Reference origin x-coordinate (in cartesians coordinates) for moment computation.
   */
  su2double GetRefOriginMoment_X(unsigned short val_marker);
  
  /*!
   * \brief Get reference origin y-coordinate for moment computation.
   * \param[in] val_marker - the marker we are monitoring.
   * \return Reference origin y-coordinate (in cartesians coordinates) for moment computation.
   */
  su2double GetRefOriginMoment_Y(unsigned short val_marker);
  
  /*!
   * \brief Get reference origin z-coordinate for moment computation.
   * \param[in] val_marker - the marker we are monitoring.
   * \return Reference origin z-coordinate (in cartesians coordinates) for moment computation.
   */
  su2double GetRefOriginMoment_Z(unsigned short val_marker);
  
  /*!
   * \brief Set reference origin x-coordinate for moment computation.
   * \param[in] val_marker - the marker we are monitoring.
   * \param[in] val_origin - New x-coordinate of the mesh motion origin.
   */
  void SetRefOriginMoment_X(unsigned short val_marker, su2double val_origin);
  
  /*!
   * \brief Set reference origin y-coordinate for moment computation.
   * \param[in] val_marker - the marker we are monitoring.
   * \param[in] val_origin - New y-coordinate of the mesh motion origin.
   */
  void SetRefOriginMoment_Y(unsigned short val_marker, su2double val_origin);
  
  /*!
   * \brief Set reference origin z-coordinate for moment computation.
   * \param[in] val_marker - the marker we are monitoring.
   * \param[in] val_origin - New z-coordinate of the mesh motion origin.
   */
  void SetRefOriginMoment_Z(unsigned short val_marker, su2double val_origin);
  
  /*!
   * \brief Get index of the upper and lower horizontal plane.
   * \param[in] index - 0 means upper surface, and 1 means lower surface.
   * \return Index of the upper and lower surface.
   */
  string GetPlaneTag(unsigned short index);
  
  /*!
   * \brief Get the integration limits for the equivalent area computation.
   * \param[in] index - 0 means x_min, and 1 means x_max.
   * \return Integration limits for the equivalent area computation.
   */
  su2double GetEA_IntLimit(unsigned short index);
  
  /*!
   * \brief Get the integration limits for the equivalent area computation.
   * \param[in] index - 0 means x_min, and 1 means x_max.
   * \return Integration limits for the equivalent area computation.
   */
  su2double GetEA_ScaleFactor(void);
  
  /*!
   * \brief Get the limit value for the adjoint variables.
   * \return Limit value for the adjoint variables.
   */
  su2double GetAdjointLimit(void);
  
  /*!
   * \brief Get the the coordinates where of the box where the grid is going to be deformed.
   * \return Coordinates where of the box where the grid is going to be deformed.
   */
  su2double *GetHold_GridFixed_Coord(void);
  
  /*!
   * \brief Get the the coordinates where of the box where a subsonic region is imposed.
   * \return Coordinates where of the box where the grid is going to be a subsonic region.
   */
  su2double *GetSubsonicEngine_Values(void);
  
  /*!
   * \brief Get the the coordinates where of the box where a subsonic region is imposed.
   * \return Coordinates where of the box where the grid is going to be a subsonic region.
   */
  su2double *GetSubsonicEngine_Cyl(void);
  
  /*!
   * \brief Get the the coordinates where of the box where a subsonic region is imposed.
   * \return Coordinates where of the box where the grid is going to be a subsonic region.
   */
  su2double *GetDistortionRack(void);
  
  /*!
   * \brief Get the power of the dual volume in the grid adaptation sensor.
   * \return Power of the dual volume in the grid adaptation sensor.
   */
  su2double GetDualVol_Power(void);
  
  /*!
   * \brief Get Information about if there is an analytical definition of the surface for doing the
   *        grid adaptation.
   * \return Definition of the surfaces. NONE implies that there isn't any analytical definition
   *         and it will use and interpolation.
   */
  unsigned short GetAnalytical_Surface(void);
  
  /*!
   * \brief Get Description of the geometry to be analyzed
   */
  unsigned short GetGeo_Description(void);
  
  /*!
   * \brief Creates a tecplot file to visualize the partition made by the DDC software.
   * \return <code>TRUE</code> if the partition is going to be plotted; otherwise <code>FALSE</code>.
   */
  bool GetExtraOutput(void);

  /*!
   * \brief Heat solver zone with extra screen output.
   * \return Heat solver zone with extra screen output.
   */
  long GetExtraHeatOutputZone(void);
  
  /*!
   * \brief Get the value of the Mach number (velocity divided by speed of sound).
   * \return Value of the Mach number.
   */
  su2double GetMach(void);
  
  /*!
   * \brief Get the value of the Gamma of fluid (ratio of specific heats).
   * \return Value of the constant: Gamma
   */
  su2double GetGamma(void);
  
  /*!
   * \brief Get the values of the CFL adapation.
   * \return Value of CFL adapation
   */
  su2double GetCFL_AdaptParam(unsigned short val_index);
  
  /*!
   * \brief Get the values of the CFL adapation.
   * \return Value of CFL adapation
   */
  bool GetCFL_Adapt(void);
  
  /*!
   * \brief Get the values of the CFL adapation.
   * \return Value of CFL adapation
   */
  su2double GetHTP_Axis(unsigned short val_index);
  
  /*!
   * \brief Get the value of the limits for the sections.
   * \return Value of the limits for the sections.
   */
  su2double GetStations_Bounds(unsigned short val_var);
  
  /*!
   * \brief Get the value of the vector that connects the cartesian axis with a sherical or cylindrical one.
   * \return Coordinate of the Axis.
   */
  su2double GetFFD_Axis(unsigned short val_var);
  
  /*!
   * \brief Get the value of the bulk modulus.
   * \return Value of the bulk modulus.
   */
  su2double GetBulk_Modulus(void);
  
  /*!
   * \brief Get the epsilon^2 multiplier for Beta in the incompressible preconditioner.
   * \return Value of the epsilon^2 multiplier for Beta in the incompressible preconditioner.
   */
  su2double GetBeta_Factor(void);
  
  /*!
   * \brief Get the value of specific gas constant.
   * \return Value of the constant: Gamma
   */
  su2double GetGas_Constant(void);
  
  /*!
   * \brief Get the value of specific gas constant.
   * \return Value of the constant: Gamma
   */
  su2double GetGas_ConstantND(void);
  
  /*!
   * \brief Get the value of the molecular weight for an incompressible ideal gas (g/mol).
   * \return Value of the molecular weight for an incompressible ideal gas (g/mol).
   */
  su2double GetMolecular_Weight(void);
  
  /*!
   * \brief Get the value of specific heat at constant pressure.
   * \return Value of the constant: Cp
   */
  su2double GetSpecific_Heat_Cp(void);

  /*!
   * \brief Get the value of the specific heat for solids.
   * \return Specific heat number (solid).
   */
  su2double GetSpecific_Heat_Cp_Solid(void);
  
  /*!
   * \brief Get the non-dimensional value of specific heat at constant pressure.
   * \return Value of the non-dim. constant: Cp
   */
  su2double GetSpecific_Heat_CpND(void);

  /*!
   * \brief Get the value of specific heat at constant volume.
   * \return Value of the constant: Cv
   */
  su2double GetSpecific_Heat_Cv(void);
  
  /*!
   * \brief Get the non-dimensional value of specific heat at constant volume.
   * \return Value of the non-dim. constant: Cv
   */
  su2double GetSpecific_Heat_CvND(void);

  /*!
   * \brief Get the coefficients of the Blottner viscosity model
   * \param[in] val_Species - Index of the species
   * \param[in] val_Coeff - Index of the coefficient (As, Bs, Cs)
   * \return Value of the Blottner coefficient
   */
  su2double GetBlottnerCoeff(unsigned short val_Species, unsigned short val_Coeff);
  
  /*!
   * \brief Get the p-norm for heat-flux objective functions (adjoint problem).
   * \return Value of the heat flux p-norm
   */
  su2double GetPnormHeat(void);
  
  /*!
   * \brief Get the value of wall temperature.
   * \return Value of the constant: Temperature
   */
  su2double GetWallTemperature(void);
  
  /*!
   * \brief Get the reference value for the specific gas constant.
   * \return Reference value for the specific gas constant.
   */
  su2double GetGas_Constant_Ref(void);
  
  /*!
   * \brief Get the reference value for the heat flux.
   * \return Reference value for the heat flux.
   */
  su2double GetHeat_Flux_Ref(void);

  /*!
   * \brief Get the value of the frestream temperature.
   * \return Freestream temperature.
   */
  su2double GetTemperature_FreeStream(void);
  
  /*!
   * \brief Get the value of the frestream temperature.
   * \return Freestream temperature.
   */
  su2double GetEnergy_FreeStream(void);
  
  /*!
   * \brief Get the value of the frestream temperature.
   * \return Freestream temperature.
   */
  su2double GetViscosity_FreeStream(void);
  
  /*!
   * \brief Get the value of the frestream temperature.
   * \return Freestream temperature.
   */
  su2double GetDensity_FreeStream(void);

  /*!
   * \brief Get the value of the solid density.
   * \return Solid density.
   */
  su2double GetDensity_Solid(void);
  
  /*!
   * \brief Get the value of the frestream temperature.
   * \return Freestream temperature.
   */
  su2double GetModVel_FreeStream(void);
  
  /*!
   * \brief Get the value of the frestream temperature.
   * \return Freestream temperature.
   */
  su2double GetModVel_FreeStreamND(void);
  
  /*!
   * \brief Get the value of the frestream vibrational-electronic temperature.
   * \return Freestream temperature.
   */
  su2double GetTemperature_ve_FreeStream(void);
  
  /*!
   * \brief Get the value of the laminar Prandtl number.
   * \return Laminar Prandtl number.
   */
  su2double GetPrandtl_Lam(void);
  
  /*!
   * \brief Get the value of the turbulent Prandtl number.
   * \return Turbulent Prandtl number.
   */
  su2double GetPrandtl_Turb(void);

  /*!
   * \brief Get the value of the thermal conductivity for solids.
   * \return Thermal conductivity (solid).
   */
  su2double GetThermalConductivity_Solid(void);

  /*!
   * \brief Get the value of the thermal diffusivity for solids.
   * \return Thermal conductivity (solid).
   */
  su2double GetThermalDiffusivity_Solid(void);

  /*!
   * \brief Get the temperature in solids at freestream conditions.
   * \return Freestream temperature (solid).
   */
  su2double GetTemperature_Freestream_Solid(void);
  
  /*!
   * \brief Get the value of the reference length for non-dimensionalization.
   *        This value should always be 1 internally, and is not user-specified.
   * \return Reference length for non-dimensionalization.
   */
  su2double GetLength_Ref(void);
  
  /*!
   * \brief Get the value of the reference pressure for non-dimensionalization.
   * \return Reference pressure for non-dimensionalization.
   */
  su2double GetPressure_Ref(void);
  
  /*!
   * \brief Get the value of the reference pressure for non-dimensionalization.
   * \return Reference pressure for non-dimensionalization.
   */
  su2double GetEnergy_Ref(void);
  
  /*!
   * \brief Get the value of the reference temperature for non-dimensionalization.
   * \return Reference temperature for non-dimensionalization.
   */
  su2double GetTemperature_Ref(void);
  
  /*!
   * \brief Get the value of the reference density for non-dimensionalization.
   * \return Reference density for non-dimensionalization.
   */
  su2double GetDensity_Ref(void);
  
  /*!
   * \brief Get the value of the reference velocity for non-dimensionalization.
   * \return Reference velocity for non-dimensionalization.
   */
  su2double GetVelocity_Ref(void);
  
  /*!
   * \brief Get the value of the reference time for non-dimensionalization.
   * \return Reference time for non-dimensionalization.
   */
  su2double GetTime_Ref(void);
  
  /*!
   * \brief Get the value of the reference viscosity for non-dimensionalization.
   * \return Reference viscosity for non-dimensionalization.
   */
  su2double GetViscosity_Ref(void);
  
  /*!
   * \brief Get the value of the reference viscosity for non-dimensionalization.
   * \return Reference viscosity for non-dimensionalization.
   */
  su2double GetHighlite_Area(void);
  
  /*!
   * \brief Get the value of the reference viscosity for non-dimensionalization.
   * \return Reference viscosity for non-dimensionalization.
   */
  su2double GetFan_Poly_Eff(void);
  
  /*!
   * \brief Get the value of the reference conductivity for non-dimensionalization.
   * \return Reference conductivity for non-dimensionalization.
   */
  su2double GetConductivity_Ref(void);
  
  /*!
   * \brief Get the value of the reference angular velocity for non-dimensionalization.
   * \return Reference angular velocity for non-dimensionalization.
   */
  su2double GetOmega_Ref(void);
  
  /*!
   * \brief Get the value of the reference force for non-dimensionalization.
   * \return Reference force for non-dimensionalization.
   */
  su2double GetForce_Ref(void);
  
  /*!
   * \brief Get the value of the non-dimensionalized freestream pressure.
   * \return Non-dimensionalized freestream pressure.
   */
  su2double GetPressure_FreeStream(void);
  
  /*!
   * \brief Get the value of the non-dimensionalized freestream pressure.
   * \return Non-dimensionalized freestream pressure.
   */
  su2double GetPressure_FreeStreamND(void);
  
  /*!
   * \brief Get the value of the thermodynamic pressure.
   * \return Thermodynamic pressure.
   */
  su2double GetPressure_Thermodynamic(void);
  
  /*!
   * \brief Get the value of the non-dimensionalized thermodynamic pressure.
   * \return Non-dimensionalized thermodynamic pressure.
   */
  su2double GetPressure_ThermodynamicND(void);

  /*!
   * \brief Get the vector of the dimensionalized freestream velocity.
   * \return Dimensionalized freestream velocity vector.
   */
  su2double* GetVelocity_FreeStream(void);
  
  /*!
   * \brief Get the value of the non-dimensionalized freestream temperature.
   * \return Non-dimensionalized freestream temperature.
   */
  su2double GetTemperature_FreeStreamND(void);
  
  /*!
   * \brief Get the value of the non-dimensionalized freestream density.
   * \return Non-dimensionalized freestream density.
   */
  su2double GetDensity_FreeStreamND(void);
  
  /*!
   * \brief Get the vector of the non-dimensionalized freestream velocity.
   * \return Non-dimensionalized freestream velocity vector.
   */
  su2double* GetVelocity_FreeStreamND(void);
  
  /*!
   * \brief Get the value of the non-dimensionalized freestream energy.
   * \return Non-dimensionalized freestream energy.
   */
  su2double GetEnergy_FreeStreamND(void);
  
  /*!
   * \brief Get the value of the non-dimensionalized freestream viscosity.
   * \return Non-dimensionalized freestream viscosity.
   */
  su2double GetViscosity_FreeStreamND(void);
  
  /*!
   * \brief Get the value of the non-dimensionalized freestream viscosity.
   * \return Non-dimensionalized freestream viscosity.
   */
  su2double GetTke_FreeStreamND(void);
  
  /*!
   * \brief Get the value of the non-dimensionalized freestream viscosity.
   * \return Non-dimensionalized freestream viscosity.
   */
  su2double GetOmega_FreeStreamND(void);
  
  /*!
   * \brief Get the value of the non-dimensionalized freestream viscosity.
   * \return Non-dimensionalized freestream viscosity.
   */
  su2double GetTke_FreeStream(void);
  
  /*!
   * \brief Get the value of the non-dimensionalized freestream viscosity.
   * \return Non-dimensionalized freestream viscosity.
   */
  su2double GetOmega_FreeStream(void);
  
  /*!
   * \brief Get the value of the non-dimensionalized freestream intermittency.
   * \return Non-dimensionalized freestream intermittency.
   */
  su2double GetIntermittency_FreeStream(void);
  
  /*!
   * \brief Get the value of the non-dimensionalized freestream turbulence intensity.
   * \return Non-dimensionalized freestream intensity.
   */
  su2double GetTurbulenceIntensity_FreeStream(void);
  
  /*!
   * \brief Get the value of the non-dimensionalized freestream turbulence intensity.
   * \return Non-dimensionalized freestream intensity.
   */
  su2double GetNuFactor_FreeStream(void);
  
  /*!
   * \brief Get the value of the non-dimensionalized engine turbulence intensity.
   * \return Non-dimensionalized engine intensity.
   */
  su2double GetNuFactor_Engine(void);
  
  /*!
   * \brief Get the value of the non-dimensionalized actuator disk turbulence intensity.
   * \return Non-dimensionalized actuator disk intensity.
   */
  su2double GetSecondaryFlow_ActDisk(void);
  
  /*!
   * \brief Get the value of the non-dimensionalized actuator disk turbulence intensity.
   * \return Non-dimensionalized actuator disk intensity.
   */
  su2double GetInitial_BCThrust(void);
  
  /*!
   * \brief Get the value of the non-dimensionalized actuator disk turbulence intensity.
   * \return Non-dimensionalized actuator disk intensity.
   */
  void SetInitial_BCThrust(su2double val_bcthrust);
  
  /*!
   * \brief Get the value of the turbulent to laminar viscosity ratio.
   * \return Ratio of turbulent to laminar viscosity ratio.
   */
  su2double GetTurb2LamViscRatio_FreeStream(void);
  
  /*!
   * \brief Get the vector of free stream mass fraction values.
   * \return Ratio of species mass to mixture mass.
   */
  su2double* GetMassFrac_FreeStream(void);
  
  /*!
   * \brief Get the value of the Reynolds length.
   * \return Reynolds length.
   */
  su2double GetLength_Reynolds(void);
  
  /*!
   * \brief Get the start up iterations using the fine grid, this works only for multigrid problems.
   * \return Start up iterations using the fine grid.
   */
  unsigned short GetnStartUpIter(void);
  
  /*!
   * \brief Get the reference area for non dimensional coefficient computation. If the value from the
   *        is 0 then, the code will compute the reference area using the projection of the shape into
   *        the z plane (3D) or the x plane (2D).
   * \return Value of the reference area for coefficient computation.
   */
  su2double GetRefArea(void);
  
  /*!
   * \brief Get the wave speed.
   * \return Value of the wave speed.
   */
  su2double GetThermalDiffusivity(void);
  
  /*!
   * \brief Get the thermal expansion coefficient.
   * \return Value of the thermal expansion coefficient.
   */
  su2double GetThermal_Expansion_Coeff(void);

  /*!
   * \brief Get the non-dim. thermal expansion coefficient.
   * \return Value of the non-dim. thermal expansion coefficient.
   */
  su2double GetThermal_Expansion_CoeffND(void);

  /*!
   * \brief Set the thermal expansion coefficient.
   * \param[in] val_thermal_expansion - thermal expansion coefficient
   */
  void SetThermal_Expansion_Coeff(su2double val_thermal_expansion);

  /*!
   * \brief Set the non-dim. thermal expansion coefficient.
   * \param[in] val_thermal_expansion - non-dim. thermal expansion coefficient
   */
  void SetThermal_Expansion_CoeffND(su2double val_thermal_expansionnd);

  /*!
   * \brief Get the value of the reference density for custom incompressible non-dimensionalization.
   * \return Reference density for custom incompressible non-dimensionalization.
   */
  su2double GetInc_Density_Ref(void);

  /*!
   * \brief Get the value of the reference velocity for custom incompressible non-dimensionalization.
   * \return Reference velocity for custom incompressible non-dimensionalization.
   */
  su2double GetInc_Velocity_Ref(void);

  /*!
   * \brief Get the value of the reference temperature for custom incompressible non-dimensionalization.
   * \return Reference temperature for custom incompressible non-dimensionalization.
   */
  su2double GetInc_Temperature_Ref(void);

  /*!
   * \brief Get the value of the initial density for incompressible flows.
   * \return Initial density for incompressible flows.
   */
  su2double GetInc_Density_Init(void);

  /*!
   * \brief Get the value of the initial velocity for incompressible flows.
   * \return Initial velocity for incompressible flows.
   */
  su2double* GetInc_Velocity_Init(void);

  /*!
   * \brief Get the value of the initial temperature for incompressible flows.
   * \return Initial temperature for incompressible flows.
   */
  su2double GetInc_Temperature_Init(void);

  /*!
   * \brief Get the Young's modulus of elasticity.
   * \return Value of the Young's modulus of elasticity.
   */
  su2double GetElasticyMod(unsigned short id_val);
  
  /*!
    * \brief Decide whether to apply DE effects to the model.
    * \return <code>TRUE</code> if the DE effects are to be applied, <code>FALSE</code> otherwise.
    */
  
  bool GetDE_Effects(void);
  
  /*!
    * \brief Decide whether to predict the DE effects for the next time step.
    * \return <code>TRUE</code> if the DE effects are to be applied, <code>FALSE</code> otherwise.
    */
  
  bool GetDE_Predicted(void);
  
  /*!
   * \brief Get the number of different electric constants.
   * \return Value of the DE modulus.
   */
  unsigned short GetnElectric_Constant(void);

  /*!
   * \brief Get the value of the DE modulus.
   * \return Value of the DE modulus.
   */
  su2double GetElectric_Constant(unsigned short iVar);

  /*!
   * \brief Get the value of the B constant in the Knowles material model.
   * \return Value of the B constant in the Knowles material model.
   */
  su2double GetKnowles_B(void);

  /*!
   * \brief Get the value of the N constant in the Knowles material model.
   * \return Value of the N constant in the Knowles material model.
   */
  su2double GetKnowles_N(void);

  /*!
   * \brief Get the kind of design variable for FEA.
   * \return Value of the DE voltage.
   */
  unsigned short GetDV_FEA(void);

  /*!
   * \brief Get the ID of the reference node.
   * \return Number of FSI subiters.
   */
  unsigned long GetRefNode_ID(void);

  /*!
   * \brief Get the values for the reference node displacement.
   * \param[in] val_coeff - Index of the displacement.
   */
  su2double GetRefNode_Displacement(unsigned short val_coeff);

  /*!
   * \brief Get the penalty weight value for the objective function.
   * \return  Penalty weight value for the reference geometry objective function.
   */
  su2double GetRefNode_Penalty(void);

  /*!
    * \brief Decide whether it's necessary to read a reference geometry.
    * \return <code>TRUE</code> if it's necessary to read a reference geometry, <code>FALSE</code> otherwise.
    */

  bool GetRefGeom(void);

  /*!
   * \brief Get the name of the file with the reference geometry of the structural problem.
   * \return Name of the file with the reference geometry of the structural problem.
   */
  string GetRefGeom_FEMFileName(void);

  /*!
   * \brief Get the format of the reference geometry file.
   * \return Format of the reference geometry file.
   */
  unsigned short GetRefGeom_FileFormat(void);

    /*!
   * \brief Formulation for 2D elasticity (plane stress - strain)
   * \return Flag to 2D elasticity model.
   */
  unsigned short GetElas2D_Formulation(void);
  
  /*!
   * \brief Decide whether it's necessary to read a reference geometry.
   * \return <code>TRUE</code> if it's necessary to read a reference geometry, <code>FALSE</code> otherwise.
   */
  
  bool GetPrestretch(void);
  
  /*!
    * \brief Decide whether it's necessary to add the cross term for adjoint FSI.
    * \return <code>TRUE</code> if it's necessary to add the cross term, <code>FALSE</code> otherwise.
    */
  
  bool Add_CrossTerm(void);
  
  /*!
    * \brief Set the boolean addCrossTerm to true or false.
    */
  
  void Set_CrossTerm(bool needCrossTerm);

  /*!
   * \brief Get the name of the file with the element properties for structural problems.
   * \return Name of the file with the element properties of the structural problem.
   */
  string GetFEA_FileName(void);

  /*!
   * \brief Get the name of the file with the reference geometry of the structural problem.
   * \return Name of the file with the reference geometry of the structural problem.
   */
  string GetPrestretch_FEMFileName(void);
  
  /*!
   * \brief Get the Poisson's ratio.
   * \return Value of the Poisson's ratio.
   */
  su2double GetPoissonRatio(unsigned short id_val);
  
  /*!
   * \brief Get the Material Density.
   * \return Value of the Material Density.
   */
  su2double GetMaterialDensity(unsigned short id_val);
  
  /*!
   * \brief Compressibility/incompressibility of the solids analysed using the structural solver.
   * \return Compressible or incompressible.
   */
  unsigned short GetMaterialCompressibility(void);
  
  /*!
   * \brief Compressibility/incompressibility of the solids analysed using the structural solver.
   * \return Compressible or incompressible.
   */
  unsigned short GetMaterialModel(void);
  
  /*!
   * \brief Geometric conditions for the structural solver.
   * \return Small or large deformation structural analysis.
   */
  unsigned short GetGeometricConditions(void);
  
  /*!
   * \brief Get the reference length for computing moment (the default value is 1).
   * \return Reference length for moment computation.
   */
  su2double GetRefLength(void);
  
  /*!
   * \brief Get the reference element length for computing the slope limiting epsilon.
   * \return Reference element length for slope limiting epsilon.
   */
  su2double GetRefElemLength(void);
  
  /*!
   * \brief Get the reference coefficient for detecting sharp edges.
   * \return Reference coefficient for detecting sharp edges.
   */
  su2double GetRefSharpEdges(void);
  
  /*!
   * \brief Get the volume of the whole domain using the fine grid, this value is common for all the grids
   *        in the multigrid method.
   * \return Volume of the whole domain.
   */
  su2double GetDomainVolume(void);
  
  /*!
   * \brief In case the <i>RefArea</i> is equal to 0 then, it is necessary to compute a reference area,
   *        with this function we set the value of the reference area.
   * \param[in] val_area - Value of the reference area for non dimensional coefficient computation.
   */
  void SetRefArea(su2double val_area);
  
  /*!
   * \brief In case the <i>SemiSpan</i> is equal to 0 then, it is necessary to compute the max y distance,
   *        with this function we set the value of the semi span.
   * \param[in] val_semispan - Value of the semispan.
   */
  void SetSemiSpan(su2double val_semispan);
  
  /*!
   * \brief Set the value of the domain volume computed on the finest grid.
   * \note This volume do not include the volume of the body that is being simulated.
   * \param[in] val_volume - Value of the domain volume computed on the finest grid.
   */
  void SetDomainVolume(su2double val_volume);
  
  /*!
   * \brief Set the finest mesh in a multigrid strategy.
   * \note If we are using a Full Multigrid Strategy or a start up with finest grid, it is necessary
   *       to change several times the finest grid.
   * \param[in] val_finestmesh - Index of the finest grid.
   */
  void SetFinestMesh(unsigned short val_finestmesh);
  
  /*!
   * \brief Set the kind of time integration scheme.
   * \note If we are solving different equations it will be necessary to change several
   *       times the kind of time integration, to choose the right scheme.
   * \param[in] val_kind_timeintscheme - Kind of time integration scheme.
   */
  void SetKind_TimeIntScheme(unsigned short val_kind_timeintscheme);
  
  /*!
   * \brief Set the parameters of the convective numerical scheme.
   * \note The parameters will change because we are solving different kind of equations.
   * \param[in] val_kind_convnumscheme - Center or upwind scheme.
   * \param[in] val_kind_centered - If centered scheme, kind of centered scheme (JST, etc.).
   * \param[in] val_kind_upwind - If upwind scheme, kind of upwind scheme (Roe, etc.).
   * \param[in] val_kind_slopelimit - If upwind scheme, kind of slope limit.
   * \param[in] val_muscl - Define if we apply a MUSCL scheme or not.
   * \param[in] val_kind_fem - If FEM, what kind of FEM discretization.
   */
  void SetKind_ConvNumScheme(unsigned short val_kind_convnumscheme, unsigned short val_kind_centered,
                             unsigned short val_kind_upwind,        unsigned short val_kind_slopelimit,
                             bool val_muscl,                        unsigned short val_kind_fem);

  /*!
   * \brief Get the value of limiter coefficient.
   * \return Value of the limiter coefficient.
   */
  su2double GetVenkat_LimiterCoeff(void);
  
  /*!
   * \brief Freeze the value of the limiter after a number of iterations.
   * \return Number of iterations.
   */
  unsigned long GetLimiterIter(void);
  
  /*!
   * \brief Get the value of sharp edge limiter.
   * \return Value of the sharp edge limiter coefficient.
   */
  su2double GetAdjSharp_LimiterCoeff(void);
  
  /*!
   * \brief Get the Reynolds number. Dimensionless number that gives a measure of the ratio of inertial forces
   *        to viscous forces and consequently quantifies the relative importance of these two types of forces
   *        for given flow condition.
   * \return Value of the Reynolds number.
   */
  su2double GetReynolds(void);
  
  /*!
   * \brief Get the Froude number for free surface problems.
   * \return Value of the Froude number.
   */
  su2double GetFroude(void);
  
  /*!
   * \brief Set the Froude number for free surface problems.
   * \return Value of the Froude number.
   */
  void SetFroude(su2double val_froude);
  
  /*!
   * \brief Set the Froude number for free surface problems.
   * \return Value of the Froude number.
   */
  void SetMach(su2double val_mach);
  
  /*!
   * \brief Set the Froude number for free surface problems.
   * \return Value of the Froude number.
   */
  void SetReynolds(su2double val_reynolds);
  
  /*!
   * \brief Set the Froude number for free surface problems.
   * \return Value of the Froude number.
   */
  void SetLength_Ref(su2double val_length_ref);
  
  /*!
   * \brief Set the Froude number for free surface problems.
   * \return Value of the Froude number.
   */
  void SetVelocity_Ref(su2double val_velocity_ref);
  
  /*!
   * \brief Set the Froude number for free surface problems.
   * \return Value of the Froude number.
   */
  void SetPressure_Ref(su2double val_pressure_ref);
  
  /*!
   * \brief Set the Froude number for free surface problems.
   * \return Value of the Froude number.
   */
  void SetDensity_Ref(su2double val_density_ref);
  
  /*!
   * \brief Set the reference temperature.
   * \return Value of the Froude number.
   */
  void SetTemperature_Ref(su2double val_temperature_ref);
  
  /*!
   * \brief Set the Froude number for free surface problems.
   * \return Value of the Froude number.
   */
  void SetTime_Ref(su2double val_time_ref);
  
  /*!
   * \brief Set the Froude number for free surface problems.
   * \return Value of the Froude number.
   */
  void SetEnergy_Ref(su2double val_energy_ref);
  
  /*!
   * \brief Set the Froude number for free surface problems.
   * \return Value of the Froude number.
   */
  void SetOmega_Ref(su2double val_omega_ref);
  
  /*!
   * \brief Set the Froude number for free surface problems.
   * \return Value of the Froude number.
   */
  void SetForce_Ref(su2double val_force_ref);
  
  /*!
   * \brief Set the Froude number for free surface problems.
   * \return Value of the Froude number.
   */
  void SetGas_Constant_Ref(su2double val_gas_constant_ref);
  
  /*!
   * \brief Set the Froude number for free surface problems.
   * \return Value of the Froude number.
   */
  void SetGas_Constant(su2double val_gas_constant);
  
  /*!
   * \brief Set the value of the specific heat at constant pressure (incompressible fluids with energy equation).
   * \param[in] val_specific_heat_cp - specific heat at constant pressure.
   */
  void SetSpecific_Heat_Cp(su2double val_specific_heat_cp);

  /*!
   * \brief Set the non-dimensional value of the specific heat at constant pressure (incompressible fluids with energy equation).
   * \param[in] val_specific_heat_cpnd - non-dim. specific heat at constant pressure.
   */
  void SetSpecific_Heat_CpND(su2double val_specific_heat_cpnd);

  /*!
   * \brief Set the value of the specific heat at constant volume (incompressible fluids with energy equation).
   * \param[in] val_specific_heat_cv - specific heat at constant volume.
   */
  void SetSpecific_Heat_Cv(su2double val_specific_heat_cv);

  /*!
   * \brief Set the non-dimensional value of the specific heat at constant volume (incompressible fluids with energy equation).
   * \param[in] val_specific_heat_cvnd - non-dim. specific heat at constant pressure.
   */
  void SetSpecific_Heat_CvND(su2double val_specific_heat_cvnd);

  /*!
   * \brief Set the heat flux reference value.
   * \return Value of the reference heat flux.
   */
  void SetHeat_Flux_Ref(su2double val_heat_flux_ref);

  /*!
   * \brief Set the Froude number for free surface problems.
   * \return Value of the Froude number.
   */
  void SetViscosity_Ref(su2double val_viscosity_ref);
  
  /*!
   * \brief Set the Froude number for free surface problems.
   * \return Value of the Froude number.
   */
  void SetConductivity_Ref(su2double val_conductivity_ref);
  
  /*!
   * \brief Set the Froude number for free surface problems.
   * \return Value of the Froude number.
   */
  void SetPressure_FreeStreamND(su2double val_pressure_freestreamnd);
  
  /*!
   * \brief Set the Froude number for free surface problems.
   * \return Value of the Froude number.
   */
  void SetPressure_FreeStream(su2double val_pressure_freestream);
  
  /*!
   * \brief Set the non-dimensionalized thermodynamic pressure for low Mach problems.
   * \return Value of the non-dimensionalized thermodynamic pressure.
   */
  void SetPressure_ThermodynamicND(su2double val_pressure_thermodynamicnd);
  
  /*!
   * \brief Set the thermodynamic pressure for low Mach problems.
   * \return Value of the thermodynamic pressure.
   */
  void SetPressure_Thermodynamic(su2double val_pressure_thermodynamic);

  /*!
   * \brief Set the Froude number for free surface problems.
   * \return Value of the Froude number.
   */
  void SetDensity_FreeStreamND(su2double val_density_freestreamnd);
  
  /*!
   * \brief Set the Froude number for free surface problems.
   * \return Value of the Froude number.
   */
  void SetDensity_FreeStream(su2double val_density_freestream);
  
  /*!
   * \brief Set the Froude number for free surface problems.
   * \return Value of the Froude number.
   */
  void SetViscosity_FreeStream(su2double val_viscosity_freestream);
  
  /*!
   * \brief Set the Froude number for free surface problems.
   * \return Value of the Froude number.
   */
  void SetModVel_FreeStream(su2double val_modvel_freestream);
  
  /*!
   * \brief Set the Froude number for free surface problems.
   * \return Value of the Froude number.
   */
  void SetModVel_FreeStreamND(su2double val_modvel_freestreamnd);
  
  /*!
   * \brief Set the Froude number for free surface problems.
   * \return Value of the Froude number.
   */
  void SetTemperature_FreeStream(su2double val_temperature_freestream);
  
  /*!
   * \brief Set the Froude number for free surface problems.
   * \return Value of the Froude number.
   */
  void SetTemperature_FreeStreamND(su2double val_temperature_freestreamnd);
  
  /*!
   * \brief Set the Froude number for free surface problems.
   * \return Value of the Froude number.
   */
  void SetGas_ConstantND(su2double val_gas_constantnd);
  
  /*!
   * \brief Set the free-stream velocity.
   * \param[in] val_velocity_freestream - Value of the free-stream velocity component.
   * \param[in] val_dim - Value of the current dimension.
   */
  void SetVelocity_FreeStream(su2double val_velocity_freestream, unsigned short val_dim);

  /*!
   * \brief Set the Froude number for free surface problems.
   * \return Value of the Froude number.
   */
  void SetVelocity_FreeStreamND(su2double val_velocity_freestreamnd, unsigned short val_dim);
  
  /*!
   * \brief Set the Froude number for free surface problems.
   * \return Value of the Froude number.
   */
  void SetViscosity_FreeStreamND(su2double val_viscosity_freestreamnd);
  
  /*!
   * \brief Set the Froude number for free surface problems.
   * \return Value of the Froude number.
   */
  void SetTke_FreeStreamND(su2double val_tke_freestreamnd);
  
  /*!
   * \brief Set the Froude number for free surface problems.
   * \return Value of the Froude number.
   */
  void SetOmega_FreeStreamND(su2double val_omega_freestreamnd);
  
  /*!
   * \brief Set the Froude number for free surface problems.
   * \return Value of the Froude number.
   */
  void SetTke_FreeStream(su2double val_tke_freestream);
  
  /*!
   * \brief Set the Froude number for free surface problems.
   * \return Value of the Froude number.
   */
  void SetOmega_FreeStream(su2double val_omega_freestream);
  
  /*!
   * \brief Set the Froude number for free surface problems.
   * \return Value of the Froude number.
   */
  void SetEnergy_FreeStreamND(su2double val_energy_freestreamnd);
  
  /*!
   * \brief Set the Froude number for free surface problems.
   * \return Value of the Froude number.
   */
  void SetEnergy_FreeStream(su2double val_energy_freestream);

  /*!
   * \brief Set the thermal diffusivity for solids.
   * \return Value of the Froude number.
   */
  void SetThermalDiffusivity_Solid(su2double val_thermal_diffusivity);
  
  /*!
   * \brief Set the Froude number for free surface problems.
   * \return Value of the Froude number.
   */
  void SetTotal_UnstTimeND(su2double val_total_unsttimend);
  
  /*!
   * \brief Get the angle of attack of the body. This is the angle between a reference line on a lifting body
   *        (often the chord line of an airfoil) and the vector representing the relative motion between the
   *        lifting body and the fluid through which it is moving.
   * \return Value of the angle of attack.
   */
  su2double GetAoA(void);
  
  /*!
   * \brief Get the off set angle of attack of the body. The solution and the geometry
   *        file are able to modifity the angle of attack in the config file
   * \return Value of the off set angle of attack.
   */
  su2double GetAoA_Offset(void);
  
  /*!
   * \brief Get the off set sideslip angle of the body. The solution and the geometry
   *        file are able to modifity the angle of attack in the config file
   * \return Value of the off set sideslip angle.
   */
  su2double GetAoS_Offset(void);
  
  /*!
   * \brief Get the functional sensitivity with respect to changes in the angle of attack.
   * \return Value of the angle of attack.
   */
  su2double GetAoA_Sens(void);
  
  /*!
   * \brief Set the angle of attack.
   * \param[in] val_AoA - Value of the angle of attack.
   */
  void SetAoA(su2double val_AoA);
  
  /*!
   * \brief Set the off set angle of attack.
   * \param[in] val_AoA - Value of the angle of attack.
   */
  void SetAoA_Offset(su2double val_AoA_offset);
  
  /*!
   * \brief Set the off set sideslip angle.
   * \param[in] val_AoA - Value of the off set sideslip angle.
   */
  void SetAoS_Offset(su2double val_AoS_offset);
  
  /*!
   * \brief Set the angle of attack.
   * \param[in] val_AoA - Value of the angle of attack.
   */
  void SetAoA_Sens(su2double val_AoA_sens);
  
  /*!
   * \brief Set the angle of attack.
   * \param[in] val_AoA - Value of the angle of attack.
   */
  void SetAoS(su2double val_AoS);
  
  /*!
   * \brief Get the angle of sideslip of the body. It relates to the rotation of the aircraft centerline from
   *        the relative wind.
   * \return Value of the angle of sideslip.
   */
  su2double GetAoS(void);
  
  /*!
   * \brief Get the charge coefficient that is used in the poissonal potential simulation.
   * \return Value of the charge coefficient.
   */
  su2double GetChargeCoeff(void);
  
  /*!
   * \brief Get the number of multigrid levels.
   * \return Number of multigrid levels (without including the original grid).
   */
  unsigned short GetnMGLevels(void);
  
  /*!
   * \brief Set the number of multigrid levels.
   * \param[in] val_nMGLevels - Index of the mesh were the CFL is applied
   */
  void SetMGLevels(unsigned short val_nMGLevels);
  
  /*!
   * \brief Get the index of the finest grid.
   * \return Index of the finest grid in a multigrid strategy, this is 0 unless we are
   performing a Full multigrid.
   */
  unsigned short GetFinestMesh(void);
  
  /*!
   * \brief Get the kind of multigrid (V or W).
   * \note This variable is used in a recursive way to perform the different kind of cycles
   * \return 0 or 1 depending of we are dealing with a V or W cycle.
   */
  unsigned short GetMGCycle(void);
  
  /*!
   * \brief Get the king of evaluation in the geometrical module.
   * \return 0 or 1 depending of we are dealing with a V or W cycle.
   */
  unsigned short GetGeometryMode(void);
  
  /*!
   * \brief Get the Courant Friedrich Levi number for each grid.
   * \param[in] val_mesh - Index of the mesh were the CFL is applied.
   * \return CFL number for each grid.
   */
  su2double GetCFL(unsigned short val_mesh);

  /*!
   * \brief Get the Courant Friedrich Levi number for solid solvers.
   * \param[in] val_mesh - Index of the mesh were the CFL is applied.
   * \return CFL number for each grid.
   */
  su2double GetCFL_Solid(void);
  
  /*!
   * \brief Get the Courant Friedrich Levi number for each grid.
   * \param[in] val_mesh - Index of the mesh were the CFL is applied.
   * \return CFL number for each grid.
   */
  void SetCFL(unsigned short val_mesh, su2double val_cfl);

  /*!
   * \brief Get the Courant Friedrich Levi number for unsteady simulations.
   * \return CFL number for unsteady simulations.
   */
  su2double GetUnst_CFL(void);

  /*!
   * \brief Get information about element reorientation
   * \return 	<code>TRUE</code> means that elements can be reoriented if suspected unhealthy
   */
  bool GetReorientElements(void);
  
  /*!
   * \brief Get the Courant Friedrich Levi number for unsteady simulations.
   * \return CFL number for unsteady simulations.
   */
  su2double GetMax_DeltaTime(void);
  
  /*!
   * \brief Get a parameter of the particular design variable.
   * \param[in] val_dv - Number of the design variable that we want to read.
   * \param[in] val_param - Index of the parameter that we want to read.
   * \return Design variable parameter.
   */
  su2double GetParamDV(unsigned short val_dv, unsigned short val_param);
  
  /*!
   * \brief Get the coordinates of the FFD corner points.
   * \param[in] val_ffd - Index of the FFD box.
   * \param[in] val_coord - Index of the coordinate that we want to read.
   * \return Value of the coordinate.
   */
  su2double GetCoordFFDBox(unsigned short val_ffd, unsigned short val_index);
  
  /*!
   * \brief Get the degree of the FFD corner points.
   * \param[in] val_ffd - Index of the FFD box.
   * \param[in] val_degree - Index (I,J,K) to obtain the degree.
   * \return Value of the degree in a particular direction.
   */
  unsigned short GetDegreeFFDBox(unsigned short val_ffd, unsigned short val_index);
  
  /*!
   * \brief Get the FFD Tag of a particular design variable.
   * \param[in] val_dv - Number of the design variable that we want to read.
   * \return Name of the FFD box.
   */
  string GetFFDTag(unsigned short val_dv);
  
  /*!
   * \brief Get the FFD Tag of a particular FFD box.
   * \param[in] val_ffd - Number of the FFD box that we want to read.
   * \return Name of the FFD box.
   */
  string GetTagFFDBox(unsigned short val_ffd);
  
  /*!
   * \brief Get the number of design variables.
   * \return Number of the design variables.
   */
  unsigned short GetnDV(void);
  
  /*!
   * \brief Get the number of design variables.
   * \return Number of the design variables.
   */
  unsigned short GetnDV_Value(unsigned short iDV);
  
  /*!
   * \brief Get the number of FFD boxes.
   * \return Number of FFD boxes.
   */
  unsigned short GetnFFDBox(void);
  
  /*!
   * \brief Get the required continuity level at the surface intersection with the FFD
   * \return Continuity level at the surface intersection.
   */
  unsigned short GetFFD_Continuity(void);
  
  /*!
   * \brief Get the coordinate system that we are going to use to define the FFD
   * \return Coordinate system (cartesian, spherical, etc).
   */
  unsigned short GetFFD_CoordSystem(void);
  
  /*!
   * \brief Get the kind of FFD Blending function.
   * \return Kind of FFD Blending function.
   */
  unsigned short GetFFD_Blending(void);
  
  /*!
   * \brief Get the kind BSpline Order in i,j,k direction.
   * \return The kind BSpline Order in i,j,k direction.
   */
  su2double* GetFFD_BSplineOrder();
  
  /*!
   * \brief Get the number of Runge-Kutta steps.
   * \return Number of Runge-Kutta steps.
   */
  unsigned short GetnRKStep(void);

  /*!
   * \brief Get the number of time levels for time accurate local time stepping.
   * \return Number of time levels.
   */
  unsigned short GetnLevels_TimeAccurateLTS(void);

  /*!
   * \brief Set the number of time levels for time accurate local time stepping.
   * \param[in] val_nLevels - The number of time levels to be set.
   */
  void SetnLevels_TimeAccurateLTS(unsigned short val_nLevels);

  /*!
   * \brief Get the number time DOFs for ADER-DG.
   * \return Number of time DOFs used in ADER-DG.
   */
  unsigned short GetnTimeDOFsADER_DG(void);

  /*!
   * \brief Get the location of the time DOFs for ADER-DG on the interval [-1..1].
   * \return The location of the time DOFs used in ADER-DG.
   */
  su2double *GetTimeDOFsADER_DG(void);

  /*!
   * \brief Get the number time integration points for ADER-DG.
   * \return Number of time integration points used in ADER-DG.
   */
  unsigned short GetnTimeIntegrationADER_DG(void);

  /*!
   * \brief Get the location of the time integration points for ADER-DG on the interval [-1..1].
   * \return The location of the time integration points used in ADER-DG.
   */
  su2double *GetTimeIntegrationADER_DG(void);

  /*!
   * \brief Get the weights of the time integration points for ADER-DG.
   * \return The weights of the time integration points used in ADER-DG.
   */
  su2double *GetWeightsIntegrationADER_DG(void);

  /*!
   * \brief Get the total number of boundary markers.
   * \return Total number of boundary markers.
   */
  unsigned short GetnMarker_All(void);
  
  /*!
   * \brief Get the total number of boundary markers.
   * \return Total number of boundary markers.
   */
  unsigned short GetnMarker_Max(void);
  
  /*!
   * \brief Get the total number of boundary markers.
   * \return Total number of boundary markers.
   */
  unsigned short GetnMarker_EngineInflow(void);
  
  /*!
   * \brief Get the total number of boundary markers.
   * \return Total number of boundary markers.
   */
  unsigned short GetnMarker_EngineExhaust(void);
  
  /*!
   * \brief Get the total number of boundary markers.
   * \return Total number of boundary markers.
   */
  unsigned short GetnMarker_NearFieldBound(void);
  
  /*!
   * \brief Get the total number of boundary markers.
   * \return Total number of boundary markers.
   */
  unsigned short GetnMarker_InterfaceBound(void);
  
  /*!
   * \brief Get the total number of boundary markers.
   * \return Total number of boundary markers.
   */
  unsigned short GetnMarker_Fluid_InterfaceBound(void);
  
  /*!
   * \brief Get the total number of boundary markers.
   * \return Total number of boundary markers.
   */
  unsigned short GetnMarker_ActDiskInlet(void);
  
  /*!
   * \brief Get the total number of boundary markers.
   * \return Total number of boundary markers.
   */
  unsigned short GetnMarker_ActDiskOutlet(void);
  
  /*!
   * \brief Get the total number of monitoring markers.
   * \return Total number of monitoring markers.
   */
  unsigned short GetnMarker_Monitoring(void);
  
  /*!
   * \brief Get the total number of DV markers.
   * \return Total number of DV markers.
   */
  unsigned short GetnMarker_DV(void);
  
  /*!
   * \brief Get the total number of moving markers.
   * \return Total number of moving markers.
   */
  unsigned short GetnMarker_Moving(void);

  /*!
   * \brief Get the total number of Python customizable markers.
   * \return Total number of Python customizable markers.
   */
  unsigned short GetnMarker_PyCustom(void);
  
  /*!
   * \brief Get the total number of moving markers.
   * \return Total number of moving markers.
   */
  unsigned short GetnMarker_Analyze(void);

  /*!
   * \brief Get the total number of periodic markers.
   * \return Total number of periodic markers.
   */
  unsigned short GetnMarker_Periodic(void);

  /*!
   * \brief Get the total number of heat flux markers.
   * \return Total number of heat flux markers.
   */
  unsigned short GetnMarker_HeatFlux(void);
  
  /*!
   * \brief Get the total number of objectives in kind_objective list
   * \return Total number of objectives in kind_objective list
   */
  unsigned short GetnObj(void);
  
  /*!
   * \brief Stores the number of marker in the simulation.
   * \param[in] val_nmarker - Number of markers of the problem.
   */
  void SetnMarker_All(unsigned short val_nmarker);
  
  /*!
   * \brief Get the number of external iterations.
   * \return Number of external iterations.
   */
  unsigned long GetnExtIter(void);
  
  /*!
   * \brief Get the number of internal iterations.
   * \return Number of internal iterations.
   */
  unsigned long GetUnst_nIntIter(void);
  
  /*!
   * \brief Get the number of internal iterations for the Newton-Raphson Method in nonlinear structural applications.
   * \return Number of internal iterations.
   */
  unsigned long GetDyn_nIntIter(void);
  
  /*!
   * \brief Get the restart iteration number for unsteady simulations.
   * \return Restart iteration number for unsteady simulations.
   */
  long GetUnst_RestartIter(void);
  
  /*!
   * \brief Get the starting direct iteration number for the unsteady adjoint (reverse time integration).
   * \return Starting direct iteration number for the unsteady adjoint.
   */
  long GetUnst_AdjointIter(void);
  
  /*!
   * \brief Number of iterations to average (reverse time integration).
   * \return Starting direct iteration number for the unsteady adjoint.
   */
  unsigned long GetIter_Avg_Objective(void);
  
  /*!
   * \brief Get the restart iteration number for dynamic structural simulations.
   * \return Restart iteration number for dynamic structural simulations.
   */
  long GetDyn_RestartIter(void);

  /*!
   * \brief Retrieves the number of periodic time instances for Harmonic Balance.
   * \return: Number of periodic time instances for Harmonic Balance.
   */
  unsigned short GetnTimeInstances(void);
  
  /*!
   * \brief Retrieves the period of oscillations to be used with Harmonic Balance.
   * \return: Period for Harmonic Balance.
   */
  su2double GetHarmonicBalance_Period(void);
  
  /*!
   * \brief Set the number of external iterations.
   * \note This is important in no time depending methods, where only
   *       one external iteration is needed.
   * \param[in] val_niter - Set the number of external iterations.
   */
  void SetnExtIter(unsigned long val_niter);
  
  /*!
   * \brief Set the current external iteration number.
   * \param[in] val_iter - Current external iteration number.
   */
  void SetExtIter(unsigned long val_iter);
  
  /*!
   * \brief Set the current external iteration number.
   * \param[in] val_iter - Current external iteration number.
   */
  void SetExtIter_OffSet(unsigned long val_iter);
  
  /*!
   * \brief Set the current FSI iteration number.
   * \param[in] val_iter - Current FSI iteration number.
   */
  void SetFSIIter(unsigned long val_iter);
  
  /*!
   * \brief Set the current internal iteration number.
   * \param[in] val_iter - Current external iteration number.
   */
  void SetIntIter(unsigned long val_iter);
  
  /*!
   * \brief Get the current external iteration number.
   * \return Current external iteration.
   */
  unsigned long GetExtIter(void);
  
  /*!
   * \brief Get the current internal iteration number.
   * \return Current external iteration.
   */
  unsigned long GetExtIter_OffSet(void);
  
  /*!
   * \brief Get the current FSI iteration number.
   * \return Current FSI iteration.
   */
  unsigned long GetFSIIter(void);
  
  /*!
   * \brief Get the current internal iteration number.
   * \return Current internal iteration.
   */
  unsigned long GetIntIter(void);
  
  /*!
   * \brief Get the frequency for writing the solution file.
   * \return It writes the solution file with this frequency.
   */
  unsigned long GetWrt_Sol_Freq(void);
  
  /*!
   * \brief Get the frequency for writing the solution file in Dual Time.
   * \return It writes the solution file with this frequency.
   */
  unsigned long GetWrt_Sol_Freq_DualTime(void);
  
  /*!
   * \brief Get the frequency for writing the convergence file.
   * \return It writes the convergence file with this frequency.
   */
  unsigned long GetWrt_Con_Freq(void);
  
  /*!
   * \brief Set the frequency for writing the convergence file.
   * \return It writes the convergence file with this frequency.
   */
  void SetWrt_Con_Freq(unsigned long val_freq);

  /*!
   * \brief Get the frequency for writing the convergence file in Dual Time.
   * \return It writes the convergence file with this frequency.
   */
  unsigned long GetWrt_Con_Freq_DualTime(void);
  
  /*!
   * \brief Get information about writing unsteady headers and file extensions.
   * \return 	<code>TRUE</code> means that unsteady solution files will be written.
   */
  bool GetWrt_Unsteady(void);

  /*!
   * \brief Get information about writing output files.
   * \return <code>TRUE</code> means that output files will be written.
   */
  bool GetWrt_Output(void);

  /*!
   * \brief Get information about writing a volume solution file.
   * \return <code>TRUE</code> means that a volume solution file will be written.
   */
  bool GetWrt_Vol_Sol(void);
  
  /*!
   * \brief Get information about writing a volume solution file.
   * \return <code>TRUE</code> means that a volume solution file will be written.
   */
  bool GetLow_MemoryOutput(void);
  
  /*!
   * \brief Get information about writing a surface solution file.
   * \return <code>TRUE</code> means that a surface solution file will be written.
   */
  bool GetWrt_Srf_Sol(void);
  
  /*!
   * \brief Get information about writing a surface comma-separated values (CSV) solution file.
   * \return <code>TRUE</code> means that a surface comma-separated values (CSV) solution file will be written.
   */
  bool GetWrt_Csv_Sol(void);
  
  /*!
   * \brief Get information about writing a binary coordinates file.
   * \return <code>TRUE</code> means that a binary coordinates file will be written.
   */
  bool GetWrt_Crd_Sol(void);
  
  /*!
   * \brief Get information about writing residuals to volume solution file.
   * \return <code>TRUE</code> means that residuals will be written to the solution file.
   */
  bool GetWrt_Residuals(void);
  
  /*!
   * \brief Get information about writing residuals to volume solution file.
   * \return <code>TRUE</code> means that residuals will be written to the solution file.
   */
  bool GetWrt_Limiters(void);
  
  /*!
   * \brief Write solution at each surface.
   * \return <code>TRUE</code> means that the solution at each surface will be written.
   */
  bool GetWrt_Surface(void);
  
  /*!
   * \brief Get information about writing residuals to volume solution file.
   * \return <code>TRUE</code> means that residuals will be written to the solution file.
   */
  bool GetWrt_SharpEdges(void);
  
  /*!
   * \brief Get information about writing rind layers to the solution files.
   * \return <code>TRUE</code> means that rind layers will be written to the solution file.
   */
  bool GetWrt_Halo(void);

  /*!
   * \brief Get information about writing the performance summary at the end of a calculation.
   * \return <code>TRUE</code> means that the performance summary will be written at the end of a calculation.
   */
  bool GetWrt_Performance(void);
  
  /*!
   * \brief Get information about writing a template inlet profile file.
   * \return <code>TRUE</code> means that a template inlet profile file will be written.
   */
  bool GetWrt_InletFile(void);

  /*!
   * \brief Set information about writing a template inlet profile file.
   * \param[in] val_wrt_inletfile - flag for whether to write a template inlet profile file.
   */
  void SetWrt_InletFile(bool val_wrt_inletfile);

  /*!
   * \brief Get information about writing a 1D slice of a 2D cartesian solution.
   * \return <code>TRUE</code> means that a 1D slice of a 2D cartesian solution will be written.
   */
  bool GetWrt_Slice(void);

  /*!
   * \brief Get information about writing sectional force files.
   * \return <code>TRUE</code> means that sectional force files will be written for specified markers.
   */
  bool GetPlot_Section_Forces(void);
  
  /*!
   * \brief Get the alpha (convective) coefficients for the Runge-Kutta integration scheme.
   * \param[in] val_step - Index of the step.
   * \return Alpha coefficient for the Runge-Kutta integration scheme.
   */
  su2double Get_Alpha_RKStep(unsigned short val_step);
  
  /*!
   * \brief Get the index of the surface defined in the geometry file.
   * \param[in] val_marker - Value of the marker in which we are interested.
   * \return Value of the index that is in the geometry file for the surface that
   *         has the marker <i>val_marker</i>.
   */
  string GetMarker_All_TagBound(unsigned short val_marker);
  
  /*!
   * \brief Get the index of the surface defined in the geometry file.
   * \param[in] val_marker - Value of the marker in which we are interested.
   * \return Value of the index that is in the geometry file for the surface that
   *         has the marker <i>val_marker</i>.
   */
  string GetMarker_ActDiskInlet_TagBound(unsigned short val_marker);
  
  /*!
   * \brief Get the index of the surface defined in the geometry file.
   * \param[in] val_marker - Value of the marker in which we are interested.
   * \return Value of the index that is in the geometry file for the surface that
   *         has the marker <i>val_marker</i>.
   */
  string GetMarker_ActDiskOutlet_TagBound(unsigned short val_marker);
  
  /*!
   * \brief Get the index of the surface defined in the geometry file.
   * \param[in] val_marker - Value of the marker in which we are interested.
   * \return Value of the index that is in the geometry file for the surface that
   *         has the marker <i>val_marker</i>.
   */
  string GetMarker_EngineInflow_TagBound(unsigned short val_marker);
  
  /*!
   * \brief Get the index of the surface defined in the geometry file.
   * \param[in] val_marker - Value of the marker in which we are interested.
   * \return Value of the index that is in the geometry file for the surface that
   *         has the marker <i>val_marker</i>.
   */
  string GetMarker_EngineExhaust_TagBound(unsigned short val_marker);
  
  /*!
   * \brief Get the name of the surface defined in the geometry file.
   * \param[in] val_marker - Value of the marker in which we are interested.
   * \return Name that is in the geometry file for the surface that
   *         has the marker <i>val_marker</i>.
   */
  string GetMarker_Monitoring_TagBound(unsigned short val_marker);

  /*!
   * \brief Get the name of the surface defined in the geometry file.
   * \param[in] val_marker - Value of the marker in which we are interested.
   * \return Name that is in the geometry file for the surface that
   *         has the marker <i>val_marker</i>.
   */
  string GetMarker_HeatFlux_TagBound(unsigned short val_marker);
  
  /*!
   * \brief Get the tag if the iMarker defined in the geometry file.
   * \param[in] val_tag - Value of the tag in which we are interested.
   * \return Value of the marker <i>val_marker</i> that is in the geometry file
   *         for the surface that has the tag.
   */
  short GetMarker_All_TagBound(string val_tag);
  
  /*!
   * \brief Get the kind of boundary for each marker.
   * \param[in] val_marker - Index of the marker in which we are interested.
   * \return Kind of boundary for the marker <i>val_marker</i>.
   */
  unsigned short GetMarker_All_KindBC(unsigned short val_marker);
  
  /*!
   * \brief Set the value of the boundary <i>val_boundary</i> (read from the config file)
   *        for the marker <i>val_marker</i>.
   * \param[in] val_marker - Index of the marker in which we are interested.
   * \param[in] val_boundary - Kind of boundary read from config file.
   */
  void SetMarker_All_KindBC(unsigned short val_marker, unsigned short val_boundary);
  
  /*!
   * \brief Set the value of the index <i>val_index</i> (read from the geometry file) for
   *        the marker <i>val_marker</i>.
   * \param[in] val_marker - Index of the marker in which we are interested.
   * \param[in] val_index - Index of the surface read from geometry file.
   */
  void SetMarker_All_TagBound(unsigned short val_marker, string val_index);
  
  /*!
   * \brief Set if a marker <i>val_marker</i> is going to be monitored <i>val_monitoring</i>
   *        (read from the config file).
   * \note This is important for non dimensional coefficient computation.
   * \param[in] val_marker - Index of the marker in which we are interested.
   * \param[in] val_monitoring - 0 or 1 depending if the the marker is going to be monitored.
   */
  void SetMarker_All_Monitoring(unsigned short val_marker, unsigned short val_monitoring);
  
  /*!
   * \brief Set if a marker <i>val_marker</i> is going to be monitored <i>val_monitoring</i>
   *        (read from the config file).
   * \note This is important for non dimensional coefficient computation.
   * \param[in] val_marker - Index of the marker in which we are interested.
   * \param[in] val_monitoring - 0 or 1 depending if the the marker is going to be monitored.
   */
  void SetMarker_All_GeoEval(unsigned short val_marker, unsigned short val_geoeval);
  
  /*!
   * \brief Set if a marker <i>val_marker</i> is going to be designed <i>val_designing</i>
   *        (read from the config file).
   * \note This is important for non dimensional coefficient computation.
   * \param[in] val_marker - Index of the marker in which we are interested.
   * \param[in] val_monitoring - 0 or 1 depending if the the marker is going to be designed.
   */
  void SetMarker_All_Designing(unsigned short val_marker, unsigned short val_designing);
  
  /*!
   * \brief Set if a marker <i>val_marker</i> is going to be plot <i>val_plotting</i>
   *        (read from the config file).
   * \param[in] val_marker - Index of the marker in which we are interested.
   * \param[in] val_plotting - 0 or 1 depending if the the marker is going to be plot.
   */
  void SetMarker_All_Plotting(unsigned short val_marker, unsigned short val_plotting);
  
  /*!
   * \brief Set if a marker <i>val_marker</i> is going to be plot <i>val_plotting</i>
   *        (read from the config file).
   * \param[in] val_marker - Index of the marker in which we are interested.
   * \param[in] val_plotting - 0 or 1 depending if the the marker is going to be plot.
   */
  void SetMarker_All_Analyze(unsigned short val_marker, unsigned short val_analyze);
  
  /*!
   * \brief Set if a marker <i>val_marker</i> is part of the FSI interface <i>val_plotting</i>
   *        (read from the config file).
   * \param[in] val_marker - Index of the marker in which we are interested.
   * \param[in] val_plotting - 0 or 1 depending if the the marker is part of the FSI interface.
   */
  void SetMarker_All_ZoneInterface(unsigned short val_marker, unsigned short val_fsiinterface);
 
  /*!
   * \brief Set if a marker <i>val_marker</i> is part of the Turbomachinery (read from the config file).
   * \param[in] val_marker - Index of the marker in which we are interested.
   * \param[in] val_turboperf - 0 if not part of Turbomachinery or greater than 1 if it is part.
   */
  void SetMarker_All_Turbomachinery(unsigned short val_marker, unsigned short val_turbo);

  /*!
   * \brief Set a flag to the marker <i>val_marker</i> part of the Turbomachinery (read from the config file).
   * \param[in] val_marker - Index of the marker in which we are interested.
   * \param[in] val_turboperflag - 0 if is not part of the Turbomachinery, flag INFLOW or OUTFLOW if it is part.
   */
  void SetMarker_All_TurbomachineryFlag(unsigned short val_marker, unsigned short val_turboflag);

  /*!
   * \brief Set if a marker <i>val_marker</i> is part of the MixingPlane interface (read from the config file).
   * \param[in] val_marker - Index of the marker in which we are interested.
   * \param[in] val_turboperf - 0 if not part of the MixingPlane interface or greater than 1 if it is part.
   */
  void SetMarker_All_MixingPlaneInterface(unsigned short val_marker, unsigned short val_mixplan_interface);
   
  /*!
   * \brief Set if a marker <i>val_marker</i> is going to be affected by design variables <i>val_moving</i>
   *        (read from the config file).
   * \param[in] val_marker - Index of the marker in which we are interested.
   * \param[in] val_DV - 0 or 1 depending if the the marker is affected by design variables.
   */
  void SetMarker_All_DV(unsigned short val_marker, unsigned short val_DV);
  
  /*!
   * \brief Set if a marker <i>val_marker</i> is going to be moved <i>val_moving</i>
   *        (read from the config file).
   * \param[in] val_marker - Index of the marker in which we are interested.
   * \param[in] val_moving - 0 or 1 depending if the the marker is going to be moved.
   */
  void SetMarker_All_Moving(unsigned short val_marker, unsigned short val_moving);

  /*!
   * \brief Set if a marker <i>val_marker</i> is going to be customized in Python <i>val_PyCustom</i>
   *        (read from the config file).
   * \param[in] val_marker - Index of the marker in which we are interested.
   * \param[in] val_PyCustom - 0 or 1 depending if the the marker is going to be customized in Python.
   */
  void SetMarker_All_PyCustom(unsigned short val_marker, unsigned short val_PyCustom);
  
  /*!
   * \brief Set if a marker <i>val_marker</i> is going to be periodic <i>val_perbound</i>
   *        (read from the config file).
   * \param[in] val_marker - Index of the marker in which we are interested.
   * \param[in] val_perbound - Index of the surface with the periodic boundary.
   */
  void SetMarker_All_PerBound(unsigned short val_marker, short val_perbound);
  
  /*!
   * \brief Set if a marker <i>val_marker</i> is going to be sent or receive <i>val_index</i>
   *        from another domain.
   * \param[in] val_marker - 0 or 1 depending if the the marker is going to be moved.
   * \param[in] val_index - Index of the surface read from geometry file.
   */
  void SetMarker_All_SendRecv(unsigned short val_marker, short val_index);
  
  /*!
   * \brief Get the send-receive information for a marker <i>val_marker</i>.
   * \param[in] val_marker - 0 or 1 depending if the the marker is going to be moved.
   * \return If positive, the information is sended to that domain, in case negative
   *         the information is receive from that domain.
   */
  short GetMarker_All_SendRecv(unsigned short val_marker);
  
  /*!
   * \brief Get an internal index that identify the periodic boundary conditions.
   * \param[in] val_marker - Value of the marker that correspond with the periodic boundary.
   * \return The internal index of the periodic boundary condition.
   */
  short GetMarker_All_PerBound(unsigned short val_marker);
  
  /*!
   * \brief Get the monitoring information for a marker <i>val_marker</i>.
   * \param[in] val_marker - 0 or 1 depending if the the marker is going to be monitored.
   * \return 0 or 1 depending if the marker is going to be monitored.
   */
  unsigned short GetMarker_All_Monitoring(unsigned short val_marker);
  
  /*!
   * \brief Get the monitoring information for a marker <i>val_marker</i>.
   * \param[in] val_marker - 0 or 1 depending if the the marker is going to be monitored.
   * \return 0 or 1 depending if the marker is going to be monitored.
   */
  unsigned short GetMarker_All_GeoEval(unsigned short val_marker);
  
  /*!
   * \brief Get the design information for a marker <i>val_marker</i>.
   * \param[in] val_marker - 0 or 1 depending if the the marker is going to be monitored.
   * \return 0 or 1 depending if the marker is going to be monitored.
   */
  unsigned short GetMarker_All_Designing(unsigned short val_marker);
  
  /*!
   * \brief Get the plotting information for a marker <i>val_marker</i>.
   * \param[in] val_marker - 0 or 1 depending if the the marker is going to be moved.
   * \return 0 or 1 depending if the marker is going to be plotted.
   */
  unsigned short GetMarker_All_Plotting(unsigned short val_marker);
  
  /*!
   * \brief Get the plotting information for a marker <i>val_marker</i>.
   * \param[in] val_marker - 0 or 1 depending if the the marker is going to be moved.
   * \return 0 or 1 depending if the marker is going to be plotted.
   */
  unsigned short GetMarker_All_Analyze(unsigned short val_marker);
  
  /*!
   * \brief Get the FSI interface information for a marker <i>val_marker</i>.
   * \param[in] val_marker - 0 or 1 depending if the the marker is going to be moved.
   * \return 0 or 1 depending if the marker is part of the FSI interface.
   */
  unsigned short GetMarker_All_ZoneInterface(unsigned short val_marker);
  
  /*!
	 * \brief Get the MixingPlane interface information for a marker <i>val_marker</i>.
	 * \param[in] val_marker value of the marker on the grid.
	 * \return 0 if is not part of the MixingPlane Interface and greater than 1 if it is part.
	 */
	unsigned short GetMarker_All_MixingPlaneInterface(unsigned short val_marker);

	/*!
	 * \brief Get the Turbomachinery information for a marker <i>val_marker</i>.
	 * \param[in] val_marker value of the marker on the grid.
	 * \return 0 if is not part of the Turbomachinery and greater than 1 if it is part.
	 */
	unsigned short GetMarker_All_Turbomachinery(unsigned short val_marker);

	/*!
	 * \brief Get the Turbomachinery flag information for a marker <i>val_marker</i>.
	 * \param[in] val_marker value of the marker on the grid.
	 * \return 0 if is not part of the Turbomachinery, flag INFLOW or OUTFLOW if it is part.
	 */
	unsigned short GetMarker_All_TurbomachineryFlag(unsigned short val_marker);

	/*!
   * \brief Get the number of FSI interface markers <i>val_marker</i>.
   * \param[in] void.
   * \return Number of markers belonging to the FSI interface.
   */
  unsigned short GetMarker_n_ZoneInterface(void);
  
  /*!
   * \brief Get the DV information for a marker <i>val_marker</i>.
   * \param[in] val_marker - 0 or 1 depending if the the marker is going to be affected by design variables.
   * \return 0 or 1 depending if the marker is going to be affected by design variables.
   */
  unsigned short GetMarker_All_DV(unsigned short val_marker);
  
  /*!
   * \brief Get the motion information for a marker <i>val_marker</i>.
   * \param[in] val_marker - 0 or 1 depending if the the marker is going to be moved.
   * \return 0 or 1 depending if the marker is going to be moved.
   */
  unsigned short GetMarker_All_Moving(unsigned short val_marker);

  /*!
   * \brief Get the Python customization for a marker <i>val_marker</i>.
   * \param[in] val_marker - Index of the marker in which we are interested.
   * \return 0 or 1 depending if the marker is going to be customized in Python.
   */
  unsigned short GetMarker_All_PyCustom(unsigned short val_marker);
  
  /*!
   * \brief Get the airfoil sections in the slicing process.
   * \param[in] val_section - Index of the section.
   * \return Coordinate of the airfoil to slice.
   */
  su2double GetLocationStations(unsigned short val_section);
  
  /*!
   * \brief Get the defintion of the nacelle location.
   * \param[in] val_index - Index of the section.
   * \return Coordinate of the nacelle location.
   */
  su2double GetNacelleLocation(unsigned short val_index);

  /*!
   * \brief Get the number of pre-smoothings in a multigrid strategy.
   * \param[in] val_mesh - Index of the grid.
   * \return Number of smoothing iterations.
   */
  unsigned short GetMG_PreSmooth(unsigned short val_mesh);
  
  /*!
   * \brief Get the number of post-smoothings in a multigrid strategy.
   * \param[in] val_mesh - Index of the grid.
   * \return Number of smoothing iterations.
   */
  unsigned short GetMG_PostSmooth(unsigned short val_mesh);
  
  /*!
   * \brief Get the number of implicit Jacobi smoothings of the correction in a multigrid strategy.
   * \param[in] val_mesh - Index of the grid.
   * \return Number of implicit smoothing iterations.
   */
  unsigned short GetMG_CorrecSmooth(unsigned short val_mesh);
  
  /*!
   * \brief plane of the FFD (I axis) that should be fixed.
   * \param[in] val_index - Index of the arrray with all the planes in the I direction that should be fixed.
   * \return Index of the plane that is going to be freeze.
   */
  short GetFFD_Fix_IDir(unsigned short val_index);
  
  /*!
   * \brief plane of the FFD (J axis) that should be fixed.
   * \param[in] val_index - Index of the arrray with all the planes in the J direction that should be fixed.
   * \return Index of the plane that is going to be freeze.
   */
  short GetFFD_Fix_JDir(unsigned short val_index);
  
  /*!
   * \brief plane of the FFD (K axis) that should be fixed.
   * \param[in] val_index - Index of the arrray with all the planes in the K direction that should be fixed.
   * \return Index of the plane that is going to be freeze.
   */
  short GetFFD_Fix_KDir(unsigned short val_index);
  
  /*!
   * \brief Get the number of planes to fix in the I direction.
   * \return Number of planes to fix in the I direction.
   */
  unsigned short GetnFFD_Fix_IDir(void);
  
  /*!
   * \brief Get the number of planes to fix in the J direction.
   * \return Number of planes to fix in the J direction.
   */
  unsigned short GetnFFD_Fix_JDir(void);
  
  /*!
   * \brief Get the number of planes to fix in the K direction.
   * \return Number of planes to fix in the K direction.
   */
  unsigned short GetnFFD_Fix_KDir(void);
  
  /*!
   * \brief Governing equations of the flow (it can be different from the run time equation).
   * \param[in] val_zone - Zone where the soler is applied.
   * \return Governing equation that we are solving.
   */
  unsigned short GetKind_Solver(void);
  
  /*!
   * \brief Governing equations of the flow (it can be different from the run time equation).
   * \param[in] val_zone - Zone where the soler is applied.
   * \return Governing equation that we are solving.
   */
  void SetKind_Solver(unsigned short val_solver);
  
  
  /*!
   * \brief Governing equations of the flow (it can be different from the run time equation).
   * \param[in] val_zone - Zone where the soler is applied.
   * \return Governing equation that we are solving.
   */
  unsigned short GetKind_Regime(void);
  
  /*!
   * \brief Governing equations of the flow (it can be different from the run time equation).
   * \param[in] val_zone - Zone where the soler is applied.
   * \return Governing equation that we are solving.
   */
  unsigned short GetSystemMeasurements(void);
  
  /*!
   * \brief Gas model that we are using.
   * \return Gas model that we are using.
   */
  unsigned short GetKind_GasModel(void);
  
  /*!
   * \brief Fluid model that we are using.
   * \return Fluid model that we are using.
   */
  unsigned short GetKind_FluidModel(void);
  
  /*!
   * \brief Option to define the density model for incompressible flows.
   * \return Density model option
   */
  unsigned short GetKind_DensityModel(void);
  
  /*!
   * \brief Flag for whether to solve the energy equation for incompressible flows.
   * \return Flag for energy equation
   */
  bool GetEnergy_Equation(void);

  /*!
   * \brief free stream option to initialize the solution
   * \return free stream option
   */
  unsigned short GetKind_FreeStreamOption(void);
  
  /*!
   * \brief free stream option to initialize the solution
   * \return free stream option
   */
  unsigned short GetKind_InitOption(void);
  /*!
   * \brief Get the value of the critical pressure.
   * \return Critical pressure.
   */
  su2double GetPressure_Critical(void);
  
  /*!
   * \brief Get the value of the critical temperature.
   * \return Critical temperature.
   */
  su2double GetTemperature_Critical(void);
  
  /*!
   * \brief Get the value of the critical pressure.
   * \return Critical pressure.
   */
  su2double GetAcentric_Factor(void);
  
  /*!
   * \brief Get the value of the viscosity model.
   * \return Viscosity model.
   */
  unsigned short GetKind_ViscosityModel(void);
  
  /*!
   * \brief Get the value of the thermal conductivity model.
   * \return Connectivity model.
   */
  unsigned short GetKind_ConductivityModel(void);
  
  /*!
   * \brief Get the value of the constant viscosity.
   * \return Constant viscosity.
   */
  su2double GetMu_Constant(void);

  /*!
   * \brief Get the value of the non-dimensional constant viscosity.
   * \return Non-dimensional constant viscosity.
   */
  su2double GetMu_ConstantND(void);

  /*!
   * \brief Get the value of the thermal conductivity.
   * \return Thermal conductivity.
   */
  su2double GetKt_Constant(void);
  
  /*!
   * \brief Get the value of the non-dimensional thermal conductivity.
   * \return Non-dimensional thermal conductivity.
   */
  su2double GetKt_ConstantND(void);
  
  /*!
   * \brief Get the value of the reference viscosity for Sutherland model.
   * \return The reference viscosity.
   */
  su2double GetMu_Ref(void);

  /*!
   * \brief Get the value of the non-dimensional reference viscosity for Sutherland model.
   * \return The non-dimensional reference viscosity.
   */
  su2double GetMu_RefND(void);
  
  /*!
   * \brief Get the value of the reference temperature for Sutherland model.
   * \return The reference temperature.
   */
  su2double GetMu_Temperature_Ref(void);

  /*!
   * \brief Get the value of the non-dimensional reference temperature for Sutherland model.
   * \return The non-dimensional reference temperature.
   */
  su2double GetMu_Temperature_RefND(void);
  
  /*!
   * \brief Get the value of the reference S for Sutherland model.
   * \return The reference S.
   */
  su2double GetMu_S(void);

  /*!
   * \brief Get the value of the non-dimensional reference S for Sutherland model.
   * \return The non-dimensional reference S.
   */
  su2double GetMu_SND(void);
  
  /*!
   * \brief Set the value of the non-dimensional constant viscosity.
   */
  void SetMu_ConstantND(su2double mu_const);
  
  /*!
   * \brief Set the value of the non-dimensional thermal conductivity.
   */
  void SetKt_ConstantND(su2double kt_const);
  
  /*!
   * \brief Set the value of the non-dimensional reference viscosity for Sutherland model.
   */
  void SetMu_RefND(su2double mu_ref);
  
  /*!
   * \brief Set the value of the non-dimensional reference temperature for Sutherland model.
   */
  void SetMu_Temperature_RefND(su2double mu_Tref);
  
  /*!
   * \brief Set the value of the non-dimensional S for Sutherland model.
   */
  void SetMu_SND(su2double mu_s);
  
  /*!
   * \brief Get the kind of method for computation of spatial gradients.
   * \return Numerical method for computation of spatial gradients.
   */
  unsigned short GetKind_Gradient_Method(void);
  
  /*!
   * \brief Get the kind of solver for the implicit solver.
   * \return Numerical solver for implicit formulation (solving the linear system).
   */
  unsigned short GetKind_Linear_Solver(void);
  
  
  /*!
   * \brief Get the kind of preconditioner for the implicit solver.
   * \return Numerical preconditioner for implicit formulation (solving the linear system).
   */
  unsigned short GetKind_Linear_Solver_Prec(void);
  
  /*!
   * \brief Get the kind of solver for the implicit solver.
   * \return Numerical solver for implicit formulation (solving the linear system).
   */
  unsigned short GetKind_Deform_Linear_Solver(void);
  
  /*!
   * \brief Set the kind of preconditioner for the implicit solver.
   * \return Numerical preconditioner for implicit formulation (solving the linear system).
   */
  void SetKind_Deform_Linear_Solver_Prec(unsigned short val_kind_prec);
  
  /*!
   * \brief Set the kind of preconditioner for the implicit solver.
   * \return Numerical preconditioner for implicit formulation (solving the linear system).
   */
  void SetKind_Linear_Solver_Prec(unsigned short val_kind_prec);
  
  /*!
   * \brief Get min error of the linear solver for the implicit formulation.
   * \return Min error of the linear solver for the implicit formulation.
   */
  su2double GetLinear_Solver_Error(void);
  
  /*!
   * \brief Get min error of the linear solver for the implicit formulation.
   * \return Min error of the linear solver for the implicit formulation.
   */
  su2double GetDeform_Linear_Solver_Error(void);
  
  /*!
   * \brief Get max number of iterations of the linear solver for the implicit formulation.
   * \return Max number of iterations of the linear solver for the implicit formulation.
   */
  unsigned long GetLinear_Solver_Iter(void);
  
  /*!
   * \brief Get max number of iterations of the linear solver for the implicit formulation.
   * \return Max number of iterations of the linear solver for the implicit formulation.
   */
  unsigned long GetDeform_Linear_Solver_Iter(void);
  
  /*!
   * \brief Get the ILU fill-in level for the linear solver.
   * \return Fill in level of the ILU preconditioner for the linear solver.
   */
  unsigned short GetLinear_Solver_ILU_n(void);

  /*!
   * \brief Get restart frequency of the linear solver for the implicit formulation.
   * \return Restart frequency of the linear solver for the implicit formulation.
   */
  unsigned long GetLinear_Solver_Restart_Frequency(void);
  
  /*!
   * \brief Get the relaxation coefficient of the linear solver for the implicit formulation.
   * \return relaxation coefficient of the linear solver for the implicit formulation.
   */
  su2double GetRelaxation_Factor_Flow(void);
  
  /*!
   * \brief Get the relaxation coefficient of the linear solver for the implicit formulation.
   * \return relaxation coefficient of the linear solver for the implicit formulation.
   */
  su2double GetRelaxation_Factor_AdjFlow(void);
  
  /*!
   * \brief Get the relaxation coefficient of the linear solver for the implicit formulation.
   * \return relaxation coefficient of the linear solver for the implicit formulation.
   */
  su2double GetRelaxation_Factor_Turb(void);

  /*!
   * \brief Get the relaxation coefficient of the CHT coupling.
   * \return relaxation coefficient of the CHT coupling.
   */
  su2double GetRelaxation_Factor_CHT(void);
  
  /*!
   * \brief Get the relaxation coefficient of the linear solver for the implicit formulation.
   * \return relaxation coefficient of the linear solver for the implicit formulation.
   */
  su2double GetRoe_Kappa(void);
  
  /*!
   * \brief Get the wing semi span.
   * \return value of the wing semi span.
   */
  su2double GetSemiSpan(void);
  
  /*!
   * \brief Get the kind of solver for the implicit solver.
   * \return Numerical solver for implicit formulation (solving the linear system).
   */
  unsigned short GetKind_AdjTurb_Linear_Solver(void);
  
  /*!
   * \brief Get the kind of preconditioner for the implicit solver.
   * \return Numerical preconditioner for implicit formulation (solving the linear system).
   */
  unsigned short GetKind_AdjTurb_Linear_Prec(void);
  
  /*!
   * \brief Get the kind of solver for the implicit solver.
   * \return Numerical solver for implicit formulation (solving the linear system).
   */
  unsigned short GetKind_DiscAdj_Linear_Solver(void);
  
  /*!
   * \brief Get the kind of preconditioner for the implicit solver.
   * \return Numerical preconditioner for implicit formulation (solving the linear system).
   */
  unsigned short GetKind_DiscAdj_Linear_Prec(void);
  
  /*!
   * \brief Get the kind of preconditioner for the implicit solver.
   * \return Numerical preconditioner for implicit formulation (solving the linear system).
   */
  unsigned short GetKind_Deform_Linear_Solver_Prec(void);
  
  /*!
   * \brief Set the kind of preconditioner for the implicit solver.
   * \return Numerical preconditioner for implicit formulation (solving the linear system).
   */
  void SetKind_AdjTurb_Linear_Prec(unsigned short val_kind_prec);
  
  /*!
   * \brief Get min error of the linear solver for the implicit formulation.
   * \return Min error of the linear solver for the implicit formulation.
   */
  su2double GetAdjTurb_Linear_Error(void);
  
  /*!
   * \brief Get the entropy fix.
   * \return Vaule of the entropy fix.
   */
  su2double GetEntropyFix_Coeff(void);
  
  /*!
   * \brief Get max number of iterations of the linear solver for the implicit formulation.
   * \return Max number of iterations of the linear solver for the implicit formulation.
   */
  unsigned short GetAdjTurb_Linear_Iter(void);
  
  /*!
   * \brief Get CFL reduction factor for adjoint turbulence model.
   * \return CFL reduction factor.
   */
  su2double GetCFLRedCoeff_AdjTurb(void);
  
  /*!
   * \brief Get the number of linear smoothing iterations for mesh deformation.
   * \return Number of linear smoothing iterations for mesh deformation.
   */
  unsigned long GetGridDef_Linear_Iter(void);
  
  /*!
   * \brief Get the number of nonlinear increments for mesh deformation.
   * \return Number of nonlinear increments for mesh deformation.
   */
  unsigned long GetGridDef_Nonlinear_Iter(void);
  
  /*!
   * \brief Get information about writing grid deformation residuals to the console.
   * \return <code>TRUE</code> means that grid deformation residuals will be written to the console.
   */
  bool GetDeform_Output(void);
  
  /*!
   * \brief Get factor to multiply smallest volume for deform tolerance.
   * \return Factor to multiply smallest volume for deform tolerance.
   */
  su2double GetDeform_Tol_Factor(void);
  
  /*!
   * \brief Get factor to multiply smallest volume for deform tolerance.
   * \return Factor to multiply smallest volume for deform tolerance.
   */
  su2double GetDeform_Coeff(void);
  
  /*!
   * \brief Get limit for the volumetric deformation.
   * \return Distance to the surface to be deformed.
   */
  su2double GetDeform_Limit(void);
  
  /*!
   * \brief Get Young's modulus for deformation (constant stiffness deformation)
   */
  su2double GetDeform_ElasticityMod(void);
  
  /*!
   * \brief Get Poisson's ratio for deformation (constant stiffness deformation)
   * \
   */
  su2double GetDeform_PoissonRatio(void);
  
  /*!
   * \brief Get the type of stiffness to impose for FEA mesh deformation.
   * \return type of stiffness to impose for FEA mesh deformation.
   */
  unsigned short GetDeform_Stiffness_Type(void);
  
  /*!
   * \brief Creates a tecplot file to visualize the volume deformation deformation made by the DEF software.
   * \return <code>TRUE</code> if the deformation is going to be plotted; otherwise <code>FALSE</code>.
   */
  bool GetVisualize_Volume_Def(void);
  
  /*!
   * \brief Creates a teot file to visualize the surface deformation deformation made by the DEF software.
   * \return <code>TRUE</code> if the deformation is going to be plotted; otherwise <code>FALSE</code>.
   */
  bool GetVisualize_Surface_Def(void);
  
  /*!
   * \brief Define the FFD box with a symetry plane.
   * \return <code>TRUE</code> if there is a symmetry plane in the FFD; otherwise <code>FALSE</code>.
   */
  bool GetFFD_Symmetry_Plane(void);
  
  /*!
   * \brief Get the kind of SU2 software component.
   * \return Kind of the SU2 software component.
   */
  unsigned short GetKind_SU2(void);
  
  /*!
   * \brief Get the kind of non-dimensionalization.
   * \return Kind of non-dimensionalization.
   */
  unsigned short GetRef_NonDim(void);
  
  /*!
   * \brief Get the kind of incompressible non-dimensionalization.
   * \return Kind of incompressible non-dimensionalization.
   */
  unsigned short GetRef_Inc_NonDim(void);

  /*!
   * \brief Get the kind of SU2 software component.
   * \return Kind of the SU2 software component.
   */
  void SetKind_SU2(unsigned short val_kind_su2);
  
  /*!
   * \brief Get the kind of the turbulence model.
   * \return Kind of the turbulence model.
   */
  unsigned short GetKind_Turb_Model(void);
  
  /*!
   * \brief Get the kind of the transition model.
   * \return Kind of the transion model.
   */
  unsigned short GetKind_Trans_Model(void);

  /*!
   * \brief Get the kind of the subgrid scale model.
   * \return Kind of the subgrid scale model.
   */
  unsigned short GetKind_SGS_Model(void);

  /*!
   * \brief Get the kind of adaptation technique.
   * \return Kind of adaptation technique.
   */
  unsigned short GetKind_Adaptation(void);
  
  /*!
   * \brief Get the number of new elements added in the adaptation process.
   * \return percentage of new elements that are going to be added in the adaptation.
   */
  su2double GetNew_Elem_Adapt(void);
  
  /*!
   * \brief Get the kind of time integration method.
   * \note This is the information that the code will use, the method will
   *       change in runtime depending of the specific equation (direct, adjoint,
   *       linearized) that is being solved.
   * \return Kind of time integration method.
   */
  unsigned short GetKind_TimeIntScheme(void);
  
  /*!
   * \brief Get the kind of convective numerical scheme.
   * \note This is the information that the code will use, the method will
   *       change in runtime depending of the specific equation (direct, adjoint,
   *       linearized) that is being solved.
   * \return Kind of the convective scheme.
   */
  unsigned short GetKind_ConvNumScheme(void);
  
  /*!
   * \brief Get kind of center scheme for the convective terms.
   * \note This is the information that the code will use, the method will
   *       change in runtime depending of the specific equation (direct, adjoint,
   *       linearized) that is being solved.
   * \return Kind of center scheme for the convective terms.
   */
  unsigned short GetKind_Centered(void);
  
  /*!
   * \brief Get kind of upwind scheme for the convective terms.
   * \note This is the information that the code will use, the method will
   *       change in runtime depending of the specific equation (direct, adjoint,
   *       linearized) that is being solved.
   * \return Kind of upwind scheme for the convective terms.
   */
  unsigned short GetKind_Upwind(void);
  
  /*!
   * \brief Get if the upwind scheme used MUSCL or not.
   * \note This is the information that the code will use, the method will
   *       change in runtime depending of the specific equation (direct, adjoint,
   *       linearized) that is being solved.
   * \return MUSCL scheme.
   */
  bool GetMUSCL(void);
  
  /*!
   * \brief Get if the upwind scheme used MUSCL or not.
   * \note This is the information that the code will use, the method will
   *       change in runtime depending of the specific equation (direct, adjoint,
   *       linearized) that is being solved.
   * \return MUSCL scheme.
   */
  bool GetMUSCL_Flow(void);
  
  /*!
   * \brief Get if the upwind scheme used MUSCL or not.
   * \note This is the information that the code will use, the method will
   *       change in runtime depending of the specific equation (direct, adjoint,
   *       linearized) that is being solved.
   * \return MUSCL scheme.
   */
  bool GetMUSCL_Heat(void);

  /*!
   * \brief Get if the upwind scheme used MUSCL or not.
   * \note This is the information that the code will use, the method will
   *       change in runtime depending of the specific equation (direct, adjoint,
   *       linearized) that is being solved.
   * \return MUSCL scheme.
   */
  bool GetMUSCL_Turb(void);
  
  /*!
   * \brief Get if the upwind scheme used MUSCL or not.
   * \note This is the information that the code will use, the method will
   *       change in runtime depending of the specific equation (direct, adjoint,
   *       linearized) that is being solved.
   * \return MUSCL scheme.
   */
  bool GetMUSCL_AdjFlow(void);
  
  /*!
   * \brief Get if the upwind scheme used MUSCL or not.
   * \note This is the information that the code will use, the method will
   *       change in runtime depending of the specific equation (direct, adjoint,
   *       linearized) that is being solved.
   * \return MUSCL scheme.
   */
  bool GetMUSCL_AdjTurb(void);

  /*!
   * \brief Get the kind of integration scheme (explicit or implicit)
   *        for the flow equations.
   * \note This value is obtained from the config file, and it is constant
   *       during the computation.
   * \return Kind of integration scheme for the flow equations.
   */
  unsigned short GetKind_TimeIntScheme_Flow(void);

  /*!
   * \brief Get the kind of scheme (aliased or non-aliased) to be used in the
   *        predictor step of ADER-DG.
   * \return Kind of scheme used in the predictor step of ADER-DG.
   */
  unsigned short GetKind_ADER_Predictor(void);

  /*!
   * \brief Get the kind of integration scheme (explicit or implicit)
   *        for the flow equations.
   * \note This value is obtained from the config file, and it is constant
   *       during the computation.
   * \return Kind of integration scheme for the plasma equations.
   */
  unsigned short GetKind_TimeIntScheme_Heat(void);
  
  /*!
   * \brief Get the kind of time stepping
   *        for the heat equation.
   * \note This value is obtained from the config file, and it is constant
   *       during the computation.
   * \return Kind of time stepping for the heat equation.
   */
  unsigned short GetKind_TimeStep_Heat(void);
  
  /*!
   * \brief Get the kind of integration scheme (explicit or implicit)
   *        for the flow equations.
   * \note This value is obtained from the config file, and it is constant
   *       during the computation.
   * \return Kind of integration scheme for the plasma equations.
   */
  unsigned short GetKind_TimeIntScheme_FEA(void);
  
  /*!
   * \brief Get the kind of integration scheme (explicit or implicit)
   *        for the template equations.
   * \note This value is obtained from the config file, and it is constant
   *       during the computation.
   * \return Kind of integration scheme for the plasma equations.
   */
  unsigned short GetKind_TimeIntScheme_Template(void);
  
  /*!
   * \brief Get the kind of integration scheme (explicit or implicit)
   *        for the flow equations.
   * \note This value is obtained from the config file, and it is constant
   *       during the computation.
   * \return Kind of integration scheme for the plasma equations.
   */
  unsigned short GetKind_SpaceIteScheme_FEA(void);
  
  /*!
   * \brief Get the kind of transfer method we want to use for multiphysics problems
   * \note This value is obtained from the config file, and it is constant
   *       during the computation.
   * \return Kind of transfer method for multiphysics problems
   */
  unsigned short GetKind_TransferMethod(void);
  
  /*!
   * \brief Get the kind of convective numerical scheme for the flow
   *        equations (centered or upwind).
   * \note This value is obtained from the config file, and it is constant
   *       during the computation.
   * \return Kind of convective numerical scheme for the flow equations.
   */
  unsigned short GetKind_ConvNumScheme_Flow(void);

  /*!
   * \brief Get the kind of convective numerical scheme for the flow
   *        equations (finite element).
   * \note This value is obtained from the config file, and it is constant
   *       during the computation.
   * \return Kind of convective numerical scheme for the flow equations.
   */
  unsigned short GetKind_ConvNumScheme_FEM_Flow(void);

  /*!
   * \brief Get the kind of convective numerical scheme for the template
   *        equations (centered or upwind).
   * \note This value is obtained from the config file, and it is constant
   *       during the computation.
   * \return Kind of convective numerical scheme for the flow equations.
   */
  unsigned short GetKind_ConvNumScheme_Template(void);
  
  /*!
   * \brief Get the kind of center convective numerical scheme for the flow equations.
   * \note This value is obtained from the config file, and it is constant
   *       during the computation.
   * \return Kind of center convective numerical scheme for the flow equations.
   */
  unsigned short GetKind_Centered_Flow(void);
  
  /*!
   * \brief Get the kind of center convective numerical scheme for the plasma equations.
   * \note This value is obtained from the config file, and it is constant
   *       during the computation.
   * \return Kind of center convective numerical scheme for the flow equations.
   */
  unsigned short GetKind_Centered_Template(void);
  
  /*!
   * \brief Get the kind of upwind convective numerical scheme for the flow equations.
   * \note This value is obtained from the config file, and it is constant
   *       during the computation.
   * \return Kind of upwind convective numerical scheme for the flow equations.
   */
  unsigned short GetKind_Upwind_Flow(void);

  /*!
   * \brief Get the kind of finite element convective numerical scheme for the flow equations.
   * \note This value is obtained from the config file, and it is constant
   *       during the computation.
   * \return Kind of finite element convective numerical scheme for the flow equations.
   */
  unsigned short GetKind_FEM_Flow(void);

  /*!
   * \brief Get the kind of shock capturing method in FEM DG solver.
   * \note This value is obtained from the config file, and it is constant
   *       during the computation.
   * \return Kind of shock capturing method in FEM DG solver.
   */
  unsigned short GetKind_FEM_DG_Shock(void);

  /*!
   * \brief Get the kind of matrix coloring used for the sparse Jacobian computation.
   * \note This value is obtained from the config file, and it is constant
   *       during the computation.
   * \return Kind of matrix coloring used.
   */
  unsigned short GetKind_Matrix_Coloring(void);

  /*!
   * \brief Get the method for limiting the spatial gradients.
   * \return Method for limiting the spatial gradients.
   */
  unsigned short GetKind_SlopeLimit(void);
  
  /*!
   * \brief Get the method for limiting the spatial gradients.
   * \return Method for limiting the spatial gradients solving the flow equations.
   */
  unsigned short GetKind_SlopeLimit_Flow(void);
  
  /*!
   * \brief Get the method for limiting the spatial gradients.
   * \return Method for limiting the spatial gradients solving the turbulent equation.
   */
  unsigned short GetKind_SlopeLimit_Turb(void);
  
  /*!
   * \brief Get the method for limiting the spatial gradients.
   * \return Method for limiting the spatial gradients solving the adjoint turbulent equation.
   */
  unsigned short GetKind_SlopeLimit_AdjTurb(void);
  
  /*!
   * \brief Get the method for limiting the spatial gradients.
   * \return Method for limiting the spatial gradients solving the adjoint flow equation.
   */
  unsigned short GetKind_SlopeLimit_AdjFlow(void);
  
  /*!
   * \brief Value of the calibrated constant for the Lax method (center scheme).
   * \note This constant is used in coarse levels and with first order methods.
   * \return Calibrated constant for the Lax method.
   */
  su2double GetKappa_1st_Flow(void);
  
  /*!
   * \brief Value of the calibrated constant for the JST method (center scheme).
   * \return Calibrated constant for the JST method for the flow equations.
   */
  su2double GetKappa_2nd_Flow(void);
  
  /*!
   * \brief Value of the calibrated constant for the JST method (center scheme).
   * \return Calibrated constant for the JST method for the flow equations.
   */
  su2double GetKappa_4th_Flow(void);

  /*!
   * \brief Value of the calibrated constant for the JST method (center scheme).
   * \return Calibrated constant for the JST-like method for the heat equations.
   */
  su2double GetKappa_2nd_Heat(void);

  /*!
   * \brief Value of the calibrated constant for the JST-like method (center scheme).
   * \return Calibrated constant for the JST-like method for the heat equation.
   */
  su2double GetKappa_4th_Heat(void);
  
  /*!
   * \brief Get the kind of integration scheme (explicit or implicit)
   *        for the adjoint flow equations.
   * \note This value is obtained from the config file, and it is constant
   *       during the computation.
   * \return Kind of integration scheme for the adjoint flow equations.
   */
  unsigned short GetKind_TimeIntScheme_AdjFlow(void);
  
  /*!
   * \brief Get the kind of convective numerical scheme for the adjoint flow
   *        equations (centered or upwind).
   * \note This value is obtained from the config file, and it is constant
   *       during the computation.
   * \return Kind of convective numerical scheme for the adjoint flow equations.
   */
  unsigned short GetKind_ConvNumScheme_AdjFlow(void);
  
  /*!
   * \brief Get the kind of center convective numerical scheme for the adjoint flow equations.
   * \note This value is obtained from the config file, and it is constant
   *       during the computation.
   * \return Kind of center convective numerical scheme for the adjoint flow equations.
   */
  unsigned short GetKind_Centered_AdjFlow(void);
  
  /*!
   * \brief Get the kind of upwind convective numerical scheme for the adjoint flow equations.
   * \note This value is obtained from the config file, and it is constant
   *       during the computation.
   * \return Kind of upwind convective numerical scheme for the adjoint flow equations.
   */
  unsigned short GetKind_Upwind_AdjFlow(void);
  
  /*!
   * \brief Value of the calibrated constant for the high order method (center scheme).
   * \return Calibrated constant for the high order center method for the adjoint flow equations.
   */
  su2double GetKappa_2nd_AdjFlow(void);
  
  /*!
   * \brief Value of the calibrated constant for the high order method (center scheme).
   * \return Calibrated constant for the high order center method for the adjoint flow equations.
   */
  su2double GetKappa_4th_AdjFlow(void);
  
  /*!
   * \brief Value of the calibrated constant for the low order method (center scheme).
   * \return Calibrated constant for the low order center method for the adjoint flow equations.
   */
  su2double GetKappa_1st_AdjFlow(void);
  
  /*!
   * \brief Get the kind of integration scheme (implicit)
   *        for the turbulence equations.
   * \note This value is obtained from the config file, and it is constant
   *       during the computation.
   * \return Kind of integration scheme for the turbulence equations.
   */
  unsigned short GetKind_TimeIntScheme_Turb(void);
  
  /*!
   * \brief Get the kind of convective numerical scheme for the turbulence
   *        equations (upwind).
   * \note This value is obtained from the config file, and it is constant
   *       during the computation.
   * \return Kind of convective numerical scheme for the turbulence equations.
   */
  unsigned short GetKind_ConvNumScheme_Turb(void);
  
  /*!
   * \brief Get the kind of center convective numerical scheme for the turbulence equations.
   * \note This value is obtained from the config file, and it is constant
   *       during the computation.
   * \return Kind of center convective numerical scheme for the turbulence equations.
   */
  unsigned short GetKind_Centered_Turb(void);
  
  /*!
   * \brief Get the kind of upwind convective numerical scheme for the turbulence equations.
   * \note This value is obtained from the config file, and it is constant
   *       during the computation.
   * \return Kind of upwind convective numerical scheme for the turbulence equations.
   */
  unsigned short GetKind_Upwind_Turb(void);
  
  /*!
   * \brief Get the kind of integration scheme (explicit or implicit)
   *        for the adjoint turbulence equations.
   * \note This value is obtained from the config file, and it is constant
   *       during the computation.
   * \return Kind of integration scheme for the adjoint turbulence equations.
   */
  unsigned short GetKind_TimeIntScheme_AdjTurb(void);
  
  /*!
   * \brief Get the kind of convective numerical scheme for the adjoint turbulence
   *        equations (centered or upwind).
   * \note This value is obtained from the config file, and it is constant
   *       during the computation.
   * \return Kind of convective numerical scheme for the adjoint turbulence equations.
   */
  unsigned short GetKind_ConvNumScheme_AdjTurb(void);
  
  /*!
   * \brief Get the kind of convective numerical scheme for the heat equation.
   * \note This value is obtained from the config file, and it is constant
   *       during the computation.
   * \return Kind of convective numerical scheme for the heat equation.
   */
  unsigned short GetKind_ConvNumScheme_Heat(void);

  /*!
   * \brief Get the kind of center convective numerical scheme for the adjoint turbulence equations.
   * \note This value is obtained from the config file, and it is constant
   *       during the computation.
   * \return Kind of center convective numerical scheme for the adjoint turbulence equations.
   */
  unsigned short GetKind_Centered_AdjTurb(void);
  
  /*!
   * \brief Get the kind of upwind convective numerical scheme for the adjoint turbulence equations.
   * \note This value is obtained from the config file, and it is constant
   *       during the computation.
   * \return Kind of upwind convective numerical scheme for the adjoint turbulence equations.
   */
  unsigned short GetKind_Upwind_AdjTurb(void);
  
  /*!
   * \brief Provides information about the way in which the turbulence will be treated by the
   *        cont. adjoint method.
   * \return <code>FALSE</code> means that the adjoint turbulence equations will be used.
   */
  bool GetFrozen_Visc_Cont(void);
  
  /*!
   * \brief Provides information about the way in which the turbulence will be treated by the
   *        disc. adjoint method.
   * \return <code>FALSE</code> means that the adjoint turbulence equations will be used.
   */
  bool GetFrozen_Visc_Disc(void);
  
  /*!
   * \brief Provides information about using an inconsistent (primal/dual) discrete adjoint formulation
   * \return <code>FALSE</code> means that the adjoint use the same numerical methods than the primal problem.
   */
  bool GetInconsistent_Disc(void);

  /*!
   * \brief Provides information about the way in which the limiter will be treated by the
   *        disc. adjoint method.
   * \return <code>FALSE</code> means that the limiter computation is included.
   */
  bool GetFrozen_Limiter_Disc(void);
  
  /*!
   * \brief Write convergence file for FSI problems
   * \return <code>FALSE</code> means no file is written.
   */
  bool GetWrite_Conv_FSI(void);
  
  /*!
   * \brief Provides information about if the sharp edges are going to be removed from the sensitivity.
   * \return <code>FALSE</code> means that the sharp edges will be removed from the sensitivity.
   */
  bool GetSens_Remove_Sharp(void);
  
  /*!
   * \brief Get the kind of inlet boundary condition treatment (total conditions or mass flow).
   * \return Kind of inlet boundary condition.
   */
  unsigned short GetKind_Inlet(void);
  
  /*!
   * \brief Check if the inlet profile(s) are specified in an input file
   * \return True if an input file is to be used for the inlet profile(s)
   */
  bool GetInlet_Profile_From_File(void);

  /*!
   * \brief Get name of the input file for the specified inlet profile.
   * \return Name of the input file for the specified inlet profile.
   */
  string GetInlet_FileName(void);

  /*!
   * \brief Get the tolerance used for matching two points on a specified inlet
   * \return Tolerance used for matching a point to a specified inlet
   */
  su2double GetInlet_Profile_Matching_Tolerance(void);
  
  /*!
   * \brief Get the type of incompressible inlet from the list.
   * \return Kind of the incompressible inlet.
   */
  unsigned short GetKind_Inc_Inlet(string val_marker);

  /*!
   * \brief Get the total number of types in Kind_Inc_Inlet list
   * \return Total number of types in Kind_Inc_Inlet list
   */
  unsigned short GetnInc_Inlet(void);

  /*!
   * \brief Flag for whether the local boundary normal is used as the flow direction for an incompressible pressure inlet.
   * \return <code>FALSE</code> means the prescribed flow direction is used.
   */
  bool GetInc_Inlet_UseNormal(void);

  /*!
   * \brief Get the kind of mixing process for averaging quantities at the boundaries.
   * \return Kind of mixing process.
   */
  unsigned short GetKind_AverageProcess(void);

  /*!
   * \brief Get the kind of mixing process for averaging quantities at the boundaries.
   * \return Kind of mixing process.
   */
  unsigned short GetKind_PerformanceAverageProcess(void);

  /*!
   * \brief Set the kind of mixing process for averaging quantities at the boundaries.
   * \return Kind of mixing process.
   */
  void SetKind_AverageProcess(unsigned short new_AverageProcess);

  /*!
   * \brief Set the kind of mixing process for averaging quantities at the boundaries.
   * \return Kind of mixing process.
   */
  void SetKind_PerformanceAverageProcess(unsigned short new_AverageProcess);

  /*!
   * \brief Get coeff for Rotating Frame Ramp.
   * \return coeff Ramp Rotating Frame.
   */
  su2double GetRampRotatingFrame_Coeff(unsigned short iCoeff);

  /*!
   * \brief Get Rotating Frame Ramp option.
   * \return Ramp Rotating Frame option.
   */
  bool GetRampRotatingFrame(void);

  /*!
   * \brief Get coeff for Outlet Pressure Ramp.
   * \return coeff Ramp Outlet Pressure.
   */
  su2double GetRampOutletPressure_Coeff(unsigned short iCoeff);

  /*!
   * \brief Get final Outlet Pressure value for the ramp.
   * \return final Outlet Pressure value.
   */
  su2double GetFinalOutletPressure(void);

  /*!
   * \brief Get final Outlet Pressure value for the ramp.
   * \return Monitor Outlet Pressure value.
   */
  su2double GetMonitorOutletPressure(void);

  /*!
   * \brief Set Monitor Outlet Pressure value for the ramp.
   */
  void SetMonitotOutletPressure(su2double newMonPres);

  /*!
   * \brief Get Outlet Pressure Ramp option.
   * \return Ramp Outlet pressure option.
   */
  bool GetRampOutletPressure(void);

  /*!
   * \brief Get mixedout coefficients.
   * \return mixedout coefficient.
   */
  su2double GetMixedout_Coeff(unsigned short iCoeff);

  /*!
   * \brief Get extra relaxation factor coefficients for the Giels BC.
   * \return mixedout coefficient.
   */
  su2double GetExtraRelFacGiles(unsigned short iCoeff);

  /*!
   * \brief Get mach limit for average massflow-based procedure .
   * \return mach limit.
   */
  su2double GetAverageMachLimit(void);

  /*!
   * \brief Get the kind of mixing process for averaging quantities at the boundaries.
   * \return Kind of mixing process.
   */
  unsigned short GetKind_MixingPlaneInterface(void);

  /*!
   * \brief Get the kind of turbomachinery architecture.
   * \return Kind of turbomachinery architecture.
   */
  unsigned short GetKind_TurboMachinery(unsigned short val_iZone);

  /*!
   * \brief Get the kind of turbomachinery architecture.
   * \return Kind of turbomachinery architecture.
   */
  unsigned short GetKind_SpanWise(void);
  
  /*!
   * \brief Verify if there is mixing plane interface specified from config file.
   * \return boolean.
   */
  bool GetBoolMixingPlaneInterface(void);

  /*!
   * \brief Verify if there is mixing plane interface specified from config file.
   * \return boolean.
   */
  bool GetBoolTurbMixingPlane(void);

  /*!
   * \brief Verify if there is mixing plane interface specified from config file.
   * \return boolean.
   */
  bool GetSpatialFourier(void);

  /*!
   * \brief number mixing plane interface specified from config file.
   * \return number of bound.
   */
  unsigned short GetnMarker_MixingPlaneInterface(void);
  
  /*!
   * \brief Verify if there is Turbomachinery performance option specified from config file.
   * \return boolean.
   */
  bool GetBoolTurbomachinery(void);

  /*!
   * \brief Verify if there are zone specific solvers entered in the config file.
   * \return boolean.
   */
  bool GetBoolZoneSpecific(void);
  
  /*!
   * \brief number Turbomachinery blades computed using the pitch information.
   * \return nBlades.
   */
  su2double GetnBlades(unsigned short val_iZone);

  /*!
   * \brief number Turbomachinery blades computed using the pitch information.
   * \return nBlades.
   */
  void SetnBlades(unsigned short val_iZone, su2double nblades);

  /*!
   * \brief Verify if there is any Giles Boundary Condition option specified from config file.
   * \return boolean.
   */
  bool GetBoolGiles(void);
  
  /*!
   * \brief Verify if there is any Riemann Boundary Condition option specified from config file.
   * \return boolean.
   */
  bool GetBoolRiemann(void);

  /*!
   * \brief number Turbomachinery performance option specified from config file.
   * \return number of bound.
   */
  unsigned short GetnMarker_Turbomachinery(void);

  /*!
   * \brief Get number of shroud markers.
   * \return number of marker shroud.
   */
  unsigned short GetnMarker_Shroud(void);

  /*!
   * \brief Get the marker shroud.
   * \return marker shroud.
   */
  string GetMarker_Shroud(unsigned short val_marker);

  /*!
   * \brief number Turbomachinery performance option specified from config file.
   * \return number of bound.
   */
  unsigned short GetnMarker_TurboPerformance(void);

  /*!
   * \brief number span-wise sections to compute 3D BC and performance for turbomachinery specified by the user.
   * \return number of span-wise sections.
   */
  unsigned short Get_nSpanWiseSections_User(void);

  /*!
   * \brief number span-wise sections to compute 3D BC and performance for turbomachinery.
   * \return number of span-wise sections.
   */
  unsigned short GetnSpanWiseSections(void);

  /*!
   * \brief set number of maximum span-wise sections among all zones .
   */
  void SetnSpanMaxAllZones(unsigned short val_nSpna_max);

  /*!
   * \brief number span-wise sections to compute performance for turbomachinery.
   * \return number of max span-wise sections.
   */
  unsigned short GetnSpanMaxAllZones(void);
	
  /*!
   * \brief set number span-wise sections to compute 3D BC and performance for turbomachinery.
   */
  void SetnSpanWiseSections(unsigned short nSpan);

  /*!
   * \brief set number span-wise sections to compute 3D BC and performance for turbomachinery.
   */
  unsigned short GetnSpan_iZones(unsigned short iZone);

  /*!
   * \brief set number span-wise sections to compute 3D BC and performance for turbomachinery.
   */
  void SetnSpan_iZones(unsigned short nSpan, unsigned short iZone);

  /*!
   * \brief get inlet bounds name for Turbomachinery performance calculation.
   * \return name of the bound.
   */
  string GetMarker_TurboPerf_BoundIn(unsigned short index);
  
  /*!
   * \brief get outlet bounds name for Turbomachinery performance calculation.
   * \return name of the bound.
   */
  string GetMarker_TurboPerf_BoundOut(unsigned short index);
  
  /*!
   * \brief get marker kind for Turbomachinery performance calculation.
   * \return kind index.
   */
  unsigned short GetKind_TurboPerf(unsigned short index);
  
  /*!
   * \brief get outlet bounds name for Turbomachinery performance calculation.
   * \return name of the bound.
   */
  string GetMarker_PerBound(unsigned short val_marker);
  
  /*!
   * \brief Get the kind of inlet boundary condition treatment (total conditions or mass flow).
   * \return Kind of inlet boundary condition.
   */
  unsigned short GetKind_Engine_Inflow(void);
  
  /*!
   * \brief Get the kind of inlet boundary condition treatment (total conditions or mass flow).
   * \return Kind of inlet boundary condition.
   */
  unsigned short GetKind_ActDisk(void);
  
  /*!
   * \brief Get the number of sections.
   * \return Number of sections
   */
  unsigned short GetnLocationStations(void);
  
  /*!
   * \brief Get the number of sections for computing internal volume.
   * \return Number of sections for computing internal volume.
   */
  unsigned short GetnWingStations(void);
  
  /*!
   * \brief Get the location of the waterline.
   * \return Z location of the waterline.
   */
  su2double GetGeo_Waterline_Location(void);
  
  /*!
   * \brief Provides information about the the nodes that are going to be moved on a deformation
   *        volumetric grid deformation.
   * \return <code>TRUE</code> means that only the points on the FFD box will be moved.
   */
  bool GetHold_GridFixed(void);
  
  /*!
   * \brief Get the kind of objective function. There are several options: Drag coefficient,
   *        Lift coefficient, efficiency, etc.
   * \note The objective function will determine the boundary condition of the adjoint problem.
   * \return Kind of objective function.
   */
  unsigned short GetKind_ObjFunc(void);
  
  /*!
   * \author H. Kline
   * \brief Get the kind of objective function. There are several options: Drag coefficient,
   *        Lift coefficient, efficiency, etc.
   * \note The objective function will determine the boundary condition of the adjoint problem.
   * \return Kind of objective function.
   */
  unsigned short GetKind_ObjFunc(unsigned short val_obj);
  
  /*!
   * \author H. Kline
   * \brief Get the weight of objective function. There are several options: Drag coefficient,
   *        Lift coefficient, efficiency, etc.
   * \note The objective function will determine the boundary condition of the adjoint problem.
   * \return Weight of objective function.
   */
  su2double GetWeight_ObjFunc(unsigned short val_obj);
  
  /*!
   * \author H. Kline
   * \brief Set the weight of objective function. There are several options: Drag coefficient,
   *        Lift coefficient, efficiency, etc.
   * \note The objective function will determine the boundary condition of the adjoint problem.
   * \return Weight of objective function.
   */
  void SetWeight_ObjFunc(unsigned short val_obj, su2double val);
  
  /*!
   * \author H. Kline
   * \brief Get the coefficients of the objective defined by the chain rule with primitive variables.
   * \note This objective is only applicable to gradient calculations. Objective value must be
   * calculated using the area averaged outlet values of density, velocity, and pressure.
   * Gradients are w.r.t density, velocity[3], and pressure. when 2D gradient w.r.t. 3rd component of velocity set to 0.
   */
  su2double GetCoeff_ObjChainRule(unsigned short iVar);
  
  /*!
   * \author H. Kline
   * \brief Get the flag indicating whether to comput a combined objective.
   */
  bool GetComboObj(void);
  
  /*!
   * \brief Get the kind of sensitivity smoothing technique.
   * \return Kind of sensitivity smoothing technique.
   */
  unsigned short GetKind_SensSmooth(void);
  
  /*!
   * \brief Provides information about the time integration, and change the write in the output
   *        files information about the iteration.
   * \return The kind of time integration: Steady state, time stepping method (unsteady) or
   *         dual time stepping method (unsteady).
   */
  unsigned short GetUnsteady_Simulation(void);
  
  /*!
   * \brief Provides the number of chemical reactions in the chemistry model
   * \return: The number of chemical reactions, read from input file
   */
  unsigned short GetnReactions(void);
  
  /*!
   * \brief Provides the number of chemical reactions in the chemistry model
   * \return: The number of chemical reactions, read from input file
   */
  su2double GetArrheniusCoeff(unsigned short iReaction);
  
  /*!
   * \brief Provides the number of chemical reactions in the chemistry model
   * \return: The number of chemical reactions, read from input file
   */
  su2double GetArrheniusEta(unsigned short iReaction);
  
  /*!
   * \brief Provides the number of chemical reactions in the chemistry model
   * \return: The number of chemical reactions, read from input file
   */
  su2double GetArrheniusTheta(unsigned short iReaction);
  
  /*!
   * \brief Provides the rate controlling temperature exponents for chemistry.
   * \return: Rate controlling temperature exponents.
   */
  su2double* GetRxnTcf_a(void);
  
  /*!
   * \brief Provides the rate controlling temperature exponents for chemistry.
   * \return: Rate controlling temperature exponents.
   */
  su2double* GetRxnTcf_b(void);
  
  /*!
   * \brief Provides the rate controlling temperature exponents for chemistry.
   * \return: Rate controlling temperature exponents.
   */
  su2double* GetRxnTcb_a(void);
  
  /*!
   * \brief Provides the rate controlling temperature exponents for chemistry.
   * \return: Rate controlling temperature exponents.
   */
  su2double* GetRxnTcb_b(void);
  
  /*!
   * \brief Dissociation potential of species.
   * \return: Dissociation potential.
   */
  su2double* GetDissociationPot(void);
  
  /*!
   * \brief Provides the number of rotational modes of energy storage
   * \return: Vector of rotational mode count
   */
  su2double* GetRotationModes(void);
  
  /*!
   * \brief Provides the characteristic vibrational temperature for calculating e_vib
   * \return: Vector of characteristic vibrational temperatures [K]
   */
  su2double* GetCharVibTemp(void);
  
  /*!
   * \brief Provides the characteristic electronic temperature for calculating e_el
   * \return: Vector of characteristic vibrational temperatures [K]
   */
  su2double** GetCharElTemp(void);
  
  /*!
   * \brief Provides the degeneracy of electron states for calculating e_el
   * \return: Vector of characteristic vibrational temperatures [K]
   */
  su2double** GetElDegeneracy(void);
  
  /*!
   * \brief Provides number electron states for calculating e_el
   * \return: Vector of number of electron states for each species
   */
  unsigned short* GetnElStates(void);
  
  
  /*!
   * \brief Provides the thermodynamic reference temperatures from the JANAF tables
   * \return: Vector of reference temperatures [K]
   */
  su2double* GetRefTemperature(void);
  
  /*!
   * \brief Provides the characteristic vibrational temperature for calculating e_vib
   * \return: The number of chemical reactions, read from input file
   */
  su2double GetCharVibTemp(unsigned short iSpecies);
  
  /*!
   * \brief Provides the molar mass of each species present in multi species fluid
   * \return: Vector of molar mass of each species in kg/kmol
   */
  su2double* GetMolar_Mass(void);
  
  /*!
   * \brief Provides the molar mass of each species present in multi species fluid
   * \return: Mass of each species in Kg
   */
  su2double GetMolar_Mass(unsigned short iSpecies);
  
  /*!
   * \brief Retrieves the number of monatomic species in the multicomponent gas.
   * \return: Number of monatomic species.
   */
  unsigned short GetnMonatomics(void);
  
  /*!
   * \brief Retrieves the number of monatomic species in the multicomponent gas.
   * \return: Number of monatomic species.
   */
  unsigned short GetnDiatomics(void);
  
  /*!
   * \brief Provides the molar mass of each species present in multi species fluid
   * \return: Molar mass of the specified gas consituent [kg/kmol]
   */
  su2double GetInitial_Gas_Composition(unsigned short iSpecies);
  
  /*!
   * \brief Provides the formation enthalpy of the specified species at standard conditions
   * \return: Enthalpy of formation
   */
  su2double* GetEnthalpy_Formation(void);
  
  /*!
   * \brief Provides the formation enthalpy of the specified species at standard conditions
   * \return: Enthalpy of formation
   */
  su2double GetEnthalpy_Formation(unsigned short iSpecies);
  
  /*!
   * \brief Provides the restart information.
   * \return Restart information, if <code>TRUE</code> then the code will use the solution as restart.
   */
  bool GetRestart(void);

  /*!
   * \brief Flag for whether binary SU2 native restart files are written.
   * \return Flag for whether binary SU2 native restart files are written, if <code>TRUE</code> then the code will output binary restart files.
   */
  bool GetWrt_Binary_Restart(void);

  /*!
   * \brief Flag for whether binary SU2 native restart files are read.
   * \return Flag for whether binary SU2 native restart files are read, if <code>TRUE</code> then the code will load binary restart files.
   */
  bool GetRead_Binary_Restart(void);

  /*!
   * \brief Provides the number of varaibles.
   * \return Number of variables.
   */
  unsigned short GetnVar(void);
  
  /*!
   * \brief Provides the number of varaibles.
   * \return Number of variables.
   */
  unsigned short GetnZone(void);
  
  /*!
   * \brief Provides the number of varaibles.
   * \return Number of variables.
   */
  unsigned short GetiZone(void);
  
  /*!
   * \brief For some problems like adjoint or the linearized equations it
   *		  is necessary to restart the flow solution.
   * \return Flow restart information, if <code>TRUE</code> then the code will restart the flow solution.
   */
  
  bool GetRestart_Flow(void);
  
  /*!
   * \brief Indicates whether electron gas is present in the gas mixture.
   */
  bool GetIonization(void);
  
  /*!
   * \brief Information about computing and plotting the equivalent area distribution.
   * \return <code>TRUE</code> or <code>FALSE</code>  depending if we are computing the equivalent area.
   */
  bool GetEquivArea(void);
  
  /*!
   * \brief Information about computing and plotting the equivalent area distribution.
   * \return <code>TRUE</code> or <code>FALSE</code>  depending if we are computing the equivalent area.
   */
  bool GetInvDesign_Cp(void);
  
  /*!
   * \brief Information about computing and plotting the equivalent area distribution.
   * \return <code>TRUE</code> or <code>FALSE</code>  depending if we are computing the equivalent area.
   */
  bool GetInvDesign_HeatFlux(void);
  
  /*!
   * \brief Get name of the input grid.
   * \return File name of the input grid.
   */
  string GetMesh_FileName(void);
  
  /*!
   * \brief Get name of the output grid, this parameter is important for grid
   *        adaptation and deformation.
   * \return File name of the output grid.
   */
  string GetMesh_Out_FileName(void);
  
  /*!
   * \brief Get the name of the file with the solution of the flow problem.
   * \return Name of the file with the solution of the flow problem.
   */
  string GetSolution_FlowFileName(void);
  
  /*!
   * \brief Get the name of the file with the solution of the adjoint flow problem
   *		  with drag objective function.
   * \return Name of the file with the solution of the adjoint flow problem with
   *         drag objective function.
   */
  string GetSolution_AdjFileName(void);
  
  /*!
   * \brief Get the name of the file with the solution of the structural problem.
   * \return Name of the file with the solution of the structural problem.
   */
  string GetSolution_FEMFileName(void);
  
  /*!
   * \brief Get the name of the file with the solution of the adjoint structural problem.
   * \return Name of the file with the solution of the structural problem.
   */
  string GetSolution_AdjFEMFileName(void);
  
  /*!
   * \brief Get the name of the file with the residual of the problem.
   * \return Name of the file with the residual of the problem.
   */
  string GetResidual_FileName(void);
  
  /*!
   * \brief Get the format of the input/output grid.
   * \return Format of the input/output grid.
   */
  unsigned short GetMesh_FileFormat(void);
  
  /*!
   * \brief Get the format of the output solution.
   * \return Format of the output solution.
   */
  unsigned short GetOutput_FileFormat(void);
  
  /*!
   * \brief Get the format of the output solution.
   * \return Format of the output solution.
   */
  unsigned short GetActDisk_Jump(void);
  
  /*!
   * \brief Get the name of the file with the convergence history of the problem.
   * \return Name of the file with convergence history of the problem.
   */
  string GetConv_FileName(void);
  
  /*!
   * \brief Get the name of the file with the convergence history of the problem for FSI applications.
   * \return Name of the file with convergence history of the problem.
   */
  string GetConv_FileName_FSI(void);
  
  /*!
   * \brief Get the name of the file with the forces breakdown of the problem.
   * \return Name of the file with forces breakdown of the problem.
   */
  string GetBreakdown_FileName(void);
  
  /*!
   * \brief Get the name of the file with the flow variables.
   * \return Name of the file with the primitive variables.
   */
  string GetFlow_FileName(void);
  
  /*!
   * \brief Get the name of the file with the structure variables.
   * \return Name of the file with the structure variables.
   */
  string GetStructure_FileName(void);
  
  /*!
   * \brief Get the name of the file with the structure variables.
   * \return Name of the file with the structure variables.
   */
  string GetSurfStructure_FileName(void);
  
  /*!
   * \brief Get the name of the file with the adjoint structure variables.
   * \return Name of the file with the adjoint structure variables.
   */
  string GetAdjStructure_FileName(void);
  
  /*!
   * \brief Get the name of the file with the adjoint structure variables.
   * \return Name of the file with the adjoint structure variables.
   */
  string GetAdjSurfStructure_FileName(void);
  
  /*!
   * \brief Get the name of the file with the structure variables.
   * \return Name of the file with the structure variables.
   */
  string GetSurfHeat_FileName(void);
  
  /*!
   * \brief Get the name of the file with the wave variables.
   * \return Name of the file with the wave variables.
   */
  string GetHeat_FileName(void);
  
  /*!
   * \brief Get the name of the restart file for the heat variables.
   * \return Name of the restart file for the flow variables.
   */
  string GetRestart_HeatFileName(void);
  
  /*!
   * \brief Append the zone index to the restart or the solution files.
   * \return Name of the restart file for the flow variables.
   */
  string GetMultizone_FileName(string val_filename, int val_iZone);

  /*!
   * \brief Append the zone index to the restart or the solution files.
   * \return Name of the restart file for the flow variables.
   */
  string GetMultizone_HistoryFileName(string val_filename, int val_iZone);
  
  /*!
   * \brief Append the instance index to the restart or the solution files.
   * \return Name of the restart file for the flow variables.
   */
  string GetMultiInstance_FileName(string val_filename, int val_iInst);

  /*!
   * \brief Append the instance index to the restart or the solution files.
   * \return Name of the restart file for the flow variables.
   */
  string GetMultiInstance_HistoryFileName(string val_filename, int val_iInst);

  /*!
   * \brief Get the name of the restart file for the flow variables.
   * \return Name of the restart file for the flow variables.
   */
  string GetRestart_FlowFileName(void);
  
  /*!
   * \brief Get the name of the restart file for the adjoint variables (drag objective function).
   * \return Name of the restart file for the adjoint variables (drag objective function).
   */
  string GetRestart_AdjFileName(void);
  
  /*!
   * \brief Get the name of the restart file for the structural variables.
   * \return Name of the restart file for the structural variables.
   */
  string GetRestart_FEMFileName(void);
  
  /*!
   * \brief Get the name of the restart file for the structural adjoint variables.
   * \return Name of the restart file for the structural adjoint variables.
   */
  string GetRestart_AdjFEMFileName(void);
  
  /*!
   * \brief Get the name of the file with the adjoint variables.
   * \return Name of the file with the adjoint variables.
   */
  string GetAdj_FileName(void);
  
  /*!
   * \brief Get the name of the file with the gradient of the objective function.
   * \return Name of the file with the gradient of the objective function.
   */
  string GetObjFunc_Grad_FileName(void);
  
  /*!
   * \brief Get the name of the file with the gradient of the objective function.
   * \return Name of the file with the gradient of the objective function.
   */
  string GetObjFunc_Value_FileName(void);
  
  /*!
   * \brief Get the name of the file with the surface information for the flow problem.
   * \return Name of the file with the surface information for the flow problem.
   */
  string GetSurfFlowCoeff_FileName(void);
  
  /*!
   * \brief Get the name of the file with the surface information for the adjoint problem.
   * \return Name of the file with the surface information for the adjoint problem.
   */
  string GetSurfAdjCoeff_FileName(void);
  
  /*!
   * \brief Get the name of the file with the surface sensitivity (discrete adjoint).
   * \return Name of the file with the surface sensitivity (discrete adjoint).
   */
  string GetSurfSens_FileName(void);
  
  /*!
   * \brief Get the name of the file with the volume sensitivity (discrete adjoint).
   * \return Name of the file with the volume sensitivity (discrete adjoint).
   */
  string GetVolSens_FileName(void);
  
  /*!
   * \brief Augment the input filename with the iteration number for an unsteady file.
   * \param[in] val_filename - String value of the base filename.
   * \param[in] val_iter - Unsteady iteration number or time instance.
   * \return Name of the file with the iteration number for an unsteady solution file.
   */
  string GetUnsteady_FileName(string val_filename, int val_iter);
  
  /*!
   * \brief Append the input filename string with the appropriate objective function extension.
   * \param[in] val_filename - String value of the base filename.
   * \return Name of the file with the appropriate objective function extension.
   */
  string GetObjFunc_Extension(string val_filename);
  
  /*!
   * \brief Get the criteria for structural residual (relative/absolute).
   * \return Relative/Absolute criteria for structural convergence.
   */
  unsigned short GetResidual_Criteria_FEM(void);
  
  /*!
   * \brief Get functional that is going to be used to evaluate the residual flow convergence.
   * \return Functional that is going to be used to evaluate the residual flow convergence.
   */
  unsigned short GetResidual_Func_Flow(void);
  
  /*!
   * \brief Get functional that is going to be used to evaluate the flow convergence.
   * \return Functional that is going to be used to evaluate the flow convergence.
   */
  unsigned short GetCauchy_Func_Flow(void);
  
  /*!
   * \brief Get functional that is going to be used to evaluate the adjoint flow convergence.
   * \return Functional that is going to be used to evaluate the adjoint flow convergence.
   */
  unsigned short GetCauchy_Func_AdjFlow(void);
  
  /*!
   * \brief Get the number of iterations that are considered in the Cauchy convergence criteria.
   * \return Number of elements in the Cauchy criteria.
   */
  unsigned short GetCauchy_Elems(void);
  
  /*!
   * \brief Get the number of iterations that are not considered in the convergence criteria.
   * \return Number of iterations before starting with the convergence criteria.
   */
  unsigned long GetStartConv_Iter(void);
  
  /*!
   * \brief Get the value of convergence criteria for the Cauchy method in the direct,
   *        adjoint or linearized problem.
   * \return Value of the convergence criteria.
   */
  su2double GetCauchy_Eps(void);
  
  /*!
   * \brief If we are prforming an unsteady simulation, there is only
   *        one value of the time step for the complete simulation.
   * \return Value of the time step in an unsteady simulation (non dimensional).
   */
  su2double GetDelta_UnstTimeND(void);
  
  /*!
   * \brief If we are prforming an unsteady simulation, there is only
   *        one value of the time step for the complete simulation.
   * \return Value of the time step in an unsteady simulation (non dimensional).
   */
  su2double GetTotal_UnstTimeND(void);
  
  /*!
   * \brief If we are prforming an unsteady simulation, there is only
   *        one value of the time step for the complete simulation.
   * \return Value of the time step in an unsteady simulation.
   */
  su2double GetDelta_UnstTime(void);
  
  /*!
   * \brief Set the value of the unsteadty time step using the CFL number.
   * \param[in] val_delta_unsttimend - Value of the unsteady time step using CFL number.
   */
  void SetDelta_UnstTimeND(su2double val_delta_unsttimend);
  
  /*!
   * \brief If we are performing an unsteady simulation, this is the
   * 	value of max physical time for which we run the simulation
   * \return Value of the physical time in an unsteady simulation.
   */
  su2double GetTotal_UnstTime(void);
  
  /*!
   * \brief If we are performing an unsteady simulation, this is the
   * 	value of current time.
   * \return Value of the physical time in an unsteady simulation.
   */
  su2double GetCurrent_UnstTime(void);
  
  /*!
   * \brief Divide the rectbles and hexahedron.
   * \return <code>TRUE</code> if the elements must be divided; otherwise <code>FALSE</code>.
   */
  bool GetSubsonicEngine(void);
  
  /*!
   * \brief Actuator disk defined with a double surface.
   * \return <code>TRUE</code> if the elements must be divided; otherwise <code>FALSE</code>.
   */
  bool GetActDisk_DoubleSurface(void);
  
  /*!
   * \brief Only halg of the engine is in the compputational grid.
   * \return <code>TRUE</code> if the engine is complete; otherwise <code>FALSE</code>.
   */
  bool GetEngine_HalfModel(void);
  
  /*!
   * \brief Actuator disk defined with a double surface.
   * \return <code>TRUE</code> if the elements must be divided; otherwise <code>FALSE</code>.
   */
  bool GetActDisk_SU2_DEF(void);
  
  /*!
   * \brief Value of the design variable step, we use this value in design problems.
   * \param[in] val_dv - Number of the design variable that we want to read.
   * \param[in] val_value - Value of the design variable that we want to read.
   * \return Design variable step.
   */
  su2double GetDV_Value(unsigned short val_dv, unsigned short val_val = 0);
  
  /*!
   * \brief Set the value of the design variable step, we use this value in design problems.
   * \param[in] val_dv - Number of the design variable that we want to read.
   * \param[in] val    - Value of the design variable.
   */
  void SetDV_Value(unsigned short val_dv, unsigned short val_ind, su2double val);
  
  /*!
   * \brief Get information about the grid movement.
   * \return <code>TRUE</code> if there is a grid movement; otherwise <code>FALSE</code>.
   */
  bool GetGrid_Movement(void);
  
  /*!
   * \brief Get the type of dynamic mesh motion.
   * \param[in] val_iZone - Number for the current zone in the mesh (each zone has independent motion).
   * \return Type of dynamic mesh motion.
   */
  unsigned short GetKind_GridMovement(unsigned short val_iZone);
  
  /*!
   * \brief Set the type of dynamic mesh motion.
   * \param[in] val_iZone - Number for the current zone in the mesh (each zone has independent motion).
   * \param[in] motion_Type - Specify motion type.
   */
  void SetKind_GridMovement(unsigned short val_iZone, unsigned short motion_Type);
  
  /*!
   * \brief Get the mach number based on the mesh velocity and freestream quantities.
   * \return Mach number based on the mesh velocity and freestream quantities.
   */
  su2double GetMach_Motion(void);
  
  /*!
   * \brief Get x-coordinate of the mesh motion origin.
   * \param[in] val_iZone - Number for the current zone in the mesh (each zone has independent motion).
   * \return X-coordinate of the mesh motion origin.
   */
  su2double GetMotion_Origin_X(unsigned short val_iZone);
  
  /*!
   * \brief Get y-coordinate of the mesh motion origin
   * \param[in] val_iZone - Number for the current zone in the mesh (each zone has independent motion).
   * \return Y-coordinate of the mesh motion origin.
   */
  su2double GetMotion_Origin_Y(unsigned short val_iZone);
  
  /*!
   * \brief Get z-coordinate of the mesh motion origin
   * \param[in] val_iZone - Number for the current zone in the mesh (each zone has independent motion).
   * \return Z-coordinate of the mesh motion origin.
   */
  su2double GetMotion_Origin_Z(unsigned short val_iZone);
  
  /*!
   * \brief Set x-coordinate of the mesh motion origin.
   * \param[in] val_iZone - Number for the current zone in the mesh (each zone has independent motion).
   * \param[in] val_origin - New x-coordinate of the mesh motion origin.
   */
  void SetMotion_Origin_X(unsigned short val_iZone, su2double val_origin);
  
  /*!
   * \brief Set y-coordinate of the mesh motion origin
   * \param[in] val_iZone - Number for the current zone in the mesh (each zone has independent motion).
   * \param[in] val_origin - New y-coordinate of the mesh motion origin.
   */
  void SetMotion_Origin_Y(unsigned short val_iZone, su2double val_origin);
  
  /*!
   * \brief Set z-coordinate of the mesh motion origin
   * \param[in] val_iZone - Number for the current zone in the mesh (each zone has independent motion).
   * \param[in] val_origin - New y-coordinate of the mesh motion origin.
   */
  void SetMotion_Origin_Z(unsigned short val_iZone, su2double val_origin);
  
  /*!
   * \brief Get the translational velocity of the mesh in the x-direction.
   * \param[in] val_iZone - Number for the current zone in the mesh (each zone has independent motion).
   * \return Translational velocity of the mesh in the x-direction.
   */
  su2double GetTranslation_Rate_X(unsigned short val_iZone);
  
  /*!
   * \brief Get the translational velocity of the mesh in the y-direction.
   * \param[in] val_iZone - Number for the current zone in the mesh (each zone has independent motion).
   * \return Translational velocity of the mesh in the y-direction.
   */
  su2double GetTranslation_Rate_Y(unsigned short val_iZone);
  
  /*!
   * \brief Get the translational velocity of the mesh in the z-direction.
   * \param[in] val_iZone - Number for the current zone in the mesh (each zone has independent motion).
   * \return Translational velocity of the mesh in the z-direction.
   */
  su2double GetTranslation_Rate_Z(unsigned short val_iZone);
  
  /*!
   * \brief Get the angular velocity of the mesh about the x-axis.
   * \param[in] val_iZone - Number for the current zone in the mesh (each zone has independent motion).
   * \return Angular velocity of the mesh about the x-axis.
   */
  su2double GetRotation_Rate_X(unsigned short val_iZone);
  
  /*!
   * \brief Get the angular velocity of the mesh about the y-axis.
   * \param[in] val_iZone - Number for the current zone in the mesh (each zone has independent motion).
   * \return Angular velocity of the mesh about the y-axis.
   */
  su2double GetRotation_Rate_Y(unsigned short val_iZone);
  
  /*!
   * \brief Get the angular velocity of the mesh about the z-axis.
   * \param[in] val_iZone - Number for the current zone in the mesh (each zone has independent motion).
   * \return Angular velocity of the mesh about the z-axis.
   */
  su2double GetRotation_Rate_Z(unsigned short val_iZone);
  
  /*!
   * \brief Get the angular velocity of the mesh about the z-axis.
   * \param[in] val_iZone - Number for the current zone in the mesh (each zone has independent motion).
   * \return Angular velocity of the mesh about the z-axis.
   */
  su2double GetFinalRotation_Rate_Z(unsigned short val_iZone);

  /*!
   * \brief Set the angular velocity of the mesh about the z-axis.
   * \param[in] val_iZone - Number for the current zone in the mesh (each zone has independent motion).
   * \param[in] newRotation_Rate_Z - new rotation rate after computing the ramp value.
   */
  void SetRotation_Rate_Z(su2double newRotation_Rate_Z, unsigned short val_iZone);

  /*!
   * \brief Get the angular frequency of a mesh pitching about the x-axis.
   * \param[in] val_iZone - Number for the current zone in the mesh (each zone has independent motion).
   * \return Angular frequency of a mesh pitching about the x-axis.
   */
  su2double GetPitching_Omega_X(unsigned short val_iZone);
  
  /*!
   * \brief Get the angular frequency of a mesh pitching about the y-axis.
   * \param[in] val_iZone - Number for the current zone in the mesh (each zone has independent motion).
   * \return Angular frequency of a mesh pitching about the y-axis.
   */
  su2double GetPitching_Omega_Y(unsigned short val_iZone);
  
  /*!
   * \brief Get the angular frequency of a mesh pitching about the z-axis.
   * \param[in] val_iZone - Number for the current zone in the mesh (each zone has independent motion).
   * \return Angular frequency of a mesh pitching about the z-axis.
   */
  su2double GetPitching_Omega_Z(unsigned short val_iZone);
  
  /*!
   * \brief Get the pitching amplitude about the x-axis.
   * \param[in] val_iZone - Number for the current zone in the mesh (each zone has independent motion).
   * \return Pitching amplitude about the x-axis.
   */
  su2double GetPitching_Ampl_X(unsigned short val_iZone);
  
  /*!
   * \brief Get the pitching amplitude about the y-axis.
   * \param[in] val_iZone - Number for the current zone in the mesh (each zone has independent motion).
   * \return Pitching amplitude about the y-axis.
   */
  su2double GetPitching_Ampl_Y(unsigned short val_iZone);
  
  /*!
   * \brief Get the pitching amplitude about the z-axis.
   * \param[in] val_iZone - Number for the current zone in the mesh (each zone has independent motion).
   * \return Pitching amplitude about the z-axis.
   */
  su2double GetPitching_Ampl_Z(unsigned short val_iZone);
  
  /*!
   * \brief Get the pitching phase offset about the x-axis.
   * \param[in] val_iZone - Number for the current zone in the mesh (each zone has independent motion).
   * \return Pitching phase offset about the x-axis.
   */
  su2double GetPitching_Phase_X(unsigned short val_iZone);
  
  /*!
   * \brief Get the pitching phase offset about the y-axis.
   * \param[in] val_iZone - Number for the current zone in the mesh (each zone has independent motion).
   * \return Pitching phase offset about the y-axis.
   */
  su2double GetPitching_Phase_Y(unsigned short val_iZone);
  
  /*!
   * \brief Get the pitching phase offset about the z-axis.
   * \param[in] val_iZone - Number for the current zone in the mesh (each zone has independent motion).
   * \return Pitching phase offset about the z-axis.
   */
  su2double GetPitching_Phase_Z(unsigned short val_iZone);
  
  /*!
   * \brief Get the angular frequency of a mesh plunging in the x-direction.
   * \param[in] val_iZone - Number for the current zone in the mesh (each zone has independent motion).
   * \return Angular frequency of a mesh plunging in the x-direction.
   */
  su2double GetPlunging_Omega_X(unsigned short val_iZone);
  
  /*!
   * \brief Get the angular frequency of a mesh plunging in the y-direction.
   * \param[in] val_iZone - Number for the current zone in the mesh (each zone has independent motion).
   * \return Angular frequency of a mesh plunging in the y-direction.
   */
  su2double GetPlunging_Omega_Y(unsigned short val_iZone);
  
  /*!
   * \brief Get the angular frequency of a mesh plunging in the z-direction.
   * \param[in] val_iZone - Number for the current zone in the mesh (each zone has independent motion).
   * \return Angular frequency of a mesh plunging in the z-direction.
   */
  su2double GetPlunging_Omega_Z(unsigned short val_iZone);
  
  /*!
   * \brief Get the plunging amplitude in the x-direction.
   * \param[in] val_iZone - Number for the current zone in the mesh (each zone has independent motion).
   * \return Plunging amplitude in the x-direction.
   */
  su2double GetPlunging_Ampl_X(unsigned short val_iZone);
  
  /*!
   * \brief Get the plunging amplitude in the y-direction.
   * \param[in] val_iZone - Number for the current zone in the mesh (each zone has independent motion).
   * \return Plunging amplitude in the y-direction.
   */
  su2double GetPlunging_Ampl_Y(unsigned short val_iZone);
  
  /*!
   * \brief Get the plunging amplitude in the z-direction.
   * \param[in] val_iZone - Number for the current zone in the mesh (each zone has independent motion).
   * \return Plunging amplitude in the z-direction.
   */
  su2double GetPlunging_Ampl_Z(unsigned short val_iZone);
  
  /*!
   * \brief Get the Harmonic Balance frequency pointer.
   * \return Harmonic Balance Frequency pointer.
   */
  su2double* GetOmega_HB(void);
	
  /*!
   * \brief Get if harmonic balance source term is to be preconditioned
   * \return yes or no to harmonic balance preconditioning
   */
  bool GetHB_Precondition(void);
  
  /*!
   * \brief Get if we should update the motion origin.
   * \param[in] val_marker - Value of the marker in which we are interested.
   * \return yes or no to update motion origin.
   */
  unsigned short GetMoveMotion_Origin(unsigned short val_marker);
  
  /*!
   * \brief Get the minimum value of Beta for Roe-Turkel preconditioner
   * \return the minimum value of Beta for Roe-Turkel preconditioner
   */
  su2double GetminTurkelBeta();
  
  /*!
   * \brief Get the minimum value of Beta for Roe-Turkel preconditioner
   * \return the minimum value of Beta for Roe-Turkel preconditioner
   */
  su2double GetmaxTurkelBeta();
  
  /*!
   * \brief Get information about the adibatic wall condition
   * \return <code>TRUE</code> if it is a adiabatic wall condition; otherwise <code>FALSE</code>.
   */
  bool GetAdiabaticWall(void);
  
  /*!
   * \brief Get information about the isothermal wall condition
   * \return <code>TRUE</code> if it is a isothermal wall condition; otherwise <code>FALSE</code>.
   */
  bool GetIsothermalWall(void);
  
  /*!
   * \brief Get information about the Low Mach Preconditioning
   * \return <code>TRUE</code> if we are using low Mach preconditioner; otherwise <code>FALSE</code>.
   */
  bool Low_Mach_Preconditioning(void);
  
  /*!
   * \brief Get information about the Low Mach Correction
   * \return <code>TRUE</code> if we are using low Mach correction; otherwise <code>FALSE</code>.
   */
  bool Low_Mach_Correction(void);
  
  /*!
   * \brief Get information about the poisson solver condition
   * \return <code>TRUE</code> if it is a poisson solver condition; otherwise <code>FALSE</code>.
   */
  bool GetPoissonSolver(void);
  
  /*!
   * \brief Get information about the gravity force.
   * \return <code>TRUE</code> if it uses the gravity force; otherwise <code>FALSE</code>.
   */
  bool GetGravityForce(void);

  /*!
   * \brief Get information about the body force.
   * \return <code>TRUE</code> if it uses a body force; otherwise <code>FALSE</code>.
   */
  bool GetBody_Force(void);

  /*!
   * \brief Get a pointer to the body force vector.
   * \return A pointer to the body force vector.
   */
  su2double* GetBody_Force_Vector(void);

  /*!
   * \brief Get information about the rotational frame.
   * \return <code>TRUE</code> if there is a rotational frame; otherwise <code>FALSE</code>.
   */
  bool GetRotating_Frame(void);
  
  /*!
   * \brief Get information about the axisymmetric frame.
   * \return <code>TRUE</code> if there is a rotational frame; otherwise <code>FALSE</code>.
   */
  bool GetAxisymmetric(void);
  
  /*!
   * \brief Get information about the axisymmetric frame.
   * \return <code>TRUE</code> if there is a rotational frame; otherwise <code>FALSE</code>.
   */
  bool GetDebugMode(void);
  
  /*!
   * \brief Get information about there is a smoothing of the grid coordinates.
   * \return <code>TRUE</code> if there is smoothing of the grid coordinates; otherwise <code>FALSE</code>.
   */
  bool GetAdaptBoundary(void);
  
  /*!
   * \brief Get information about there is a smoothing of the grid coordinates.
   * \return <code>TRUE</code> if there is smoothing of the grid coordinates; otherwise <code>FALSE</code>.
   */
  bool GetSmoothNumGrid(void);
  
  /*!
   * \brief Set information about there is a smoothing of the grid coordinates.
   * \param[in] val_smoothnumgrid - <code>TRUE</code> if there is smoothing of the grid coordinates; otherwise <code>FALSE</code>.
   */
  void SetSmoothNumGrid(bool val_smoothnumgrid);
  
  /*!
   * \brief Subtract one to the index of the finest grid (full multigrid strategy).
   * \return Change the index of the finest grid.
   */
  void SubtractFinestMesh(void);
  
  /*!
   * \brief Obtain the kind of design variable.
   * \param[in] val_dv - Number of the design variable that we want to read.
   * \return Design variable identification.
   */
  unsigned short GetDesign_Variable(unsigned short val_dv);
  
  /*!
   * \brief Obtain the kind of convergence criteria to establish the convergence of the CFD code.
   * \return Kind of convergence criteria.
   */
  unsigned short GetConvCriteria(void);
  
  /*!
   * \brief Get the index in the config information of the marker <i>val_marker</i>.
   * \note When we read the config file, it stores the markers in a particular vector.
   * \return Index in the config information of the marker <i>val_marker</i>.
   */
  unsigned short GetMarker_CfgFile_TagBound(string val_marker);
  
  /*!
   * \brief Get the name in the config information of the marker number <i>val_marker</i>.
   * \note When we read the config file, it stores the markers in a particular vector.
   * \return Name of the marker in the config information of the marker <i>val_marker</i>.
   */
  string GetMarker_CfgFile_TagBound(unsigned short val_marker);
  
  /*!
   * \brief Get the boundary information (kind of boundary) in the config information of the marker <i>val_marker</i>.
   * \return Kind of boundary in the config information of the marker <i>val_marker</i>.
   */
  unsigned short GetMarker_CfgFile_KindBC(string val_marker);
  
  /*!
   * \brief Get the monitoring information from the config definition for the marker <i>val_marker</i>.
   * \return Monitoring information of the boundary in the config information for the marker <i>val_marker</i>.
   */
  unsigned short GetMarker_CfgFile_Monitoring(string val_marker);
  
  /*!
   * \brief Get the monitoring information from the config definition for the marker <i>val_marker</i>.
   * \return Monitoring information of the boundary in the config information for the marker <i>val_marker</i>.
   */
  unsigned short GetMarker_CfgFile_GeoEval(string val_marker);
  
  /*!
   * \brief Get the monitoring information from the config definition for the marker <i>val_marker</i>.
   * \return Monitoring information of the boundary in the config information for the marker <i>val_marker</i>.
   */
  unsigned short GetMarker_CfgFile_Designing(string val_marker);
  
  /*!
   * \brief Get the plotting information from the config definition for the marker <i>val_marker</i>.
   * \return Plotting information of the boundary in the config information for the marker <i>val_marker</i>.
   */
  unsigned short GetMarker_CfgFile_Plotting(string val_marker);
  
  /*!
   * \brief Get the plotting information from the config definition for the marker <i>val_marker</i>.
   * \return Plotting information of the boundary in the config information for the marker <i>val_marker</i>.
   */
  unsigned short GetMarker_CfgFile_Analyze(string val_marker);
  
  /*!
   * \brief Get the FSI interface information from the config definition for the marker <i>val_marker</i>.
   * \return Plotting information of the boundary in the config information for the marker <i>val_marker</i>.
   */
  unsigned short GetMarker_CfgFile_ZoneInterface(string val_marker);
  
  /*!
   * \brief Get the TurboPerformance information from the config definition for the marker <i>val_marker</i>.
   * \return TurboPerformance information of the boundary in the config information for the marker <i>val_marker</i>.
   */
  unsigned short GetMarker_CfgFile_Turbomachinery(string val_marker);

  /*!
   * \brief Get the TurboPerformance flag information from the config definition for the marker <i>val_marker</i>.
   * \return TurboPerformance flag information of the boundary in the config information for the marker <i>val_marker</i>.
   */
  unsigned short GetMarker_CfgFile_TurbomachineryFlag(string val_marker);

  /*!
   * \brief Get the MixingPlane interface information from the config definition for the marker <i>val_marker</i>.
   * \return Plotting information of the boundary in the config information for the marker <i>val_marker</i>.
   */
  unsigned short GetMarker_CfgFile_MixingPlaneInterface(string val_marker);
  
  /*!
   * \brief Get the DV information from the config definition for the marker <i>val_marker</i>.
   * \return DV information of the boundary in the config information for the marker <i>val_marker</i>.
   */
  unsigned short GetMarker_CfgFile_DV(string val_marker);
  
  /*!
   * \brief Get the motion information from the config definition for the marker <i>val_marker</i>.
   * \return Motion information of the boundary in the config information for the marker <i>val_marker</i>.
   */
  unsigned short GetMarker_CfgFile_Moving(string val_marker);

  /*!
   * \brief Get the Python customization information from the config definition for the marker <i>val_marker</i>.
   * \return Python customization information of the boundary in the config information for the marker <i>val_marker</i>.
   */
  unsigned short GetMarker_CfgFile_PyCustom(string val_marker);
  
  /*!
   * \brief Get the periodic information from the config definition of the marker <i>val_marker</i>.
   * \return Periodic information of the boundary in the config information of the marker <i>val_marker</i>.
   */
  unsigned short GetMarker_CfgFile_PerBound(string val_marker);
  
  /*!
   * \brief  Get the name of the marker <i>val_marker</i>.
   * \return The interface which owns that marker <i>val_marker</i>.
   */
  int GetMarker_ZoneInterface(string val_marker);
  
  /*!
   * \brief Determines if problem is adjoint
   * \return true if Adjoint
   */
  bool GetContinuous_Adjoint(void);
  
  /*!
   * \brief Determines if problem is viscous
   * \return true if Viscous
   */
  bool GetViscous(void);
  
  /*!
   * \brief Provides the index of the solution in the container.
   * \param[in] val_eqsystem - Equation that is being solved.
   * \return Index on the solution container.
   */
  unsigned short GetContainerPosition(unsigned short val_eqsystem);
  
  /*!
   * \brief Value of the order of magnitude reduction of the residual.
   * \return Value of the order of magnitude reduction of the residual.
   */
  su2double GetOrderMagResidual(void);
  
  /*!
   * \brief Value of the minimum residual value (log10 scale).
   * \return Value of the minimum residual value (log10 scale).
   */
  su2double GetMinLogResidual(void);
  
  /*!
   * \brief Value of the order of magnitude reduction of the residual for FSI applications.
   * \return Value of the order of magnitude reduction of the residual.
   */
  su2double GetOrderMagResidualFSI(void);
  
  /*!
   * \brief Value of the minimum residual value for FSI applications (log10 scale).
   * \return Value of the minimum residual value (log10 scale).
   */
  su2double GetMinLogResidualFSI(void);
  
  /*!
   * \brief Value of the order of magnitude reduction of the flow residual for BGS applications.
   * \return Value of the order of magnitude reduction of the residual.
   */
  su2double GetOrderMagResidual_BGS_F(void);
  
  /*!
   * \brief Value of the minimum flow residual value for BGS applications (log10 scale).
   * \return Value of the minimum residual value (log10 scale).
   */
  su2double GetMinLogResidual_BGS_F(void);
  
  /*!
   * \brief Value of the order of magnitude reduction of the flow residual for BGS applications.
   * \return Value of the order of magnitude reduction of the residual.
   */
  su2double GetOrderMagResidual_BGS_S(void);
  
  /*!
   * \brief Value of the minimum flow residual value for BGS applications (log10 scale).
   * \return Value of the minimum residual value (log10 scale).
   */
  su2double GetMinLogResidual_BGS_S(void);
  
  /*!
   * \brief Value of the displacement tolerance UTOL for FEM structural analysis (log10 scale).
   * \return Value of Res_FEM_UTOL (log10 scale).
   */
  su2double GetResidual_FEM_UTOL(void);
  
  /*!
   * \brief Value of the displacement tolerance UTOL for FEM structural analysis (log10 scale).
   * \return Value of Res_FEM_UTOL (log10 scale).
   */
  su2double GetResidual_FEM_RTOL(void);
  
  /*!
   * \brief Value of the displacement tolerance UTOL for FEM structural analysis (log10 scale).
   * \return Value of Res_FEM_UTOL (log10 scale).
   */
  su2double GetResidual_FEM_ETOL(void);
  
  /*!
   * \brief Value of the maximum objective function for FEM elasticity adjoint (log10 scale).
   * \return Value of Res_FEM_ADJ (log10 scale).
   */
  su2double GetCriteria_FEM_ADJ(void);
  
  /*!
   * \brief Value of the damping factor for the engine inlet bc.
   * \return Value of the damping factor.
   */
  su2double GetDamp_Engine_Inflow(void);
  
  /*!
   * \brief Value of the damping factor for the engine exhaust inlet bc.
   * \return Value of the damping factor.
   */
  su2double GetDamp_Engine_Exhaust(void);
  
  /*!
   * \brief Value of the damping factor for the residual restriction.
   * \return Value of the damping factor.
   */
  su2double GetDamp_Res_Restric(void);
  
  /*!
   * \brief Value of the damping factor for the correction prolongation.
   * \return Value of the damping factor.
   */
  su2double GetDamp_Correc_Prolong(void);
  
  /*!
   * \brief Value of the position of the Near Field (y coordinate for 2D, and z coordinate for 3D).
   * \return Value of the Near Field position.
   */
  su2double GetPosition_Plane(void);
  
  /*!
   * \brief Value of the weight of the drag coefficient in the Sonic Boom optimization.
   * \return Value of the weight of the drag coefficient in the Sonic Boom optimization.
   */
  su2double GetWeightCd(void);
  
  /*!
   * \brief Value of the weight of the CD, CL, CM optimization.
   * \return Value of the weight of the CD, CL, CM optimization.
   */
  void SetdNetThrust_dBCThrust(su2double val_dnetthrust_dbcthrust);
  
  /*!
   * \brief Value of the azimuthal line to fix due to a misalignments of the nearfield.
   * \return Azimuthal line to fix due to a misalignments of the nearfield.
   */
  su2double GetFixAzimuthalLine(void);
  
  /*!
   * \brief Value of the weight of the CD, CL, CM optimization.
   * \return Value of the weight of the CD, CL, CM optimization.
   */
  su2double GetdCD_dCMy(void);
  
  /*!
   * \brief Value of the weight of the CD, CL, CM optimization.
   * \return Value of the weight of the CD, CL, CM optimization.
   */
  su2double GetCM_Target(void);
  
  /*!
   * \brief Value of the weight of the CD, CL, CM optimization.
   * \return Value of the weight of the CD, CL, CM optimization.
   */
  su2double GetdCD_dCL(void);
  
  /*!
   * \brief Value of the weight of the CD, CL, CM optimization.
   * \return Value of the weight of the CD, CL, CM optimization.
   */
  void SetdCD_dCL(su2double val_dcd_dcl);
  
  /*!
   * \brief Value of the weight of the CD, CL, CM optimization.
   * \return Value of the weight of the CD, CL, CM optimization.
   */
  su2double GetdCMx_dCL(void);
  
  /*!
   * \brief Value of the weight of the CD, CL, CM optimization.
   * \return Value of the weight of the CD, CL, CM optimization.
   */
  void SetdCMx_dCL(su2double val_dcmx_dcl);
  
  /*!
   * \brief Value of the weight of the CD, CL, CM optimization.
   * \return Value of the weight of the CD, CL, CM optimization.
   */
  su2double GetdCMy_dCL(void);
  
  /*!
   * \brief Value of the weight of the CD, CL, CM optimization.
   * \return Value of the weight of the CD, CL, CM optimization.
   */
  void SetdCMy_dCL(su2double val_dcmy_dcl);
  
  /*!
   * \brief Value of the weight of the CD, CL, CM optimization.
   * \return Value of the weight of the CD, CL, CM optimization.
   */
  su2double GetdCMz_dCL(void);
  
  /*!
   * \brief Value of the weight of the CD, CL, CM optimization.
   * \return Value of the weight of the CD, CL, CM optimization.
   */
  void SetdCMz_dCL(su2double val_dcmz_dcl);
  
  /*!
   * \brief Value of the weight of the CD, CL, CM optimization.
   * \return Value of the weight of the CD, CL, CM optimization.
   */
  void SetdCL_dAlpha(su2double val_dcl_dalpha);
  
  /*!
   * \brief Value of the weight of the CD, CL, CM optimization.
   * \return Value of the weight of the CD, CL, CM optimization.
   */
  void SetdCM_diH(su2double val_dcm_dhi);
  
  /*!
   * \brief Value of the weight of the CD, CL, CM optimization.
   * \return Value of the weight of the CD, CL, CM optimization.
   */
  void SetdCD_dCMy(su2double val_dcd_dcmy);
  
  /*!
   * \brief Value of the weight of the CD, CL, CM optimization.
   * \return Value of the weight of the CD, CL, CM optimization.
   */
  su2double GetCL_Target(void);
  
  /*!
   * \brief Set the global parameters of each simulation for each runtime system.
   * \param[in] val_solver - Solver of the simulation.
   * \param[in] val_system - Runtime system that we are solving.
   */
  void SetGlobalParam(unsigned short val_solver, unsigned short val_system, unsigned long val_extiter);
  
  /*!
   * \brief Center of rotation for a rotational periodic boundary.
   */
  su2double *GetPeriodicRotCenter(string val_marker);
  
  /*!
   * \brief Angles of rotation for a rotational periodic boundary.
   */
  su2double *GetPeriodicRotAngles(string val_marker);
  
  /*!
   * \brief Translation vector for a rotational periodic boundary.
   */
  su2double *GetPeriodicTranslation(string val_marker);
  
  /*!
   * \brief Get the rotationally periodic donor marker for boundary <i>val_marker</i>.
   * \return Periodic donor marker from the config information for the marker <i>val_marker</i>.
   */
  unsigned short GetMarker_Periodic_Donor(string val_marker);
  
  /*!
   * \brief Get the origin of the actuator disk.
   */
  su2double GetActDisk_NetThrust(string val_marker);
  
  /*!
   * \brief Get the origin of the actuator disk.
   */
  su2double GetActDisk_Power(string val_marker);
  
  /*!
   * \brief Get the origin of the actuator disk.
   */
  su2double GetActDisk_MassFlow(string val_marker);
  /*!
   * \brief Get the origin of the actuator disk.
   */
  su2double GetActDisk_Mach(string val_marker);
  /*!
   * \brief Get the origin of the actuator disk.
   */
  su2double GetActDisk_Force(string val_marker);
  
  /*!
   * \brief Get the origin of the actuator disk.
   */
  su2double GetActDisk_BCThrust(string val_marker);
  
  /*!
   * \brief Get the origin of the actuator disk.
   */
  su2double GetActDisk_BCThrust_Old(string val_marker);
  
  /*!
   * \brief Get the tip radius of th actuator disk.
   */
  su2double GetActDisk_Area(string val_marker);
  
  /*!
   * \brief Get the tip radius of th actuator disk.
   */
  su2double GetActDisk_ReverseMassFlow(string val_marker);
  
  /*!
   * \brief Get the thrust corffient of the actuator disk.
   */
  su2double GetActDisk_PressJump(string val_marker, unsigned short val_index);
  
  /*!
   * \brief Get the thrust corffient of the actuator disk.
   */
  su2double GetActDisk_TempJump(string val_marker, unsigned short val_index);
  
  /*!
   * \brief Get the rev / min of the actuator disk.
   */
  su2double GetActDisk_Omega(string val_marker, unsigned short val_index);
  
  /*!
   * \brief Get Actuator Disk Outlet for boundary <i>val_marker</i> (actuator disk inlet).
   * \return Actuator Disk Outlet from the config information for the marker <i>val_marker</i>.
   */
  unsigned short GetMarker_CfgFile_ActDiskOutlet(string val_marker);
  
  /*!
   * \brief Get Actuator Disk Outlet for boundary <i>val_marker</i> (actuator disk inlet).
   * \return Actuator Disk Outlet from the config information for the marker <i>val_marker</i>.
   */
  unsigned short GetMarker_CfgFile_EngineExhaust(string val_marker);
  
  /*!
   * \brief Get the internal index for a moving boundary <i>val_marker</i>.
   * \return Internal index for a moving boundary <i>val_marker</i>.
   */
  unsigned short GetMarker_Moving(string val_marker);
  
  /*!
   * \brief Get the name of the surface defined in the geometry file.
   * \param[in] val_marker - Value of the marker in which we are interested.
   * \return Name that is in the geometry file for the surface that
   *         has the marker <i>val_marker</i>.
   */
  string GetMarker_Moving_TagBound(unsigned short val_marker);

  /*!
   * \brief Get the name of the surface defined in the geometry file.
   * \param[in] val_marker - Value of the marker in which we are interested.
   * \return Name that is in the geometry file for the surface that
   *         has the marker <i>val_marker</i>.
   */
  string GetMarker_PyCustom_TagBound(unsigned short val_marker);
  
  /*!
   * \brief Get the name of the surface defined in the geometry file.
   * \param[in] val_marker - Value of the marker in which we are interested.
   * \return Name that is in the geometry file for the surface that
   *         has the marker <i>val_marker</i>.
   */
  string GetMarker_Analyze_TagBound(unsigned short val_marker);
  
  /*!
   * \brief Set the total number of SEND_RECEIVE periodic transformations.
   * \param[in] val_index - Total number of transformations.
   */
  void SetnPeriodicIndex(unsigned short val_index);
  
  /*!
   * \brief Get the total number of SEND_RECEIVE periodic transformations.
   * \return Total number of transformations.
   */
  unsigned short GetnPeriodicIndex(void);
  
  /*!
   * \brief Set the rotation center for a periodic transformation.
   * \param[in] val_index - Index corresponding to the periodic transformation.
   * \param[in] center - Pointer to a vector containing the coordinate of the center.
   */
  void SetPeriodicCenter(unsigned short val_index, su2double* center);
  
  /*!
   * \brief Get the rotation center for a periodic transformation.
   * \param[in] val_index - Index corresponding to the periodic transformation.
   * \return A vector containing coordinates of the center point.
   */
  su2double* GetPeriodicCenter(unsigned short val_index);
  
  /*!
   * \brief Set the rotation angles for a periodic transformation.
   * \param[in] val_index - Index corresponding to the periodic transformation.
   * \param[in] rotation - Pointer to a vector containing the rotation angles.
   */
  void SetPeriodicRotation(unsigned short val_index, su2double* rotation);
  
  /*!
   * \brief Get the rotation angles for a periodic transformation.
   * \param[in] val_index - Index corresponding to the periodic transformation.
   * \return A vector containing the angles of rotation.
   */
  su2double* GetPeriodicRotation(unsigned short val_index);
  
  /*!
   * \brief Set the translation vector for a periodic transformation.
   * \param[in] val_index - Index corresponding to the periodic transformation.
   * \param[in] translate - Pointer to a vector containing the coordinate of the center.
   */
  void SetPeriodicTranslate(unsigned short val_index, su2double* translate);
  
  /*!
   * \brief Get the translation vector for a periodic transformation.
   * \param[in] val_index - Index corresponding to the periodic transformation.
   * \return The translation vector.
   */
  su2double* GetPeriodicTranslate(unsigned short val_index);
  
  /*!
   * \brief Get the total temperature at a nacelle boundary.
   * \param[in] val_index - Index corresponding to the inlet boundary.
   * \return The total temperature.
   */
  su2double GetExhaust_Temperature_Target(string val_index);
  
  /*!
   * \brief Get the total temperature at an inlet boundary.
   * \param[in] val_index - Index corresponding to the inlet boundary.
   * \return The total temperature.
   */
  su2double GetInlet_Ttotal(string val_index);
  
  /*!
   * \brief Get the temperature at a supersonic inlet boundary.
   * \param[in] val_index - Index corresponding to the inlet boundary.
   * \return The inlet density.
   */
  su2double GetInlet_Temperature(string val_index);
  
  /*!
   * \brief Get the pressure at a supersonic inlet boundary.
   * \param[in] val_index - Index corresponding to the inlet boundary.
   * \return The inlet pressure.
   */
  su2double GetInlet_Pressure(string val_index);
  
  /*!
   * \brief Get the velocity vector at a supersonic inlet boundary.
   * \param[in] val_index - Index corresponding to the inlet boundary.
   * \return The inlet velocity vector.
   */
  su2double* GetInlet_Velocity(string val_index);
  
  /*!
   * \brief Get the fixed value at the Dirichlet boundary.
   * \param[in] val_index - Index corresponding to the Dirichlet boundary.
   * \return The total temperature.
   */
  su2double GetDirichlet_Value(string val_index);
  
  /*!
   * \brief Get whether this is a Dirichlet or a Neumann boundary.
   * \param[in] val_index - Index corresponding to the Dirichlet boundary.
   * \return Yes or No.
   */
  bool GetDirichlet_Boundary(string val_index);
  
  /*!
   * \brief Get the total pressure at an inlet boundary.
   * \param[in] val_index - Index corresponding to the inlet boundary.
   * \return The total pressure.
   */
  su2double GetInlet_Ptotal(string val_index);

  /*!
   * \brief Set the total pressure at an inlet boundary.
   * \param[in] val_pressure - Pressure value at the inlet boundary.
   * \param[in] val_index - Index corresponding to the inlet boundary.
   */
  void SetInlet_Ptotal(su2double val_pressure, string val_marker);

  /*!
   * \brief Get the total pressure at an nacelle boundary.
   * \param[in] val_index - Index corresponding to the inlet boundary.
   * \return The total pressure.
   */
  su2double GetExhaust_Pressure_Target(string val_index);
  
  /*!
   * \brief Value of the CFL reduction in LevelSet problems.
   * \return Value of the CFL reduction in LevelSet problems.
   */
  su2double GetCFLRedCoeff_Turb(void);
  
  /*!
   * \brief Get the flow direction unit vector at an inlet boundary.
   * \param[in] val_index - Index corresponding to the inlet boundary.
   * \return The flow direction vector.
   */
  su2double* GetInlet_FlowDir(string val_index);
  
  /*!
   * \brief Get the back pressure (static) at an outlet boundary.
   * \param[in] val_index - Index corresponding to the outlet boundary.
   * \return The outlet pressure.
   */
  su2double GetOutlet_Pressure(string val_index);

  /*!
   * \brief Set the back pressure (static) at an outlet boundary.
   * \param[in] val_pressure - Pressure value at the outlet boundary.
   * \param[in] val_index - Index corresponding to the outlet boundary.
   */
  void SetOutlet_Pressure(su2double val_pressure, string val_marker);

  /*!
   * \brief Get the var 1 at Riemann boundary.
   * \param[in] val_marker - Index corresponding to the Riemann boundary.
   * \return The var1
   */
  su2double GetRiemann_Var1(string val_marker);
  
  /*!
   * \brief Get the var 2 at Riemann boundary.
   * \param[in] val_marker - Index corresponding to the Riemann boundary.
   * \return The var2
   */
  su2double GetRiemann_Var2(string val_marker);
  
  /*!
   * \brief Get the Flowdir at Riemann boundary.
   * \param[in] val_marker - Index corresponding to the Riemann boundary.
   * \return The Flowdir
   */
  su2double* GetRiemann_FlowDir(string val_marker);
  
  /*!
   * \brief Get Kind Data of Riemann boundary.
   * \param[in] val_marker - Index corresponding to the Riemann boundary.
   * \return Kind data
   */
  unsigned short GetKind_Data_Riemann(string val_marker);
  
  /*!
   * \brief Get the var 1 for the Giels BC.
   * \param[in] val_marker - Index corresponding to the Giles BC.
   * \return The var1
   */
  su2double GetGiles_Var1(string val_marker);
  
  /*!
   * \brief Get the var 2 for the Giles boundary.
   * \param[in] val_marker - Index corresponding to the Giles BC.
   * \return The var2
   */
  su2double GetGiles_Var2(string val_marker);
  
  /*!
   * \brief Get the Flowdir for the Giles BC.
   * \param[in] val_marker - Index corresponding to the Giles BC.
   * \return The Flowdir
   */
  su2double* GetGiles_FlowDir(string val_marker);
  
  /*!
   * \brief Get Kind Data for the Giles BC.
   * \param[in] val_marker - Index corresponding to the Giles BC.
   * \return Kind data
   */
  unsigned short GetKind_Data_Giles(string val_marker);
  
  /*!
   * \brief Set the var 1 for Giles BC.
   * \param[in] val_marker - Index corresponding to the Giles BC.
   */
  void SetGiles_Var1(su2double newVar1, string val_marker);

  /*!
   * \brief Get the relax factor for the average component for the Giles BC.
   * \param[in] val_marker - Index corresponding to the Giles BC.
   * \return The relax factor for the average component
   */
  su2double GetGiles_RelaxFactorAverage(string val_marker);

  /*!
   * \brief Get the relax factor for the fourier component for the Giles BC.
   * \param[in] val_marker - Index corresponding to the Giles BC.
   * \return The relax factor for the fourier component
   */
  su2double GetGiles_RelaxFactorFourier(string val_marker);

  /*!
   * \brief Get the outlet pressure imposed as BC for internal flow.
   * \return outlet pressure
   */
  su2double GetPressureOut_BC();

  /*!
   * \brief Set the outlet pressure imposed as BC for internal flow.
   * \param[in] val_temp - New value of the outlet pressure.
   */
  void SetPressureOut_BC(su2double val_press);

  /*!
   * \brief Get the inlet velocity or pressure imposed for incompressible flow.
   * \return inlet velocity or pressure
   */
  su2double GetIncInlet_BC();

  /*!
   * \brief Set the inlet velocity or pressure imposed as BC for incompressible flow.
   * \param[in] val_in - New value of the inlet velocity or pressure.
   */
  void SetIncInlet_BC(su2double val_in);

  /*!
   * \brief Get the inlet temperature imposed as BC for incompressible flow.
   * \return inlet temperature
   */
  su2double GetIncTemperature_BC();

  /*!
   * \brief Set the inlet temperature imposed as BC for incompressible flow.
   * \param[in] val_temperature - New value of the inlet temperature.
   */
  void SetIncTemperature_BC(su2double val_temperature);

  /*!
   * \brief Get the outlet pressure imposed as BC for incompressible flow.
   * \return outlet pressure
   */
  su2double GetIncPressureOut_BC();

  /*!
   * \brief Set the outlet pressure imposed as BC for incompressible flow.
   * \param[in] val_pressure - New value of the outlet pressure.
   */
  void SetIncPressureOut_BC(su2double val_pressure);

  /*!
   * \brief Get the inlet total pressure imposed as BC for internal flow.
   * \return inlet total pressure
   */
  su2double GetTotalPressureIn_BC();

  /*!
   * \brief Get the inlet total temperature imposed as BC for internal flow.
   * \return inlet total temperature
   */
  su2double GetTotalTemperatureIn_BC();

  /*!
   * \brief Set the inlet total temperature imposed as BC for internal flow.
   * \param[in] val_temp - New value of the total temperature.
   */
  void SetTotalTemperatureIn_BC(su2double val_temp);

  /*!
   * \brief Get the inlet flow angle imposed as BC for internal flow.
   * \return inlet flow angle
   */
  su2double GetFlowAngleIn_BC();

  /*!
   * \brief Get the wall temperature (static) at an isothermal boundary.
   * \param[in] val_index - Index corresponding to the isothermal boundary.
   * \return The wall temperature.
   */
  su2double GetIsothermal_Temperature(string val_index);
  
  /*!
   * \brief Get the wall heat flux on a constant heat flux boundary.
   * \param[in] val_index - Index corresponding to the constant heat flux boundary.
   * \return The heat flux.
   */
  su2double GetWall_HeatFlux(string val_index);

  /*!
   * \brief Get the wall function treatment for the given boundary marker.
   * \param[in] val_marker - String of the viscous wall marker.
   * \return The type of wall function treatment.
   */
  unsigned short GetWallFunction_Treatment(string val_marker);

  /*!
   * \brief Get the additional integer info for the wall function treatment
            for the given boundary marker.
   * \param[in] val_marker - String of the viscous wall marker.
   * \return Pointer to the integer info for the given marker.
   */
  unsigned short* GetWallFunction_IntInfo(string val_marker);

  /*!
   * \brief Get the additional double info for the wall function treatment
            for the given boundary marker.
   * \param[in] val_marker - String of the viscous wall marker.
   * \return Pointer to the double info for the given marker.
   */
  su2double* GetWallFunction_DoubleInfo(string val_marker);
  
  /*!
   * \brief Get the target (pressure, massflow, etc) at an engine inflow boundary.
   * \param[in] val_index - Index corresponding to the engine inflow boundary.
   * \return Target (pressure, massflow, etc) .
   */
  su2double GetEngineInflow_Target(string val_marker);
  
  /*!
   * \brief Get the fan face Mach number at an engine inflow boundary.
   * \param[in] val_marker - Name of the boundary.
   * \return The fan face Mach number.
   */
  su2double GetInflow_Mach(string val_marker);
  
  /*!
   * \brief Get the back pressure (static) at an engine inflow boundary.
   * \param[in] val_marker - Name of the boundary.
   * \return The engine inflow pressure.
   */
  su2double GetInflow_Pressure(string val_marker);
  
  /*!
   * \brief Get the mass flow rate at an engine inflow boundary.
   * \param[in] val_marker - Name of the boundary.
   * \return The engine mass flow rate.
   */
  su2double GetInflow_MassFlow(string val_marker);
  
  /*!
   * \brief Get the percentage of reverse flow at an engine inflow boundary.
   * \param[in] val_marker - Name of the boundary.
   * \return The percentage of reverse flow.
   */
  su2double GetInflow_ReverseMassFlow(string val_marker);
  
  /*!
   * \brief Get the percentage of reverse flow at an engine inflow boundary.
   * \param[in] val_index - Index corresponding to the engine inflow boundary.
   * \return The percentage of reverse flow.
   */
  su2double GetInflow_ReverseMassFlow(unsigned short val_marker);
  
  /*!
   * \brief Get the total pressure at an engine inflow boundary.
   * \param[in] val_marker - Name of the boundary.
   * \return The total pressure.
   */
  su2double GetInflow_TotalPressure(string val_marker);
  
  /*!
   * \brief Get the temperature (static) at an engine inflow boundary.
   * \param[in] val_marker - Name of the boundary.
   * \return The engine inflow temperature.
   */
  su2double GetInflow_Temperature(string val_marker);
  
  /*!
   * \brief Get the total temperature at an engine inflow boundary.
   * \param[in] val_marker - Name of the boundary.
   * \return The engine inflow total temperature.
   */
  su2double GetInflow_TotalTemperature(string val_marker);
  
  /*!
   * \brief Get the ram drag at an engine inflow boundary.
   * \param[in] val_marker - Name of the boundary.
   * \return The engine inflow ram drag.
   */
  su2double GetInflow_RamDrag(string val_marker);
  
  /*!
   * \brief Get the force balance at an engine inflow boundary.
   * \param[in] val_marker - Name of the boundary.
   * \return The engine inflow force balance.
   */
  su2double GetInflow_Force(string val_marker);
  
  /*!
   * \brief Get the power at an engine inflow boundary.
   * \param[in] val_marker - Name of the boundary.
   * \return The engine inflow power.
   */
  su2double GetInflow_Power(string val_marker);
  
  /*!
   * \brief Get the back pressure (static) at an engine exhaust boundary.
   * \param[in] val_marker - Name of the boundary.
   * \return The engine exhaust pressure.
   */
  su2double GetExhaust_Pressure(string val_marker);
  
  /*!
   * \brief Get the temperature (static) at an engine exhaust boundary.
   * \param[in] val_marker - Name of the boundary.
   * \return The engine exhaust temperature.
   */
  su2double GetExhaust_Temperature(string val_marker);
  
  /*!
   * \brief Get the massflow at an engine exhaust boundary.
   * \param[in] val_marker - Name of the boundary.
   * \return The engine exhaust massflow.
   */
  su2double GetExhaust_MassFlow(string val_marker);
  
  /*!
   * \brief Get the total pressure at an engine exhaust boundary.
   * \param[in] val_marker - Name of the boundary.
   * \return The engine exhaust total pressure.
   */
  su2double GetExhaust_TotalPressure(string val_marker);
  
  /*!
   * \brief Get the total temperature at an engine exhaust boundary.
   * \param[in] val_marker - Name of the boundary.
   * \return The total temperature.
   */
  su2double GetExhaust_TotalTemperature(string val_marker);
  
  /*!
   * \brief Get the gross thrust at an engine exhaust boundary.
   * \param[in] val_marker - Name of the boundary.
   * \return Gross thrust.
   */
  su2double GetExhaust_GrossThrust(string val_marker);
  
  /*!
   * \brief Get the force balance at an engine exhaust boundary.
   * \param[in] val_marker - Name of the boundary.
   * \return Force balance.
   */
  su2double GetExhaust_Force(string val_marker);
  
  /*!
   * \brief Get the power at an engine exhaust boundary.
   * \param[in] val_marker - Name of the boundary.
   * \return Power.
   */
  su2double GetExhaust_Power(string val_marker);
  
  /*!
   * \brief Get the back pressure (static) at an outlet boundary.
   * \param[in] val_index - Index corresponding to the outlet boundary.
   * \return The outlet pressure.
   */
  void SetInflow_Mach(unsigned short val_imarker, su2double val_fanface_mach);
  
  /*!
   * \brief Set the fan face static pressure at an engine inflow boundary.
   * \param[in] val_index - Index corresponding to the engine inflow boundary.
   * \param[in] val_fanface_pressure - Fan face static pressure.
   */
  void SetInflow_Pressure(unsigned short val_imarker, su2double val_fanface_pressure);
  
  /*!
   * \brief Set the massflow at an engine inflow boundary.
   * \param[in] val_index - Index corresponding to the engine inflow boundary.
   * \param[in] val_fanface_massflow - Massflow.
   */
  void SetInflow_MassFlow(unsigned short val_imarker, su2double val_fanface_massflow);
  
  /*!
   * \brief Set the reverse flow at an engine inflow boundary.
   * \param[in] val_index - Index corresponding to the engine inflow boundary.
   * \param[in] val_fanface_reversemassflow - reverse flow.
   */
  void SetInflow_ReverseMassFlow(unsigned short val_imarker, su2double val_fanface_reversemassflow);
  
  /*!
   * \brief Set the fan face total pressure at an engine inflow boundary.
   * \param[in] val_index - Index corresponding to the engine inflow boundary.
   * \param[in] val_fanface_totalpressure - Fan face total pressure.
   */
  void SetInflow_TotalPressure(unsigned short val_imarker, su2double val_fanface_totalpressure);
  
  /*!
   * \brief Set the fan face static temperature at an engine inflow boundary.
   * \param[in] val_index - Index corresponding to the engine inflow boundary.
   * \param[in] val_fanface_pressure - Fan face static temperature.
   */
  void SetInflow_Temperature(unsigned short val_imarker, su2double val_fanface_temperature);
  
  /*!
   * \brief Set the fan face total temperature at an engine inflow boundary.
   * \param[in] val_index - Index corresponding to the engine inflow boundary.
   * \param[in] val_fanface_totaltemperature - Fan face total temperature.
   */
  void SetInflow_TotalTemperature(unsigned short val_imarker, su2double val_fanface_totaltemperature);
  
  /*!
   * \brief Set the ram drag temperature at an engine inflow boundary.
   * \param[in] val_index - Index corresponding to the engine inflow boundary.
   * \param[in] val_fanface_ramdrag - Ram drag value.
   */
  void SetInflow_RamDrag(unsigned short val_imarker, su2double val_fanface_ramdrag);
  
  /*!
   * \brief Set the force balance at an engine inflow boundary.
   * \param[in] val_index - Index corresponding to the engine inflow boundary.
   * \param[in] val_fanface_force - Fan face force.
   */
  void SetInflow_Force(unsigned short val_imarker, su2double val_fanface_force);
  
  /*!
   * \brief Set the power at an engine inflow boundary.
   * \param[in] val_index - Index corresponding to the engine inflow boundary.
   * \param[in] val_fanface_force - Power.
   */
  void SetInflow_Power(unsigned short val_imarker, su2double val_fanface_power);
  
  /*!
   * \brief Set the back pressure (static) at an engine exhaust boundary.
   * \param[in] val_index - Index corresponding to the outlet boundary.
   * \param[in] val_exhaust_pressure - Exhaust static pressure.
   */
  void SetExhaust_Pressure(unsigned short val_imarker, su2double val_exhaust_pressure);
  
  /*!
   * \brief Set the temperature (static) at an engine exhaust boundary.
   * \param[in] val_index - Index corresponding to the outlet boundary.
   * \param[in] val_exhaust_temp - Exhaust static temperature.
   */
  void SetExhaust_Temperature(unsigned short val_imarker, su2double val_exhaust_temp);
  
  /*!
   * \brief Set the back pressure (static) at an engine exhaust boundary.
   * \param[in] val_index - Index corresponding to the outlet boundary.
   * \param[in] val_exhaust_temp - Exhaust static temperature.
   */
  void SetExhaust_MassFlow(unsigned short val_imarker, su2double val_exhaust_massflow);
  
  /*!
   * \brief Set the back pressure (total) at an engine exhaust boundary.
   * \param[in] val_index - Index corresponding to the outlet boundary.
   * \param[in] val_exhaust_totalpressure - Exhaust total pressure.
   */
  void SetExhaust_TotalPressure(unsigned short val_imarker, su2double val_exhaust_totalpressure);
  
  /*!
   * \brief Set the total temperature at an engine exhaust boundary.
   * \param[in] val_index - Index corresponding to the outlet boundary.
   * \param[in] val_exhaust_totaltemp - Exhaust total temperature.
   */
  void SetExhaust_TotalTemperature(unsigned short val_imarker, su2double val_exhaust_totaltemp);
  
  /*!
   * \brief Set the gross thrust at an engine exhaust boundary.
   * \param[in] val_index - Index corresponding to the outlet boundary.
   * \param[in] val_exhaust_grossthrust - Exhaust gross thrust temperature.
   */
  void SetExhaust_GrossThrust(unsigned short val_imarker, su2double val_exhaust_grossthrust);
  
  /*!
   * \brief Set the force balance at an engine exhaust boundary.
   * \param[in] val_index - Index corresponding to the outlet boundary.
   * \param[in] val_exhaust_force - Exhaust force balance.
   */
  void SetExhaust_Force(unsigned short val_imarker, su2double val_exhaust_force);
  
  /*!
   * \brief Set the power at an engine exhaust boundary.
   * \param[in] val_index - Index corresponding to the outlet boundary.
   * \param[in] val_exhaust_power - Exhaust power.
   */
  void SetExhaust_Power(unsigned short val_imarker, su2double val_exhaust_power);
  
  /*!
   * \brief Set the back pressure (static) at an outlet boundary.
   * \param[in] val_imarker - Index corresponding to a particular engine boundary.
   * \param[in] val_engine_mach - Exhaust power.
   */
  void SetEngine_Mach(unsigned short val_imarker, su2double val_engine_mach);
  
  /*!
   * \brief Set the back pressure (static) at an outlet boundary.
   * \param[in] val_imarker - Index corresponding to a particular engine boundary.
   * \param[in] val_engine_force - Exhaust power.
   */
  void SetEngine_Force(unsigned short val_imarker, su2double val_engine_force);
  
  /*!
   * \brief Get the back pressure (static) at an outlet boundary.
   * \param[in] val_imarker - Index corresponding to a particular engine boundary.
   * \param[in] val_engine_power - Exhaust power.
   */
  void SetEngine_Power(unsigned short val_imarker, su2double val_engine_power);
  
  /*!
   * \brief Get the back pressure (static) at an outlet boundary.
   * \param[in] val_imarker - Index corresponding to a particular engine boundary.
   * \param[in] val_engine_netthrust - Exhaust power.
   */
  void SetEngine_NetThrust(unsigned short val_imarker, su2double val_engine_netthrust);
  
  /*!
   * \brief Get the back pressure (static) at an outlet boundary.
   * \param[in] val_imarker - Index corresponding to a particular engine boundary.
   * \param[in] val_engine_grossthrust - Exhaust power.
   */
  void SetEngine_GrossThrust(unsigned short val_imarker, su2double val_engine_grossthrust);
  
  /*!
   * \brief Get the back pressure (static) at an outlet boundary.
   * \param[in] val_imarker - Index corresponding to a particular engine boundary.
   * \param[in] val_engine_area - Exhaust power.
   */
  void SetEngine_Area(unsigned short val_imarker, su2double val_engine_area);
  
  /*!
   * \brief Get the back pressure (static) at an outlet boundary.
   * \param[in] val_imarker - Index corresponding to a particular engine boundary.
   * \return The outlet pressure.
   */
  su2double GetEngine_Mach(unsigned short val_imarker);
  
  /*!
   * \brief Get the back pressure (static) at an outlet boundary.
   * \param[in] val_imarker - Index corresponding to a particular engine boundary.
   * \return The outlet pressure.
   */
  su2double GetEngine_Force(unsigned short val_imarker);
  
  /*!
   * \brief Get the back pressure (static) at an outlet boundary.
   * \param[in] val_imarker - Index corresponding to a particular engine boundary.
   * \return The outlet pressure.
   */
  su2double GetEngine_Power(unsigned short val_imarker);
  
  /*!
   * \brief Get the back pressure (static) at an outlet boundary.
   * \param[in] val_imarker - Index corresponding to a particular engine boundary.
   * \return The outlet pressure.
   */
  
  su2double GetEngine_NetThrust(unsigned short val_imarker);
  /*!
   * \brief Get the back pressure (static) at an outlet boundary.
   * \param[in] val_imarker - Index corresponding to a particular engine boundary.
   * \return The outlet pressure.
   */
  
  su2double GetEngine_GrossThrust(unsigned short val_imarker);
  
  /*!
   * \brief Get the back pressure (static) at an outlet boundary.
   * \param[in] val_imarker - Index corresponding to a particular engine boundary.
   * \return The outlet pressure.
   */
  su2double GetEngine_Area(unsigned short val_imarker);
  
  /*!
   * \brief Get the back pressure (static) at an outlet boundary.
   * \param[in] val_index - Index corresponding to the outlet boundary.
   * \return The outlet pressure.
   */
  void SetActDiskInlet_Temperature(unsigned short val_imarker, su2double val_actdisk_temp);
  
  /*!
   * \brief Get the back pressure (static) at an outlet boundary.
   * \param[in] val_index - Index corresponding to the outlet boundary.
   * \return The outlet pressure.
   */
  void SetActDiskInlet_TotalTemperature(unsigned short val_imarker, su2double val_actdisk_totaltemp);
  
  /*!
   * \brief Get the back pressure (static) at an outlet boundary.
   * \param[in] val_index - Index corresponding to the outlet boundary.
   * \return The outlet pressure.
   */
  su2double GetActDiskInlet_Temperature(string val_marker);
  
  /*!
   * \brief Get the back pressure (static) at an outlet boundary.
   * \param[in] val_index - Index corresponding to the outlet boundary.
   * \return The outlet pressure.
   */
  su2double GetActDiskInlet_TotalTemperature(string val_marker);
  
  /*!
   * \brief Get the back pressure (static) at an outlet boundary.
   * \param[in] val_index - Index corresponding to the outlet boundary.
   * \return The outlet pressure.
   */
  void SetActDiskOutlet_Temperature(unsigned short val_imarker, su2double val_actdisk_temp);
  
  /*!
   * \brief Get the back pressure (static) at an outlet boundary.
   * \param[in] val_index - Index corresponding to the outlet boundary.
   * \return The outlet pressure.
   */
  void SetActDiskOutlet_TotalTemperature(unsigned short val_imarker, su2double val_actdisk_totaltemp);
  
  /*!
   * \brief Get the back pressure (static) at an outlet boundary.
   * \param[in] val_index - Index corresponding to the outlet boundary.
   * \return The outlet pressure.
   */
  su2double GetActDiskOutlet_Temperature(string val_marker);
  
  /*!
   * \brief Get the back pressure (static) at an outlet boundary.
   * \param[in] val_index - Index corresponding to the outlet boundary.
   * \return The outlet pressure.
   */
  su2double GetActDiskOutlet_TotalTemperature(string val_marker);
  
  /*!
   * \brief Get the back pressure (static) at an outlet boundary.
   * \param[in] val_index - Index corresponding to the outlet boundary.
   * \return The outlet pressure.
   */
  su2double GetActDiskInlet_MassFlow(string val_marker);
  
  /*!
   * \brief Get the back pressure (static) at an outlet boundary.
   * \param[in] val_index - Index corresponding to the outlet boundary.
   * \return The outlet pressure.
   */
  void SetActDiskInlet_MassFlow(unsigned short val_imarker, su2double val_actdisk_massflow);
  
  /*!
   * \brief Get the back pressure (static) at an outlet boundary.
   * \param[in] val_index - Index corresponding to the outlet boundary.
   * \return The outlet pressure.
   */
  su2double GetActDiskOutlet_MassFlow(string val_marker);
  
  /*!
   * \brief Get the back pressure (static) at an outlet boundary.
   * \param[in] val_index - Index corresponding to the outlet boundary.
   * \return The outlet pressure.
   */
  void SetActDiskOutlet_MassFlow(unsigned short val_imarker, su2double val_actdisk_massflow);
  
  /*!
   * \brief Get the back pressure (static) at an outlet boundary.
   * \param[in] val_index - Index corresponding to the outlet boundary.
   * \return The outlet pressure.
   */
  su2double GetActDiskInlet_Pressure(string val_marker);
  
  /*!
   * \brief Get the back pressure (static) at an outlet boundary.
   * \param[in] val_index - Index corresponding to the outlet boundary.
   * \return The outlet pressure.
   */
  su2double GetActDiskInlet_TotalPressure(string val_marker);
  
  /*!
   * \brief Get the back pressure (static) at an outlet boundary.
   * \param[in] val_index - Index corresponding to the outlet boundary.
   * \return The outlet pressure.
   */
  su2double GetActDisk_DeltaPress(unsigned short val_marker);
  
  /*!
   * \brief Get the back pressure (static) at an outlet boundary.
   * \param[in] val_index - Index corresponding to the outlet boundary.
   * \return The outlet pressure.
   */
  su2double GetActDisk_DeltaTemp(unsigned short val_marker);
  
  /*!
   * \brief Get the back pressure (static) at an outlet boundary.
   * \param[in] val_index - Index corresponding to the outlet boundary.
   * \return The outlet pressure.
   */
  su2double GetActDisk_TotalPressRatio(unsigned short val_marker);
  
  /*!
   * \brief Get the back pressure (static) at an outlet boundary.
   * \param[in] val_index - Index corresponding to the outlet boundary.
   * \return The outlet pressure.
   */
  su2double GetActDisk_TotalTempRatio(unsigned short val_marker);
  
  /*!
   * \brief Get the back pressure (static) at an outlet boundary.
   * \param[in] val_index - Index corresponding to the outlet boundary.
   * \return The outlet pressure.
   */
  su2double GetActDisk_StaticPressRatio(unsigned short val_marker);
  
  /*!
   * \brief Get the back pressure (static) at an outlet boundary.
   * \param[in] val_index - Index corresponding to the outlet boundary.
   * \return The outlet pressure.
   */
  su2double GetActDisk_StaticTempRatio(unsigned short val_marker);
  
  /*!
   * \brief Get the back pressure (static) at an outlet boundary.
   * \param[in] val_index - Index corresponding to the outlet boundary.
   * \return The outlet pressure.
   */
  su2double GetActDisk_NetThrust(unsigned short val_marker);
  
  /*!
   * \brief Get the back pressure (static) at an outlet boundary.
   * \param[in] val_index - Index corresponding to the outlet boundary.
   * \return The outlet pressure.
   */
  su2double GetActDisk_BCThrust(unsigned short val_marker);
  
  /*!
   * \brief Get the back pressure (static) at an outlet boundary.
   * \param[in] val_index - Index corresponding to the outlet boundary.
   * \return The outlet pressure.
   */
  su2double GetActDisk_BCThrust_Old(unsigned short val_marker);
  
  /*!
   * \brief Get the back pressure (static) at an outlet boundary.
   * \param[in] val_index - Index corresponding to the outlet boundary.
   * \return The outlet pressure.
   */
  su2double GetActDisk_GrossThrust(unsigned short val_marker);
  
  /*!
   * \brief Get the back pressure (static) at an outlet boundary.
   * \param[in] val_index - Index corresponding to the outlet boundary.
   * \return The outlet pressure.
   */
  su2double GetActDisk_Area(unsigned short val_marker);
  
  /*!
   * \brief Get the back pressure (static) at an outlet boundary.
   * \param[in] val_index - Index corresponding to the outlet boundary.
   * \return The outlet pressure.
   */
  su2double GetActDisk_ReverseMassFlow(unsigned short val_marker);
  
  /*!
   * \brief Get the back pressure (static) at an outlet boundary.
   * \param[in] val_index - Index corresponding to the outlet boundary.
   * \return The outlet pressure.
   */
  su2double GetActDiskInlet_RamDrag(string val_marker);
  
  /*!
   * \brief Get the back pressure (static) at an outlet boundary.
   * \param[in] val_index - Index corresponding to the outlet boundary.
   * \return The outlet pressure.
   */
  su2double GetActDiskInlet_Force(string val_marker);
  
  /*!
   * \brief Get the back pressure (static) at an outlet boundary.
   * \param[in] val_index - Index corresponding to the outlet boundary.
   * \return The outlet pressure.
   */
  su2double GetActDiskInlet_Power(string val_marker);
  
  /*!
   * \brief Get the back pressure (static) at an outlet boundary.
   * \param[in] val_index - Index corresponding to the outlet boundary.
   * \return The outlet pressure.
   */
  void SetActDiskInlet_Pressure(unsigned short val_imarker, su2double val_actdisk_pressure);
  
  /*!
   * \brief Get the back pressure (static) at an outlet boundary.
   * \param[in] val_index - Index corresponding to the outlet boundary.
   * \return The outlet pressure.
   */
  void SetActDiskInlet_TotalPressure(unsigned short val_imarker, su2double val_actdisk_totalpressure);
  
  /*!
   * \brief Get the back pressure (static) at an outlet boundary.
   * \param[in] val_index - Index corresponding to the outlet boundary.
   * \return The outlet pressure.
   */
  void SetActDisk_DeltaPress(unsigned short val_imarker, su2double val_actdisk_deltapress);
  
  /*!
   * \brief Get the back pressure (static) at an outlet boundary.
   * \param[in] val_index - Index corresponding to the outlet boundary.
   * \return The outlet pressure.
   */
  void SetActDisk_Power(unsigned short val_imarker, su2double val_actdisk_power);
  
  /*!
   * \brief Get the back pressure (static) at an outlet boundary.
   * \param[in] val_index - Index corresponding to the outlet boundary.
   * \return The outlet pressure.
   */
  void SetActDisk_MassFlow(unsigned short val_imarker, su2double val_actdisk_massflow);
  
  /*!
   * \brief Get the back pressure (static) at an outlet boundary.
   * \param[in] val_index - Index corresponding to the outlet boundary.
   * \return The outlet pressure.
   */
  void SetActDisk_Mach(unsigned short val_imarker, su2double val_actdisk_mach);
  
  /*!
   * \brief Get the back pressure (static) at an outlet boundary.
   * \param[in] val_index - Index corresponding to the outlet boundary.
   * \return The outlet pressure.
   */
  void SetActDisk_Force(unsigned short val_imarker, su2double val_actdisk_force);
  
  /*!
   * \brief Get the back pressure (static) at an outlet boundary.
   * \param[in] val_index - Index corresponding to the outlet boundary.
   * \return The outlet pressure.
   */
  void SetSurface_DC60(unsigned short val_imarker, su2double val_surface_distortion);
  
  /*!
   * \brief Set the massflow at the surface.
   * \param[in] val_imarker - Index corresponding to the outlet boundary.
   * \param[in] val_surface_massflow - Value of the mass flow.
   */
  void SetSurface_MassFlow(unsigned short val_imarker, su2double val_surface_massflow);
  
  /*!
   * \brief Set the mach number at the surface.
   * \param[in] val_imarker - Index corresponding to the outlet boundary.
   * \param[in] val_surface_massflow - Value of the mach number.
   */
  void SetSurface_Mach(unsigned short val_imarker, su2double val_surface_mach);

  /*!
   * \brief Set the temperature at the surface.
   * \param[in] val_imarker - Index corresponding to the outlet boundary.
   * \param[in] val_surface_massflow - Value of the temperature.
   */
  void SetSurface_Temperature(unsigned short val_imarker, su2double val_surface_temperature);

  /*!
   * \brief Set the pressure at the surface.
   * \param[in] val_imarker - Index corresponding to the outlet boundary.
   * \param[in] val_surface_massflow - Value of the pressure.
   */
  void SetSurface_Pressure(unsigned short val_imarker, su2double val_surface_pressure);

  /*!
   * \brief Set the density at the surface.
   * \param[in] val_imarker - Index corresponding to the outlet boundary.
   * \param[in] val_surface_density - Value of the density.
   */
  void SetSurface_Density(unsigned short val_imarker, su2double val_surface_density);

  /*!
   * \brief Set the enthalpy at the surface.
   * \param[in] val_imarker - Index corresponding to the outlet boundary.
   * \param[in] val_surface_density - Value of the density.
   */
  void SetSurface_Enthalpy(unsigned short val_imarker, su2double val_surface_enthalpy);

  /*!
   * \brief Set the normal velocity at the surface.
   * \param[in] val_imarker - Index corresponding to the outlet boundary.
   * \param[in] val_surface_normalvelocity - Value of the normal velocity.
   */
  void SetSurface_NormalVelocity(unsigned short val_imarker, su2double val_surface_normalvelocity);

  /*!
   * \brief Set the streamwise flow uniformity at the surface.
   * \param[in] val_imarker - Index corresponding to the outlet boundary.
   * \param[in] val_surface_streamwiseuniformity - Value of the streamwise flow uniformity.
   */
  void SetSurface_Uniformity(unsigned short val_imarker, su2double val_surface_streamwiseuniformity);

  /*!
   * \brief Set the secondary flow strength at the surface.
   * \param[in] val_imarker - Index corresponding to the outlet boundary.
   * \param[in] val_surface_secondarystrength - Value of the secondary flow strength.
   */
  void SetSurface_SecondaryStrength(unsigned short val_imarker, su2double val_surface_secondarystrength);

  /*!
   * \brief Set the relative secondary flow strength at the surface.
   * \param[in] val_imarker - Index corresponding to the outlet boundary.
   * \param[in] val_surface_secondaryoverstream - Value of the relative seondary flow strength.
   */
  void SetSurface_SecondOverUniform(unsigned short val_imarker, su2double val_surface_secondaryoverstream);

  /*!
   * \brief Set the momentum distortion at the surface.
   * \param[in] val_imarker - Index corresponding to the outlet boundary.
   * \param[in] val_surface_momentumdistortion - Value of the momentum distortion.
   */
  void SetSurface_MomentumDistortion(unsigned short val_imarker, su2double val_surface_momentumdistortion);

  /*!
   * \brief Set the total temperature at the surface.
   * \param[in] val_imarker - Index corresponding to the outlet boundary.
   * \param[in] val_surface_totaltemperature - Value of the total temperature.
   */
  void SetSurface_TotalTemperature(unsigned short val_imarker, su2double val_surface_totaltemperature);

  /*!
   * \brief Set the total pressure at the surface.
   * \param[in] val_imarker - Index corresponding to the outlet boundary.
   * \param[in] val_surface_totalpressure - Value of the total pressure.
   */
  void SetSurface_TotalPressure(unsigned short val_imarker, su2double val_surface_totalpressure);

  /*!
   * \brief Set the pressure drop between two surfaces.
   * \param[in] val_imarker - Index corresponding to the outlet boundary.
   * \param[in] val_surface_pressuredrop - Value of the pressure drop.
   */
  void SetSurface_PressureDrop(unsigned short val_imarker, su2double val_surface_pressuredrop);

  /*!
   * \brief Get the back pressure (static) at an outlet boundary.
   * \param[in] val_index - Index corresponding to the outlet boundary.
   * \return The outlet pressure.
   */
  void SetSurface_IDC(unsigned short val_imarker, su2double val_surface_distortion);
  
  /*!
   * \brief Get the back pressure (static) at an outlet boundary.
   * \param[in] val_index - Index corresponding to the outlet boundary.
   * \return The outlet pressure.
   */
  void SetSurface_IDC_Mach(unsigned short val_imarker, su2double val_surface_distortion);
  
  /*!
   * \brief Get the back pressure (static) at an outlet boundary.
   * \param[in] val_index - Index corresponding to the outlet boundary.
   * \return The outlet pressure.
   */
  void SetSurface_IDR(unsigned short val_imarker, su2double val_surface_distortion);
  
  /*!
   * \brief Get the back pressure (static) at an outlet boundary.
   * \param[in] val_index - Index corresponding to the outlet boundary.
   * \return The outlet pressure.
   */
  void SetActDisk_DeltaTemp(unsigned short val_imarker, su2double val_actdisk_deltatemp);
  
  /*!
   * \brief Get the back pressure (static) at an outlet boundary.
   * \param[in] val_index - Index corresponding to the outlet boundary.
   * \return The outlet pressure.
   */
  void SetActDisk_TotalPressRatio(unsigned short val_imarker, su2double val_actdisk_pressratio);
  
  /*!
   * \brief Get the back pressure (static) at an outlet boundary.
   * \param[in] val_index - Index corresponding to the outlet boundary.
   * \return The outlet pressure.
   */
  void SetActDisk_TotalTempRatio(unsigned short val_imarker, su2double val_actdisk_tempratio);
  
  /*!
   * \brief Get the back pressure (static) at an outlet boundary.
   * \param[in] val_index - Index corresponding to the outlet boundary.
   * \return The outlet pressure.
   */
  void SetActDisk_StaticPressRatio(unsigned short val_imarker, su2double val_actdisk_pressratio);
  
  /*!
   * \brief Get the back pressure (static) at an outlet boundary.
   * \param[in] val_index - Index corresponding to the outlet boundary.
   * \return The outlet pressure.
   */
  void SetActDisk_StaticTempRatio(unsigned short val_imarker, su2double val_actdisk_tempratio);
  
  /*!
   * \brief Get the back pressure (static) at an outlet boundary.
   * \param[in] val_index - Index corresponding to the outlet boundary.
   * \return The outlet pressure.
   */
  void SetActDisk_NetThrust(unsigned short val_imarker, su2double val_actdisk_netthrust);
  
  /*!
   * \brief Get the back pressure (static) at an outlet boundary.
   * \param[in] val_index - Index corresponding to the outlet boundary.
   * \return The outlet pressure.
   */
  void SetActDisk_BCThrust(string val_marker, su2double val_actdisk_bcthrust);
  
  /*!
   * \brief Get the back pressure (static) at an outlet boundary.
   * \param[in] val_index - Index corresponding to the outlet boundary.
   * \return The outlet pressure.
   */
  void SetActDisk_BCThrust(unsigned short val_imarker, su2double val_actdisk_bcthrust);
  
  /*!
   * \brief Get the back pressure (static) at an outlet boundary.
   * \param[in] val_index - Index corresponding to the outlet boundary.
   * \return The outlet pressure.
   */
  void SetActDisk_BCThrust_Old(string val_marker, su2double val_actdisk_bcthrust_old);
  
  /*!
   * \brief Get the back pressure (static) at an outlet boundary.
   * \param[in] val_index - Index corresponding to the outlet boundary.
   * \return The outlet pressure.
   */
  void SetActDisk_BCThrust_Old(unsigned short val_imarker, su2double val_actdisk_bcthrust_old);
  
  /*!
   * \brief Get the back pressure (static) at an outlet boundary.
   * \param[in] val_index - Index corresponding to the outlet boundary.
   * \return The outlet pressure.
   */
  void SetActDisk_GrossThrust(unsigned short val_imarker, su2double val_actdisk_grossthrust);
  
  /*!
   * \brief Get the back pressure (static) at an outlet boundary.
   * \param[in] val_index - Index corresponding to the outlet boundary.
   * \return The outlet pressure.
   */
  void SetActDisk_Area(unsigned short val_imarker, su2double val_actdisk_area);
  
  /*!
   * \brief Get the back pressure (static) at an outlet boundary.
   * \param[in] val_index - Index corresponding to the outlet boundary.
   * \return The outlet pressure.
   */
  void SetActDiskInlet_ReverseMassFlow(unsigned short val_imarker, su2double val_actdisk_area);
  
  /*!
   * \brief Get the back pressure (static) at an outlet boundary.
   * \param[in] val_index - Index corresponding to the outlet boundary.
   * \return The outlet pressure.
   */
  void SetActDiskInlet_RamDrag(unsigned short val_imarker, su2double val_actdisk_ramdrag);
  
  /*!
   * \brief Get the back pressure (static) at an outlet boundary.
   * \param[in] val_index - Index corresponding to the outlet boundary.
   * \return The outlet pressure.
   */
  void SetActDiskInlet_Force(unsigned short val_imarker, su2double val_actdisk_force);
  
  /*!
   * \brief Get the back pressure (static) at an outlet boundary.
   * \param[in] val_index - Index corresponding to the outlet boundary.
   * \return The outlet pressure.
   */
  void SetActDiskInlet_Power(unsigned short val_imarker, su2double val_actdisk_power);
  
  /*!
   * \brief Get the back pressure (static) at an outlet boundary.
   * \param[in] val_index - Index corresponding to the outlet boundary.
   * \return The outlet pressure.
   */
  su2double GetActDisk_Power(unsigned short val_imarker);
  
  /*!
   * \brief Get the back pressure (static) at an outlet boundary.
   * \param[in] val_index - Index corresponding to the outlet boundary.
   * \return The outlet pressure.
   */
  su2double GetActDisk_MassFlow(unsigned short val_imarker);
  
  /*!
   * \brief Get the back pressure (static) at an outlet boundary.
   * \param[in] val_index - Index corresponding to the outlet boundary.
   * \return The outlet pressure.
   */
  su2double GetActDisk_Mach(unsigned short val_imarker);
  
  /*!
   * \brief Get the back pressure (static) at an outlet boundary.
   * \param[in] val_index - Index corresponding to the outlet boundary.
   * \return The outlet pressure.
   */
  su2double GetActDisk_Force(unsigned short val_imarker);
  
  /*!
   * \brief Get the back pressure (static) at an outlet boundary.
   * \param[in] val_index - Index corresponding to the outlet boundary.
   * \return The outlet pressure.
   */
  su2double GetSurface_DC60(unsigned short val_imarker);
  
  /*!
   * \brief Get the massflow at an outlet boundary.
   * \param[in] val_index - Index corresponding to the outlet boundary.
   * \return The massflow.
   */
  su2double GetSurface_MassFlow(unsigned short val_imarker);
  
  /*!
   * \brief Get the mach number at an outlet boundary.
   * \param[in] val_index - Index corresponding to the outlet boundary.
   * \return The mach number.
   */
  su2double GetSurface_Mach(unsigned short val_imarker);

  /*!
   * \brief Get the temperature at an outlet boundary.
   * \param[in] val_index - Index corresponding to the outlet boundary.
   * \return The temperature.
   */
  su2double GetSurface_Temperature(unsigned short val_imarker);

  /*!
   * \brief Get the pressure at an outlet boundary.
   * \param[in] val_index - Index corresponding to the outlet boundary.
   * \return The pressure.
   */
  su2double GetSurface_Pressure(unsigned short val_imarker);

  /*!
   * \brief Get the density at an outlet boundary.
   * \param[in] val_index - Index corresponding to the outlet boundary.
   * \return The density.
   */
  su2double GetSurface_Density(unsigned short val_imarker);

  /*!
   * \brief Get the enthalpy at an outlet boundary.
   * \param[in] val_index - Index corresponding to the outlet boundary.
   * \return The density.
   */
  su2double GetSurface_Enthalpy(unsigned short val_imarker);

  /*!
   * \brief Get the normal velocity at an outlet boundary.
   * \param[in] val_index - Index corresponding to the outlet boundary.
   * \return The normal velocity.
   */
  su2double GetSurface_NormalVelocity(unsigned short val_imarker);

  /*!
   * \brief Get the streamwise flow uniformity at the surface.
   * \param[in] val_imarker - Index corresponding to the outlet boundary.
   * \return The streamwise flow uniformity.
   */
  su2double GetSurface_Uniformity(unsigned short val_imarker);

  /*!
   * \brief Get the secondary flow strength at the surface.
   * \param[in] val_imarker - Index corresponding to the outlet boundary.
   * \return The secondary flow strength.
   */
  su2double GetSurface_SecondaryStrength(unsigned short val_imarker);

  /*!
   * \brief Get the relative secondary flow strength at the surface.
   * \param[in] val_imarker - Index corresponding to the outlet boundary.
   * \return The relative seondary flow strength.
   */
  su2double GetSurface_SecondOverUniform(unsigned short val_imarker);

  /*!
   * \brief Get the momentum distortion at the surface.
   * \param[in] val_imarker - Index corresponding to the outlet boundary.
   * \return The momentum distortion.
   */
  su2double GetSurface_MomentumDistortion(unsigned short val_imarker);

  /*!
   * \brief Get the total temperature at an outlet boundary.
   * \param[in] val_index - Index corresponding to the outlet boundary.
   * \return The total temperature.
   */
  su2double GetSurface_TotalTemperature(unsigned short val_imarker);

  /*!
   * \brief Get the total pressure at an outlet boundary.
   * \param[in] val_index - Index corresponding to the outlet boundary.
   * \return The total pressure.
   */
  su2double GetSurface_TotalPressure(unsigned short val_imarker);

  /*!
   * \brief Get the pressure drop between two surfaces.
   * \param[in] val_index - Index corresponding to the outlet boundary.
   * \return The pressure drop.
   */
  su2double GetSurface_PressureDrop(unsigned short val_imarker);

  /*!
   * \brief Get the back pressure (static) at an outlet boundary.
   * \param[in] val_index - Index corresponding to the outlet boundary.
   * \return The outlet pressure.
   */
  su2double GetSurface_IDC(unsigned short val_imarker);
  
  /*!
   * \brief Get the back pressure (static) at an outlet boundary.
   * \param[in] val_index - Index corresponding to the outlet boundary.
   * \return The outlet pressure.
   */
  su2double GetSurface_IDC_Mach(unsigned short val_imarker);
  
  /*!
   * \brief Get the back pressure (static) at an outlet boundary.
   * \param[in] val_index - Index corresponding to the outlet boundary.
   * \return The outlet pressure.
   */
  su2double GetSurface_IDR(unsigned short val_imarker);
  
  /*!
   * \brief Get the back pressure (static) at an outlet boundary.
   * \param[in] val_index - Index corresponding to the outlet boundary.
   * \return The outlet pressure.
   */
  su2double GetActDiskOutlet_Pressure(string val_marker);
  
  /*!
   * \brief Get the back pressure (static) at an outlet boundary.
   * \param[in] val_index - Index corresponding to the outlet boundary.
   * \return The outlet pressure.
   */
  su2double GetActDiskOutlet_TotalPressure(string val_marker);
  
  /*!
   * \brief Get the back pressure (static) at an outlet boundary.
   * \param[in] val_index - Index corresponding to the outlet boundary.
   * \return The outlet pressure.
   */
  su2double GetActDiskOutlet_GrossThrust(string val_marker);
  
  /*!
   * \brief Get the back pressure (static) at an outlet boundary.
   * \param[in] val_index - Index corresponding to the outlet boundary.
   * \return The outlet pressure.
   */
  su2double GetActDiskOutlet_Force(string val_marker);
  
  /*!
   * \brief Get the back pressure (static) at an outlet boundary.
   * \param[in] val_index - Index corresponding to the outlet boundary.
   * \return The outlet pressure.
   */
  su2double GetActDiskOutlet_Power(string val_marker);
  
  /*!
   * \brief Get the back pressure (static) at an outlet boundary.
   * \param[in] val_index - Index corresponding to the outlet boundary.
   * \return The outlet pressure.
   */
  void SetActDiskOutlet_Pressure(unsigned short val_imarker, su2double val_actdisk_pressure);
  
  /*!
   * \brief Get the back pressure (static) at an outlet boundary.
   * \param[in] val_index - Index corresponding to the outlet boundary.
   * \return The outlet pressure.
   */
  void SetActDiskOutlet_TotalPressure(unsigned short val_imarker, su2double val_actdisk_totalpressure);
  
  /*!
   * \brief Get the back pressure (static) at an outlet boundary.
   * \param[in] val_index - Index corresponding to the outlet boundary.
   * \return The outlet pressure.
   */
  void SetActDiskOutlet_GrossThrust(unsigned short val_imarker, su2double val_actdisk_grossthrust);
  
  /*!
   * \brief Get the back pressure (static) at an outlet boundary.
   * \param[in] val_index - Index corresponding to the outlet boundary.
   * \return The outlet pressure.
   */
  void SetActDiskOutlet_Force(unsigned short val_imarker, su2double val_actdisk_force);
  
  /*!
   * \brief Get the back pressure (static) at an outlet boundary.
   * \param[in] val_index - Index corresponding to the outlet boundary.
   * \return The outlet pressure.
   */
  void SetActDiskOutlet_Power(unsigned short val_imarker, su2double val_actdisk_power);
  
  /*!
   * \brief Get the displacement value at an displacement boundary.
   * \param[in] val_index - Index corresponding to the displacement boundary.
   * \return The displacement value.
   */
  su2double GetDispl_Value(string val_index);
  
  /*!
   * \brief Get the force value at an load boundary.
   * \param[in] val_index - Index corresponding to the load boundary.
   * \return The load value.
   */
  su2double GetLoad_Value(string val_index);
  
  /*!
   * \brief Get the constant value at a damper boundary.
   * \param[in] val_index - Index corresponding to the load boundary.
   * \return The damper constant.
   */
  su2double GetDamper_Constant(string val_index);
  
  /*!
   * \brief Get the force value at a load boundary defined in cartesian coordinates.
   * \param[in] val_index - Index corresponding to the load boundary.
   * \return The load value.
   */
  su2double GetLoad_Dir_Value(string val_index);
  
  /*!
   * \brief Get the force multiplier at a load boundary in cartesian coordinates.
   * \param[in] val_index - Index corresponding to the load boundary.
   * \return The load multiplier.
   */
  su2double GetLoad_Dir_Multiplier(string val_index);
  
  /*!
   * \brief Get the force value at a load boundary defined in cartesian coordinates.
   * \param[in] val_index - Index corresponding to the load boundary.
   * \return The load value.
   */
  su2double GetDisp_Dir_Value(string val_index);
  
  /*!
   * \brief Get the force multiplier at a load boundary in cartesian coordinates.
   * \param[in] val_index - Index corresponding to the load boundary.
   * \return The load multiplier.
   */
  su2double GetDisp_Dir_Multiplier(string val_index);
  
  /*!
   * \brief Get the force direction at a loaded boundary in cartesian coordinates.
   * \param[in] val_index - Index corresponding to the load boundary.
   * \return The load direction.
   */
  su2double* GetLoad_Dir(string val_index);
  
  /*!
   * \brief Get the force direction at a loaded boundary in cartesian coordinates.
   * \param[in] val_index - Index corresponding to the load boundary.
   * \return The load direction.
   */
  su2double* GetDisp_Dir(string val_index);
  
  /*!
   * \brief Get the amplitude of the sine-wave at a load boundary defined in cartesian coordinates.
   * \param[in] val_index - Index corresponding to the load boundary.
   * \return The load value.
   */
  su2double GetLoad_Sine_Amplitude(string val_index);
  
  /*!
   * \brief Get the frequency of the sine-wave at a load boundary in cartesian coordinates.
   * \param[in] val_index - Index corresponding to the load boundary.
   * \return The load frequency.
   */
  su2double GetLoad_Sine_Frequency(string val_index);
  
  /*!
   * \brief Get the force direction at a sine-wave loaded boundary in cartesian coordinates.
   * \param[in] val_index - Index corresponding to the load boundary.
   * \return The load direction.
   */
  su2double* GetLoad_Sine_Dir(string val_index);
  
  /*!
   * \brief Get the force value at an load boundary.
   * \param[in] val_index - Index corresponding to the load boundary.
   * \return The load value.
   */
  su2double GetFlowLoad_Value(string val_index);
  
  /*!
   * \brief Cyclic pitch amplitude for rotor blades.
   * \return The specified cyclic pitch amplitude.
   */
  su2double GetCyclic_Pitch(void);
  
  /*!
   * \brief Collective pitch setting for rotor blades.
   * \return The specified collective pitch setting.
   */
  su2double GetCollective_Pitch(void);
  
  /*!
   * \brief Get name of the arbitrary mesh motion input file.
   * \return File name of the arbitrary mesh motion input file.
   */
  string GetDV_Filename(void);
  
  /*!
   * \brief Set the config options.
   */
  void SetConfig_Options(unsigned short val_iZone, unsigned short val_nZone);
  
  /*!
   * \brief Set the config options.
   */
  void SetRunTime_Options(void);
  
  /*!
   * \brief Set the config file parsing.
   */
  void SetConfig_Parsing(char case_filename[MAX_STRING_SIZE]);
  
  /*!
   * \brief Set the config file parsing.
   */
  bool SetRunTime_Parsing(char case_filename[MAX_STRING_SIZE]);
  
  /*!
   * \brief Config file postprocessing.
   */
  void SetPostprocessing(unsigned short val_software, unsigned short val_izone, unsigned short val_nDim);
  
  /*!
   * \brief Config file markers processing.
   */
  void SetMarkers(unsigned short val_software);
  
  /*!
   * \brief Config file output.
   */
  void SetOutput(unsigned short val_software, unsigned short val_izone);
  
  /*!
   * \brief Value of Aeroelastic solution coordinate at time n+1.
   */
  vector<vector<su2double> > GetAeroelastic_np1(unsigned short iMarker);
  
  /*!
   * \brief Value of Aeroelastic solution coordinate at time n.
   */
  vector<vector<su2double> > GetAeroelastic_n(unsigned short iMarker);
  
  /*!
   * \brief Value of Aeroelastic solution coordinate at time n-1.
   */
  vector<vector<su2double> > GetAeroelastic_n1(unsigned short iMarker);
  
  /*!
   * \brief Value of Aeroelastic solution coordinate at time n+1.
   */
  void SetAeroelastic_np1(unsigned short iMarker, vector<vector<su2double> > solution);
  
  /*!
   * \brief Value of Aeroelastic solution coordinate at time n from time n+1.
   */
  void SetAeroelastic_n(void);
  
  /*!
   * \brief Value of Aeroelastic solution coordinate at time n-1 from time n.
   */
  void SetAeroelastic_n1(void);
  
  /*!
   * \brief Aeroelastic Flutter Speed Index.
   */
  su2double GetAeroelastic_Flutter_Speed_Index(void);
  
  /*!
   * \brief Uncoupled Aeroelastic Frequency Plunge.
   */
  su2double GetAeroelastic_Frequency_Plunge(void);
  
  /*!
   * \brief Uncoupled Aeroelastic Frequency Pitch.
   */
  su2double GetAeroelastic_Frequency_Pitch(void);
  
  /*!
   * \brief Aeroelastic Airfoil Mass Ratio.
   */
  su2double GetAeroelastic_Airfoil_Mass_Ratio(void);
  
  /*!
   * \brief Aeroelastic center of gravity location.
   */
  su2double GetAeroelastic_CG_Location(void);
  
  /*!
   * \brief Aeroelastic radius of gyration squared.
   */
  su2double GetAeroelastic_Radius_Gyration_Squared(void);
  
  /*!
   * \brief Aeroelastic solve every x inner iteration.
   */
  unsigned short GetAeroelasticIter(void);
  
  /*!
   * \brief Value of plunging coordinate.
   * \param[in] val_marker - the marker we are monitoring.
   * \return Value of plunging coordinate.
   */
  su2double GetAeroelastic_plunge(unsigned short val_marker);
  
  /*!
   * \brief Value of pitching coordinate.
   * \param[in] val_marker - the marker we are monitoring.
   * \return Value of pitching coordinate.
   */
  su2double GetAeroelastic_pitch(unsigned short val_marker);
  
  /*!
   * \brief Value of plunging coordinate.
   * \param[in] val_marker - the marker we are monitoring.
   * \param[in] val - value of plunging coordinate.
   */
  void SetAeroelastic_plunge(unsigned short val_marker, su2double val);
  
  /*!
   * \brief Value of pitching coordinate.
   * \param[in] val_marker - the marker we are monitoring.
   * \param[in] val - value of pitching coordinate.
   */
  void SetAeroelastic_pitch(unsigned short val_marker, su2double val);
  
  /*!
   * \brief Get information about the aeroelastic simulation.
   * \return <code>TRUE</code> if it is an aeroelastic case; otherwise <code>FALSE</code>.
   */
  bool GetAeroelastic_Simulation(void);
  
  /*!
   * \brief Get information about the wind gust.
   * \return <code>TRUE</code> if there is a wind gust; otherwise <code>FALSE</code>.
   */
  bool GetWind_Gust(void);
  
  /*!
   * \brief Get the type of gust to simulate.
   * \return type of gust to use for the simulation.
   */
  unsigned short GetGust_Type(void);
  
  /*!
   * \brief Get the gust direction.
   * \return the gust direction.
   */
  unsigned short GetGust_Dir(void);
  
  /*!
   * \brief Value of the gust wavelength.
   */
  su2double GetGust_WaveLength(void);
  
  /*!
   * \brief Value of the number of gust periods.
   */
  su2double GetGust_Periods(void);
  
  /*!
   * \brief Value of the gust amplitude.
   */
  su2double GetGust_Ampl(void);
  
  /*!
   * \brief Value of the time at which to begin the gust.
   */
  su2double GetGust_Begin_Time(void);
  
  /*!
   * \brief Value of the location ath which the gust begins.
   */
  su2double GetGust_Begin_Loc(void);
  
  /*!
   * \brief Get the number of iterations to evaluate the parametric coordinates.
   * \return Number of iterations to evaluate the parametric coordinates.
   */
  unsigned short GetnFFD_Iter(void);
  
  /*!
   * \brief Get the tolerance of the point inversion algorithm.
   * \return Tolerance of the point inversion algorithm.
   */
  su2double GetFFD_Tol(void);
  
  /*!
   * \brief Get the scale factor for the line search.
   * \return Scale factor for the line search.
   */
  su2double GetOpt_RelaxFactor(void);

  /*!
   * \brief Get the bound for the line search.
   * \return Bound for the line search.
   */
  su2double GetOpt_LineSearch_Bound(void);
  
  /*!
   * \brief Set the scale factor for the line search.
   * \param[in] val_scale - scale of the deformation.
   */
  void SetOpt_RelaxFactor(su2double val_scale);
  
  /*!
   * \brief Get the node number of the CV to visualize.
   * \return Node number of the CV to visualize.
   */
  long GetVisualize_CV(void);
  
  /*!
   * \brief Get information about whether to use fixed CL mode.
   * \return <code>TRUE</code> if fixed CL mode is active; otherwise <code>FALSE</code>.
   */
  bool GetFixed_CL_Mode(void);
  
  /*!
   * \brief Get information about whether to use fixed CL mode.
   * \return <code>TRUE</code> if fixed CL mode is active; otherwise <code>FALSE</code>.
   */
  bool GetFixed_CM_Mode(void);
  
  /*!
   * \brief Get information about whether to use fixed CL mode.
   * \return <code>TRUE</code> if fixed CL mode is active; otherwise <code>FALSE</code>.
   */
  bool GetEval_dOF_dCX(void);
  
  /*!
   * \brief Get information about whether to use fixed CL mode.
   * \return <code>TRUE</code> if fixed CL mode is active; otherwise <code>FALSE</code>.
   */
  bool GetDiscard_InFiles(void);
  
  /*!
   * \brief Get the value specified for the target CL.
   * \return Value of the target CL.
   */
  su2double GetTarget_CL(void);
  
  /*!
   * \brief Get the value for the lift curve slope for fixed CL mode.
   * \return Lift curve slope for fixed CL mode.
   */
  su2double GetdCL_dAlpha(void);
  
  /*!
   * \brief Get the value of iterations to re-evaluate the angle of attack.
   * \return Number of iterations.
   */
  unsigned long GetUpdate_Alpha(void);
  
  /*!
   * \brief Number of iterations to evaluate dCL_dAlpha.
   * \return Number of iterations.
   */
  unsigned long GetIter_dCL_dAlpha(void);
  
  /*!
   * \brief Get the value of the damping coefficient for fixed CL mode.
   * \return Damping coefficient for fixed CL mode.
   */
  su2double GetdCM_diH(void);
  
  /*!
   * \brief Get the value of iterations to re-evaluate the angle of attack.
   * \return Number of iterations.
   */
  unsigned long GetIter_Fixed_CL(void);
  
  /*!
   * \brief Get the value of iterations to re-evaluate the angle of attack.
   * \return Number of iterations.
   */
  unsigned long GetIter_Fixed_NetThrust(void);
  
  /*!
   * \brief Get the value of the damping coefficient for fixed CL mode.
   * \return Damping coefficient for fixed CL mode.
   */
  su2double GetdNetThrust_dBCThrust(void);
  
  /*!
   * \brief Get the value of iterations to re-evaluate the angle of attack.
   * \return Number of iterations.
   */
  unsigned long GetUpdate_BCThrust(void);
  
  /*!
   * \brief Set the value of the boolean for updating AoA in fixed lift mode.
   * \param[in] val_update - the bool for whether to update the AoA.
   */
  void SetUpdate_BCThrust_Bool(bool val_update);
  
  /*!
   * \brief Set the value of the boolean for updating AoA in fixed lift mode.
   * \param[in] val_update - the bool for whether to update the AoA.
   */
  void SetUpdate_AoA(bool val_update);
  
  /*!
   * \brief Get information about whether to update the AoA for fixed lift mode.
   * \return <code>TRUE</code> if we should update the AoA for fixed lift mode; otherwise <code>FALSE</code>.
   */
  bool GetUpdate_BCThrust_Bool(void);
  
  /*!
   * \brief Get information about whether to update the AoA for fixed lift mode.
   * \return <code>TRUE</code> if we should update the AoA for fixed lift mode; otherwise <code>FALSE</code>.
   */
  bool GetUpdate_AoA(void);
  
  /*!
   * \brief Set the current number of non-physical nodes in the solution.
   * \param[in] val_nonphys_points - current number of non-physical points.
   */
  void SetNonphysical_Points(unsigned long val_nonphys_points);
  
  /*!
   * \brief Get the current number of non-physical nodes in the solution.
   * \return Current number of non-physical points.
   */
  unsigned long GetNonphysical_Points(void);
  
  /*!
   * \brief Set the current number of non-physical reconstructions for 2nd-order upwinding.
   * \param[in] val_nonphys_reconstr - current number of non-physical reconstructions for 2nd-order upwinding.
   */
  void SetNonphysical_Reconstr(unsigned long val_nonphys_reconstr);
  
  /*!
   * \brief Get the current number of non-physical reconstructions for 2nd-order upwinding.
   * \return Current number of non-physical reconstructions for 2nd-order upwinding.
   */
  unsigned long GetNonphysical_Reconstr(void);
  
  /*!
   * \brief Given arrays x[1..n] and y[1..n] containing a tabulated function, i.e., yi = f(xi), with
   x1 < x2 < . . . < xN , and given values yp1 and ypn for the first derivative of the interpolating
   function at points 1 and n, respectively, this routine returns an array y2[1..n] that contains
   the second derivatives of the interpolating function at the tabulated points xi. If yp1 and/or
   ypn are equal to 1 × 1030 or larger, the routine is signaled to set the corresponding boundary
   condition for a natural spline, with zero second derivative on that boundary.
   Numerical Recipes: The Art of Scientific Computing, Third Edition in C++.
   */
  void SetSpline(vector<su2double> &x, vector<su2double> &y, unsigned long n, su2double yp1, su2double ypn, vector<su2double> &y2);
  
  /*!
   * \brief Given the arrays xa[1..n] and ya[1..n], which tabulate a function (with the xai’s in order),
   and given the array y2a[1..n], which is the output from spline above, and given a value of
   x, this routine returns a cubic-spline interpolated value y.
   Numerical Recipes: The Art of Scientific Computing, Third Edition in C++.
   * \returns The interpolated value of for x.
   */
  su2double GetSpline(vector<su2double> &xa, vector<su2double> &ya, vector<su2double> &y2a, unsigned long n, su2double x);

  /*!
   * \brief Start the timer for profiling subroutines.
   * \param[in] val_start_time - the value of the start time.
   */
  void Tick(double *val_start_time);

  /*!
   * \brief Stop the timer for profiling subroutines and store results.
   * \param[in] val_start_time - the value of the start time.
   * \param[in] val_function_name - string for the name of the profiled subroutine.
   * \param[in] val_group_id - string for the name of the profiled subroutine.
   */
  void Tock(double val_start_time, string val_function_name, int val_group_id);

  /*!
   * \brief Write a CSV file containing the results of the profiling.
   */
  void SetProfilingCSV(void);

  /*!
   * \brief Start the timer for profiling subroutines.
   * \param[in] val_start_time - the value of the start time.
   */
  void GEMM_Tick(double *val_start_time);

  /*!
   * \brief Stop the timer for the GEMM profiling and store results.
   * \param[in] val_start_time - The value of the start time.
   * \param[in] M, N, K        - Matrix size of the GEMM call.
   */
  void GEMM_Tock(double val_start_time, int M, int N, int K);

  /*!
   * \brief Write a CSV file containing the results of the profiling.
   */
  void GEMMProfilingCSV(void);

  /*!
   *
   * \brief Set freestream turbonormal for initializing solution.
   */
  void SetFreeStreamTurboNormal(su2double* turboNormal);

  /*!
   *
   * \brief Set freestream turbonormal for initializing solution.
   */
  su2double* GetFreeStreamTurboNormal(void);

  /*!
   * \brief Get the verbosity level of the console output.
   * \return Verbosity level for the console output.
   */
  unsigned short GetConsole_Output_Verb(void);
  
  /*!
   * \brief Get the kind of marker analyze marker (area-averaged, mass flux averaged, etc).
   * \return Kind of average.
   */
  unsigned short GetKind_Average(void);

  /*!
   *
   * \brief Get the direct differentation method.
   * \return direct differentiation method.
   */
  unsigned short GetDirectDiff();
  
  /*!
   * \brief Get the indicator whether we are solving an discrete adjoint problem.
   * \return the discrete adjoint indicator.
   */
  bool GetDiscrete_Adjoint(void);
  
  /*!
   * \brief Get the indicator whether we want to benchmark the MPI performance of FSI problems
   * \return The value for checking
   */
  bool CheckFSI_MPI(void);
  
  /*!
   * \brief Get the number of fluid subiterations roblems.
   * \return Number of FSI subiters.
   */
  unsigned short GetnIterFSI(void);
  
  /*!
   * \brief Get the number of subiterations while a ramp is applied.
   * \return Number of FSI subiters.
   */
  unsigned short GetnIterFSI_Ramp(void);
  
  /*!
   * \brief Get Aitken's relaxation parameter for static relaxation cases.
   * \return Aitken's relaxation parameters.
   */
  su2double GetAitkenStatRelax(void);
  
  /*!
   * \brief Get Aitken's maximum relaxation parameter for dynamic relaxation cases and first iteration.
   * \return Aitken's relaxation parameters.
   */
  su2double GetAitkenDynMaxInit(void);
  
  /*!
   * \brief Get Aitken's maximum relaxation parameter for dynamic relaxation cases and first iteration.
   * \return Aitken's relaxation parameters.
   */
  su2double GetAitkenDynMinInit(void);
  
  
  /*!
   * \brief Decide whether to apply dead loads to the model.
   * \return <code>TRUE</code> if the dead loads are to be applied, <code>FALSE</code> otherwise.
   */
  
  bool GetDeadLoad(void);
  
  /*!
   * \brief Identifies if the mesh is matching or not (temporary, while implementing interpolation procedures).
   * \return <code>TRUE</code> if the mesh is matching, <code>FALSE</code> otherwise.
   */
  
  bool GetPseudoStatic(void);
  
  /*!
    * \brief Identifies if the mesh is matching or not (temporary, while implementing interpolation procedures).
    * \return <code>TRUE</code> if the mesh is matching, <code>FALSE</code> otherwise.
    */
  
  bool GetMatchingMesh(void);
  
  /*!
   * \brief Identifies if we want to restart from a steady or an unsteady solution.
   * \return <code>TRUE</code> if we restart from steady state solution, <code>FALSE</code> otherwise.
   */
  
  bool GetSteadyRestart(void);
  
  
  /*!
   * \brief Provides information about the time integration of the structural analysis, and change the write in the output
   *        files information about the iteration.
   * \return The kind of time integration: Static or dynamic analysis
   */
  unsigned short GetDynamic_Analysis(void);
  
  /*!
   * \brief If we are prforming an unsteady simulation, there is only
   *        one value of the time step for the complete simulation.
   * \return Value of the time step in an unsteady simulation (non dimensional).
   */
  su2double GetDelta_DynTime(void);
  
  /*!
   * \brief If we are prforming an unsteady simulation, there is only
   *        one value of the time step for the complete simulation.
   * \return Value of the time step in an unsteady simulation (non dimensional).
   */
  su2double GetTotal_DynTime(void);
  
  /*!
   * \brief If we are prforming an unsteady simulation, there is only
   *        one value of the time step for the complete simulation.
   * \return Value of the time step in an unsteady simulation (non dimensional).
   */
  su2double GetCurrent_DynTime(void);
  
  /*!
   * \brief Get the current instance.
   * \return Current instance identifier.
   */
  unsigned short GetiInst(void);

  /*!
   * \brief Set the current instance.
   * \param[in] iInst - current instance identifier.
   */
  void SetiInst(unsigned short val_iInst);

  /*!
   * \brief Get information about writing dynamic structural analysis headers and file extensions.
   * \return 	<code>TRUE</code> means that dynamic structural analysis solution files will be written.
   */
  bool GetWrt_Dynamic(void);
  
  /*!
   * \brief Get Newmark alpha parameter.
   * \return Value of the Newmark alpha parameter.
   */
  su2double GetNewmark_beta(void);
  
  /*!
   * \brief Get Newmark delta parameter.
   * \return Value of the Newmark delta parameter.
   */
  su2double GetNewmark_gamma(void);
  
  /*!
   * \brief Get the number of integration coefficients provided by the user.
   * \return Number of integration coefficients.
   */
  unsigned short GetnIntCoeffs(void);
  
  /*!
   * \brief Get the number of different values for the elasticity modulus.
   * \return Number of different values for the elasticity modulus.
   */
  unsigned short GetnElasticityMod(void);
  
  /*!
   * \brief Get the number of different values for the Poisson ratio.
   * \return Number of different values for the Poisson ratio.
   */
  unsigned short GetnPoissonRatio(void);
  
  /*!
   * \brief Get the number of different values for the Material density.
   * \return Number of different values for the Material density.
   */
  unsigned short GetnMaterialDensity(void);
  
  /*!
   * \brief Get the integration coefficients for the Generalized Alpha - Newmark integration integration scheme.
   * \param[in] val_coeff - Index of the coefficient.
   * \return Alpha coefficient for the Runge-Kutta integration scheme.
   */
  su2double Get_Int_Coeffs(unsigned short val_coeff);
  
  /*!
   * \brief Get the number of different values for the modulus of the electric field.
   * \return Number of different values for the modulus of the electric field.
   */
  unsigned short GetnElectric_Field(void);
  
  /*!
   * \brief Get the dimensionality of the electric field.
   * \return Number of integration coefficients.
   */
  unsigned short GetnDim_Electric_Field(void);
  
  /*!
   * \brief Get the values for the electric field modulus.
   * \param[in] val_coeff - Index of the coefficient.
   * \return Alpha coefficient for the Runge-Kutta integration scheme.
   */
  su2double Get_Electric_Field_Mod(unsigned short val_coeff);
  
  /*!
   * \brief Set the values for the electric field modulus.
   * \param[in] val_coeff - Index of the electric field.
   * \param[in] val_el_field - Value of the electric field.
   */
  void Set_Electric_Field_Mod(unsigned short val_coeff, su2double val_el_field);
  
  /*!
   * \brief Get the direction of the electric field in reference configuration.
   * \param[in] val_coeff - Index of the coefficient.
   * \return Alpha coefficient for the Runge-Kutta integration scheme.
   */
  su2double* Get_Electric_Field_Dir(void);
  
  
  /*!
   * \brief Check if the user wants to apply the load as a ramp.
   * \return 	<code>TRUE</code> means that the load is to be applied as a ramp.
   */
  bool GetRamp_Load(void);
  
  /*!
   * \brief Get the maximum time of the ramp.
   * \return 	Value of the max time while the load is linearly increased
   */
  su2double GetRamp_Time(void);
  
  /*!
   * \brief Check if the user wants to apply the load as a ramp.
   * \return  <code>TRUE</code> means that the load is to be applied as a ramp.
   */
  bool GetRampAndRelease_Load(void);

  /*!
   * \brief Check if the user wants to apply the load as a ramp.
   * \return  <code>TRUE</code> means that the load is to be applied as a ramp.
   */
  bool GetSine_Load(void);

  /*!
   * \brief Get the sine load properties.
   * \param[in] val_index - Index corresponding to the load boundary.
   * \return The pointer to the sine load values.
   */
  su2double* GetLoad_Sine(void);
   /*!
    * \brief Get the kind of load transfer method we want to use for dynamic problems
    * \note This value is obtained from the config file, and it is constant
    *       during the computation.
    * \return Kind of transfer method for multiphysics problems
    */
   unsigned short GetDynamic_LoadTransfer(void);
  
   /*!
    * \brief Get the penalty weight value for the objective function.
    * \return  Penalty weight value for the reference geometry objective function.
    */
   su2double GetRefGeom_Penalty(void);
  
   /*!
    * \brief Get the penalty weight value for the objective function.
    * \return  Penalty weight value for the reference geometry objective function.
    */
   su2double GetTotalDV_Penalty(void);
  
  /*!
   * \brief Get the order of the predictor for FSI applications.
   * \return 	Order of predictor
   */
  unsigned short GetPredictorOrder(void);

  /*!
   * \brief Get boolean for using Persson's shock capturing method in Euler flow DG-FEM
   * \return Boolean for using Persson's shock capturing method in Euler flow DG-FEM
   */
  bool GetEulerPersson(void);

  /*!
   * \brief Set boolean for using Persson's shock capturing method in Euler flow DG-FEM
   * \param[in] val_EulerPersson - Boolean for using Persson's shock capturing method in Euler flow DG-FEM
   */
  void SetEulerPersson(bool val_EulerPersson);

  /*!
   * \brief Check if the simulation we are running is a FSI simulation
   * \return Value of the physical time in an unsteady simulation.
   */
  bool GetFSI_Simulation(void);
  
   /*!
    * \brief Get the ID for the FEA region that we want to compute the gradient for using direct differentiation
    * \return ID
    */
   unsigned short GetnID_DV(void);
  
  /*!
   * \brief Check if we want to apply an incremental load to the nonlinear structural simulation
   * \return <code>TRUE</code> means that the load is to be applied in increments.
   */
  bool GetIncrementalLoad(void);
  
  /*!
   * \brief Get the number of increments for an incremental load.
   * \return 	Number of increments.
   */
  unsigned long GetNumberIncrements(void);

  /*!
   * \brief Get the value of the criteria for applying incremental loading.
   * \return Value of the log10 of the residual.
   */
  su2double GetIncLoad_Criteria(unsigned short val_var);
  
  /*!
   * \brief Get the relaxation method chosen for the simulation
   * \return Value of the relaxation method
   */
  unsigned short GetRelaxation_Method_FSI(void);

  /*!
   * \brief Get the kind of Riemann solver for the DG method (FEM flow solver).
   * \note This value is obtained from the config file, and it is constant
   *       during the computation.
   * \return Kind of Riemann solver for the DG method (FEM flow solver).
   */
  unsigned short GetRiemann_Solver_FEM(void);

  /*!
   * \brief Get the factor applied during quadrature of straight elements.
   * \return The specified straight element quadrature factor.
   */
  su2double GetQuadrature_Factor_Straight(void);

  /*!
   * \brief Get the factor applied during quadrature of curved elements.
   * \return The specified curved element quadrature factor.
   */
  su2double GetQuadrature_Factor_Curved(void);

  /*!
   * \brief Get the factor applied during time quadrature for ADER-DG.
   * \return The specified ADER-DG time quadrature factor.
   */
  su2double GetQuadrature_Factor_Time_ADER_DG(void);

  /*!
   * \brief Function to make available the multiplication factor theta of the
            symmetrizing terms in the DG discretization of the viscous terms.
   * \return The specified factor for the DG discretization.
   */
  su2double GetTheta_Interior_Penalty_DGFEM(void);

  /*!
   * \brief Function to make available the matrix size in vectorization in
            order to optimize the gemm performance.
   * \return The matrix size in this direction.
   */
  unsigned short GetSizeMatMulPadding(void);

  /*!
   * \brief Function to make available whether or not the entropy must be computed.
   * \return The boolean whether or not the entropy must be computed.
   */
  bool GetCompute_Entropy(void);

  /*!
   * \brief Function to make available whether or not the lumped mass matrix
            must be used for steady computations.
   * \return The boolean whether or not to use the lumped mass matrix.
   */
  bool GetUse_Lumped_MassMatrix_DGFEM(void);

  /*!
   * \brief Function to make available whether or not only the exact Jacobian
            of the spatial discretization must be computed.
   * \return The boolean whether or not the Jacobian must be computed.
   */
  bool GetJacobian_Spatial_Discretization_Only(void);

  /*!
   * \brief Get the interpolation method used for matching between zones.
   */
  inline unsigned short GetKindInterpolation(void);
	
	/*!
	 * \brief Get option of whether to use conservative interpolation between zones.
	 */
  inline bool GetConservativeInterpolation(void);
	
  /*!
   * \brief Get the basis function to use for radial basis function interpolation for FSI.
   */
  inline unsigned short GetKindRadialBasisFunction(void);
	
  /*!
   * \brief Get option of whether to use polynomial terms in Radial Basis Function interpolation.
   */
  inline bool GetRadialBasisFunctionPolynomialOption(void);
	
  /*!
   * \brief Get the basis function radius to use for radial basis function interpolation for FSI.
   */
  inline su2double GetRadialBasisFunctionParameter(void);
  
  /*!
   * \brief Get information about whether to use wall functions.
   * \return <code>TRUE</code> if wall functions are on; otherwise <code>FALSE</code>.
   */
  bool GetWall_Functions(void);
  /*!
   * \brief Get the AD support.
   */
  bool GetAD_Mode(void);

  /*!
   * \brief Set the maximum velocity^2 in the domain for the incompressible preconditioner.
   * \param[in] Value of the maximum velocity^2 in the domain for the incompressible preconditioner.
   */
  void SetMax_Vel2(su2double val_max_vel2);

  /*!
   * \brief Get the maximum velocity^2 in the domain for the incompressible preconditioner.
   * \return Value of the maximum velocity^2 in the domain for the incompressible preconditioner.
   */
  su2double GetMax_Vel2(void);
  
  /*!
   * \brief Set the sum of the bandwidth for writing binary restarts (to be averaged later).
   * \param[in] Sum of the bandwidth for writing binary restarts.
   */
  void SetRestart_Bandwidth_Agg(su2double val_restart_bandwidth_sum);
  
  /*!
   * \brief Set the sum of the bandwidth for writing binary restarts (to be averaged later).
   * \return Sum of the bandwidth for writing binary restarts.
   */
  su2double GetRestart_Bandwidth_Agg(void);

  /*!
   * \brief Get the frequency for writing the surface solution file in Dual Time.
   * \return It writes the surface solution file with this frequency.
   */
  unsigned long GetWrt_Surf_Freq_DualTime(void);
    
  /*!
   * \brief Get the Kind of Hybrid RANS/LES.
   * \return Value of Hybrid RANS/LES method.
   */
  unsigned short GetKind_HybridRANSLES(void);

  /*!
   * \brief Get the Kind of Roe Low Dissipation Scheme for Unsteady flows.
   * \return Value of Low dissipation approach.
   */
   unsigned short GetKind_RoeLowDiss(void);
    
  /*!
   * \brief Get the DES Constant.
   * \return Value of DES constant.
   */
   su2double GetConst_DES(void);

  /*!
   * \brief Get QCR (SA-QCR2000).
   */
  bool GetQCR(void);

  /*!
   * \brief Get if AD preaccumulation should be performed.
   */
  bool GetAD_Preaccumulation(void);

  /*!
   * \brief Get the heat equation.
   * \return YES if weakly coupled heat equation for inc. flow is enabled.
   */
  bool GetWeakly_Coupled_Heat(void);

  /*!
   * \brief Check if values passed to the BC_HeatFlux-Routine are already integrated.
   * \return YES if the passed values is the integrated heat flux over the marker's surface.
   */
  bool GetIntegrated_HeatFlux(void);

  /*!
   * \brief Retrieve the ofstream of the history file for the current zone.
   */
  ofstream* GetHistFile(void);

  /*!
   * \brief Set the ofstream of the history file for the current zone.
   */
  void SetHistFile(ofstream *HistFile);
<<<<<<< HEAD

  /*!
   * \brief Get the number of screen output variables requested (maximum 6)
   */
  unsigned short GetnScreenOutput(void);

  /*
  * \brief Get the screen output field iField
  */
  string GetScreenOutput_Field(unsigned short iField);

  /*!
   * \brief Get the number of history output variables requested
   */
  unsigned short GetnHistoryOutput(void);

  /*
  * \brief Get the history output field iField
  */
  string GetHistoryOutput_Field(unsigned short iField);

  /*!
   * \brief Get the number of history output variables requested
   */
  unsigned short GetnVolumeOutput(void);

  /*
  * \brief Get the history output field iField
  */
  string GetVolumeOutput_Field(unsigned short iField);
=======
  
  /*!
   * \brief Get Compute Average.
   * \return YES if start computing averages
   */
  bool GetCompute_Average(void);
>>>>>>> 0811066f

};

#include "config_structure.inl"<|MERGE_RESOLUTION|>--- conflicted
+++ resolved
@@ -8710,7 +8710,6 @@
    * \brief Set the ofstream of the history file for the current zone.
    */
   void SetHistFile(ofstream *HistFile);
-<<<<<<< HEAD
 
   /*!
    * \brief Get the number of screen output variables requested (maximum 6)
@@ -8741,14 +8740,12 @@
   * \brief Get the history output field iField
   */
   string GetVolumeOutput_Field(unsigned short iField);
-=======
-  
+
   /*!
    * \brief Get Compute Average.
    * \return YES if start computing averages
    */
   bool GetCompute_Average(void);
->>>>>>> 0811066f
 
 };
 
