--- conflicted
+++ resolved
@@ -1528,12 +1528,8 @@
   SURFACE_NOX = 81,
   SURFACE_TEMP = 82,
 };
-<<<<<<< HEAD
 
 static const MapType<string, ENUM_OBJECTIVE> Objective_Map = {
-=======
-static const MapType<std::string, ENUM_OBJECTIVE> Objective_Map = {
->>>>>>> cf4677b4
   MakePair("DRAG", DRAG_COEFFICIENT)
   MakePair("LIFT", LIFT_COEFFICIENT)
   MakePair("SIDEFORCE", SIDEFORCE_COEFFICIENT)
