/*!
 * \file option_structure.hpp
 * \brief Defines classes for referencing options for easy input in CConfig
 * \author J. Hicken, B. Tracey
 * \version 4.3.0 "Cardinal"
 *
 * Many of the classes in this file are templated, and therefore must
 * be declared and defined here; to keep all elements together, there
 * is no corresponding .cpp file at this time.
 *
 * SU2 Lead Developers: Dr. Francisco Palacios (Francisco.D.Palacios@boeing.com).
 *                      Dr. Thomas D. Economon (economon@stanford.edu).
 *
 * SU2 Developers: Prof. Juan J. Alonso's group at Stanford University.
 *                 Prof. Piero Colonna's group at Delft University of Technology.
 *                 Prof. Nicolas R. Gauger's group at Kaiserslautern University of Technology.
 *                 Prof. Alberto Guardone's group at Polytechnic University of Milan.
 *                 Prof. Rafael Palacios' group at Imperial College London.
 *                 Prof. Edwin van der Weide's group at the University of Twente.
 *                 Prof. Vincent Terrapon's group at the University of Liege.
 *
 * Copyright (C) 2012-2016 SU2, the open-source CFD code.
 *
 * SU2 is free software; you can redistribute it and/or
 * modify it under the terms of the GNU Lesser General Public
 * License as published by the Free Software Foundation; either
 * version 2.1 of the License, or (at your option) any later version.
 *
 * SU2 is distributed in the hope that it will be useful,
 * but WITHOUT ANY WARRANTY; without even the implied warranty of
 * MERCHANTABILITY or FITNESS FOR A PARTICULAR PURPOSE. See the GNU
 * Lesser General Public License for more details.
 *
 * You should have received a copy of the GNU Lesser General Public
 * License along with SU2. If not, see <http://www.gnu.org/licenses/>.
 */

#pragma once

#include "./mpi_structure.hpp"

#include <iostream>
#include <sstream>
#include <string>
#include <vector>
#include <map>
#include <cstdlib>
#include <algorithm>

using namespace std;

/*!
 * \class CCreateMap
 * \brief creates a map from a list by overloading operator()
 * \tparam T - the key type in the map
 * \tparam U - the mapped value type in the map
 * \author Boost.Assign and anonymous person on stackoverflow
 *
 * We need this to create static const maps that map strings to enum
 * types.  The implementation is based on the Boost.Assign library.  This
 * particular version is taken from
 * http://stackoverflow.com/questions/138600/initializing-a-static-stdmapint-int-in-c
 */
template <typename T, typename U>
class CCreateMap {
private:
  std::map<T, U> m_map;
public:
  CCreateMap(const T& key, const U& val) {
    m_map[key] = val;
  }
  CCreateMap<T, U>& operator()(const T& key, const U& val) {
    m_map[key] = val;
    return *this;
  }
  operator std::map<T, U>() {
    return m_map;
  }
};

/*!
 * \brief utility function for converting strings to uppercase
 * \param[in, out] str - string we want to convert
 */
inline void StringToUpperCase(string & str) {
  std::transform(str.begin(), str.end(), str.begin(), ::toupper);
}

/*!
 * \brief utility function for converting strings to uppercase
 * \param[in] str - string we want a copy of converted to uppercase
 * \returns a copy of str in uppercase
 */
inline string StringToUpperCase(const string & str) {
  string upp_str(str);
  std::transform(upp_str.begin(), upp_str.end(), upp_str.begin(), ::toupper);
  return upp_str;
}

/*!
 * \brief different software components of SU2
 */
enum SU2_COMPONENT {
  SU2_CFD = 1,	/*!< \brief Running the SU2_CFD software. */
  SU2_DEF = 2,	/*!< \brief Running the SU2_DEF software. */
  SU2_DOT = 3,	/*!< \brief Running the SU2_DOT software. */
  SU2_MSH = 4,	/*!< \brief Running the SU2_MSH software. */
  SU2_GEO = 5,	/*!< \brief Running the SU2_GEO software. */
  SU2_SOL = 6 	/*!< \brief Running the SU2_SOL software. */
};

const unsigned int EXIT_DIVERGENCE = 2; /*!< \brief Exit code (divergence). */

const unsigned int BUFSIZE = 3000000;		     /*!< \brief MPI buffer. */
const unsigned int MAX_PARAMETERS = 10;		   /*!< \brief Maximum number of parameters for a design variable definition. */
const unsigned int MAX_NUMBER_PERIODIC = 10; /*!< \brief Maximum number of periodic boundary conditions. */
const unsigned int MAX_STRING_SIZE = 200;    /*!< \brief Maximum number of domains. */
const unsigned int MAX_NUMBER_FFD = 10;	     /*!< \brief Maximum number of FFDBoxes for the FFD. */
const unsigned int MAX_SOLS = 6;		         /*!< \brief Maximum number of solutions at the same time (dimension of solution container array). */
const unsigned int MAX_TERMS = 6;		         /*!< \brief Maximum number of terms in the numerical equations (dimension of solver container array). */
const unsigned int MAX_ZONES = 3;            /*!< \brief Maximum number of zones. */
const unsigned int MAX_FE_KINDS = 4;            	/*!< \brief Maximum number of Finite Elements. */
const unsigned int NO_RK_ITER = 0;		       /*!< \brief No Runge-Kutta iteration. */

const unsigned int OVERHEAD = 4; /*!< \brief Overhead space above nMarker when allocating space for boundary elems (MPI + periodic). */

const unsigned int MESH_0 = 0; /*!< \brief Definition of the finest grid level. */
const unsigned int MESH_1 = 1; /*!< \brief Definition of the finest grid level. */
const unsigned int ZONE_0 = 0; /*!< \brief Definition of the first grid domain. */
const unsigned int ZONE_1 = 1; /*!< \brief Definition of the first grid domain. */

const su2double STANDART_GRAVITY = 9.80665;           /*!< \brief Acceleration due to gravity at surface of earth. */

const su2double EPS = 1.0E-16;		   /*!< \brief Error scale. */
const su2double TURB_EPS = 1.0E-16; /*!< \brief Turbulent Error scale. */

const su2double ONE2 = 0.5;			   /*!< \brief One divided by two. */
const su2double TWO3 = 2.0 / 3.0;	 /*!< \brief Two divided by three. */
const su2double FOUR3 = 4.0 / 3.0;  /*!< \brief Four divided by three. */

const su2double PI_NUMBER = 4.0 * atan(1.0);	/*!< \brief Pi number. */

const int MASTER_NODE = 0;			/*!< \brief Master node for MPI parallelization. */
const int SINGLE_NODE = 1;			/*!< \brief There is only a node in the MPI parallelization. */
const int SINGLE_ZONE = 1;			/*!< \brief There is only a zone. */

const int N_ELEM_TYPES = 7;           /*!< \brief General output & CGNS defines. */
const int N_POINTS_LINE = 2;          /*!< \brief General output & CGNS defines. */
const int N_POINTS_TRIANGLE = 3;      /*!< \brief General output & CGNS defines. */
const int N_POINTS_QUADRILATERAL = 4; /*!< \brief General output & CGNS defines. */
const int N_POINTS_TETRAHEDRON = 4;   /*!< \brief General output & CGNS defines. */
const int N_POINTS_HEXAHEDRON = 8;    /*!< \brief General output & CGNS defines. */
const int N_POINTS_PYRAMID = 5;       /*!< \brief General output & CGNS defines. */
const int N_POINTS_PRISM = 6;         /*!< \brief General output & CGNS defines. */

/*!
 * \brief Boolean answers
 */
enum ANSWER {
  NONE = 0,
  NO = 0,    /*!< \brief Boolean definition of no. */
  YES = 1	/*!< \brief Boolean definition of yes. */
};

/*!
 * \brief Verbosity level
 */
enum VERB_LEVEL {
  VERB_NONE = 0,   /*!< \brief No verbosity. */
  VERB_MEDIUM = 1,   /*!< \brief Medium level of verbosity. */
  VERB_HIGH = 2			/*!< \brief High level of verbosity. */
};
static const map<string, VERB_LEVEL> Verb_Map = CCreateMap<string, VERB_LEVEL>
("NONE", VERB_NONE)
("MEDIUM", VERB_MEDIUM)
("HIGH", VERB_HIGH);

/*!
 * \brief different solver types for the CFD component
 */
enum ENUM_SOLVER {
  NO_SOLVER = 0,						/*!< \brief Definition of no solver. */
  EULER = 1,							/*!< \brief Definition of the Euler's solver. */
  NAVIER_STOKES = 2,					/*!< \brief Definition of the Navier-Stokes' solver. */
  RANS = 3,								/*!< \brief Definition of the Reynolds-averaged Navier-Stokes' (RANS) solver. */
  POISSON_EQUATION = 4,       			/*!< \brief Definition of the poisson potential solver. */
  WAVE_EQUATION = 10,					/*!< \brief Definition of the wave solver. */
  HEAT_EQUATION = 29,					/*!< \brief Definition of the heat solver. */
  FLUID_STRUCTURE_INTERACTION = 12,		/*!< \brief Definition of a FSI solver. */
  FEM_ELASTICITY = 13,					/*!< \brief Definition of a FEM solver. */
  ADJ_EULER = 18,						/*!< \brief Definition of the continuous adjoint Euler's solver. */
  ADJ_NAVIER_STOKES = 19,				/*!< \brief Definition of the continuous adjoint Navier-Stokes' solver. */
  ADJ_RANS = 20,						/*!< \brief Definition of the continuous adjoint Reynolds-averaged Navier-Stokes' (RANS) solver. */
  TEMPLATE_SOLVER = 30,                 /*!< \brief Definition of template solver. */
  DISC_ADJ_EULER = 35,
  DISC_ADJ_RANS = 36,
  DISC_ADJ_NAVIER_STOKES = 37
};
/* BEGIN_CONFIG_ENUMS */
static const map<string, ENUM_SOLVER> Solver_Map = CCreateMap<string, ENUM_SOLVER>
("NONE", NO_SOLVER)
("EULER", EULER)
("NAVIER_STOKES", NAVIER_STOKES)
("RANS", RANS)
("POISSON_EQUATION", POISSON_EQUATION)
("ADJ_EULER", ADJ_EULER)
("ADJ_NAVIER_STOKES", ADJ_NAVIER_STOKES)
("ADJ_RANS", ADJ_RANS )
("WAVE_EQUATION", WAVE_EQUATION)
("HEAT_EQUATION", HEAT_EQUATION)
("FEM_ELASTICITY", FEM_ELASTICITY)
("DISC_ADJ_EULER", DISC_ADJ_EULER)
("DISC_ADJ_RANS", DISC_ADJ_RANS)
("DISC_ADJ_NAVIERSTOKES", DISC_ADJ_EULER)
("FLUID_STRUCTURE_INTERACTION", FLUID_STRUCTURE_INTERACTION)

("TEMPLATE_SOLVER", TEMPLATE_SOLVER);


/*!
 * \brief types of fluid solvers
 */
enum ENUM_FSI_FLUID_PROBLEM {
	  NO_SOLVER_FFSI = 0,			/*!< \brief Definition of no solver. */
	  EULER_FFSI = 1,				/*!< \brief Euler equations for the FSI problem */
	  NAVIER_STOKES_FFSI = 2,		/*!< \brief NS equations for the FSI problem */
	  RANS_FFSI = 3 				/*!< \brief RANS equations for the FSI problem */
};
static const map<string, ENUM_FSI_FLUID_PROBLEM> FSI_Fluid_Solver_Map = CCreateMap<string, ENUM_FSI_FLUID_PROBLEM>
("NONE", NO_SOLVER_FFSI)
("EULER", EULER_FFSI)
("NAVIER_STOKES", NAVIER_STOKES_FFSI)
("RANS", RANS_FFSI);

/*!
 * \brief types of structural solvers
 */
enum ENUM_FSI_STRUC_PROBLEM {
  NO_SOLVER_SFSI = 0,				/*!< \brief Definition of no solver. */
  FEM_ELASTICITY_SFSI = 13,		/*!< \brief Nonlinear elasticity equations for the FSI problem */
};
static const map<string, ENUM_FSI_STRUC_PROBLEM> FSI_Struc_Solver_Map = CCreateMap<string, ENUM_FSI_STRUC_PROBLEM>
("NONE", NO_SOLVER_SFSI)
("FEM_ELASTICITY", FEM_ELASTICITY_SFSI);

/*!
 * \brief Material geometric conditions
 */
enum ENUM_STRUCT_SOLVER {
	SMALL_DEFORMATIONS = 0,			/*!< \brief Definition of linear elastic material. */
	LARGE_DEFORMATIONS = 1,			/*!< \brief Definition of Neo-Hookean material. */
};
static const map<string, ENUM_STRUCT_SOLVER> Struct_Map = CCreateMap<string, ENUM_STRUCT_SOLVER>
("SMALL_DEFORMATIONS", SMALL_DEFORMATIONS)
("LARGE_DEFORMATIONS", LARGE_DEFORMATIONS);


/*!
 * \brief Material model
 */
enum ENUM_MATERIAL_MODEL {
	LINEAR_ELASTIC = 0,			/*!< \brief Definition of linear elastic material. */
	NEO_HOOKEAN = 1,			/*!< \brief Definition of Neo-Hookean material. */
};
static const map<string, ENUM_MATERIAL_MODEL> Material_Map = CCreateMap<string, ENUM_MATERIAL_MODEL>
("LINEAR_ELASTIC", LINEAR_ELASTIC)
("NEO_HOOKEAN", NEO_HOOKEAN);

/*!
 * \brief Material compressibility
 */
enum ENUM_MAT_COMPRESS {
  COMPRESSIBLE_MAT = 0,			/*!< \brief Definition of compressible material. */
  INCOMPRESSIBLE_MAT = 1,		/*!< \brief Definition of incompressible material. */
};
static const map<string, ENUM_MAT_COMPRESS> MatComp_Map = CCreateMap<string, ENUM_MAT_COMPRESS>
("COMPRESSIBLE", COMPRESSIBLE_MAT)
("INCOMPRESSIBLE", INCOMPRESSIBLE_MAT);



/*!
 * \brief types of interpolators
 */
enum ENUM_INTERPOLATOR {
  NEAREST_NEIGHBOR = 0,   /*!< \brief Nearest Neigbhor interpolation */
  ISOPARAMETRIC = 1, /*!< \brief Isoparametric interpolation */
  CONSISTCONSERVE = 2,/*!< \brief Consistent & Conservative interpolation (S.A. Brown 1997). Utilizes Isoparametric interpolation. */
};

static const map<string, ENUM_INTERPOLATOR> Interpolator_Map = CCreateMap<string, ENUM_INTERPOLATOR>
("NEAREST_NEIGHBOR", NEAREST_NEIGHBOR)
("ISOPARAMETRIC", ISOPARAMETRIC)
("CONSISTCONSERVE", CONSISTCONSERVE);


/*!
 * \brief different regime modes
 */
enum ENUM_REGIME {
  COMPRESSIBLE = 0,			/*!< \brief Definition of compressible solver. */
  INCOMPRESSIBLE = 1,				/*!< \brief Definition of incompressible solver. */
  FREESURFACE = 2			/*!< \brief Definition of freesurface solver (incompressible). */
};
static const map<string, ENUM_REGIME> Regime_Map = CCreateMap<string, ENUM_REGIME>
("COMPRESSIBLE", COMPRESSIBLE)
("INCOMPRESSIBLE", INCOMPRESSIBLE)
("FREESURFACE", FREESURFACE);

/*!
 * \brief different non-dimensional modes
 */
enum ENUM_KIND_NONDIM {
  DIMENSIONAL = 0,			    /*!< \brief Dimensional simulation. */
  FREESTREAM_PRESS_EQ_ONE = 1, /*!< \brief Non-dimensional simulation. */
  FREESTREAM_VEL_EQ_MACH = 2, /*!< \brief Non-dimensional simulation. */
  FREESTREAM_VEL_EQ_ONE = 3 /*!< \brief Non-dimensional simulation. */
};
static const map<string, ENUM_KIND_NONDIM> NonDim_Map = CCreateMap<string, ENUM_KIND_NONDIM>
("DIMENSIONAL", DIMENSIONAL)
("FREESTREAM_PRESS_EQ_ONE", FREESTREAM_PRESS_EQ_ONE)
("FREESTREAM_VEL_EQ_MACH", FREESTREAM_VEL_EQ_MACH)
("FREESTREAM_VEL_EQ_ONE", FREESTREAM_VEL_EQ_ONE);

/*!
 * \brief different system of measurements
 */
enum ENUM_MEASUREMENTS {
  SI = 0,			/*!< \brief Definition of compressible solver. */
  US = 1				/*!< \brief Definition of incompressible solver. */
};
static const map<string, ENUM_MEASUREMENTS> Measurements_Map = CCreateMap<string, ENUM_MEASUREMENTS>
("SI", SI)
("US", US);

/*!
 * \brief different types of systems
 */
enum RUNTIME_TYPE {
  RUNTIME_FLOW_SYS = 2,			/*!< \brief One-physics case, the code is solving the flow equations(Euler and Navier-Stokes). */
  RUNTIME_TURB_SYS = 3,			/*!< \brief One-physics case, the code is solving the turbulence model. */
  RUNTIME_POISSON_SYS = 4,			/*!< \brief One-physics case, the code is solving the poissonal potential equation. */
  RUNTIME_ADJPOT_SYS = 5,		/*!< \brief One-physics case, the code is solving the adjoint potential flow equation. */
  RUNTIME_ADJFLOW_SYS = 6,		/*!< \brief One-physics case, the code is solving the adjoint equations is being solved (Euler and Navier-Stokes). */
  RUNTIME_ADJTURB_SYS = 7,		/*!< \brief One-physics case, the code is solving the adjoint turbulence model. */
  RUNTIME_WAVE_SYS = 8,		/*!< \brief One-physics case, the code is solving the wave equation. */
  RUNTIME_MULTIGRID_SYS = 14,   	/*!< \brief Full Approximation Storage Multigrid system of equations. */
  RUNTIME_FEA_SYS = 20,		/*!< \brief One-physics case, the code is solving the FEA equation. */
  RUNTIME_HEAT_SYS = 21,		/*!< \brief One-physics case, the code is solving the heat equation. */
  RUNTIME_TRANS_SYS = 22,			/*!< \brief One-physics case, the code is solving the turbulence model. */
};

const int FLOW_SOL = 0;		/*!< \brief Position of the mean flow solution in the solver container array. */
const int ADJFLOW_SOL = 1;	/*!< \brief Position of the continuous adjoint flow solution in the solver container array. */

const int TURB_SOL = 2;		/*!< \brief Position of the turbulence model solution in the solver container array. */
const int ADJTURB_SOL = 3;	/*!< \brief Position of the continuous adjoint turbulence solution in the solver container array. */

const int TRANS_SOL = 4;	/*!< \brief Position of the transition model solution in the solver container array. */
const int POISSON_SOL = 2;		/*!< \brief Position of the electronic potential solution in the solver container array. */
const int WAVE_SOL = 1;		/*!< \brief Position of the wave equation in the solution solver array. */
const int HEAT_SOL = 2;		/*!< \brief Position of the heat equation in the solution solver array. */
const int FEA_SOL = 1;		/*!< \brief Position of the FEA equation in the solution solver array. */

const int TEMPLATE_SOL = 0;     /*!< \brief Position of the template solution. */

const int CONV_TERM = 0;	/*!< \brief Position of the convective terms in the numerics container array. */
const int VISC_TERM = 1;        /*!< \brief Position of the viscous terms in the numerics container array. */
const int SOURCE_FIRST_TERM = 2;        /*!< \brief Position of the first source term in the numerics container array. */
const int SOURCE_SECOND_TERM = 3;   /*!< \brief Position of the second source term in the numerics container array. */
const int CONV_BOUND_TERM = 4;       /*!< \brief Position of the convective boundary terms in the numerics container array. */
const int VISC_BOUND_TERM = 5;       /*!< \brief Position of the viscous boundary terms in the numerics container array. */

const int FEA_TERM = 0;			/*!< \brief Position of the finite element analysis terms in the numerics container array. */


/*!
 * \brief types of finite elements (in 2D or 3D)
 */

const int EL_TRIA = 0;		/*!< \brief Elements of three nodes (2D). */
const int EL_QUAD = 1;		/*!< \brief Elements of four nodes (2D). */

const int EL_TETRA = 0;		/*!< \brief Elements of four nodes (3D). */
const int EL_HEXA = 1;		/*!< \brief Elements of eight nodes (3D). */


/*!
 * \brief types of mathematical problem to solve
 */
enum ENUM_MATH_PROBLEM {
  DIRECT = 0,		/*!< \brief Direct problem */
  CONTINUOUS_ADJOINT = 1,		/*!< \brief Continuous adjoint problem */
  DISCRETE_ADJOINT = 2 /*< \brief AD-based discrete adjoint problem. */
};
static const map<string, ENUM_MATH_PROBLEM> Math_Problem_Map = CCreateMap<string, ENUM_MATH_PROBLEM>
("DIRECT", DIRECT)
("CONTINUOUS_ADJOINT", CONTINUOUS_ADJOINT)
("DISCRETE_ADJOINT", DISCRETE_ADJOINT);

/*!
 * \brief types of spatial discretizations
 */
enum ENUM_SPACE {
  NO_CONVECTIVE = 0, /*!< \brief No convective scheme is used. */
  SPACE_CENTERED = 1,		/*!< \brief Space centered convective numerical method. */
  SPACE_UPWIND = 2		/*!< \brief Upwind convective numerical method. */
};
static const map<string, ENUM_SPACE> Space_Map = CCreateMap<string, ENUM_SPACE>
("NONE", NO_CONVECTIVE)
("SPACE_CENTERED", SPACE_CENTERED)
("SPACE_UPWIND", SPACE_UPWIND);

/*!
 * \brief types of fluid model
 */
enum ENUM_FLUIDMODEL {
	STANDARD_AIR = 0,
	IDEAL_GAS = 1, /*!< \brief _____. */
	VW_GAS = 2,
	PR_GAS = 3
};

static const map<string, ENUM_FLUIDMODEL> FluidModel_Map = CCreateMap<string, ENUM_FLUIDMODEL>
("STANDARD_AIR", STANDARD_AIR)
("IDEAL_GAS", IDEAL_GAS)
("VW_GAS", VW_GAS)
("PR_GAS", PR_GAS);

/*!
 * \brief types of initialization option
 */

enum ENUM_INIT_OPTION {
	REYNOLDS = 0, /*!< \brief _____. */
	TD_CONDITIONS = 1

};

static const map<string, ENUM_INIT_OPTION> InitOption_Map = CCreateMap<string, ENUM_INIT_OPTION>
("REYNOLDS", REYNOLDS)
("TD_CONDITIONS", TD_CONDITIONS);

/*!
 * \brief types of initialization option
 */

enum ENUM_FREESTREAM_OPTION {
	TEMPERATURE_FS = 0, /*!< \brief _____. */
	DENSITY_FS = 1

};

static const map<string, ENUM_FREESTREAM_OPTION> FreeStreamOption_Map = CCreateMap<string, ENUM_FREESTREAM_OPTION>
("TEMPERATURE_FS", TEMPERATURE_FS)
("DENSITY_FS", DENSITY_FS);

/*!
 * \brief types of viscosity model
 */
enum ENUM_VISCOSITYMODEL {
	CONSTANT_VISCOSITY = 0, /*!< \brief _____. */
	SUTHERLAND = 1
};

static const map<string, ENUM_VISCOSITYMODEL> ViscosityModel_Map = CCreateMap<string, ENUM_VISCOSITYMODEL>
("CONSTANT_VISCOSITY", CONSTANT_VISCOSITY)
("SUTHERLAND", SUTHERLAND);

/*!
 * \brief types of thermal conductivity model
 */
enum ENUM_CONDUCTIVITYMODEL {
	CONSTANT_CONDUCTIVITY = 0, /*!< \brief _____. */
	CONSTANT_PRANDTL = 1
};

static const map<string, ENUM_CONDUCTIVITYMODEL> ConductivityModel_Map = CCreateMap<string, ENUM_CONDUCTIVITYMODEL>
("CONSTANT_CONDUCTIVITY", CONSTANT_CONDUCTIVITY)
("CONSTANT_PRANDTL", CONSTANT_PRANDTL);

/*!
 * \brief types of unsteady mesh motion
 */
enum ENUM_GRIDMOVEMENT {
  NO_MOVEMENT = 0, /*!< \brief Simulation on a static mesh. */
  DEFORMING = 1,		/*!< \brief Simulation with dynamically deforming meshes (plunging/pitching/rotation). */
  RIGID_MOTION = 2,		/*!< \brief Simulation with rigid mesh motion (plunging/pitching/rotation). */
  FLUID_STRUCTURE = 3,		/*!< \brief Fluid structure defromation. */
  EXTERNAL = 4,  /*!< \brief Arbitrary grid motion specified by external files at each time step. */
  EXTERNAL_ROTATION = 5,  /*!< \brief Arbitrary grid motion specified by external files at each time step with rigid rotation. */
  AEROELASTIC = 6,    /*!< \brief Simulation with aeroelastic motion. */
  MOVING_WALL = 7,    /*!< \brief Simulation with moving walls (translation/rotation). */
  ROTATING_FRAME = 8,    /*!< \brief Simulation in a rotating frame. */
  ELASTICITY = 9,    /*!< \brief Linear Elasticity. */
  AEROELASTIC_RIGID_MOTION = 10, /*!< \brief Simulation with rotation and aeroelastic motion. */
  STEADY_TRANSLATION = 11,    /*!< \brief Simulation in a steadily translating frame. */
  GUST = 12, /*!< \brief Simulation on a static mesh with a gust. */
  MOVING_HTP = 13    /*!< \brief Simulation with moving HTP (rotation). */

};

static const map<string, ENUM_GRIDMOVEMENT> GridMovement_Map = CCreateMap<string, ENUM_GRIDMOVEMENT>
("NONE", NO_MOVEMENT)
("DEFORMING", DEFORMING)
("RIGID_MOTION", RIGID_MOTION)
("FLUID_STRUCTURE", FLUID_STRUCTURE)
("EXTERNAL", EXTERNAL)
("EXTERNAL_ROTATION", EXTERNAL_ROTATION)
("AEROELASTIC", AEROELASTIC)
("ROTATING_FRAME", ROTATING_FRAME)
("ELASTICITY", ELASTICITY)
("MOVING_WALL", MOVING_WALL)
("MOVING_HTP", MOVING_HTP)
("AEROELASTIC_RIGID_MOTION", AEROELASTIC_RIGID_MOTION)
("STEADY_TRANSLATION", STEADY_TRANSLATION)
("GUST", GUST);

/*!
 * \brief type of wind gusts
 */
enum ENUM_GUST_TYPE {
  NO_GUST = 0,      /*!< \brief _______. */
  TOP_HAT = 1,      /*!< \brief Top-hat function shaped gust  */
  SINE = 2,         /*!< \brief  Sine shaped gust */
  ONE_M_COSINE = 3, /*!< \brief  1-cosine shaped gust */
  VORTEX = 4,       /*!< \brief  A gust made from vortices */
  EOG = 5           /*!< \brief  An extreme operating gust */
};
static const map<string, ENUM_GUST_TYPE> Gust_Type_Map = CCreateMap<string, ENUM_GUST_TYPE>
("NONE", NO_GUST)
("TOP_HAT", TOP_HAT)
("SINE", SINE)
("ONE_M_COSINE", ONE_M_COSINE)
("VORTEX", VORTEX)
("EOG", EOG);

/*!
 * \brief type of wind direction
 */
enum ENUM_GUST_DIR {
  X_DIR = 0,        /*!< \brief _______. */
  Y_DIR = 1 		 /*!< \brief _______. */
};
static const map<string, ENUM_GUST_DIR> Gust_Dir_Map = CCreateMap<string, ENUM_GUST_DIR>
("X_DIR", X_DIR)
("Y_DIR", Y_DIR);

// If you add to ENUM_CENTERED, you must also add the option to ENUM_CONVECTIVE
/*!
 * \brief types of centered spatial discretizations
 */
enum ENUM_CENTERED {
  NO_CENTERED = 0,    /*!< \brief No centered scheme is used. */
  JST = 1,            /*!< \brief Jameson-Smith-Turkel centered numerical method. */
  LAX = 2,            /*!< \brief Lax-Friedrich centered numerical method. */
  JST_KE = 4          /*!< \brief Kinetic Energy preserving Jameson-Smith-Turkel centered numerical method. */
};
static const map<string, ENUM_CENTERED> Centered_Map = CCreateMap<string, ENUM_CENTERED>
("NONE", NO_CENTERED)
("JST", JST)
("JST_KE", JST_KE)
("LAX-FRIEDRICH", LAX);


// If you add to ENUM_UPWIND, you must also add the option to ENUM_CONVECTIVE
/*!
 * \brief types of upwind spatial discretizations
 */
enum ENUM_UPWIND {
  NO_UPWIND = 0,              /*!< \brief No upwind scheme is used. */
  ROE = 1,                    /*!< \brief Roe's upwind numerical method. */
  SCALAR_UPWIND = 2,          /*!< \brief Scalar upwind numerical method. */
  AUSM = 3,                   /*!< \brief AUSM numerical method. */
  HLLC = 4,                   /*!< \brief HLLC numerical method. */
  SW = 5,                     /*!< \brief Steger-Warming method. */
  MSW = 6,                    /*!< \brief Modified Steger-Warming method. */
  TURKEL = 7,                 /*!< \brief Roe-Turkel's upwind numerical method. */
  AUSMPWPLUS = 8,             /*!< \brief AUSMPW+ numerical method. */
  CUSP = 9,                   /*!< \brief Convective upwind and split pressure numerical method. */
  CONVECTIVE_TEMPLATE = 10    /*!< \brief Template for new numerical method . */
};
static const map<string, ENUM_UPWIND> Upwind_Map = CCreateMap<string, ENUM_UPWIND>
("NONE", NO_UPWIND)
("ROE", ROE)
("TURKEL_PREC", TURKEL)
("AUSM", AUSM)
("AUSMPW+", AUSMPWPLUS)
("HLLC", HLLC)
("SW", SW)
("MSW", MSW)
("CUSP", CUSP)
("SCALAR_UPWIND", SCALAR_UPWIND)
("CONVECTIVE_TEMPLATE", CONVECTIVE_TEMPLATE);

/*!
 * \brief Spatial numerical order integration
 */
enum ENUM_SPATIAL_ORDER {
  FIRST_ORDER = 0,        /*!< \brief First order */
  SECOND_ORDER = 1,        /*!< \brief Second order. */
  SECOND_ORDER_LIMITER = 2 /*!< \brief Second order with limiter. */
};
static const map<string, ENUM_SPATIAL_ORDER> SpatialOrder_Map = CCreateMap<string, ENUM_SPATIAL_ORDER>
("1ST_ORDER", FIRST_ORDER)
("2ND_ORDER", SECOND_ORDER)
("2ND_ORDER_LIMITER", SECOND_ORDER_LIMITER);

/*!
 * \brief types of slope limiters
 */
enum ENUM_LIMITER {
  VENKATAKRISHNAN = 0,	/*!< \brief Slope limiter using Venkatakrisnan method. */
  BARTH_JESPERSEN = 1,  /*!< \brief Slope limiter using Barth-Jespersen method. */
  SHARP_EDGES = 2,       /*!< \brief Slope limiter using sharp edges. */
  SOLID_WALL_DISTANCE = 3,       /*!< \brief Slope limiter using wall distance. */
	VAN_ALBADA = 4         /*!< \brief Slope limiter using wall distance. */
};
static const map<string, ENUM_LIMITER> Limiter_Map = CCreateMap<string, ENUM_LIMITER>
("VENKATAKRISHNAN", VENKATAKRISHNAN)
("BARTH_JESPERSEN", BARTH_JESPERSEN)
("SHARP_EDGES", SHARP_EDGES)
("WALL_DISTANCE", SOLID_WALL_DISTANCE)
("VAN_ALBADA", VAN_ALBADA);

/*!
 * \brief types of turbulent models
 */
enum ENUM_TURB_MODEL {
  NO_TURB_MODEL = 0, /*!< \brief No turbulence model. */
  SA      = 1, /*!< \brief Kind of Turbulent model (Spalart-Allmaras). */
  SA_NEG  = 2, /*!< \brief Kind of Turbulent model (Spalart-Allmaras). */
  SST     = 3, /*!< \brief Kind of Turbulence model (Menter SST). */
};
static const map<string, ENUM_TURB_MODEL> Turb_Model_Map = CCreateMap<string, ENUM_TURB_MODEL>
("NONE", NO_TURB_MODEL)
("SA", SA)
("SA_NEG", SA_NEG)
("SST", SST);

/*!
 * \brief types of transition models
 */
enum ENUM_TRANS_MODEL {
  NO_TRANS_MODEL = 0,            /*!< \brief No transition model. */
  LM = 1												/*!< \brief Kind of transition model (LM for Spalart-Allmaras). */
};
static const map<string, ENUM_TRANS_MODEL> Trans_Model_Map = CCreateMap<string, ENUM_TRANS_MODEL>
("NONE", NO_TRANS_MODEL)
("LM", LM);

/*!
 * \brief type of time integration schemes
 */
enum ENUM_TIME_INT {
  RUNGE_KUTTA_EXPLICIT = 1,	/*!< \brief Explicit Runge-Kutta time integration definition. */
  EULER_EXPLICIT = 2,   	/*!< \brief Explicit Euler time integration definition. */
  EULER_IMPLICIT = 3   	/*!< \brief Implicit Euler time integration definition. */
};
static const map<string, ENUM_TIME_INT> Time_Int_Map = CCreateMap<string, ENUM_TIME_INT>
("RUNGE-KUTTA_EXPLICIT", RUNGE_KUTTA_EXPLICIT)
("EULER_EXPLICIT", EULER_EXPLICIT)
("EULER_IMPLICIT", EULER_IMPLICIT);

/*!
 * \brief type of time integration schemes
 */
enum ENUM_TIME_INT_FEA {
  CD_EXPLICIT = 1,			/*!< \brief Support for implementing an explicit method. */
  NEWMARK_IMPLICIT = 2,   	/*!< \brief Implicit Newmark integration definition. */
  GENERALIZED_ALPHA = 3   		/*!< \brief Support for implementing another implicit method. */
};
static const map<string, ENUM_TIME_INT_FEA> Time_Int_Map_FEA = CCreateMap<string, ENUM_TIME_INT_FEA>
("CD_EXPLICIT", CD_EXPLICIT)
("NEWMARK_IMPLICIT", NEWMARK_IMPLICIT)
("GENERALIZED_ALPHA", GENERALIZED_ALPHA);

/*!
 * \brief type of time integration schemes
 */
enum ENUM_SPACE_ITE_FEA {
  NEWTON_RAPHSON = 1,			/*!< \brief Full Newton-Rapshon method. */
  MODIFIED_NEWTON_RAPHSON = 2   /*!< \brief Modified Newton-Raphson method. */
};
static const map<string, ENUM_SPACE_ITE_FEA> Space_Ite_Map_FEA = CCreateMap<string, ENUM_SPACE_ITE_FEA>
("NEWTON_RAPHSON", NEWTON_RAPHSON)
("MODIFIED_NEWTON_RAPHSON", MODIFIED_NEWTON_RAPHSON);

/*!
 * \brief types of transfer methods
 */
enum ENUM_TRANSFER_METHOD {
  BROADCAST_DATA = 1,	/*!< \brief Gather data on one processor and broadcast it into all of them, relating to global nodes. */
  SCATTER_DATA = 2,   	/*!< \brief Gather data on one processor and scatter it into the one that needs it. */
  ALLGATHER_DATA = 3,   /*!< \brief All processors gather data (this will be useful for operations over a group of data - averaging) */
  LEGACY_METHOD = 4		/*!< \brief Original transfer method, maintained to check . */
};
static const map<string, ENUM_TRANSFER_METHOD> Transfer_Method_Map = CCreateMap<string, ENUM_TRANSFER_METHOD>
("BROADCAST_DATA", BROADCAST_DATA)
("SCATTER_DATA", SCATTER_DATA)
("ALLGATHER_DATA", ALLGATHER_DATA)
("LEGACY_METHOD", LEGACY_METHOD);

/*!
 * \brief types of schemes to compute the flow gradient
 */
enum ENUM_FLOW_GRADIENT {
  GREEN_GAUSS = 1,		/*!< \brief Gradients computation using Green Gauss theorem. */
  WEIGHTED_LEAST_SQUARES = 2	/*!< \brief Gradients computation using Weighted Least Squares. */
};
static const map<string, ENUM_FLOW_GRADIENT> Gradient_Map = CCreateMap<string, ENUM_FLOW_GRADIENT>
("GREEN_GAUSS", GREEN_GAUSS)
("WEIGHTED_LEAST_SQUARES", WEIGHTED_LEAST_SQUARES);

/*!
 * \brief types of action to take on a geometry structure
 */
enum GEOMETRY_ACTION {
  ALLOCATE = 0,     /*!<  \brief Allocate geometry structure. */
  UPDATE = 1       /*!<  \brief Update geometry structure (grid moving, adaptation, etc.). */
};

/*!
 * \brief types of action to perform when doing the geometry evaluation
 */
enum GEOMETRY_MODE {
  FUNCTION = 0,     /*!<  \brief Geometrical analysis. */
  GRADIENT = 1      /*!<  \brief Geometrical analysis and gradient using finite differences. */
};
static const map<string, GEOMETRY_MODE> GeometryMode_Map = CCreateMap<string, GEOMETRY_MODE>
("FUNCTION", FUNCTION)
("GRADIENT", GRADIENT);

/*!
 * \brief types of boundary conditions
 */
enum BC_TYPE {
  EULER_WALL = 1,		/*!< \brief Boundary Euler wall definition. */
  FAR_FIELD = 2,		/*!< \brief Boundary far-field definition. */
  SYMMETRY_PLANE = 3,   	/*!< \brief Boundary symmetry plane definition. */
  INLET_FLOW = 4,		/*!< \brief Boundary inlet flow definition. */
  OUTLET_FLOW = 5,		/*!< \brief Boundary outlet flow definition. */
  PERIODIC_BOUNDARY = 6,	/*!< \brief Periodic boundary definition. */
  NEARFIELD_BOUNDARY = 7,	/*!< \brief Near-Field boundary definition. */
  ELECTRODE_BOUNDARY = 8,	/*!< \brief Electrode boundary definition. */
  DIELEC_BOUNDARY = 9,	/*!< \brief Dipoisson boundary definition. */
  CUSTOM_BOUNDARY = 10,         /*!< \brief custom boundary definition. */
  INTERFACE_BOUNDARY = 11,	/*!< \brief Domain interface boundary definition. */
  DIRICHLET = 12,		/*!< \brief Boundary Euler wall definition. */
  NEUMANN = 13,		/*!< \brief Boundary Neumann definition. */
  DISPLACEMENT_BOUNDARY = 14,		/*!< \brief Boundary displacement definition. */
  LOAD_BOUNDARY = 15,		/*!< \brief Boundary Load definition. */
  FLOWLOAD_BOUNDARY = 16,		/*!< \brief Boundary Load definition. */
  SUPERSONIC_INLET = 19,		/*!< \brief Boundary supersonic inlet definition. */
  SUPERSONIC_OUTLET = 20,		/*!< \brief Boundary supersonic inlet definition. */
  ENGINE_INFLOW = 21,		/*!< \brief Boundary nacelle inflow. */
  ENGINE_EXHAUST = 22,		/*!< \brief Boundary nacelle exhaust. */
  RIEMANN_BOUNDARY= 24,   /*!< \brief Riemann Boundary definition. */
  ISOTHERMAL = 25,      /*!< \brief No slip isothermal wall boundary condition. */
  HEAT_FLUX  = 26,      /*!< \brief No slip constant heat flux wall boundary condition. */
  PRESSURE_BOUNDARY = 27,   	/*!< \brief Pressure boundary condition. */
  ACTDISK_INLET = 32,	/*!< \brief Actuator disk inlet boundary definition. */
  ACTDISK_OUTLET = 33,	/*!< \brief Actuator disk outlet boundary definition. */
  CLAMPED_BOUNDARY = 34,		/*!< \brief Clamped Boundary definition. */
  LOAD_DIR_BOUNDARY = 35,		/*!< \brief Boundary Load definition. */
  LOAD_SINE_BOUNDARY = 36,		/*!< \brief Sine-waveBoundary Load definition. */
  NRBC_BOUNDARY= 37,   /*!< \brief NRBC Boundary definition. */
  INTERNAL_BOUNDARY= 38,   /*!< \brief Internal Boundary definition. */
  FLUID_INTERFACE = 39,	/*!< \brief Domain interface definition. */
  SEND_RECEIVE = 99,		/*!< \brief Boundary send-receive definition. */
};


/*!
 * \brief different regime modes
 */
enum ENUM_2DFORM {
  PLANE_STRESS = 0,			/*!< \brief Definition of plane stress solver. */
  PLANE_STRAIN = 1			/*!< \brief Definition of plane strain solver. */
};
static const map<string, ENUM_2DFORM> ElasForm_2D = CCreateMap<string, ENUM_2DFORM>
("PLANE_STRESS", PLANE_STRESS)
("PLANE_STRAIN", PLANE_STRAIN);


/*!
 * \brief different regime modes
 */
enum ENUM_AITKEN {
  NO_RELAXATION = 0,			/*!< \brief No relaxation in the strongly coupled approach. */
  FIXED_PARAMETER = 1,			/*!< \brief Relaxation with a fixed parameter. */
  AITKEN_DYNAMIC = 2			/*!< \brief Relaxation using Aitken's dynamic parameter. */
};
static const map<string, ENUM_AITKEN> AitkenForm_Map = CCreateMap<string, ENUM_AITKEN>
("NONE", NO_RELAXATION)
("FIXED_PARAMETER", FIXED_PARAMETER)
("AITKEN_DYNAMIC", AITKEN_DYNAMIC);



/*!
 * \brief types Riemann boundary treatments
 */
enum RIEMANN_TYPE {
  TOTAL_CONDITIONS_PT = 1,		/*!< \brief User specifies total pressure, total temperature, and flow direction. */
  DENSITY_VELOCITY = 2,         /*!< \brief User specifies density and velocity, and flow direction. */
  STATIC_PRESSURE = 3,           /*!< \brief User specifies static pressure. */
  TOTAL_SUPERSONIC_INFLOW = 4,	/*!< \brief User specifies total pressure, total temperature and Velocity components. */
  STATIC_SUPERSONIC_INFLOW_PT = 5, /*!< \brief User specifies static pressure, static temperature, and Mach components. */
  STATIC_SUPERSONIC_INFLOW_PD = 6, /*!< \brief User specifies static pressure, static temperature, and Mach components. */
  MIXING_IN = 7, /*!< \brief User does not specify anything information are retrieved from the other domain */
  MIXING_OUT = 8, /*!< \brief User does not specify anything information are retrieved from the other domain */
  SUPERSONIC_OUTFLOW = 9,
	RADIAL_EQUILIBRIUM = 10,
	GLOBAL_TOTAL_CONDITIONS_PT = 11,
	GLOBAL_STATIC_PRESSURE = 12
};

static const map<string, RIEMANN_TYPE> Riemann_Map = CCreateMap<string, RIEMANN_TYPE>
("TOTAL_CONDITIONS_PT", TOTAL_CONDITIONS_PT)
("DENSITY_VELOCITY", DENSITY_VELOCITY)
("STATIC_PRESSURE", STATIC_PRESSURE)
("TOTAL_SUPERSONIC_INFLOW", TOTAL_SUPERSONIC_INFLOW)
("STATIC_SUPERSONIC_INFLOW_PT", STATIC_SUPERSONIC_INFLOW_PT)
("STATIC_SUPERSONIC_INFLOW_PD", STATIC_SUPERSONIC_INFLOW_PD)
("MIXING_IN", MIXING_IN)
("MIXING_OUT", MIXING_OUT)
("SUPERSONIC_OUTFLOW", SUPERSONIC_OUTFLOW)
("RADIAL_EQUILIBRIUM", RADIAL_EQUILIBRIUM)
("GLOBAL_TOTAL_CONDITIONS_PT", GLOBAL_TOTAL_CONDITIONS_PT)
("GLOBAL_STATIC_PRESSURE", GLOBAL_STATIC_PRESSURE);


static const map<string, RIEMANN_TYPE> NRBC_Map = CCreateMap<string, RIEMANN_TYPE>
("TOTAL_CONDITIONS_PT", TOTAL_CONDITIONS_PT)
("DENSITY_VELOCITY", DENSITY_VELOCITY)
("STATIC_PRESSURE", STATIC_PRESSURE)
("TOTAL_SUPERSONIC_INFLOW", TOTAL_SUPERSONIC_INFLOW)
("STATIC_SUPERSONIC_INFLOW_PT", STATIC_SUPERSONIC_INFLOW_PT)
("STATIC_SUPERSONIC_INFLOW_PD", STATIC_SUPERSONIC_INFLOW_PD)
("MIXING_IN", MIXING_IN)
("MIXING_OUT", MIXING_OUT)
("SUPERSONIC_OUTFLOW", SUPERSONIC_OUTFLOW)
("RADIAL_EQUILIBRIUM", RADIAL_EQUILIBRIUM)
("GLOBAL_TOTAL_CONDITIONS_PT", GLOBAL_TOTAL_CONDITIONS_PT)
("GLOBAL_STATIC_PRESSURE", GLOBAL_STATIC_PRESSURE);

/*!
 * \brief types of mixing process for averaging quantities at the boundaries.
 */
enum AVERAGEPROCESS_TYPE {
  ALGEBRAIC = 1,		/*!< \brief an algebraic average is computed at the boundary of interest. */
  AREA = 2,           /*!< \brief an area average is computed at the boundary of interest. */
  MIXEDOUT = 3,		 /*!< \brief an mixed-out average is computed at the boundary of interest. */
	MASSFLOW = 4           /*!< \brief a mass flow average is computed at the boundary of interest. */

};

static const map<string, AVERAGEPROCESS_TYPE> AverageProcess_Map = CCreateMap<string, AVERAGEPROCESS_TYPE>
("ALGEBRAIC", ALGEBRAIC)
("AREA", AREA)
("MIXEDOUT",  MIXEDOUT)
("MASSFLOW", MASSFLOW);


/*!
 * \brief this option allow to compute the span-wise section in different ways.
 */
enum SPANWISE_TYPE {
  AUTOMATIC = 1,		/*!< \brief number of span-wise section are computed automatically */
  EQUISPACED = 2           /*!< \brief number of span-wise section are specified from the user */
};

static const map<string, SPANWISE_TYPE> SpanWise_Map = CCreateMap<string, SPANWISE_TYPE>
("AUTOMATIC", AUTOMATIC)
("EQUISPACED", EQUISPACED);

/*!
 * \brief types of mixing process for averaging quantities at the boundaries.
 */
enum TURBOMACHINERY_TYPE {
  AXIAL       = 1,		/*!< \brief axial turbomachinery. */
  CENTRIFUGAL = 2,    /*!< \brief centrifugal turbomachinery. */
  CENTRIPETAL = 3,		 /*!< \brief centripetal turbomachinery. */
	CENTRIPETAL_AXIAL = 4,		 /*!< \brief mixed flow turbine. */
	AXIAL_CENTRIFUGAL = 5		 /*!< \brief mixed flow turbine. */
};

static const map<string, TURBOMACHINERY_TYPE> TurboMachinery_Map = CCreateMap<string, TURBOMACHINERY_TYPE>
("AXIAL", AXIAL)
("CENTRIFUGAL", CENTRIFUGAL)
("CENTRIPETAL",  CENTRIPETAL)
("CENTRIPETAL_AXIAL",  CENTRIPETAL_AXIAL)
("AXIAL_CENTRIFUGAL",  AXIAL_CENTRIFUGAL);

///*!
// * \brief types of Turbomachinery performance indicators.
// */
//enum TURBO_PERFORMANCE_TYPE {
//  BLADE   = 1,		/*!< \brief Turbomachinery blade performances. */
//  STAGE = 2,      /*!< \brief Turbomachinery blade stage performances. */
//  TURBINE              = 3		/*!< \brief Turbomachinery turbine performances. */
//};
//
//static const map<string, TURBO_PERFORMANCE_TYPE> TurboPerformance_Map = CCreateMap<string, TURBO_PERFORMANCE_TYPE>
//("BLADE", BLADE)
//("STAGE", STAGE)
//("TURBINE", TURBINE);

/*!
 * \brief types of Turbomachinery performance flag.
 */
enum TURBO_MARKER_TYPE{
  INFLOW   = 1,		/*!< \brief flag for inflow marker for compute turboperformance. */
  OUTFLOW = 2     /*!< \brief flag for outflow marker for compute turboperformance. */
};

/*!
 * \brief types inlet boundary treatments
 */
enum INLET_TYPE {
  TOTAL_CONDITIONS = 1,		/*!< \brief User specifies total pressure, total temperature, and flow direction. */
  MASS_FLOW = 2,           /*!< \brief User specifies density and velocity (mass flow). */
  INPUT_FILE = 3           /*!< \brief User specifies an input file. */
};
static const map<string, INLET_TYPE> Inlet_Map = CCreateMap<string, INLET_TYPE>
("TOTAL_CONDITIONS", TOTAL_CONDITIONS)
("MASS_FLOW", MASS_FLOW)
("INPUT_FILE", INPUT_FILE);

/*!
 * \brief types engine inflow boundary treatments
 */
enum ENGINE_INFLOW_TYPE {
  FAN_FACE_MACH = 1,	         /*!< \brief User specifies fan face mach number. */
  FAN_FACE_MDOT = 2,           /*!< \brief User specifies Static pressure. */
  FAN_FACE_PRESSURE = 3        /*!< \brief User specifies Static pressure. */
};
static const map<string, ENGINE_INFLOW_TYPE> Engine_Inflow_Map = CCreateMap<string, ENGINE_INFLOW_TYPE>
("FAN_FACE_MACH", FAN_FACE_MACH)
("FAN_FACE_MDOT", FAN_FACE_MDOT)
("FAN_FACE_PRESSURE", FAN_FACE_PRESSURE);

/*!
 * \brief types actuator disk boundary treatments
 */
enum ACTDISK_TYPE {
  VARIABLES_JUMP = 1,		/*!< \brief User specifies the variables jump. */
  BC_THRUST = 2,     /*!< \brief User specifies the BC thrust. */
  NET_THRUST = 3,     /*!< \brief User specifies the Net thrust. */
  DRAG_MINUS_THRUST = 4,     /*!< \brief ACDC computes the right thrust. */
  MASSFLOW = 5,     /*!< \brief ACDC computes the right thrust. */
  POWER = 6     /*!< \brief User specifies the Net thrust. */
};
static const map<string, ACTDISK_TYPE> ActDisk_Map = CCreateMap<string, ACTDISK_TYPE>
("VARIABLES_JUMP", VARIABLES_JUMP)
("BC_THRUST", BC_THRUST)
("NET_THRUST", NET_THRUST)
("DRAG_MINUS_THRUST", DRAG_MINUS_THRUST)
("MASSFLOW", MASSFLOW)
("POWER", POWER);

/*!
 * \brief types of geometric entities based on VTK nomenclature
 */
enum GEO_TYPE {
  VERTEX = 1,   		/*!< \brief VTK nomenclature for defining a vertex element. */
  LINE = 3,			/*!< \brief VTK nomenclature for defining a line element. */
  TRIANGLE = 5, 		/*!< \brief VTK nomenclature for defining a triangle element. */
  QUADRILATERAL = 9,		/*!< \brief VTK nomenclature for defining a quadrilateral element. */
  TETRAHEDRON = 10,     	/*!< \brief VTK nomenclature for defining a tetrahedron element. */
  HEXAHEDRON = 12,      	/*!< \brief VTK nomenclature for defining a hexahedron element. */
  PRISM = 13,     		/*!< \brief VTK nomenclature for defining a prism element. */
  PYRAMID = 14  		/*!< \brief VTK nomenclature for defining a pyramid element. */
};

/*!
 * \brief types of objective functions
 */
enum ENUM_OBJECTIVE {
  DRAG_COEFFICIENT = 1, 	      /*!< \brief Drag objective function definition. */
  LIFT_COEFFICIENT = 2, 	      /*!< \brief Lift objective function definition. */
  SIDEFORCE_COEFFICIENT = 3,	  /*!< \brief Side force objective function definition. */
  EFFICIENCY = 4,		            /*!< \brief Efficiency objective function definition. */
  INVERSE_DESIGN_PRESSURE = 5,	/*!< \brief Pressure objective function definition (inverse design). */
  INVERSE_DESIGN_HEATFLUX = 6,  /*!< \brief Heat flux objective function definition (inverse design). */
  TOTAL_HEATFLUX = 7,           /*!< \brief Total heat flux. */
  MAXIMUM_HEATFLUX = 8,         /*!< \brief Maximum heat flux. */
  MOMENT_X_COEFFICIENT = 9,	    /*!< \brief Pitching moment objective function definition. */
  MOMENT_Y_COEFFICIENT = 10,    /*!< \brief Rolling moment objective function definition. */
  MOMENT_Z_COEFFICIENT = 11,    /*!< \brief Yawing objective function definition. */
  EQUIVALENT_AREA = 12,		      /*!< \brief Equivalent area objective function definition. */
  NEARFIELD_PRESSURE = 13,	    /*!< \brief NearField Pressure objective function definition. */
  FORCE_X_COEFFICIENT = 14,	    /*!< \brief X-direction force objective function definition. */
  FORCE_Y_COEFFICIENT = 15,	    /*!< \brief Y-direction force objective function definition. */
  FORCE_Z_COEFFICIENT = 16,	    /*!< \brief Z-direction force objective function definition. */
  THRUST_COEFFICIENT = 17,		  /*!< \brief Thrust objective function definition. */
  TORQUE_COEFFICIENT = 18,		  /*!< \brief Torque objective function definition. */
  FIGURE_OF_MERIT = 19,		      /*!< \brief Rotor Figure of Merit objective function definition. */
  FREE_SURFACE = 20,				    /*!< \brief Free Surface objective function definition. */
  MAX_THICKNESS = 21,           /*!< \brief Maximum thickness. */
  MIN_THICKNESS = 22,           /*!< \brief Minimum thickness. */
  MAX_THICK_SEC1 = 23,          /*!< \brief Maximum thickness in section 1. */
  MAX_THICK_SEC2 = 24,          /*!< \brief Maximum thickness in section 2. */
  MAX_THICK_SEC3 = 25,          /*!< \brief Maximum thickness in section 3. */
  MAX_THICK_SEC4 = 26,          /*!< \brief Maximum thickness in section 4. */
  MAX_THICK_SEC5 = 27,           /*!< \brief Maximum thickness in section 5. */
  AVG_TOTAL_PRESSURE = 28, 	    /*!< \brief Total Pressure objective function definition. */
  AVG_OUTLET_PRESSURE = 29,      /*!< \brief Static Pressure objective function definition. */
  MASS_FLOW_RATE = 30,           /*!< \brief Mass Flow Rate objective function definition. */
<<<<<<< HEAD
  OUTFLOW_GENERALIZED=31,        /*!<\brief Objective function defined via chain rule on primitive variable gradients. */
  TOTAL_PRESSURE_LOSS=32,
  KINETIC_ENERGY_LOSS=33,
  TOTAL_EFFICIENCY=34,
  TOTAL_STATIC_EFFICIENCY=35,
  EULERIAN_WORK=36,
  TOTAL_ENTHALPY_IN=37,
  FLOW_ANGLE_IN=38,
  FLOW_ANGLE_OUT=39,
  MASS_FLOW_IN=40,
  MASS_FLOW_OUT=41,
  PRESSURE_RATIO=42,
	ENTROPY_GENERATION=43
=======
  OUTFLOW_GENERALIZED = 31,          /*!<\brief Objective function defined via chain rule on primitive variable gradients. */
  IDC_COEFFICIENT = 32, 	           /*!< \brief IDC coefficient objective function definition. */
  PROPULSIVE_EFFICIENCY = 33, 	       /*!< \brief Mass flow ratio coefficient. */
  NET_THRUST_COEFFICIENT = 34, 	     /*!< \brief Mass flow ratio coefficient. */
  CUSTOM_COEFFICIENT = 35 	           /*!< \brief Custom coefficient objective function definition. */
>>>>>>> fadd7a29
};

static const map<string, ENUM_OBJECTIVE> Objective_Map = CCreateMap<string, ENUM_OBJECTIVE>
("DRAG", DRAG_COEFFICIENT)
("LIFT", LIFT_COEFFICIENT)
("SIDEFORCE", SIDEFORCE_COEFFICIENT)
("EFFICIENCY", EFFICIENCY)
("INVERSE_DESIGN_PRESSURE", INVERSE_DESIGN_PRESSURE)
("INVERSE_DESIGN_HEATFLUX", INVERSE_DESIGN_HEATFLUX)
("MOMENT_X", MOMENT_X_COEFFICIENT)
("MOMENT_Y", MOMENT_Y_COEFFICIENT)
("MOMENT_Z", MOMENT_Z_COEFFICIENT)
("EQUIVALENT_AREA", EQUIVALENT_AREA)
("NEARFIELD_PRESSURE", NEARFIELD_PRESSURE)
("FORCE_X", FORCE_X_COEFFICIENT)
("FORCE_Y", FORCE_Y_COEFFICIENT)
("FORCE_Z", FORCE_Z_COEFFICIENT)
("THRUST", THRUST_COEFFICIENT)
("TORQUE", TORQUE_COEFFICIENT)
("TOTAL_HEATFLUX", TOTAL_HEATFLUX)
("MAXIMUM_HEATFLUX", MAXIMUM_HEATFLUX)
("FIGURE_OF_MERIT", FIGURE_OF_MERIT)
("FREE_SURFACE", FREE_SURFACE)
("MAX_THICKNESS", MAX_THICKNESS)
("MIN_THICKNESS", MIN_THICKNESS)
("MAX_THICK_SEC1", MAX_THICK_SEC1)
("MAX_THICK_SEC2", MAX_THICK_SEC2)
("MAX_THICK_SEC3", MAX_THICK_SEC3)
("MAX_THICK_SEC4", MAX_THICK_SEC4)
("MAX_THICK_SEC5", MAX_THICK_SEC5)
("AVG_TOTAL_PRESSURE", AVG_TOTAL_PRESSURE)
("AVG_OUTLET_PRESSURE", AVG_OUTLET_PRESSURE)
("MASS_FLOW_RATE", MASS_FLOW_RATE)
("OUTFLOW_GENERALIZED", OUTFLOW_GENERALIZED)
<<<<<<< HEAD
("TOTAL_EFFICIENCY", TOTAL_EFFICIENCY)
("TOTAL_STATIC_EFFICIENCY", TOTAL_STATIC_EFFICIENCY)
("TOTAL_PRESSURE_LOSS", TOTAL_PRESSURE_LOSS)
("EULERIAN_WORK", EULERIAN_WORK)
("TOTAL_ENTHALPY_IN", TOTAL_ENTHALPY_IN)
("FLOW_ANGLE_IN", FLOW_ANGLE_IN)
("FLOW_ANGLE_OUT", FLOW_ANGLE_OUT)
("MASS_FLOW_IN", MASS_FLOW_IN)
("MASS_FLOW_OUT", MASS_FLOW_OUT)
("PRESSURE_RATIO",  PRESSURE_RATIO)
("ENTROPY_GENERATION",  ENTROPY_GENERATION)
("KINETIC_ENERGY_LOSS", KINETIC_ENERGY_LOSS);
=======
("IDC_COEFFICIENT", IDC_COEFFICIENT)
("PROPULSIVE_EFFICIENCY", PROPULSIVE_EFFICIENCY)
("NET_THRUST_COEFFICIENT", NET_THRUST_COEFFICIENT)
("CUSTOM_COEFFICIENT", CUSTOM_COEFFICIENT);
>>>>>>> fadd7a29

/*!
 * \brief types of residual criteria equations
 */

enum ENUM_RESIDUAL {
	RHO_RESIDUAL = 1, 	      /*!< \brief Rho equation residual criteria equation. */
	RHO_ENERGY_RESIDUAL = 2 	      /*!< \brief RhoE equation residual criteria equation. */
};

static const map<string, ENUM_RESIDUAL> Residual_Map = CCreateMap<string, ENUM_RESIDUAL>
("RHO", RHO_RESIDUAL)
("RHO_ENERGY", RHO_ENERGY_RESIDUAL);

/*!
 * \brief types of sensitivities to compute
 */
enum ENUM_SENS {
  SENS_GEOMETRY = 1,    	/*!< \brief Geometrical sensitivity. */
  SENS_MACH = 2,		/*!< \brief Mach number sensitivity. */
  SENS_AOA = 3, 		/*!< \brief Angle of attack sensitivity. */
  SENS_AOS = 4  		/*!< \brief Angle of Sideslip sensitivity. */
};
static const map<string, ENUM_SENS> Sens_Map = CCreateMap<string, ENUM_SENS>
("SENS_GEOMETRY", SENS_GEOMETRY)
("SENS_MACH", SENS_MACH)
("SENS_AOA", SENS_AOA)
("SENS_AOS", SENS_AOS);

/*!
 * \brief types of grid adaptation/refinement
 */
enum ENUM_ADAPT {
  NO_ADAPT = 0,                 /*!< \brief No grid adaptation. */
  FULL = 1,			/*!< \brief Do a complete grid refinement of all the computational grids. */
  FULL_FLOW = 2,		/*!< \brief Do a complete grid refinement of the flow grid. */
  FULL_ADJOINT = 3,		/*!< \brief Do a complete grid refinement of the adjoint grid. */
  GRAD_FLOW = 5,		/*!< \brief Do a gradient based grid adaptation of the flow grid. */
  GRAD_ADJOINT = 6,		/*!< \brief Do a gradient based grid adaptation of the adjoint grid. */
  GRAD_FLOW_ADJ = 7,		/*!< \brief Do a gradient based grid adaptation of the flow and adjoint grid. */
  COMPUTABLE = 9,		/*!< \brief Apply a computable error grid adaptation. */
  REMAINING = 10,		/*!< \brief Apply a remaining error grid adaptation. */
  WAKE = 12,			/*!< \brief Do a grid refinement on the wake. */
  SMOOTHING = 14,		/*!< \brief Do a grid smoothing of the geometry. */
  SUPERSONIC_SHOCK = 15,	/*!< \brief Do a grid smoothing. */
  PERIODIC = 17			/*!< \brief Add the periodic halo cells. */
};
static const map<string, ENUM_ADAPT> Adapt_Map = CCreateMap<string, ENUM_ADAPT>
("NONE", NO_ADAPT)
("FULL", FULL)
("FULL_FLOW", FULL_FLOW)
("FULL_ADJOINT", FULL_ADJOINT)
("GRAD_FLOW", GRAD_FLOW)
("GRAD_ADJOINT", GRAD_ADJOINT)
("GRAD_FLOW_ADJ", GRAD_FLOW_ADJ)
("COMPUTABLE", COMPUTABLE)
("REMAINING", REMAINING)
("WAKE", WAKE)
("SMOOTHING", SMOOTHING)
("SUPERSONIC_SHOCK", SUPERSONIC_SHOCK)
("PERIODIC", PERIODIC);

/*!
 * \brief types of input file formats
 */
enum ENUM_INPUT {
  SU2 = 1,                       /*!< \brief SU2 input format. */
  CGNS = 2                     /*!< \brief CGNS input format for the computational grid. */
};
static const map<string, ENUM_INPUT> Input_Map = CCreateMap<string, ENUM_INPUT>
("SU2", SU2)
("CGNS", CGNS);

const int CGNS_STRING_SIZE = 33;/*!< \brief Length of strings used in the CGNS format. */

/*!
 * \brief type of solution output file formats
 */
enum ENUM_OUTPUT {
  TECPLOT = 1,  		     /*!< \brief Tecplot format for the solution output. */
  TECPLOT_BINARY = 2,    /*!< \brief Tecplot binary format for the solution output. */
  FIELDVIEW = 3,  		   /*!< \brief FieldView format for the solution output. */
  FIELDVIEW_BINARY = 4,  /*!< \brief FieldView binary format for the solution output. */
  CSV = 5,			         /*!< \brief Comma-separated values format for the solution output. */
  CGNS_SOL = 6,  	     	 /*!< \brief CGNS format for the solution output. */
  PARAVIEW = 7  		     /*!< \brief Paraview format for the solution output. */
};
static const map<string, ENUM_OUTPUT> Output_Map = CCreateMap<string, ENUM_OUTPUT>
("TECPLOT", TECPLOT)
("TECPLOT_BINARY", TECPLOT_BINARY)
("FIELDVIEW", FIELDVIEW)
("FIELDVIEW_BINARY", FIELDVIEW_BINARY)
("CSV", CSV)
("CGNS", CGNS_SOL)
("PARAVIEW", PARAVIEW);

/*!
 * \brief type of jump definition
 */
enum JUMP_DEFINITION {
  DIFFERENCE = 1,     /*!< \brief Jump given by a difference in values. */
  RATIO = 2           /*!< \brief Jump given by a ratio. */
};
static const map<string, JUMP_DEFINITION> Jump_Map = CCreateMap<string, JUMP_DEFINITION>
("DIFFERENCE", DIFFERENCE)
("RATIO", RATIO);

/*!
 * \brief type of multigrid cycle
 */
enum MG_CYCLE {
  V_CYCLE = 0,  		/*!< \brief V cycle. */
  W_CYCLE = 1,			/*!< \brief W cycle. */
  FULLMG_CYCLE = 2  /*!< \brief FullMG cycle. */
};
static const map<string, MG_CYCLE> MG_Cycle_Map = CCreateMap<string, MG_CYCLE>
("V_CYCLE", V_CYCLE)
("W_CYCLE", W_CYCLE)
("FULLMG_CYCLE", FULLMG_CYCLE);

/*!
 * \brief type of solution output variables
 */
enum ENUM_OUTPUT_VARS {
  DENSITY = 1,      /*!< \brief Density. */
  VEL_X = 2,        /*!< \brief X-component of velocity. */
  VEL_Y = 3,        /*!< \brief Y-component of velocity. */
  VEL_Z = 4,        /*!< \brief Z-component of velocity. */
  PRESSURE = 5, 		/*!< \brief Static pressure. */
  MACH = 6,         /*!< \brief Mach number. */
  TEMPERATURE = 7,  /*!< \brief Temperature. */
  LAM_VISC = 8,     /*!< \brief Laminar viscosity. */
  EDDY_VISC = 9     /*!< \brief Eddy viscosity. */
};
static const map<string, ENUM_OUTPUT_VARS> Output_Vars_Map = CCreateMap<string, ENUM_OUTPUT_VARS>
("DENSITY", DENSITY)
("VEL_X", VEL_X)
("VEL_Y", VEL_Y)
("VEL_Z", VEL_Z)
("PRESSURE", PRESSURE)
("MACH", MACH)
("TEMPERATURE", TEMPERATURE)
("LAM_VISC", LAM_VISC)
("EDDY_VISC", EDDY_VISC);

/*!
 * \brief types of design parameterizations
 */
enum ENUM_PARAM {
  TRANSLATION = 0,		       /*!< \brief Surface movement as design variable. */
  ROTATION = 1,			         /*!< \brief Surface rotation as design variable. */
  SCALE = 2,			           /*!< \brief Surface rotation as design variable. */
  FFD_SETTING = 3,		       /*!< \brief No surface deformation. */
  FFD_CONTROL_POINT = 4,	   /*!< \brief Free form deformation for 3D design (change a control point). */
  FFD_CAMBER = 5,		       /*!< \brief Free form deformation for 3D design (camber change). */
  FFD_THICKNESS = 6,		     /*!< \brief Free form deformation for 3D design (thickness change). */
  FFD_DIHEDRAL_ANGLE = 7,	   /*!< \brief Free form deformation for 3D design (change the dihedral angle). */
  FFD_TWIST_ANGLE = 8,		   /*!< \brief Free form deformation for 3D design (change the twist angle). */
  FFD_ROTATION = 9,		       /*!< \brief Free form deformation for 3D design (rotation around a line). */
  FFD_CONTROL_POINT_2D = 10, /*!< \brief Free form deformation for 2D design (change a control point). */
  FFD_CAMBER_2D = 11,		     /*!< \brief Free form deformation for 3D design (camber change). */
  FFD_THICKNESS_2D = 12,		 /*!< \brief Free form deformation for 3D design (thickness change). */
  FFD_CONTROL_SURFACE = 13,	 /*!< \brief Free form deformation for 3D design (control surface). */
  HICKS_HENNE = 14,	         /*!< \brief Hicks-Henne bump function for airfoil deformation. */
  PARABOLIC = 15,		         /*!< \brief Parabolic airfoil definition as design variables. */
  NACA_4DIGITS = 16,	         /*!< \brief The four digits NACA airfoil family as design variables. */
  AIRFOIL = 17,		           /*!< \brief Airfoil definition as design variables. */
  SURFACE_FILE = 18,		     /*!< Nodal coordinates set using a surface file. */
  CUSTOM = 19,                /*!< 'CUSTOM' for use in external python analysis. */
  CST = 20,                /*!< \brief CST method with Kulfan parameters for airfoil deformation. */
  NO_DEFORMATION = 21,		       /*!< \brief No Deformation. */
  HTP_INCIDENCE = 22,			         /*!< \brief Incidence of the HTP. */
  ANGLE_OF_ATTACK = 101,	   /*!< \brief Angle of attack for airfoils. */
  FFD_ANGLE_OF_ATTACK = 102	 /*!< \brief Angle of attack for FFD problem. */
};
static const map<string, ENUM_PARAM> Param_Map = CCreateMap<string, ENUM_PARAM>
("FFD_SETTING", FFD_SETTING)
("FFD_CONTROL_POINT_2D", FFD_CONTROL_POINT_2D)
("FFD_ANGLE_OF_ATTACK", FFD_ANGLE_OF_ATTACK)
("FFD_CAMBER_2D", FFD_CAMBER_2D)
("FFD_THICKNESS_2D", FFD_THICKNESS_2D)
("HICKS_HENNE", HICKS_HENNE)
("ANGLE_OF_ATTACK", ANGLE_OF_ATTACK)
("NACA_4DIGITS", NACA_4DIGITS)
("TRANSLATION", TRANSLATION)
("ROTATION", ROTATION)
("HTP_INCIDENCE", HTP_INCIDENCE)
("SCALE", SCALE)
("FFD_CONTROL_POINT", FFD_CONTROL_POINT)
("FFD_DIHEDRAL_ANGLE", FFD_DIHEDRAL_ANGLE)
("FFD_TWIST_ANGLE", FFD_TWIST_ANGLE)
("FFD_ROTATION", FFD_ROTATION)
("FFD_CONTROL_SURFACE", FFD_CONTROL_SURFACE)
("FFD_CAMBER", FFD_CAMBER)
("FFD_THICKNESS", FFD_THICKNESS)
("PARABOLIC", PARABOLIC)
("AIRFOIL", AIRFOIL)
("SURFACE_FILE", SURFACE_FILE)
("CUSTOM", CUSTOM)
("NO_DEFORMATION", NO_DEFORMATION)
("CST", CST);

/*!
 * \brief types of solvers for solving linear systems
 */
enum ENUM_LINEAR_SOLVER {
  STEEPEST_DESCENT = 1,		/*!< \brief Steepest descent method for point inversion algoritm (Free-Form). */
  NEWTON = 2,			/*!< \brief Newton method for point inversion algorithm (Free-Form). */
  QUASI_NEWTON = 3,		/*!< \brief Quasi Newton method for point inversion algorithm (Free-Form). */
  CONJUGATE_GRADIENT = 4,	/*!< \brief Preconditionated conjugate gradient method for grid deformation. */
  FGMRES = 5,    	/*!< \brief Flexible Generalized Minimal Residual method. */
  BCGSTAB = 6,	/*!< \brief BCGSTAB - Biconjugate Gradient Stabilized Method (main solver). */
  RESTARTED_FGMRES = 7,  /*!< \brief Flexible Generalized Minimal Residual method with restart. */
  SMOOTHER_LUSGS = 8,  /*!< \brief LU_SGS smoother. */
  SMOOTHER_JACOBI = 9,  /*!< \brief Jacobi smoother. */
  SMOOTHER_ILU = 10,  /*!< \brief ILU smoother. */
  SMOOTHER_LINELET = 11  /*!< \brief Linelet smoother. */
};
static const map<string, ENUM_LINEAR_SOLVER> Linear_Solver_Map = CCreateMap<string, ENUM_LINEAR_SOLVER>
("STEEPEST_DESCENT", STEEPEST_DESCENT)
("NEWTON", NEWTON)
("QUASI_NEWTON", QUASI_NEWTON)
("CONJUGATE_GRADIENT", CONJUGATE_GRADIENT)
("BCGSTAB", BCGSTAB)
("FGMRES", FGMRES)
("RESTARTED_FGMRES", RESTARTED_FGMRES)
("SMOOTHER_LUSGS", SMOOTHER_LUSGS)
("SMOOTHER_JACOBI", SMOOTHER_JACOBI)
("SMOOTHER_LINELET", SMOOTHER_LINELET)
("SMOOTHER_ILU0", SMOOTHER_ILU);

/*!
 * \brief types surface continuity at the intersection with the FFD
 */
enum ENUM_FFD_CONTINUITY {
  DERIVATIVE_1ST = 1,		/*!< \brief First derivative continuity. */
  DERIVATIVE_2ND = 2			/*!< \brief Second derivative continuity. */
};
static const map<string, ENUM_FFD_CONTINUITY> Continuity_Map = CCreateMap<string, ENUM_FFD_CONTINUITY>
("1ST_DERIVATIVE", DERIVATIVE_1ST)
("2ND_DERIVATIVE", DERIVATIVE_2ND);

/*!
 * \brief types of sensitivity smoothing
 */
enum ENUM_SENS_SMOOTHING {
  NO_SMOOTH = 0,		/*!< \brief No smoothing. */
  SOBOLEV = 1,		/*!< \brief Sobolev gradient smoothing. */
  BIGRID = 2	/*!< \brief Bi-grid technique smoothing. */
};
static const map<string, ENUM_SENS_SMOOTHING> Sens_Smoothing_Map = CCreateMap<string, ENUM_SENS_SMOOTHING>
("NONE", NO_SMOOTH)
("SOBOLEV", SOBOLEV)
("BIGRID", BIGRID);

/*!
 * \brief types of preconditioners for the linear solver
 */
enum ENUM_LINEAR_SOLVER_PREC {
  JACOBI = 1,		/*!< \brief Jacobi preconditioner. */
  LU_SGS = 2,		/*!< \brief LU SGS preconditioner. */
  LINELET = 3,  /*!< \brief Line implicit preconditioner. */
  ILU = 4       /*!< \brief ILU(0) preconditioner. */
};
static const map<string, ENUM_LINEAR_SOLVER_PREC> Linear_Solver_Prec_Map = CCreateMap<string, ENUM_LINEAR_SOLVER_PREC>
("JACOBI", JACOBI)
("LU_SGS", LU_SGS)
("LINELET", LINELET)
("ILU0", ILU);

/*!
 * \brief types of analytic definitions for various geometries
 */
enum ENUM_GEO_ANALYTIC {
  NO_GEO_ANALYTIC = 0,          /*!< \brief No analytic definition of the geometry. */
  NACA0012_AIRFOIL = 1, 	/*!< \brief Use the analytical definition of the NACA0012 for doing the grid adaptation. */
  NACA4412_AIRFOIL = 2, 	/*!< \brief Use the analytical definition of the NACA4412 for doing the grid adaptation. */
  CYLINDER = 3, 		/*!< \brief Use the analytical definition of a cylinder for doing the grid adaptation. */
  BIPARABOLIC = 4       	/*!< \brief Use the analytical definition of a biparabolic airfoil for doing the grid adaptation. */
};
static const map<string, ENUM_GEO_ANALYTIC> Geo_Analytic_Map = CCreateMap<string, ENUM_GEO_ANALYTIC>
("NONE", NO_GEO_ANALYTIC)
("NACA0012_AIRFOIL", NACA0012_AIRFOIL)
("NACA4412_AIRFOIL", NACA4412_AIRFOIL)
("CYLINDER", CYLINDER)
("BIPARABOLIC", BIPARABOLIC);

/*!
 * \brief types of axis orientation
 */
enum ENUM_AXIS_ORIENTATION {
  X_AXIS = 0,   /*!< \brief X axis orientation. */
  Y_AXIS = 1, 	/*!< \brief Y axis orientation. */
  Z_AXIS = 2    /*!< \brief Z axis orientation. */
};
static const map<string, ENUM_AXIS_ORIENTATION> Axis_Orientation_Map = CCreateMap<string, ENUM_AXIS_ORIENTATION>
("X_AXIS", X_AXIS)
("Y_AXIS", Y_AXIS)
("Z_AXIS", Z_AXIS);

/*!
 * \brief types of schemes for unsteady computations
 */
enum ENUM_UNSTEADY {
  STEADY = 0,            /*!< \brief A steady computation. */
  TIME_STEPPING = 1,		 /*!< \brief Use a time stepping strategy for unsteady computations. */
  DT_STEPPING_1ST = 2,	 /*!< \brief Use a dual time stepping strategy for unsteady computations (1st order). */
  DT_STEPPING_2ND = 3,	 /*!< \brief Use a dual time stepping strategy for unsteady computations (2nd order). */
  ROTATIONAL_FRAME = 4,  /*!< \brief Use a rotational source term. */
  HARMONIC_BALANCE = 5    /*!< \brief Use a harmonic balance source term. */

};
static const map<string, ENUM_UNSTEADY> Unsteady_Map = CCreateMap<string, ENUM_UNSTEADY>
("NO", STEADY)
("TIME_STEPPING", TIME_STEPPING)
("DUAL_TIME_STEPPING-1ST_ORDER", DT_STEPPING_1ST)
("DUAL_TIME_STEPPING-2ND_ORDER", DT_STEPPING_2ND)
("HARMONIC_BALANCE", HARMONIC_BALANCE)
("ROTATIONAL_FRAME", ROTATIONAL_FRAME);

/*!
 * \brief types of criteria to determine when the solution is converged
 */
enum ENUM_CONVERGE_CRIT {
  CAUCHY = 1,			/*!< \brief Cauchy criteria to establish the convergence of the code. */
  RESIDUAL = 2			/*!< \brief Residual criteria to establish the convergence of the code. */
};
static const map<string, ENUM_CONVERGE_CRIT> Converge_Crit_Map = CCreateMap<string, ENUM_CONVERGE_CRIT>
("CAUCHY", CAUCHY)
("RESIDUAL", RESIDUAL);

/*!
 * \brief types of element stiffnesses imposed for FEA mesh deformation
 */
enum ENUM_DEFORM_STIFFNESS {
  CONSTANT_STIFFNESS = 0,               /*!< \brief Impose a constant stiffness for each element (steel). */
  INVERSE_VOLUME = 1,			/*!< \brief Impose a stiffness for each element that is inversely proportional to cell volume. */
  WALL_DISTANCE = 2			/*!< \brief Impose a stiffness for each element that is proportional to the distance from the deforming surface. */
};
static const map<string, ENUM_DEFORM_STIFFNESS> Deform_Stiffness_Map = CCreateMap<string, ENUM_DEFORM_STIFFNESS>
("CONSTANT_STIFFNESS", CONSTANT_STIFFNESS)
("INVERSE_VOLUME", INVERSE_VOLUME)
("WALL_DISTANCE", WALL_DISTANCE);

/*!
 * \brief The direct differentation variables.
 */
enum ENUM_DIRECTDIFF_VAR {
  NO_DERIVATIVE = 0,
  D_MACH = 1,   /*!< \brief Derivative with respect to the mach number */
  D_AOA = 2,		 /*!< \brief Derivative with respect to the angle of attack */
  D_PRESSURE = 3, /*!< \brief Derivative with respect to the freestream pressure */
  D_TEMPERATURE = 4,/*!< \brief Derivative with respect to the freestream temperature */
  D_DENSITY = 5,
  D_TURB2LAM = 6,
  D_SIDESLIP = 7,
  D_VISCOSITY = 8,
  D_REYNOLDS = 9,
  D_DESIGN = 10
};
static const map<string, ENUM_DIRECTDIFF_VAR> DirectDiff_Var_Map = CCreateMap<string, ENUM_DIRECTDIFF_VAR>
("NONE", NO_DERIVATIVE)
("MACH", D_MACH)
("AOA", D_AOA)
("PRESSURE", D_PRESSURE)
("TEMPERATURE", D_TEMPERATURE)
("DENSITY", D_DENSITY)
("TURB2LAM", D_TURB2LAM)
("SIDESLIP", D_SIDESLIP)
("VISCOSITY", D_VISCOSITY)
("REYNOLDS", D_REYNOLDS)
("DESIGN_VARIABLES", D_DESIGN);


enum ENUM_RECORDING {
  CONS_VARS   = 1,
  MESH_COORDS = 2,
  COMBINED    = 3
};

/*!
 * \brief types of schemes for dynamic structural computations
 */
enum ENUM_DYNAMIC {
  STATIC = 0,             /*!< \brief A static structural computation. */
  DYNAMIC = 1		      /*!< \brief Use a time stepping strategy for dynamic computations. */
};
static const map<string, ENUM_DYNAMIC> Dynamic_Map = CCreateMap<string, ENUM_DYNAMIC>
("NO", STATIC)
("YES", DYNAMIC);

/* END_CONFIG_ENUMS */

class COptionBase{
private:
public:
  COptionBase() {};
  virtual  ~COptionBase() = 0;
  //  virtual string SetValue(string) {SU2MPI::PrintAndFinalize("shouldn't be here"); return "";};
  virtual string SetValue(vector<string>) = 0;
  virtual void SetDefault() = 0;

  string optionCheckMultipleValues(vector<string> & option_value, string type_id, string option_name) {
    if (option_value.size() != 1) {
      string newString;
      newString.append(option_name);
      newString.append(": multiple values for type ");
      newString.append(type_id);
      return newString;
    }
    return "";
  }

  string badValue(vector<string> & option_value, string type_id, string option_name) {
    string newString;
    newString.append(option_name);
    newString.append(": improper option value for type ");
    newString.append(type_id);
    return newString;
  }
};

inline COptionBase::~COptionBase() {}


template <class Tenum>
class COptionEnum : public COptionBase{

  map<string, Tenum> m;
  unsigned short & field; // Reference to the feildname
  Tenum def; // Default value
  string name; // identifier for the option

public:
  COptionEnum(string option_field_name, const map<string, Tenum> m, unsigned short & option_field, Tenum default_value) : field(option_field) {
    this->m = m;
    this->def = default_value;
    this->name = option_field_name;
  }

  ~COptionEnum() {};
  string SetValue(vector<string> option_value) {
    // Check if there is more than one string
    string out = optionCheckMultipleValues(option_value, "enum", this->name);
    if (out.compare("") != 0) {
      return out;
    }

    // Check to see if the enum value is in the map
    if (this->m.find(option_value[0]) == m.end()) {
      string str;
      str.append(this->name);
      str.append(": invalid option value ");
      str.append(option_value[0]);
      str.append(". Check current SU2 options in config_template.cfg.");
      return str;
    }
    // If it is there, set the option value
    Tenum val = this->m[option_value[0]];
    this->field = val;
    return "";
  }

  void SetDefault() {
    this->field = this->def;
  }
};

class COptionDouble : public COptionBase{
  su2double & field; // Reference to the fieldname
  su2double def; // Default value
  string name; // identifier for the option

public:
  COptionDouble(string option_field_name, su2double & option_field, su2double default_value) : field(option_field) {
    this->def = default_value;
    this->name = option_field_name;
  }

  ~COptionDouble() {};
  string SetValue(vector<string> option_value) {
    // check if there is more than one value
    string out = optionCheckMultipleValues(option_value, "su2double", this->name);
    if (out.compare("") != 0) {
      return out;
    }
    istringstream is(option_value[0]);
    su2double val;
    if (is >> val) {
      this->field = val;
      return "";
    }
    return badValue(option_value, "su2double", this->name);
  }
  void SetDefault() {
    this->field = this->def;
  }
};

class COptionString : public COptionBase{
  string & field; // Reference to the fieldname
  string def; // Default value
  string name; // identifier for the option

public:
  COptionString(string option_field_name, string & option_field, string default_value) : field(option_field) {
    this->def = default_value;
    this->name = option_field_name;
  }

  ~COptionString() {};
  string SetValue(vector<string> option_value) {
    // check if there is more than one value
    string out = optionCheckMultipleValues(option_value, "su2double", this->name);
    if (out.compare("") != 0) {
      return out;
    }
    this->field.assign(option_value[0]);
    return "";
  }
  void SetDefault() {
    this->field = this->def;
  }
};

class COptionInt : public COptionBase{
  int & field; // Reference to the feildname
  int def; // Default value
  string name; // identifier for the option

public:
  COptionInt(string option_field_name, int & option_field, int default_value) : field(option_field) {
    this->def = default_value;
    this->name = option_field_name;
  }

  ~COptionInt() {};
  string SetValue(vector<string> option_value) {
    string out = optionCheckMultipleValues(option_value, "int", this->name);
    if (out.compare("") != 0) {
      return out;
    }
    istringstream is(option_value[0]);
    int val;
    if (is >> val) {
      this->field = val;
      return "";
    }
    return badValue(option_value, "int", this->name);
  }
  void SetDefault() {
    this->field = this->def;
  }
};

class COptionULong : public COptionBase{
  unsigned long & field; // Reference to the feildname
  unsigned long def; // Default value
  string name; // identifier for the option

public:
  COptionULong(string option_field_name, unsigned long & option_field, unsigned long default_value) : field(option_field) {
    this->def = default_value;
    this->name = option_field_name;
  }

  ~COptionULong() {};
  string SetValue(vector<string> option_value) {
    string out = optionCheckMultipleValues(option_value, "unsigned long", this->name);
    if (out.compare("") != 0) {
      return out;
    }
    istringstream is(option_value[0]);
    unsigned long val;
    if (is >> val) {
      this->field = val;
      return "";
    }
    return badValue(option_value, "unsigned long", this->name);
  }
  void SetDefault() {
    this->field = this->def;
  }
};

class COptionUShort : public COptionBase{
  unsigned short & field; // Reference to the feildname
  unsigned short def; // Default value
  string name; // identifier for the option

public:
  COptionUShort(string option_field_name, unsigned short & option_field, unsigned short default_value) : field(option_field) {
    this->def = default_value;
    this->name = option_field_name;
  }

  ~COptionUShort() {};
  string SetValue(vector<string> option_value) {
    string out = optionCheckMultipleValues(option_value, "unsigned short", this->name);
    if (out.compare("") != 0) {
      return out;
    }
    istringstream is(option_value[0]);
    unsigned short val;
    if (is >> val) {
      this->field = val;
      return "";
    }
    return badValue(option_value, "unsigned short", this->name);
  }
  void SetDefault() {
    this->field = this->def;
  }
};

class COptionLong : public COptionBase{
  long & field; // Reference to the feildname
  long def; // Default value
  string name; // identifier for the option

public:
  COptionLong(string option_field_name, long & option_field, long default_value) : field(option_field) {
    this->def = default_value;
    this->name = option_field_name;
  }

  ~COptionLong() {};
  string SetValue(vector<string> option_value) {
    string out = optionCheckMultipleValues(option_value, "long", this->name);
    if (out.compare("") != 0) {
      return out;
    }
    istringstream is(option_value[0]);
    long val;
    if (is >> val) {
      this->field = val;
      return "";
    }
    return badValue(option_value, "long", this->name);
  }
  void SetDefault() {
    this->field = this->def;
  }
};


class COptionBool : public COptionBase{
  bool & field; // Reference to the feildname
  bool def; // Default value
  string name; // identifier for the option

public:
  COptionBool(string option_field_name, bool & option_field, bool default_value) : field(option_field) {
    this->def = default_value;
    this->name = option_field_name;
  }

  ~COptionBool() {};
  string SetValue(vector<string> option_value) {
    // check if there is more than one value
    string out = optionCheckMultipleValues(option_value, "bool", this->name);
    if (out.compare("") != 0) {
      return out;
    }
    if (option_value[0].compare("YES") == 0) {
      this->field = true;
      return "";
    }
    if (option_value[0].compare("NO") == 0) {
      this->field = false;
      return "";
    }
    return badValue(option_value, "bool", this->name);
  }
  void SetDefault() {
    this->field = this->def;
  }
};

template <class Tenum>
class COptionEnumList : public COptionBase{

  map<string, Tenum> m;
  unsigned short * & field; // Reference to the feildname
  string name; // identifier for the option
  unsigned short & size;

public:
  COptionEnumList(string option_field_name, const map<string, Tenum> m, unsigned short * & option_field, unsigned short & list_size) : field(option_field) , size(list_size) {
    this->m = m;
    this->name = option_field_name;
  }

  ~COptionEnumList() {};
  string SetValue(vector<string> option_value) {
    if (option_value.size() == 1 && option_value[0].compare("NONE") == 0) {
      this->size = 0;
      return "";
    }
    // size is the length of the option list
    this->size = option_value.size();
    unsigned short * enums = new unsigned short[size];
    for (int i  = 0; i < this->size; i++) {
      // Check to see if the enum value is in the map
      if (this->m.find(option_value[i]) == m.end()) {
        string str;
        str.append(this->name);
        str.append(": invalid option value ");
        str.append(option_value[i]);
        str.append(". Check current SU2 options in config_template.cfg.");
        return str;
      }
      // If it is there, set the option value
      enums[i] = this->m[option_value[i]];
    }
    this->field = enums;
    return "";
  }

  void SetDefault() {
    // No default to set
    size = 0;
  }
};

class COptionDoubleArray : public COptionBase{
  su2double * & field; // Reference to the feildname
  string name; // identifier for the option
  const int size;
  su2double * def;
  su2double * vals;
  su2double * default_value;

public:
  COptionDoubleArray(string option_field_name, const int list_size, su2double * & option_field, su2double * default_value) : field(option_field), size(list_size) {
    this->name = option_field_name;
    this->default_value = default_value;
    def  = NULL;
    vals = NULL;
  }

  ~COptionDoubleArray() {
     if(def  != NULL) delete [] def; 
     if(vals != NULL) delete [] vals; 
  };
  string SetValue(vector<string> option_value) {
    // Check that the size is correct
    if (option_value.size() != (unsigned long)this->size) {
      string newstring;
      newstring.append(this->name);
      newstring.append(": wrong number of arguments: ");
      stringstream ss;
      ss << this->size;
      newstring.append(ss.str());
      newstring.append(" expected, ");
      stringstream ss2;
      ss2 << option_value.size();
      newstring.append(ss2.str());
      newstring.append(" found");
      return newstring;
    }
    vals = new su2double[this->size];
    for (int i  = 0; i < this->size; i++) {
      istringstream is(option_value[i]);
      su2double val;
      if (!(is >> val)) {
        delete [] vals;
        return badValue(option_value, "su2double array", this->name);
      }
      vals[i] = val;
    }
    this->field = vals;
    return "";
  }

  void SetDefault() {
    def = new su2double [size];
    for (int i = 0; i < size; i++) {
      def[i] = default_value[i];
    }
    this->field = def;
  }
};

class COptionDoubleList : public COptionBase{
  su2double * & field; // Reference to the feildname
  string name; // identifier for the option
  unsigned short & size;

public:
  COptionDoubleList(string option_field_name, unsigned short & list_size, su2double * & option_field) : field(option_field), size(list_size) {
    this->name = option_field_name;
  }

  ~COptionDoubleList() {};
  string SetValue(vector<string> option_value) {
    // The size is the length of option_value
    unsigned short option_size = option_value.size();
    if (option_size == 1 && option_value[0].compare("NONE") == 0) {
      // No options
      this->size = 0;
      return "";
    }

    this->size = option_size;

    // Parse all of the options
    su2double * vals = new su2double[option_size];
    for (unsigned long i  = 0; i < option_size; i++) {
      istringstream is(option_value[i]);
      su2double val;
      if (!(is >> val)) {
        delete [] vals;
        return badValue(option_value, "su2double list", this->name);
      }
      vals[i] = val;
    }
    this->field = vals;
    return "";
  }

  void SetDefault() {
    this->size = 0; // There is no default value for list
  }
};

class COptionUShortList : public COptionBase{
  unsigned short * & field; // Reference to the feildname
  string name; // identifier for the option
  unsigned short & size;

public:
  COptionUShortList(string option_field_name, unsigned short & list_size, unsigned short * & option_field) : field(option_field), size(list_size) {
    this->name = option_field_name;
  }

  ~COptionUShortList() {};
  string SetValue(vector<string> option_value) {
    // The size is the length of option_value
    unsigned short option_size = option_value.size();
    if (option_size == 1 && option_value[0].compare("NONE") == 0) {
      // No options
      this->size = 0;
      return "";
    }
    this->size = option_size;

    // Parse all of the options
    unsigned short * vals = new unsigned short[option_size];
    for (unsigned long i  = 0; i < option_size; i++) {
      istringstream is(option_value[i]);
      unsigned short val;
      if (!(is >> val)) {
        delete [] vals;
        return badValue(option_value, "unsigned short", this->name);
      }
      vals[i] = val;
    }
    this->field = vals;
    return "";
  }

  void SetDefault() {
    this->size = 0; // There is no default value for list
  }
};

class COptionStringList : public COptionBase{
  string * & field; // Reference to the feildname
  string name; // identifier for the option
  unsigned short & size;

public:
  COptionStringList(string option_field_name, unsigned short & list_size, string * & option_field) : field(option_field), size(list_size) {
    this->name = option_field_name;
  }

  ~COptionStringList() {};
  string SetValue(vector<string> option_value) {
    // The size is the length of option_value
    unsigned short option_size = option_value.size();
    if (option_size == 1 && option_value[0].compare("NONE") == 0) {
      this->size = 0;
      return "";
    }
    this->size = option_size;

    // Parse all of the options
    string * vals = new string[option_size];
    for (unsigned long i  = 0; i < option_size; i++) {
      vals[i].assign(option_value[i]);
    }
    this->field = vals;
    return "";
  }

  void SetDefault() {
    this->size = 0; // There is no default value for list
  }
};

class COptionConvect : public COptionBase{
  string name; // identifier for the option
  unsigned short & space;
  unsigned short & centered;
  unsigned short & upwind;

public:
  COptionConvect(string option_field_name, unsigned short & space_field, unsigned short & centered_field, unsigned short & upwind_field) : space(space_field), centered(centered_field), upwind(upwind_field) {
    this->name = option_field_name;
  }

  ~COptionConvect() {};
  string SetValue(vector<string> option_value) {

    string out = optionCheckMultipleValues(option_value, "unsigned short", this->name);
    if (out.compare("") != 0) {
      return out;
    }

    if (Centered_Map.count(option_value[0])) {
      this->space = Space_Map.find("SPACE_CENTERED")->second;
      this->centered = Centered_Map.find(option_value[0])->second;
      this->upwind = NO_UPWIND;
      return "";
    }
    if (Upwind_Map.count(option_value[0])) {
      this->space = Space_Map.find("SPACE_UPWIND")->second;
      this->upwind = Upwind_Map.find(option_value[0])->second;
      this->centered = NO_CENTERED;
      return "";
    }
    // Make them defined in case something weird happens
    this->centered = NO_CENTERED;
    this->upwind = NO_UPWIND;
    this->space = SPACE_CENTERED;
    return badValue(option_value, "convect", this->name);

  }

  void SetDefault() {
    this->centered = NO_CENTERED;
    this->upwind = NO_UPWIND;
    this->space = SPACE_CENTERED;
  }
};

class COptionMathProblem : public COptionBase{
  string name; // identifier for the option
  bool & cont_adjoint;
  bool cont_adjoint_def;
  bool & disc_adjoint;
  bool disc_adjoint_def;
  bool & restart;
  bool restart_def;

public:
  COptionMathProblem(string option_field_name, bool & cont_adjoint_field, bool cont_adjoint_default, bool & disc_adjoint_field, bool disc_adjoint_default, bool & restart_field, bool restart_default) : cont_adjoint(cont_adjoint_field), disc_adjoint(disc_adjoint_field), restart(restart_field) {
    this->name = option_field_name;
    this->cont_adjoint_def = cont_adjoint_default;
    this->disc_adjoint_def = disc_adjoint_default;
    this->restart_def = restart_default;
  }

  ~COptionMathProblem() {};
  string SetValue(vector<string> option_value) {
    string out = optionCheckMultipleValues(option_value, "unsigned short", this->name);
    if (out.compare("") != 0) {
      return out;
    }
    if (option_value[0] == "ADJOINT") {
      return badValue(option_value, "math problem (try CONTINUOUS_ADJOINT)", this->name);
    }
    if (Math_Problem_Map.find(option_value[0]) == Math_Problem_Map.end()) {
      return badValue(option_value, "math problem", this->name);
    }
    if (option_value[0] == "DIRECT") {
      this->cont_adjoint = false;
      this->disc_adjoint = false;
      this->restart = false;
      return "";
    }
    if (option_value[0] == "CONTINUOUS_ADJOINT") {
      this->cont_adjoint= true;
      this->disc_adjoint = false;
      this->restart= true;
      return "";
    }
    if (option_value[0] == "DISCRETE_ADJOINT") {
      this->disc_adjoint = true;
      this->cont_adjoint= false;
      this->restart = true;
      return "";
    }
    return "option in math problem map not considered in constructor";
  }

  void SetDefault() {
    this->cont_adjoint = this->cont_adjoint_def;
    this->disc_adjoint = this->disc_adjoint_def;
    this->restart = this->restart_def;
  }
  
};

class COptionDVParam : public COptionBase{
  string name; // identifier for the option
  unsigned short & nDV;
  su2double ** & paramDV;
  string * & FFDTag;
  unsigned short* & design_variable;

public:
  COptionDVParam(string option_field_name, unsigned short & nDV_field, su2double** & paramDV_field, string* & FFDTag_field, unsigned short * & design_variable_field) : nDV(nDV_field), paramDV(paramDV_field), FFDTag(FFDTag_field), design_variable(design_variable_field) {
    this->name = option_field_name;
  }

  ~COptionDVParam() {};
  
  string SetValue(vector<string> option_value) {
    if ((option_value.size() == 1) && (option_value[0].compare("NONE") == 0)) {
      this->nDV = 0;
      return "";
    }

    // Cannot have ; at the beginning or the end
    if (option_value[0].compare(";") == 0) {
      string newstring;
      newstring.append(this->name);
      newstring.append(": may not have beginning semicolon");
      return newstring;
    }
    if (option_value[option_value.size()-1].compare(";") == 0) {
      string newstring;
      newstring.append(this->name);
      newstring.append(": may not have ending semicolon");
      return newstring;
    }


    // use the ";" token to determine the number of design variables
    // This works because semicolon is not one of the delimiters in tokenize string
    this->nDV = 0;
    //unsigned int num_semi = 0;
    for (unsigned int i = 0; i < static_cast<unsigned int>(option_value.size()); i++) {
      if (option_value[i].compare(";") == 0) {
        this->nDV++;
        //        num_semi++;
      }
    }

    // One more design variable than semicolon
    this->nDV++;

    if ( (this->nDV > 0) && (this->design_variable == NULL) ) {
      string newstring;
      newstring.append(this->name);
      newstring.append(": Design_Variable array has not been allocated. Check that DV_KIND appears before DV_PARAM in configuration file.");
      return newstring;
    }

    this->paramDV = new su2double*[this->nDV];
    for (unsigned short iDV = 0; iDV < this->nDV; iDV++) {
      this->paramDV[iDV] = new su2double[MAX_PARAMETERS];
    }

    this->FFDTag = new string[this->nDV];

    unsigned short nParamDV = 0;
    stringstream ss;
    unsigned int i = 0;
    for (unsigned short iDV = 0; iDV < this->nDV; iDV++) {
      switch (this->design_variable[iDV]) {
        case NO_DEFORMATION:       nParamDV = 0; break;
        case FFD_SETTING:          nParamDV = 0; break;
        case FFD_CONTROL_POINT_2D: nParamDV = 5; break;
        case FFD_CAMBER_2D:        nParamDV = 2; break;
        case FFD_THICKNESS_2D:     nParamDV = 2; break;
        case HICKS_HENNE:          nParamDV = 2; break;
        case CST:                  nParamDV = 3; break;
        case ANGLE_OF_ATTACK:      nParamDV = 1; break;
        case SCALE:                nParamDV = 0; break;
        case TRANSLATION:          nParamDV = 3; break;
        case ROTATION:             nParamDV = 6; break;
        case HTP_INCIDENCE:        nParamDV = 2; break;
        case NACA_4DIGITS:         nParamDV = 3; break;
        case PARABOLIC:            nParamDV = 2; break;
        case AIRFOIL:              nParamDV = 2; break;
        case FFD_CONTROL_POINT:    nParamDV = 7; break;
        case FFD_DIHEDRAL_ANGLE:   nParamDV = 7; break;
        case FFD_TWIST_ANGLE:      nParamDV = 7; break;
        case FFD_ROTATION:         nParamDV = 7; break;
        case FFD_CONTROL_SURFACE:  nParamDV = 7; break;
        case FFD_CAMBER:           nParamDV = 3; break;
        case FFD_THICKNESS:        nParamDV = 3; break;
        case FFD_ANGLE_OF_ATTACK:  nParamDV = 2; break;
        case SURFACE_FILE:         nParamDV = 0; break;
        case CUSTOM:               nParamDV = 1; break;
        default : {
          string newstring;
          newstring.append(this->name);
          newstring.append(": undefined design variable type found in configuration file.");
          return newstring;
        }
      }

      for (unsigned short iParamDV = 0; iParamDV < nParamDV; iParamDV++) {

        ss << option_value[i] << " ";

        if ((iParamDV == 0) &&
            ((this->design_variable[iDV] == NO_DEFORMATION) ||
             (this->design_variable[iDV] == FFD_SETTING) ||
             (this->design_variable[iDV] == FFD_ANGLE_OF_ATTACK)||
             (this->design_variable[iDV] == FFD_CONTROL_POINT_2D) ||
             (this->design_variable[iDV] == FFD_CAMBER_2D) ||
             (this->design_variable[iDV] == FFD_THICKNESS_2D) ||
             (this->design_variable[iDV] == FFD_CONTROL_POINT) ||
             (this->design_variable[iDV] == FFD_DIHEDRAL_ANGLE) ||
             (this->design_variable[iDV] == FFD_TWIST_ANGLE) ||
             (this->design_variable[iDV] == FFD_ROTATION) ||
             (this->design_variable[iDV] == FFD_CONTROL_SURFACE) ||
             (this->design_variable[iDV] == FFD_CAMBER) ||
             (this->design_variable[iDV] == FFD_THICKNESS))) {
              ss >> this->FFDTag[iDV];
              this->paramDV[iDV][iParamDV] = 0;
            }
        else
          ss >> this->paramDV[iDV][iParamDV];

        i++;
      }
      if (iDV < (this->nDV-1)) {
        if (option_value[i].compare(";") != 0) {
          string newstring;
          newstring.append(this->name);
          newstring.append(": a design variable in the configuration file has the wrong number of parameters");
          return newstring;
        }
        i++;
      }
    }

    // Need to return something...
    return "";
  }

  void SetDefault() {
    this->nDV = 0;
    this->paramDV = NULL;
    this->FFDTag = NULL;
    // Don't mess with the Design_Variable because it's an input, not modified
  }
};

class COptionDVValue : public COptionBase{
  string name; // identifier for the option
  unsigned short* & nDV_Value;
  su2double ** & valueDV;
  unsigned short & nDV;
  su2double ** & paramDV;
  unsigned short* & design_variable;

public:
  COptionDVValue(string option_field_name, unsigned short* & nDVValue_field, su2double** & valueDV_field, unsigned short & nDV_field,  su2double** & paramDV_field, unsigned short * & design_variable_field) : nDV_Value(nDVValue_field), valueDV(valueDV_field), nDV(nDV_field), paramDV(paramDV_field), design_variable(design_variable_field) {
    this->name = option_field_name;
  }

  ~COptionDVValue() {};

  string SetValue(vector<string> option_value) {
    if ((option_value.size() == 1) && (option_value[0].compare("NONE") == 0)) {
      this->nDV_Value = NULL;
      return "";
    }

    if ( (this->nDV > 0) && (this->design_variable == NULL) ) {
      string newstring;
      newstring.append(this->name);
      newstring.append(": Design_Variable array has not been allocated. Check that DV_KIND appears before DV_VALUE in configuration file.");
      return newstring;
    }
    if ( (this->nDV > 0) && (this->paramDV == NULL) ) {
      string newstring;
      newstring.append(this->name);
      newstring.append(": Design_Parameter array has not been allocated. Check that DV_PARAM appears before DV_VALUE in configuration file.");
      return newstring;
    }

    this->valueDV = new su2double*[this->nDV];
    this->nDV_Value = new unsigned short[this->nDV];

    for (unsigned short iDV = 0; iDV < this->nDV; iDV++) {
      this->valueDV[iDV] = new su2double[3];
    }

    unsigned short nValueDV = 0;
    unsigned short totalnValueDV = 0;
    stringstream ss;
    unsigned int i = 0;
    for (unsigned short iDV = 0; iDV < this->nDV; iDV++) {
      switch (this->design_variable[iDV]) {
        case FFD_CONTROL_POINT:
          if((this->paramDV[iDV][4] == 0) &&
             (this->paramDV[iDV][5] == 0) &&
             (this->paramDV[iDV][6] == 0)) {
            nValueDV = 3;
          } else {
            nValueDV = 1;
          }
          break;
        case FFD_CONTROL_POINT_2D:
          if((this->paramDV[iDV][3] == 0) &&
             (this->paramDV[iDV][4] == 0)) {
            nValueDV = 2;
          } else {
            nValueDV = 1;
          }
          break;
        default :
          nValueDV = 1;
      }

      this->nDV_Value[iDV] = nValueDV;

      totalnValueDV += nValueDV;

      for (unsigned short iValueDV = 0; iValueDV < nValueDV; iValueDV++) {

        ss << option_value[i] << " ";

        ss >> this->valueDV[iDV][iValueDV];

        i++;
      }
    }

    if (i != totalnValueDV) {
      string newstring;
      newstring.append(this->name);
      newstring.append(": a design variable in the configuration file has the wrong number of values");
      return newstring;
    }

    // Need to return something...
    return "";
  }

  void SetDefault() {
    this->nDV_Value = 0;
    this->valueDV = NULL;
    // Don't mess with the Design_Variable because it's an input, not modified
  }
};

class COptionFFDDef : public COptionBase{
  string name;
  unsigned short & nFFD;
  su2double ** & CoordFFD;
  string * & FFDTag;
  
public:
  COptionFFDDef(string option_field_name, unsigned short & nFFD_field, su2double** & coordFFD_field, string* & FFDTag_field) : nFFD(nFFD_field), CoordFFD(coordFFD_field), FFDTag(FFDTag_field) {
    this->name = option_field_name;
  }
  
  ~COptionFFDDef() {};
  
  string SetValue(vector<string> option_value) {
    if ((option_value.size() == 1) && (option_value[0].compare("NONE") == 0)) {
      this->nFFD = 0;
      return "";
    }
    
    // Cannot have ; at the beginning or the end
    if (option_value[0].compare(";") == 0) {
      string newstring;
      newstring.append(this->name);
      newstring.append(": may not have beginning semicolon");
      return newstring;
    }
    if (option_value[option_value.size()-1].compare(";") == 0) {
      string newstring;
      newstring.append(this->name);
      newstring.append(": may not have ending semicolon");
      return newstring;
    }
    
    
    // use the ";" token to determine the number of design variables
    // This works because semicolon is not one of the delimiters in tokenize string
    this->nFFD = 0;
    for (unsigned int i = 0; i < static_cast<unsigned int>(option_value.size()); i++) {
      if (option_value[i].compare(";") == 0) {
        this->nFFD++;
      }
    }
    
    // One more design variable than semicolon
    this->nFFD++;
    
    this->CoordFFD = new su2double*[this->nFFD];
    for (unsigned short iFFD = 0; iFFD < this->nFFD; iFFD++) {
      this->CoordFFD[iFFD] = new su2double[25];
    }
    
    this->FFDTag = new string[this->nFFD];
    
    unsigned short nCoordFFD = 0;
    stringstream ss;
    unsigned int i = 0;
    
    for (unsigned short iFFD = 0; iFFD < this->nFFD; iFFD++) {
      
      nCoordFFD = 25;
      
      for (unsigned short iCoordFFD = 0; iCoordFFD < nCoordFFD; iCoordFFD++) {
        
        ss << option_value[i] << " ";
        
        if (iCoordFFD == 0) ss >> this->FFDTag[iFFD];
        else ss >> this->CoordFFD[iFFD][iCoordFFD-1];
        
        i++;
      }
      
      if (iFFD < (this->nFFD-1)) {
        if (option_value[i].compare(";") != 0) {
          string newstring;
          newstring.append(this->name);
          newstring.append(": a FFD box in the configuration file has the wrong number of parameters");
          return newstring;
        }
        i++;
      }
      
    }
    
    // Need to return something...
    return "";
  }
  
  void SetDefault() {
    this->nFFD = 0;
    this->CoordFFD = NULL;
    this->FFDTag = NULL;
  }
  
};

class COptionFFDDegree : public COptionBase{
  string name;
  unsigned short & nFFD;
  unsigned short ** & DegreeFFD;
  
public:
  COptionFFDDegree(string option_field_name, unsigned short & nFFD_field, unsigned short** & degreeFFD_field) : nFFD(nFFD_field), DegreeFFD(degreeFFD_field) {
    this->name = option_field_name;
  }
  
  ~COptionFFDDegree() {};
  
  string SetValue(vector<string> option_value) {
    if ((option_value.size() == 1) && (option_value[0].compare("NONE") == 0)) {
      this->nFFD = 0;
      return "";
    }
    
    // Cannot have ; at the beginning or the end
    if (option_value[0].compare(";") == 0) {
      string newstring;
      newstring.append(this->name);
      newstring.append(": may not have beginning semicolon");
      return newstring;
    }
    if (option_value[option_value.size()-1].compare(";") == 0) {
      string newstring;
      newstring.append(this->name);
      newstring.append(": may not have ending semicolon");
      return newstring;
    }
    
    
    // use the ";" token to determine the number of design variables
    // This works because semicolon is not one of the delimiters in tokenize string
    this->nFFD = 0;
    for (unsigned int i = 0; i < static_cast<unsigned int>(option_value.size()); i++) {
      if (option_value[i].compare(";") == 0) {
        this->nFFD++;
      }
    }
    
    // One more design variable than semicolon
    this->nFFD++;
    
    this->DegreeFFD = new unsigned short*[this->nFFD];
    for (unsigned short iFFD = 0; iFFD < this->nFFD; iFFD++) {
      this->DegreeFFD[iFFD] = new unsigned short[3];
    }
    
    unsigned short nDegreeFFD = 0;
    stringstream ss;
    unsigned int i = 0;
    
    for (unsigned short iFFD = 0; iFFD < this->nFFD; iFFD++) {
      
      nDegreeFFD = 3;
      
      for (unsigned short iDegreeFFD = 0; iDegreeFFD < nDegreeFFD; iDegreeFFD++) {
        ss << option_value[i] << " ";
        ss >> this->DegreeFFD[iFFD][iDegreeFFD];
        i++;
      }
      
      if (iFFD < (this->nFFD-1)) {
        if (option_value[i].compare(";") != 0) {
          string newstring;
          newstring.append(this->name);
          newstring.append(": a FFD degree in the configuration file has the wrong number of parameters");
          return newstring;
        }
        i++;
      }
      
    }
    
    // Need to return something...
    return "";
  }
  
  void SetDefault() {
    this->nFFD = 0;
    this->DegreeFFD = NULL;
  }
  
};

// Class where the option is represented by (String, su2double, string, su2double, ...)
class COptionStringDoubleList : public COptionBase{
  string name; // identifier for the option
  unsigned short & size; // how many strings are there (same as number of su2doubles)

  string * & s_f; // Reference to the string fields
  su2double* & d_f; // reference to the su2double fields

public:
  COptionStringDoubleList(string option_field_name, unsigned short & list_size, string * & string_field, su2double* & double_field) : size(list_size), s_f(string_field), d_f(double_field) {
    this->name = option_field_name;
  }

  ~COptionStringDoubleList() {};
  string SetValue(vector<string> option_value) {
    // There must be an even number of entries (same number of strings and doubles
    unsigned short totalVals = option_value.size();
    if ((totalVals % 2) != 0) {
      if ((totalVals == 1) && (option_value[0].compare("NONE") == 0)) {
        // It's okay to say its NONE
        this->size = 0;
        return "";
      }
      string newstring;
      newstring.append(this->name);
      newstring.append(": must have an even number of entries");
      return newstring;
    }
    unsigned short nVals = totalVals / 2;
    this->size = nVals;
    this->s_f = new string[nVals];
    this->d_f = new su2double[nVals];

    for (unsigned long i = 0; i < nVals; i++) {
      this->s_f[i].assign(option_value[2*i]); // 2 because have su2double and string
      istringstream is(option_value[2*i + 1]);
      su2double val;
      if (!(is >> val)) {
        return badValue(option_value, "string su2double", this->name);
      }
      this->d_f[i] = val;
    }
    // Need to return something...
    return "";
  }

  void SetDefault() {
    this->size = 0; // There is no default value for list
  }
};

class COptionInlet : public COptionBase{
  string name; // identifier for the option
  unsigned short & size;
  string * & marker;
  su2double * & ttotal;
  su2double * & ptotal;
  su2double ** & flowdir;

public:
  COptionInlet(string option_field_name, unsigned short & nMarker_Inlet, string* & Marker_Inlet, su2double* & Ttotal, su2double* & Ptotal, su2double** & FlowDir) : size(nMarker_Inlet), marker(Marker_Inlet), ttotal(Ttotal), ptotal(Ptotal), flowdir(FlowDir) {
    this->name = option_field_name;
  }

  ~COptionInlet() {};
  string SetValue(vector<string> option_value) {

    unsigned short totalVals = option_value.size();
    if ((totalVals == 1) && (option_value[0].compare("NONE") == 0)) {
      this->size = 0;
      this->marker = NULL;
      this->ttotal = NULL;
      this->ptotal = NULL;
      this->flowdir = NULL;
      return "";
    }

    if (totalVals % 6 != 0) {
      string newstring;
      newstring.append(this->name);
      newstring.append(": must have a number of entries divisible by 6");
      this->size = 0;
      this->marker = NULL;
      this->ttotal = NULL;
      this->ptotal = NULL;
      this->flowdir = NULL;
      return newstring;
    }

    unsigned short nVals = totalVals / 6;
    this->size = nVals;
    this->marker = new string[nVals];
    this->ttotal = new su2double[nVals];
    this->ptotal = new su2double[nVals];
    this->flowdir = new su2double*[nVals];
    for (unsigned long i = 0; i < nVals; i++) {
      this->flowdir[i] = new su2double[3];
    }

    for (unsigned long i = 0; i < nVals; i++) {
      this->marker[i].assign(option_value[6*i]);
      istringstream ss_1st(option_value[6*i + 1]);
      if (!(ss_1st >> this->ttotal[i])) {
        return badValue(option_value, "inlet", this->name);
      }
      istringstream ss_2nd(option_value[6*i + 2]);
      if (!(ss_2nd >> this->ptotal[i])) {
        return badValue(option_value, "inlet", this->name);
      }
      istringstream ss_3rd(option_value[6*i + 3]);
      if (!(ss_3rd >> this->flowdir[i][0])) {
        return badValue(option_value, "inlet", this->name);
      }
      istringstream ss_4th(option_value[6*i + 4]);
      if (!(ss_4th >> this->flowdir[i][1])) {
        return badValue(option_value, "inlet", this->name);
      }
      istringstream ss_5th(option_value[6*i + 5]);
      if (!(ss_5th >> this->flowdir[i][2])) {
        return badValue(option_value, "inlet", this->name);
      }
    }

    return "";
  }

  void SetDefault() {
    this->marker = NULL;
    this->ttotal = NULL;
    this->ptotal = NULL;
    this->flowdir = NULL;
    this->size = 0; // There is no default value for list
  }
};

template <class Tenum>
class COptionRiemann : public COptionBase{

protected:
  map<string, Tenum> m;
  string name; // identifier for the option
  unsigned short & size;
  string * & marker;
  unsigned short* & field; // Reference to the field name
  su2double * & var1;
  su2double * & var2;
  su2double ** & flowdir;

public:
  COptionRiemann(string option_field_name, unsigned short & nMarker_Riemann, string* & Marker_Riemann, unsigned short* & option_field, const map<string, Tenum> m, su2double* & var1, su2double* & var2, su2double** & FlowDir) : size(nMarker_Riemann),
  	  	  	  	  marker(Marker_Riemann), field(option_field), var1(var1), var2(var2), flowdir(FlowDir) {
    this->name = option_field_name;
    this->m = m;
  }
  ~COptionRiemann() {};

  string SetValue(vector<string> option_value) {

    unsigned short totalVals = option_value.size();
    if ((totalVals == 1) && (option_value[0].compare("NONE") == 0)) {
      this->size = 0;
      this->marker = NULL;
      this->field = 0;
      this->var1 = NULL;
      this->var2 = NULL;
      this->flowdir = NULL;
      return "";
    }

    if (totalVals % 7 != 0) {
      string newstring;
      newstring.append(this->name);
      newstring.append(": must have a number of entries divisible by 7");
      this->size = 0;
      this->marker = NULL;
      this->var1 = NULL;
      this->var2 = NULL;
      this->flowdir = NULL;
      this->field = NULL;
      return newstring;
    }

    unsigned short nVals = totalVals / 7;
    this->size = nVals;
    this->marker = new string[nVals];
    this->var1 = new su2double[nVals];
    this->var2 = new su2double[nVals];
    this->flowdir = new su2double*[nVals];
    this->field = new unsigned short[nVals];

    for (unsigned long i = 0; i < nVals; i++) {
      this->flowdir[i] = new su2double[3];
    }

    for (unsigned long i = 0; i < nVals; i++) {
      this->marker[i].assign(option_value[7*i]);
        // Check to see if the enum value is in the map
    if (this->m.find(option_value[7*i + 1]) == m.end()) {
      string str;
      str.append(this->name);
      str.append(": invalid option value ");
      str.append(option_value[0]);
      str.append(". Check current SU2 options in config_template.cfg.");
      return str;
    }
      Tenum val = this->m[option_value[7*i + 1]];
      this->field[i] = val;

      istringstream ss_1st(option_value[7*i + 2]);
      if (!(ss_1st >> this->var1[i])) {
        return badValue(option_value, "Riemann", this->name);
      }
      istringstream ss_2nd(option_value[7*i + 3]);
      if (!(ss_2nd >> this->var2[i])) {
        return badValue(option_value, "Riemann", this->name);
      }
      istringstream ss_3rd(option_value[7*i + 4]);
      if (!(ss_3rd >> this->flowdir[i][0])) {
        return badValue(option_value, "Riemann", this->name);
      }
      istringstream ss_4th(option_value[7*i + 5]);
      if (!(ss_4th >> this->flowdir[i][1])) {
        return badValue(option_value, "Riemann", this->name);
      }
      istringstream ss_5th(option_value[7*i + 6]);
      if (!(ss_5th >> this->flowdir[i][2])) {
        return badValue(option_value, "Riemann", this->name);
      }
    }

    return "";
  }

  void SetDefault() {
    this->marker = NULL;
    this->var1 = NULL;
    this->var2 = NULL;
    this->flowdir = NULL;
    this->size = 0; // There is no default value for list
  }
};

<<<<<<< HEAD
=======
template <class Tenum>
class COptionNRBC : public COptionRiemann<Tenum> {

public:
	  COptionNRBC(string option_field_name, unsigned short & nMarker_NRBC, string* & Marker_NRBC, unsigned short* & option_field,
			  	  const map<string, Tenum> m, su2double* & var1, su2double* & var2, su2double** & FlowDir): COptionRiemann<Tenum>(option_field_name, nMarker_NRBC,  Marker_NRBC, option_field,
			  	   m, var1, var2,FlowDir) {}
	  ~COptionNRBC() {};

};
>>>>>>> fadd7a29
//template <class Tenum>
//class COptionNRBC : public COptionRiemann<Tenum> {
//
//public:
//	  COptionNRBC(string option_field_name, unsigned short & nMarker_NRBC, string* & Marker_NRBC, unsigned short* & option_field,
//			  	  const map<string, Tenum> m, su2double* & var1, su2double* & var2, su2double** & FlowDir): COptionRiemann<Tenum>(option_field_name, nMarker_NRBC,  Marker_NRBC, option_field,
//			  	   m, var1, var2,FlowDir){}
//	  ~COptionNRBC() {};
//
//};
template <class Tenum>
class COptionNRBC : public COptionBase{

  map<string, Tenum> m;
  unsigned short & size;
  string * & marker;
  unsigned short* & field; // Reference to the fieldname
  string name; // identifier for the option
  su2double * & var1;
  su2double * & var2;
  su2double ** & flowdir;
  su2double * & relfac1;
  su2double * & relfac2;

public:
  COptionNRBC(string option_field_name, unsigned short & nMarker_NRBC, string* & Marker_NRBC, unsigned short* & option_field, const map<string, Tenum> m, su2double* & var1, su2double* & var2, su2double** & FlowDir, su2double* & relfac1, su2double* & relfac2) : size(nMarker_NRBC),
  	  	  	  	  marker(Marker_NRBC), field(option_field), var1(var1), var2(var2), flowdir(FlowDir), relfac1(relfac1), relfac2(relfac2) {
    this->name = option_field_name;
    this->m = m;
  }
  ~COptionNRBC() {};

  string SetValue(vector<string> option_value) {

    unsigned long totalVals = option_value.size();
    if ((totalVals == 1) && (option_value[0].compare("NONE") == 0)) {
      this->size = 0;
      this->marker = NULL;
      this->field = 0;
      this->var1 = NULL;
      this->var2 = NULL;
      this->flowdir = NULL;
      this->relfac1 = NULL;
      this->relfac2 = NULL;
      return "";
    }

    if (totalVals % 9 != 0) {
      string newstring;
      newstring.append(this->name);
      newstring.append(": must have a number of entries divisible by 9");
      this->size = 0;
      this->marker = NULL;
      this->var1 = NULL;
      this->var2 = NULL;
      this->flowdir = NULL;
      this->field = NULL;
      this->relfac1 = NULL;
      this->relfac2 = NULL;
      return newstring;
    }

    unsigned long nVals = totalVals / 9;
    this->size = nVals;
    this->marker = new string[nVals];
    this->var1 = new su2double[nVals];
    this->var2 = new su2double[nVals];
    this->flowdir = new su2double*[nVals];
    this->field = new unsigned short[nVals];
    this->relfac1 = new su2double[nVals];
    this->relfac2 = new su2double[nVals];

    for (unsigned int i = 0; i < nVals; i++) {
      this->flowdir[i] = new su2double[3];
    }

    for (unsigned int i = 0; i < nVals; i++) {
      this->marker[i].assign(option_value[9*i]);
        // Check to see if the enum value is in the map
    if (this->m.find(option_value[9*i + 1]) == m.end()) {
      string str;
      str.append(this->name);
      str.append(": invalid option value ");
      str.append(option_value[0]);
      str.append(". Check current SU2 options in config_template.cfg.");
      return str;
    }
      Tenum val = this->m[option_value[9*i + 1]];
      this->field[i] = val;

      istringstream ss_1st(option_value[9*i + 2]);
      if (!(ss_1st >> this->var1[i])) {
        return badValue(option_value, "NRBC", this->name);
      }
      istringstream ss_2nd(option_value[9*i + 3]);
      if (!(ss_2nd >> this->var2[i])) {
        return badValue(option_value, "NRBC", this->name);
      }
      istringstream ss_3rd(option_value[9*i + 4]);
      if (!(ss_3rd >> this->flowdir[i][0])) {
        return badValue(option_value, "NRBC", this->name);
      }
      istringstream ss_4th(option_value[9*i + 5]);
      if (!(ss_4th >> this->flowdir[i][1])) {
        return badValue(option_value, "NRBC", this->name);
      }
      istringstream ss_5th(option_value[9*i + 6]);
      if (!(ss_5th >> this->flowdir[i][2])) {
        return badValue(option_value, "NRBC", this->name);
      }
      istringstream ss_6th(option_value[9*i + 7]);
			if (!(ss_6th >> this->relfac1[i])) {
				return badValue(option_value, "NRBC", this->name);
			}
			istringstream ss_7th(option_value[9*i + 8]);
			if (!(ss_7th >> this->relfac2[i])) {
				return badValue(option_value, "NRBC", this->name);
			}
    }

    return "";
  }

  void SetDefault() {
    this->marker = NULL;
    this->var1 = NULL;
    this->var2 = NULL;
    this->relfac1 = NULL;
    this->relfac2 = NULL;
    this->flowdir = NULL;
    this->size = 0; // There is no default value for list
  }
};






//Inlet condition where the input direction is assumed
class COptionExhaust : public COptionBase{
  string name; // identifier for the option
  unsigned short & size;
  string * & marker;
  su2double * & ttotal;
  su2double * & ptotal;

public:
  COptionExhaust(string option_field_name, unsigned short & nMarker_Exhaust, string* & Marker_Exhaust, su2double* & Ttotal, su2double* & Ptotal) : size(nMarker_Exhaust), marker(Marker_Exhaust), ttotal(Ttotal), ptotal(Ptotal) {
    this->name = option_field_name;
  }

  ~COptionExhaust() {};
  
  string SetValue(vector<string> option_value) {

    unsigned short totalVals = option_value.size();
    if ((totalVals == 1) && (option_value[0].compare("NONE") == 0)) {
      this->size = 0;
      this->marker = NULL;
      this->ttotal = NULL;
      this->ptotal = NULL;
      return "";
    }

    if (totalVals % 3 != 0) {
      string newstring;
      newstring.append(this->name);
      newstring.append(": must have a number of entries divisible by 3");
      this->size = 0;
      this->marker = NULL;
      this->ttotal = NULL;
      this->ptotal = NULL;
      return newstring;
    }

    unsigned short nVals = totalVals / 3;
    this->size = nVals;
    this->marker = new string[nVals];
    this->ttotal = new su2double[nVals];
    this->ptotal = new su2double[nVals];

    for (unsigned long i = 0; i < nVals; i++) {
      this->marker[i].assign(option_value[3*i]);
      istringstream ss_1st(option_value[3*i + 1]);
      if (!(ss_1st >> this->ttotal[i]))
        return badValue(option_value, "exhaust fixed", this->name);
      istringstream ss_2nd(option_value[3*i + 2]);
      if (!(ss_2nd >> this->ptotal[i]))
        return badValue(option_value, "exhaust fixed", this->name);
    }
    
    return "";
  }

  void SetDefault() {
    this->marker = NULL;
    this->ttotal = NULL;
    this->ptotal = NULL;
    this->size = 0; // There is no default value for list
  }
  
};

class COptionPeriodic : public COptionBase{
  string name; // identifier for the option
  unsigned short & size;
  string * & marker_bound;
  string * & marker_donor;
  su2double ** & rot_center;
  su2double ** & rot_angles;
  su2double ** & translation;

public:
  COptionPeriodic(const string option_field_name, unsigned short & nMarker_PerBound,
                  string* & Marker_PerBound, string* & Marker_PerDonor,
                  su2double** & RotCenter, su2double** & RotAngles, su2double** & Translation) : size(nMarker_PerBound), marker_bound(Marker_PerBound), marker_donor(Marker_PerDonor), rot_center(RotCenter), rot_angles(RotAngles), translation(Translation) {
    this->name = option_field_name;
  }

  ~COptionPeriodic() {};
  string SetValue(vector<string> option_value) {

    const int mod_num = 11;

    unsigned short totalVals = option_value.size();
    if ((totalVals == 1) && (option_value[0].compare("NONE") == 0)) {
      this->size = 0;
      this->marker_bound = NULL;
      this->marker_donor = NULL;
      this->rot_center = NULL;
      this->rot_angles = NULL;
      this->translation = NULL;
      return "";
    }

    if (totalVals % mod_num != 0) {
      string newstring;
      newstring.append(this->name);
      newstring.append(": must have a number of entries divisible by 11");
      this->size = 0;
      this->marker_bound = NULL;
      this->marker_donor = NULL;
      this->rot_center = NULL;
      this->rot_angles = NULL;
      this->translation = NULL;
      return newstring;
    }

    unsigned short nVals = 2 * (totalVals / mod_num); // To account for periodic and donor
    this->size = nVals;
    this->marker_bound = new string[nVals];
    this->marker_donor = new string[nVals];
    this->rot_center = new su2double*[nVals];
    this->rot_angles = new su2double*[nVals];
    this->translation = new su2double*[nVals];
    for (unsigned long i = 0; i < nVals; i++) {
      this->rot_center[i] = new su2double[3];
      this->rot_angles[i] = new su2double[3];
      this->translation[i] = new su2double[3];
    }

    su2double deg2rad = PI_NUMBER/180.0;

    for (unsigned long i = 0; i < (nVals/2); i++) {
      this->marker_bound[i].assign(option_value[mod_num*i]);
      this->marker_donor[i].assign(option_value[mod_num*i+1]);
      istringstream ss_1st(option_value[mod_num*i + 2]);
      if (!(ss_1st >> this->rot_center[i][0])) {
        return badValue(option_value, "periodic", this->name);
      }
      istringstream ss_2nd(option_value[mod_num*i + 3]);
      if (!(ss_2nd >> this->rot_center[i][1])) {
        return badValue(option_value, "periodic", this->name);
      }
      istringstream ss_3rd(option_value[mod_num*i + 4]);
      if (!(ss_3rd >> this->rot_center[i][2])) {
        return badValue(option_value, "periodic", this->name);
      }
      istringstream ss_4th(option_value[mod_num*i + 5]);
      if (!(ss_4th >> this->rot_angles[i][0])) {
        return badValue(option_value, "periodic", this->name);
      }
      istringstream ss_5th(option_value[mod_num*i + 6]);
      if (!(ss_5th >> this->rot_angles[i][1])) {
        return badValue(option_value, "periodic", this->name);
      }
      istringstream ss_6th(option_value[mod_num*i + 7]);
      if (!(ss_6th >> this->rot_angles[i][2])) {
        return badValue(option_value, "periodic", this->name);
      }
      istringstream ss_7th(option_value[mod_num*i + 8]);
      if (!(ss_7th >> this->translation[i][0])) {
        return badValue(option_value, "periodic", this->name);
      }
      istringstream ss_8th(option_value[mod_num*i + 9]);
      if (!(ss_8th >> this->translation[i][1])) {
        return badValue(option_value, "periodic", this->name);
      }
      istringstream ss_9th(option_value[mod_num*i + 10]);
      if (!(ss_9th >> this->translation[i][2])) {
        return badValue(option_value, "periodic", this->name);
      }
      this->rot_angles[i][0] *= deg2rad;
      this->rot_angles[i][1] *= deg2rad;
      this->rot_angles[i][2] *= deg2rad;
    }

    for (unsigned long i = (nVals/2); i < nVals; i++) {
      this->marker_bound[i].assign(option_value[mod_num*(i-nVals/2)+1]);
      this->marker_donor[i].assign(option_value[mod_num*(i-nVals/2)]);
      istringstream ss_1st(option_value[mod_num*(i-nVals/2) + 2]);
      if (!(ss_1st >> this->rot_center[i][0])) {
        return badValue(option_value, "periodic", this->name);
      }
      istringstream ss_2nd(option_value[mod_num*(i-nVals/2) + 3]);
      if (!(ss_2nd >> this->rot_center[i][1])) {
        return badValue(option_value, "periodic", this->name);
      }
      istringstream ss_3rd(option_value[mod_num*(i-nVals/2) + 4]);
      if (!(ss_3rd >> this->rot_center[i][2])) {
        return badValue(option_value, "periodic", this->name);
      }
      istringstream ss_4th(option_value[mod_num*(i-nVals/2) + 5]);
      if (!(ss_4th >> this->rot_angles[i][0])) {
        return badValue(option_value, "periodic", this->name);
      }
      istringstream ss_5th(option_value[mod_num*(i-nVals/2) + 6]);
      if (!(ss_5th >> this->rot_angles[i][1])) {
        return badValue(option_value, "periodic", this->name);
      }
      istringstream ss_6th(option_value[mod_num*(i-nVals/2) + 7]);
      if (!(ss_6th >> this->rot_angles[i][2])) {
        return badValue(option_value, "periodic", this->name);
      }
      istringstream ss_7th(option_value[mod_num*(i-nVals/2) + 8]);
      if (!(ss_7th >> this->translation[i][0])) {
        return badValue(option_value, "periodic", this->name);
      }
      istringstream ss_8th(option_value[mod_num*(i-nVals/2) + 9]);
      if (!(ss_8th >> this->translation[i][1])) {
        return badValue(option_value, "periodic", this->name);
      }
      istringstream ss_9th(option_value[mod_num*(i-nVals/2) + 10]);
      if (!(ss_9th >> this->translation[i][2])) {
        return badValue(option_value, "periodic", this->name);
      }
      /*--- Mirror the rotational angles and translation vector (rotational
       center does not need to move) ---*/
      this->rot_center[i][0] *= 1.0;
      this->rot_center[i][1] *= 1.0;
      this->rot_center[i][2] *= 1.0;
      this->rot_angles[i][0] *= -deg2rad;
      this->rot_angles[i][1] *= -deg2rad;
      this->rot_angles[i][2] *= -deg2rad;
      this->translation[i][0] *= -1.0;
      this->translation[i][1] *= -1.0;
      this->translation[i][2] *= -1.0;
    }

    return "";
  }

  void SetDefault() {
    this->size = 0;
    this->marker_bound = NULL;
    this->marker_donor = NULL;
    this->rot_center = NULL;
    this->rot_angles = NULL;
    this->translation = NULL;
  }
};



class COptionTurboPerformance : public COptionBase{
  string name; // identifier for the option
  unsigned short & size;
  string * & marker_turboIn;
  string * & marker_turboOut;

public:
  COptionTurboPerformance(const string option_field_name, unsigned short & nMarker_TurboPerf,
                          string* & Marker_TurboBoundIn, string* & Marker_TurboBoundOut) : size(nMarker_TurboPerf), marker_turboIn(Marker_TurboBoundIn), marker_turboOut(Marker_TurboBoundOut){
    this->name = option_field_name;
  }

  ~COptionTurboPerformance() {};
  string SetValue(vector<string> option_value) {

    const int mod_num = 2;

    unsigned long totalVals = option_value.size();
    if ((totalVals == 1) && (option_value[0].compare("NONE") == 0)) {
      this->size = 0;
      this->marker_turboIn= NULL;
      this->marker_turboOut = NULL;
      return "";
    }

    if (totalVals % mod_num != 0) {
      string newstring;
      newstring.append(this->name);
      newstring.append(": must have a number of entries divisible by 2");
      this->size = 0;
      this->marker_turboIn= NULL;
      this->marker_turboOut = NULL;;
      return newstring;
    }

    unsigned long nVals = totalVals / mod_num;
    this->size = nVals;
    this->marker_turboIn = new string[nVals];
    this->marker_turboOut = new string[nVals];
    for (unsigned long i = 0; i < nVals; i++) {
      this->marker_turboIn[i].assign(option_value[mod_num*i]);
      this->marker_turboOut[i].assign(option_value[mod_num*i+1]);
     }


    return "";
  }

  void SetDefault() {
    this->size = 0;
    this->marker_turboIn= NULL;
    this->marker_turboOut = NULL;
  }
};


class COptionPython : public COptionBase{
  string name;
public:
  COptionPython(const string name) {
    this->name = name;
  }
  ~COptionPython() {};
  // No checking happens with python options
  string SetValue(vector<string>) {
    return "";
  }
  // No defaults with python options
  void SetDefault() {
    return;
  };
};



class COptionActDisk : public COptionBase{
  string name; // identifier for the option
  unsigned short & inlet_size;
  unsigned short & outlet_size;
  string * & marker_inlet;
  string * & marker_outlet;
  su2double ** & press_jump;
  su2double ** & temp_jump;
  su2double ** & omega;
  
public:
  COptionActDisk(const string name,
                 unsigned short & nMarker_ActDiskInlet, unsigned short & nMarker_ActDiskOutlet, string * & Marker_ActDiskInlet, string * & Marker_ActDiskOutlet,
                 su2double ** & ActDisk_PressJump, su2double ** & ActDisk_TempJump, su2double ** & ActDisk_Omega) :
  inlet_size(nMarker_ActDiskInlet), outlet_size(nMarker_ActDiskOutlet), marker_inlet(Marker_ActDiskInlet), marker_outlet(Marker_ActDiskOutlet),
  press_jump(ActDisk_PressJump), temp_jump(ActDisk_TempJump), omega(ActDisk_Omega) {
    this->name = name;
  }
  
  ~COptionActDisk() {};
  string SetValue(vector<string> option_value) {
    const int mod_num = 8;
    unsigned short totalVals = option_value.size();
    if ((totalVals == 1) && (option_value[0].compare("NONE") == 0)) {
      this->SetDefault();
      return "";
    }
    
    if (totalVals % mod_num != 0) {
      string newstring;
      newstring.append(this->name);
      newstring.append(": must have a number of entries divisible by 8");
      this->SetDefault();
      return newstring;
    }
    
    unsigned short nVals = totalVals / mod_num;
    this->inlet_size = nVals;
    this->outlet_size = nVals;
    this->marker_inlet = new string[this->inlet_size];
    this->marker_outlet = new string[this->outlet_size];
    
    this->press_jump = new su2double*[this->inlet_size];
    this->temp_jump = new su2double*[this->inlet_size];
    this->omega = new su2double*[this->inlet_size];
    for (int i = 0; i < this->inlet_size; i++) {
      this->press_jump[i] = new su2double[2];
      this->temp_jump[i] = new su2double[2];
      this->omega[i] = new su2double[2];
    }
    
    string tname = "actuator disk";
    
    for (int i = 0; i < this->inlet_size; i++) {
      this->marker_inlet[i].assign(option_value[mod_num*i]);
      this->marker_outlet[i].assign(option_value[mod_num*i+1]);
      istringstream ss_1st(option_value[mod_num*i + 2]);
      if (!(ss_1st >> this->press_jump[i][0])) {
        return badValue(option_value, tname, this->name);
      }
      istringstream ss_2nd(option_value[mod_num*i + 3]);
      if (!(ss_2nd >> this->temp_jump[i][0])) {
        return badValue(option_value, tname, this->name);
      }
      istringstream ss_3rd(option_value[mod_num*i + 4]);
      if (!(ss_3rd >> this->omega[i][0])) {
        return badValue(option_value, tname, this->name);
      }
      istringstream ss_4th(option_value[mod_num*i + 5]);
      if (!(ss_4th >> this->press_jump[i][1])) {
        return badValue(option_value, tname, this->name);
      }
      istringstream ss_5th(option_value[mod_num*i + 6]);
      if (!(ss_5th >> this->temp_jump[i][1])) {
        return badValue(option_value, tname, this->name);
      }
      istringstream ss_6th(option_value[mod_num*i + 7]);
      if (!(ss_6th >> this->omega[i][1])) {
        return badValue(option_value, tname, this->name);
      }
    }
    return "";
  }
  void SetDefault() {
    this->inlet_size = 0;
    this->outlet_size = 0;
    this->marker_inlet = NULL;
    this->marker_outlet = NULL;
    this->press_jump = NULL;
    this->temp_jump = NULL;
    this->omega = NULL;
  }
};<|MERGE_RESOLUTION|>--- conflicted
+++ resolved
@@ -849,18 +849,18 @@
  * \brief types of mixing process for averaging quantities at the boundaries.
  */
 enum AVERAGEPROCESS_TYPE {
-  ALGEBRAIC = 1,		/*!< \brief an algebraic average is computed at the boundary of interest. */
-  AREA = 2,           /*!< \brief an area average is computed at the boundary of interest. */
-  MIXEDOUT = 3,		 /*!< \brief an mixed-out average is computed at the boundary of interest. */
-	MASSFLOW = 4           /*!< \brief a mass flow average is computed at the boundary of interest. */
+  ALGEBRAIC_AVG = 1,		/*!< \brief an algebraic average is computed at the boundary of interest. */
+  AREA_AVG = 2,           /*!< \brief an area average is computed at the boundary of interest. */
+  MIXEDOUT_AVG = 3,		 /*!< \brief an mixed-out average is computed at the boundary of interest. */
+  MASSFLOW_AVG = 4           /*!< \brief a mass flow average is computed at the boundary of interest. */
 
 };
 
 static const map<string, AVERAGEPROCESS_TYPE> AverageProcess_Map = CCreateMap<string, AVERAGEPROCESS_TYPE>
-("ALGEBRAIC", ALGEBRAIC)
-("AREA", AREA)
-("MIXEDOUT",  MIXEDOUT)
-("MASSFLOW", MASSFLOW);
+("ALGEBRAIC", ALGEBRAIC_AVG)
+("AREA", AREA_AVG)
+("MIXEDOUT",  MIXEDOUT_AVG)
+("MASSFLOW", MASSFLOW_AVG);
 
 
 /*!
@@ -1008,7 +1008,6 @@
   AVG_TOTAL_PRESSURE = 28, 	    /*!< \brief Total Pressure objective function definition. */
   AVG_OUTLET_PRESSURE = 29,      /*!< \brief Static Pressure objective function definition. */
   MASS_FLOW_RATE = 30,           /*!< \brief Mass Flow Rate objective function definition. */
-<<<<<<< HEAD
   OUTFLOW_GENERALIZED=31,        /*!<\brief Objective function defined via chain rule on primitive variable gradients. */
   TOTAL_PRESSURE_LOSS=32,
   KINETIC_ENERGY_LOSS=33,
@@ -1021,14 +1020,11 @@
   MASS_FLOW_IN=40,
   MASS_FLOW_OUT=41,
   PRESSURE_RATIO=42,
-	ENTROPY_GENERATION=43
-=======
-  OUTFLOW_GENERALIZED = 31,          /*!<\brief Objective function defined via chain rule on primitive variable gradients. */
-  IDC_COEFFICIENT = 32, 	           /*!< \brief IDC coefficient objective function definition. */
-  PROPULSIVE_EFFICIENCY = 33, 	       /*!< \brief Mass flow ratio coefficient. */
-  NET_THRUST_COEFFICIENT = 34, 	     /*!< \brief Mass flow ratio coefficient. */
-  CUSTOM_COEFFICIENT = 35 	           /*!< \brief Custom coefficient objective function definition. */
->>>>>>> fadd7a29
+  ENTROPY_GENERATION=43,
+  IDC_COEFFICIENT = 44, 	           /*!< \brief IDC coefficient objective function definition. */
+  PROPULSIVE_EFFICIENCY = 45, 	       /*!< \brief Mass flow ratio coefficient. */
+  NET_THRUST_COEFFICIENT = 46, 	     /*!< \brief Mass flow ratio coefficient. */
+  CUSTOM_COEFFICIENT = 47 	           /*!< \brief Custom coefficient objective function definition. */
 };
 
 static const map<string, ENUM_OBJECTIVE> Objective_Map = CCreateMap<string, ENUM_OBJECTIVE>
@@ -1063,7 +1059,6 @@
 ("AVG_OUTLET_PRESSURE", AVG_OUTLET_PRESSURE)
 ("MASS_FLOW_RATE", MASS_FLOW_RATE)
 ("OUTFLOW_GENERALIZED", OUTFLOW_GENERALIZED)
-<<<<<<< HEAD
 ("TOTAL_EFFICIENCY", TOTAL_EFFICIENCY)
 ("TOTAL_STATIC_EFFICIENCY", TOTAL_STATIC_EFFICIENCY)
 ("TOTAL_PRESSURE_LOSS", TOTAL_PRESSURE_LOSS)
@@ -1075,13 +1070,12 @@
 ("MASS_FLOW_OUT", MASS_FLOW_OUT)
 ("PRESSURE_RATIO",  PRESSURE_RATIO)
 ("ENTROPY_GENERATION",  ENTROPY_GENERATION)
-("KINETIC_ENERGY_LOSS", KINETIC_ENERGY_LOSS);
-=======
+("KINETIC_ENERGY_LOSS", KINETIC_ENERGY_LOSS)
+("OUTFLOW_GENERALIZED", OUTFLOW_GENERALIZED)
 ("IDC_COEFFICIENT", IDC_COEFFICIENT)
 ("PROPULSIVE_EFFICIENCY", PROPULSIVE_EFFICIENCY)
 ("NET_THRUST_COEFFICIENT", NET_THRUST_COEFFICIENT)
 ("CUSTOM_COEFFICIENT", CUSTOM_COEFFICIENT);
->>>>>>> fadd7a29
 
 /*!
  * \brief types of residual criteria equations
@@ -2761,19 +2755,6 @@
   }
 };
 
-<<<<<<< HEAD
-=======
-template <class Tenum>
-class COptionNRBC : public COptionRiemann<Tenum> {
-
-public:
-	  COptionNRBC(string option_field_name, unsigned short & nMarker_NRBC, string* & Marker_NRBC, unsigned short* & option_field,
-			  	  const map<string, Tenum> m, su2double* & var1, su2double* & var2, su2double** & FlowDir): COptionRiemann<Tenum>(option_field_name, nMarker_NRBC,  Marker_NRBC, option_field,
-			  	   m, var1, var2,FlowDir) {}
-	  ~COptionNRBC() {};
-
-};
->>>>>>> fadd7a29
 //template <class Tenum>
 //class COptionNRBC : public COptionRiemann<Tenum> {
 //
