/*!
 * \file CConfig.cpp
 * \brief Main file for managing the config file
 * \author F. Palacios, T. Economon, B. Tracey, H. Kline
 * \version 7.1.1 "Blackbird"
 *
 * SU2 Project Website: https://su2code.github.io
 *
 * The SU2 Project is maintained by the SU2 Foundation
 * (http://su2foundation.org)
 *
 * Copyright 2012-2021, SU2 Contributors (cf. AUTHORS.md)
 *
 * SU2 is free software; you can redistribute it and/or
 * modify it under the terms of the GNU Lesser General Public
 * License as published by the Free Software Foundation; either
 * version 2.1 of the License, or (at your option) any later version.
 *
 * SU2 is distributed in the hope that it will be useful,
 * but WITHOUT ANY WARRANTY; without even the implied warranty of
 * MERCHANTABILITY or FITNESS FOR A PARTICULAR PURPOSE. See the GNU
 * Lesser General Public License for more details.
 *
 * You should have received a copy of the GNU Lesser General Public
 * License along with SU2. If not, see <http://www.gnu.org/licenses/>.
 */

#define ENABLE_MAPS
#include "../include/CConfig.hpp"
#undef ENABLE_MAPS

#include "../include/fem/fem_gauss_jacobi_quadrature.hpp"
#include "../include/fem/fem_geometry_structure.hpp"

#include "../include/basic_types/ad_structure.hpp"
#include "../include/toolboxes/printing_toolbox.hpp"

using namespace PrintingToolbox;

#ifdef PROFILE
#ifdef HAVE_MKL
#include "mkl.h"
#endif
#endif

vector<string> Profile_Function_tp;       /*!< \brief Vector of string names for profiled functions. */
vector<double> Profile_Time_tp;           /*!< \brief Vector of elapsed time for profiled functions. */
vector<double> Profile_ID_tp;             /*!< \brief Vector of group ID number for profiled functions. */
map<string, vector<int> > Profile_Map_tp; /*!< \brief Map containing the final results for profiled functions. */

map<CLong3T, int> GEMM_Profile_MNK;       /*!< \brief Map, which maps the GEMM size to the index where
                                                      the data for this GEMM is stored in several vectors. */
vector<long>   GEMM_Profile_NCalls;       /*!< \brief Vector, which stores the number of calls to this
                                                      GEMM size. */
vector<double> GEMM_Profile_TotTime;      /*!< \brief Total time spent for this GEMM size. */
vector<double> GEMM_Profile_MinTime;      /*!< \brief Minimum time spent for this GEMM size. */
vector<double> GEMM_Profile_MaxTime;      /*!< \brief Maximum time spent for this GEMM size. */

//#pragma omp threadprivate(Profile_Function_tp, Profile_Time_tp, Profile_ID_tp, Profile_Map_tp)


CConfig::CConfig(char case_filename[MAX_STRING_SIZE], SU2_COMPONENT val_software, bool verb_high) {

  /*--- Set the case name to the base config file name without extension ---*/

  caseName = PrintingToolbox::split(string(case_filename),'.')[0];

  base_config = true;

  /*--- Store MPI rank and size ---*/

  rank = SU2_MPI::GetRank();
  size = SU2_MPI::GetSize();

  iZone = 0;
  nZone = 1;

  Init();

  /*--- Parsing the config file  ---*/

  SetConfig_Parsing(case_filename);

  /*--- Set the default values for all of the options that weren't set ---*/

  SetDefault();

  /*--- Set number of zone ---*/

  SetnZone();

  /*--- Configuration file postprocessing ---*/

  SetPostprocessing(val_software, iZone, 0);

  /*--- Configuration file boundaries/markers setting ---*/

  SetMarkers(val_software);

  /*--- Configuration file output ---*/

  if ((rank == MASTER_NODE) && verb_high)
    SetOutput(val_software, iZone);

}

CConfig::CConfig(istream &case_buffer, SU2_COMPONENT val_software, bool verb_high) {

  base_config = true;

  iZone = 0;
  nZone = 1;

  Init();

  /*--- Parsing the config file  ---*/

  SetConfig_Parsing(case_buffer);

  /*--- Set the default values for all of the options that weren't set ---*/

  SetDefault();

  /*--- Set number of zone ---*/

  SetnZone();

  /*--- Configuration file postprocessing ---*/

  SetPostprocessing(val_software, iZone, 0);

  /*--- Configuration file boundaries/markers setting ---*/

  SetMarkers(val_software);

  /*--- Configuration file output ---*/

  if ((rank == MASTER_NODE) && verb_high)
    SetOutput(val_software, iZone);

}

CConfig::CConfig(CConfig* config, char case_filename[MAX_STRING_SIZE], SU2_COMPONENT val_software, unsigned short val_iZone, unsigned short val_nZone, bool verb_high) {

  caseName = config->GetCaseName();

  unsigned short val_nDim;

  base_config = false;

  iZone = val_iZone;
  nZone = val_nZone;

  Init();

  /*--- Parsing the config file  ---*/

  SetConfig_Parsing(case_filename);

  /*--- Set default options from base config ---*/

  SetDefaultFromConfig(config);

  /*--- Set the default values for all of the options that weren't set ---*/

  SetDefault();

  /*--- Get the dimension --- */

  val_nDim = GetnDim(Mesh_FileName, Mesh_FileFormat);

  /*--- Configuration file postprocessing ---*/

  SetPostprocessing(val_software, val_iZone, val_nDim);

  /*--- Configuration file boundaries/markers setting ---*/

  SetMarkers(val_software);

  /*--- Configuration file output ---*/

  if ((rank == MASTER_NODE) && verb_high)
    SetOutput(val_software, val_iZone);

  Multizone_Problem = config->GetMultizone_Problem();

}

CConfig::CConfig(char case_filename[MAX_STRING_SIZE], SU2_COMPONENT val_software) {

  /*--- Set the case name to the base config file name without extension ---*/

  caseName = PrintingToolbox::split(string(case_filename),'.')[0];

  base_config = true;

  nZone = 1;
  iZone = 0;

  Init();

  /*--- Parsing the config file  ---*/

  SetConfig_Parsing(case_filename);

  /*--- Set the default values for all of the options that weren't set ---*/

  SetDefault();

  /*--- Set number of zones --- */

  SetnZone();

  /*--- Configuration file postprocessing ---*/

  SetPostprocessing(val_software, 0, 1);

  /*--- Configuration file boundaries/markers setting ---*/

  SetMarkers(val_software);

  /*--- Print the header --- */

  SetHeader(val_software);

}

CConfig::CConfig(char case_filename[MAX_STRING_SIZE], CConfig *config) {

  /*--- Set the case name to the base config file name without extension ---*/

  caseName = PrintingToolbox::split(string(case_filename),'.')[0];

  base_config = true;

  bool runtime_file = false;

  Init();

  /*--- Parsing the config file  ---*/

  runtime_file = SetRunTime_Parsing(case_filename);

  /*--- Set the default values for all of the options that weren't set ---*/

  SetDefault();

  /*--- Update original config file ---*/

  if (runtime_file) {
    if (all_options.find("TIME_ITER") == all_options.end())
      config->SetnTime_Iter(nTimeIter);
  }
}

SU2_MPI::Comm CConfig::GetMPICommunicator() const {

  return SU2_Communicator;

}

void CConfig::Init(){

  /*--- Store MPI rank and size ---*/

  rank = SU2_MPI::GetRank();
  size = SU2_MPI::GetSize();

  /*--- Initialize pointers to Null---*/

  SetPointersNull();

  /*--- Reading config options  ---*/

  SetConfig_Options();

}

void CConfig::SetMPICommunicator(SU2_MPI::Comm Communicator) {

  SU2_Communicator = Communicator;

}

void CConfig::addDoubleOption(const string name, su2double & option_field, su2double default_value) {
  // Check if the key is already in the map. If this fails, it is coder error
  // and not user error, so throw.
  assert(option_map.find(name) == option_map.end());

  // Add this option to the list of all the options
  all_options.insert(pair<string, bool>(name, true));

  // Create the parser for a su2double option with a reference to the option_field and the desired
  // default value. This will take the string in the config file, convert it to a su2double, and
  // place that su2double in the memory location specified by the reference.
  COptionBase* val = new COptionDouble(name, option_field, default_value);

  // Create an association between the option name ("CFL") and the parser generated above.
  // During configuration, the parsing script will get the option name, and use this map
  // to find how to parse that option.
  option_map.insert(pair<string, COptionBase *>(name, val));
}

void CConfig::addStringOption(const string name, string & option_field, string default_value) {

  assert(option_map.find(name) == option_map.end());
  all_options.insert(pair<string, bool>(name, true));
  COptionBase* val = new COptionString(name, option_field, default_value);
  option_map.insert(pair<string, COptionBase *>(name, val));
}

void CConfig::addIntegerOption(const string name, int & option_field, int default_value) {
  assert(option_map.find(name) == option_map.end());
  all_options.insert(pair<string, bool>(name, true));
  COptionBase* val = new COptionInt(name, option_field, default_value);
  option_map.insert(pair<string, COptionBase *>(name, val));
}

void CConfig::addUnsignedLongOption(const string name, unsigned long & option_field, unsigned long default_value) {
  assert(option_map.find(name) == option_map.end());
  all_options.insert(pair<string, bool>(name, true));
  COptionBase* val = new COptionULong(name, option_field, default_value);
  option_map.insert(pair<string, COptionBase *>(name, val));
}

void CConfig::addUnsignedShortOption(const string name, unsigned short & option_field, unsigned short default_value) {
  assert(option_map.find(name) == option_map.end());
  all_options.insert(pair<string, bool>(name, true));
  COptionBase* val = new COptionUShort(name, option_field, default_value);
  option_map.insert(pair<string, COptionBase *>(name, val));
}

void CConfig::addLongOption(const string name, long & option_field, long default_value) {
  assert(option_map.find(name) == option_map.end());
  all_options.insert(pair<string, bool>(name, true));
  COptionBase* val = new COptionLong(name, option_field, default_value);
  option_map.insert(pair<string, COptionBase *>(name, val));
}

void CConfig::addBoolOption(const string name, bool & option_field, bool default_value) {
  assert(option_map.find(name) == option_map.end());
  all_options.insert(pair<string, bool>(name, true));
  COptionBase* val = new COptionBool(name, option_field, default_value);
  option_map.insert(pair<string, COptionBase *>(name, val));
}

// enum types work differently than all of the others because there are a small number of valid
// string entries for the type. One must also provide a list of all the valid strings of that type.
template <class Tenum, class TField>
void CConfig::addEnumOption(const string name, TField& option_field, const map<string,Tenum>& enum_map, Tenum default_value) {
  assert(option_map.find(name) == option_map.end());
  all_options.insert(pair<string, bool>(name, true));
  COptionBase* val = new COptionEnum<Tenum, TField>(name, enum_map, option_field, default_value);
  option_map.insert(pair<string, COptionBase *>(name, val));
  return;
}

// input_size is the number of options read in from the config file
template <class Tenum, class TField>
void CConfig::addEnumListOption(const string name, unsigned short& input_size, TField*& option_field, const map<string, Tenum>& enum_map) {
  input_size = 0;
  assert(option_map.find(name) == option_map.end());
  all_options.insert(pair<string, bool>(name, true));
  COptionBase* val = new COptionEnumList<Tenum,TField>(name, enum_map, option_field, input_size);
  option_map.insert( pair<string, COptionBase*>(name, val) );
}

void CConfig::addDoubleArrayOption(const string name, const int size, su2double* option_field) {
  assert(option_map.find(name) == option_map.end());
  all_options.insert(pair<string, bool>(name, true));
  COptionBase* val = new COptionArray<su2double>(name, size, option_field);
  option_map.insert(pair<string, COptionBase *>(name, val));
}

void CConfig::addUShortArrayOption(const string name, const int size, unsigned short* option_field) {
  assert(option_map.find(name) == option_map.end());
  all_options.insert(pair<string, bool>(name, true));
  COptionBase* val = new COptionArray<unsigned short>(name, size, option_field);
  option_map.insert(pair<string, COptionBase *>(name, val));
}

void CConfig::addDoubleListOption(const string name, unsigned short & size, su2double * & option_field) {
  assert(option_map.find(name) == option_map.end());
  all_options.insert(pair<string, bool>(name, true));
  COptionBase* val = new COptionDoubleList(name, size, option_field);
  option_map.insert(pair<string, COptionBase *>(name, val));
}

void CConfig::addShortListOption(const string name, unsigned short & size, short * & option_field) {
  assert(option_map.find(name) == option_map.end());
  all_options.insert(pair<string, bool>(name, true));
  COptionBase* val = new COptionShortList(name, size, option_field);
  option_map.insert(pair<string, COptionBase *>(name, val));
}

void CConfig::addUShortListOption(const string name, unsigned short & size, unsigned short * & option_field) {
  assert(option_map.find(name) == option_map.end());
  all_options.insert(pair<string, bool>(name, true));
  COptionBase* val = new COptionUShortList(name, size, option_field);
  option_map.insert(pair<string, COptionBase *>(name, val));
}

void CConfig::addStringListOption(const string name, unsigned short & num_marker, string* & option_field) {
  assert(option_map.find(name) == option_map.end());
  all_options.insert(pair<string, bool>(name, true));
  COptionBase* val = new COptionStringList(name, num_marker, option_field);
  option_map.insert(pair<string, COptionBase *>(name, val));
}

void CConfig::addConvectOption(const string name, unsigned short & space_field, unsigned short & centered_field, unsigned short & upwind_field) {
  assert(option_map.find(name) == option_map.end());
  all_options.insert(pair<string, bool>(name, true));
  COptionBase* val = new COptionConvect(name, space_field, centered_field, upwind_field);
  option_map.insert(pair<string, COptionBase *>(name, val));
}

void CConfig::addConvectFEMOption(const string name, unsigned short & space_field, unsigned short & fem_field) {
  assert(option_map.find(name) == option_map.end());
  all_options.insert(pair<string, bool>(name, true));
  COptionBase* val = new COptionFEMConvect(name, space_field, fem_field);
  option_map.insert(pair<string, COptionBase *>(name, val));
}

void CConfig::addMathProblemOption(const string name, bool & ContinuousAdjoint, const bool & ContinuousAdjoint_default,
                          bool & DiscreteAdjoint, const bool & DiscreteAdjoint_default,
                          bool & Restart_Flow, const bool & Restart_Flow_default) {
  assert(option_map.find(name) == option_map.end());
  all_options.insert(pair<string, bool>(name, true));
  COptionBase* val = new COptionMathProblem(name, ContinuousAdjoint, ContinuousAdjoint_default, DiscreteAdjoint, DiscreteAdjoint_default, Restart_Flow, Restart_Flow_default);
  option_map.insert(pair<string, COptionBase *>(name, val));
}

void CConfig::addDVParamOption(const string name, unsigned short & nDV_field, su2double** & paramDV, string* & FFDTag,
                      unsigned short* & design_variable) {
  assert(option_map.find(name) == option_map.end());
  all_options.insert(pair<string, bool>(name, true));
  COptionBase* val = new COptionDVParam(name, nDV_field, paramDV, FFDTag, design_variable);
  option_map.insert(pair<string, COptionBase *>(name, val));
}

void CConfig::addDVValueOption(const string name, unsigned short* & nDVValue_field, su2double** & valueDV, unsigned short & nDV_field,  su2double** & paramDV,
                      unsigned short* & design_variable) {
  assert(option_map.find(name) == option_map.end());
  all_options.insert(pair<string, bool>(name, true));
  COptionBase* val = new COptionDVValue(name, nDVValue_field, valueDV, nDV_field, paramDV, design_variable);
  option_map.insert(pair<string, COptionBase *>(name, val));
}

void CConfig::addFFDDefOption(const string name, unsigned short & nFFD_field, su2double** & coordFFD, string* & FFDTag) {
  assert(option_map.find(name) == option_map.end());
  all_options.insert(pair<string, bool>(name, true));
  COptionBase* val = new COptionFFDDef(name, nFFD_field, coordFFD, FFDTag);
  option_map.insert(pair<string, COptionBase *>(name, val));
}

void CConfig::addFFDDegreeOption(const string name, unsigned short & nFFD_field, unsigned short** & degreeFFD) {
  assert(option_map.find(name) == option_map.end());
  all_options.insert(pair<string, bool>(name, true));
  COptionBase* val = new COptionFFDDegree(name, nFFD_field, degreeFFD);
  option_map.insert(pair<string, COptionBase *>(name, val));
}

void CConfig::addStringDoubleListOption(const string name, unsigned short & list_size, string * & string_field,
                               su2double* & double_field) {
  assert(option_map.find(name) == option_map.end());
  all_options.insert(pair<string, bool>(name, true));
  COptionBase* val = new COptionStringDoubleList(name, list_size, string_field, double_field);
  option_map.insert(pair<string, COptionBase *>(name, val));
}

void CConfig::addInletOption(const string name, unsigned short & nMarker_Inlet, string * & Marker_Inlet,
                    su2double* & Ttotal, su2double* & Ptotal, su2double** & FlowDir) {
  assert(option_map.find(name) == option_map.end());
  all_options.insert(pair<string, bool>(name, true));
  COptionBase* val = new COptionInlet(name, nMarker_Inlet, Marker_Inlet, Ttotal, Ptotal, FlowDir);
  option_map.insert(pair<string, COptionBase *>(name, val));
}

template <class Tenum>
void CConfig::addRiemannOption(const string name, unsigned short & nMarker_Riemann, string * & Marker_Riemann, unsigned short* & option_field, const map<string, Tenum> & enum_map,
                               su2double* & var1, su2double* & var2, su2double** & FlowDir) {
  assert(option_map.find(name) == option_map.end());
  all_options.insert(pair<string, bool>(name, true));
  COptionBase* val = new COptionRiemann<Tenum>(name, nMarker_Riemann, Marker_Riemann, option_field, enum_map, var1, var2, FlowDir);
  option_map.insert(pair<string, COptionBase *>(name, val));
}

template <class Tenum>
void CConfig::addGilesOption(const string name, unsigned short & nMarker_Giles, string * & Marker_Giles, unsigned short* & option_field, const map<string, Tenum> & enum_map,
                             su2double* & var1, su2double* & var2, su2double** & FlowDir, su2double* & relaxfactor1, su2double* & relaxfactor2) {
  assert(option_map.find(name) == option_map.end());
  all_options.insert(pair<string, bool>(name, true));
  COptionBase* val = new COptionGiles<Tenum>(name, nMarker_Giles, Marker_Giles, option_field, enum_map, var1, var2, FlowDir, relaxfactor1, relaxfactor2);
  option_map.insert(pair<string, COptionBase *>(name, val));
}

void CConfig::addExhaustOption(const string name, unsigned short & nMarker_Exhaust, string * & Marker_Exhaust,
                               su2double* & Ttotal, su2double* & Ptotal) {
  assert(option_map.find(name) == option_map.end());
  all_options.insert(pair<string, bool>(name, true));
  COptionBase* val = new COptionExhaust(name, nMarker_Exhaust, Marker_Exhaust, Ttotal, Ptotal);
  option_map.insert(pair<string, COptionBase *>(name, val));
}

void CConfig::addPeriodicOption(const string & name, unsigned short & nMarker_PerBound,
                                string* & Marker_PerBound, string* & Marker_PerDonor,
                                su2double** & RotCenter, su2double** & RotAngles, su2double** & Translation) {
  assert(option_map.find(name) == option_map.end());
  all_options.insert(pair<string, bool>(name, true));
  COptionBase* val = new COptionPeriodic(name, nMarker_PerBound, Marker_PerBound, Marker_PerDonor, RotCenter, RotAngles, Translation);
  option_map.insert(pair<string, COptionBase *>(name, val));
}

void CConfig::addTurboPerfOption(const string & name, unsigned short & nMarker_TurboPerf,
                                 string* & Marker_TurboBoundIn, string* & Marker_TurboBoundOut) {
  assert(option_map.find(name) == option_map.end());
  all_options.insert(pair<string, bool>(name, true));
  COptionBase* val = new COptionTurboPerformance(name, nMarker_TurboPerf, Marker_TurboBoundIn, Marker_TurboBoundOut);
  option_map.insert(pair<string, COptionBase *>(name, val));
}

void CConfig::addActDiskOption(const string & name, unsigned short & nMarker_ActDiskInlet,
                               unsigned short & nMarker_ActDiskOutlet, string* & Marker_ActDiskInlet,
                               string* & Marker_ActDiskOutlet, su2double** & ActDisk_PressJump,
                               su2double** & ActDisk_TempJump, su2double** & ActDisk_Omega) {
  assert(option_map.find(name) == option_map.end());
  all_options.insert(pair<string, bool>(name, true));
  COptionBase* val = new COptionActDisk(name, nMarker_ActDiskInlet, nMarker_ActDiskOutlet, Marker_ActDiskInlet,
                                        Marker_ActDiskOutlet, ActDisk_PressJump, ActDisk_TempJump, ActDisk_Omega);
  option_map.insert(pair<string, COptionBase *>(name, val));
}

void CConfig::addWallFunctionOption(const string &name, unsigned short &list_size, string* &string_field,
                                    WALL_FUNCTIONS* &val_Kind_WF, unsigned short** &val_IntInfo_WF,
                                    su2double** &val_DoubleInfo_WF) {
  assert(option_map.find(name) == option_map.end());
  all_options.insert(pair<string, bool>(name, true));
  COptionBase* val = new COptionWallFunction(name, list_size, string_field, val_Kind_WF,
                                             val_IntInfo_WF, val_DoubleInfo_WF);
  option_map.insert(pair<string, COptionBase *>(name, val));
}

void CConfig::addPythonOption(const string name) {
  assert(option_map.find(name) == option_map.end());
  all_options.insert(pair<string, bool>(name, true));
  COptionBase* val = new COptionPython(name);
  option_map.insert(pair<string, COptionBase *>(name, val));
}

unsigned short CConfig::GetnZone(string val_mesh_filename, unsigned short val_format) {

  int nZone = 1; /* Default value if nothing is specified. */

  switch (val_format) {
    case SU2: {

      /*--- Local variables for reading the SU2 file. ---*/
      string text_line;
      ifstream mesh_file;

      /*--- Check if the mesh file can be opened for reading. ---*/
      mesh_file.open(val_mesh_filename.c_str(), ios::in);
      if (mesh_file.fail())
        SU2_MPI::Error(string("There is no geometry file called ") + val_mesh_filename,
                              CURRENT_FUNCTION);

      /*--- Read the SU2 mesh file until the zone data is reached or
            when it can be decided that it is not present. ---*/
      while( getline (mesh_file, text_line) ) {

        /*--- Search for the "NZONE" keyword to see if there are multiple Zones ---*/
        if(text_line.find ("NZONE=",0) != string::npos) {
          text_line.erase (0,6); nZone = atoi(text_line.c_str());
          break;
        }

        /*--- If one of the keywords IZONE, NELEM or NPOIN, NMARK is encountered,
              it can be assumed that the NZONE keyword is not present and the loop
              can be terminated. ---*/
        if(text_line.find ("IZONE=",0) != string::npos) break;
        if(text_line.find ("NELEM=",0) != string::npos) break;
        if(text_line.find ("NPOIN=",0) != string::npos) break;
        if(text_line.find ("NMARK=",0) != string::npos) break;
      }

      mesh_file.close();
      break;

    }

    case CGNS_GRID: {

#ifdef HAVE_CGNS

      /*--- Local variables which are needed when calling the CGNS mid-level API. ---*/

      int fn, nbases = 0, nzones = 0, file_type;
      int cell_dim = 0, phys_dim = 0;
      char basename[CGNS_STRING_SIZE];

      /*--- Check whether the supplied file is truly a CGNS file. ---*/

      if ( cg_is_cgns(val_mesh_filename.c_str(), &file_type) != CG_OK ) {
        SU2_MPI::Error(val_mesh_filename +
                       string(" was not found or is not a properly formatted CGNS file.\n") +
                       string("Note that SU2 expects unstructured CGNS files in ADF data format."),
                       CURRENT_FUNCTION);
      }

      /*--- Open the CGNS file for reading. The value of fn returned
       is the specific index number for this file and will be
       repeatedly used in the function calls. ---*/

      if (cg_open(val_mesh_filename.c_str(), CG_MODE_READ, &fn)) cg_error_exit();

      /*--- Get the number of databases. This is the highest node
       in the CGNS heirarchy. ---*/

      if (cg_nbases(fn, &nbases)) cg_error_exit();

      /*--- Check if there is more than one database. Throw an
       error if there is because this reader can currently
       only handle one database. ---*/

      if ( nbases > 1 ) {
        SU2_MPI::Error("CGNS reader currently incapable of handling more than 1 database." ,
                       CURRENT_FUNCTION);
      }

      /*--- Read the databases. Note that the indexing starts at 1. ---*/

      for ( int i = 1; i <= nbases; i++ ) {

        if (cg_base_read(fn, i, basename, &cell_dim, &phys_dim)) cg_error_exit();

        /*--- Get the number of zones for this base. ---*/

        if (cg_nzones(fn, i, &nzones)) cg_error_exit();

      }

      /*--- Close the CGNS file. ---*/

      if ( cg_close(fn) ) cg_error_exit();

      /*--- Set the number of zones as read from the CGNS file ---*/

      nZone = nzones;

#else
      SU2_MPI::Error(string(" SU2 built without CGNS support. \n") +
                     string(" To use CGNS, build SU2 accordingly."),
                     CURRENT_FUNCTION);
#endif

      break;
    }
    case RECTANGLE: {
      nZone = 1;
      break;
    }
    case BOX: {
      nZone = 1;
      break;
    }
  }

  return (unsigned short) nZone;

}

unsigned short CConfig::GetnDim(string val_mesh_filename, unsigned short val_format) {

  short nDim = -1;

  switch (val_format) {
    case SU2: {

      /*--- Local variables for reading the SU2 file. ---*/
      string text_line;
      ifstream mesh_file;

      /*--- Open grid file ---*/
      mesh_file.open(val_mesh_filename.c_str(), ios::in);
      if (mesh_file.fail()) {
        SU2_MPI::Error(string("The SU2 mesh file named ") + val_mesh_filename + string(" was not found."), CURRENT_FUNCTION);
      }

      /*--- Read the SU2 mesh file until the dimension data is reached
            or when it can be decided that it is not present. ---*/
      while( getline (mesh_file, text_line) ) {

        /*--- Search for the "NDIME" keyword to determine the number
              of dimensions.  ---*/
        if(text_line.find ("NDIME=",0) != string::npos) {
          text_line.erase (0,6); nDim = atoi(text_line.c_str());
          break;
        }

        /*--- If one of the keywords NELEM or NPOIN, NMARK is encountered,
              it can be assumed that the NZONE keyword is not present and
              the loop can be terminated. ---*/
        if(text_line.find ("NELEM=",0) != string::npos) break;
        if(text_line.find ("NPOIN=",0) != string::npos) break;
        if(text_line.find ("NMARK=",0) != string::npos) break;
      }

      mesh_file.close();

      /*--- Throw an error if the dimension was not found. ---*/
      if (nDim == -1) {
        SU2_MPI::Error(val_mesh_filename + string(" is not an SU2 mesh file or has the wrong format \n ('NDIME=' not found). Please check."),
                       CURRENT_FUNCTION);
      }

      break;
    }

    case CGNS_GRID: {

#ifdef HAVE_CGNS

      /*--- Local variables which are needed when calling the CGNS mid-level API. ---*/
      int fn, nbases, file_type;
      int cell_dim, phys_dim;
      char basename[CGNS_STRING_SIZE];

      /*--- Check whether the supplied file is truly a CGNS file. ---*/
      if ( cg_is_cgns(val_mesh_filename.c_str(), &file_type) != CG_OK ) {
        SU2_MPI::Error(val_mesh_filename +
                       string(" was not found or is not a properly formatted CGNS file.\n") +
                       string("Note that SU2 expects unstructured CGNS files in ADF data format."),
                       CURRENT_FUNCTION);
      }

      /*--- Open the CGNS file for reading. The value of fn returned
            is the specific index number for this file and will be
            repeatedly used in the function calls. ---*/
      if (cg_open(val_mesh_filename.c_str(), CG_MODE_READ, &fn) != CG_OK) cg_error_exit();

      /*--- Get the number of databases. This is the highest node
            in the CGNS heirarchy. ---*/
      if (cg_nbases(fn, &nbases) != CG_OK) cg_error_exit();

      /*--- Check if there is more than one database. Throw an
            error if there is because this reader can currently
            only handle one database. ---*/
      if ( nbases > 1 )
        SU2_MPI::Error("CGNS reader currently incapable of handling more than 1 database." ,
                       CURRENT_FUNCTION);

      /*--- Read the database. Note that the indexing starts at 1.
            Afterwards close the file again. ---*/
      if (cg_base_read(fn, 1, basename, &cell_dim, &phys_dim) != CG_OK) cg_error_exit();
      if (cg_close(fn) != CG_OK) cg_error_exit();

      /*--- Set the problem dimension as read from the CGNS file ---*/
      nDim = cell_dim;

#else
      SU2_MPI::Error(string(" SU2 built without CGNS support. \n") +
                     string(" To use CGNS, build SU2 accordingly."),
                     CURRENT_FUNCTION);
#endif

      break;
    }
    case RECTANGLE: {
      nDim = 2;
      break;
    }
    case BOX: {
      nDim = 3;
      break;
    }
  }

  /*--- After reading the mesh, assert that the dimension is equal to 2 or 3. ---*/
  assert((nDim == 2) || (nDim == 3));

  return (unsigned short) nDim;
}

void CConfig::SetPointersNull(void) {

  Marker_CfgFile_GeoEval      = nullptr;   Marker_All_GeoEval       = nullptr;
  Marker_CfgFile_Monitoring   = nullptr;   Marker_All_Monitoring    = nullptr;
  Marker_CfgFile_Designing    = nullptr;   Marker_All_Designing     = nullptr;
  Marker_CfgFile_Plotting     = nullptr;   Marker_All_Plotting      = nullptr;
  Marker_CfgFile_Analyze      = nullptr;   Marker_All_Analyze       = nullptr;
  Marker_CfgFile_DV           = nullptr;   Marker_All_DV            = nullptr;
  Marker_CfgFile_Moving       = nullptr;   Marker_All_Moving        = nullptr;
  Marker_CfgFile_PerBound     = nullptr;   Marker_All_PerBound      = nullptr;    Marker_PerBound   = nullptr;
  Marker_CfgFile_Turbomachinery = nullptr; Marker_All_Turbomachinery = nullptr;
  Marker_CfgFile_TurbomachineryFlag = nullptr; Marker_All_TurbomachineryFlag = nullptr;
  Marker_CfgFile_MixingPlaneInterface = nullptr; Marker_All_MixingPlaneInterface = nullptr;
  Marker_CfgFile_ZoneInterface = nullptr;
  Marker_CfgFile_Deform_Mesh   = nullptr;  Marker_All_Deform_Mesh   = nullptr;
  Marker_CfgFile_Deform_Mesh_Sym_Plane   = nullptr;  Marker_All_Deform_Mesh_Sym_Plane   = nullptr;
  Marker_CfgFile_Fluid_Load    = nullptr;  Marker_All_Fluid_Load    = nullptr;

  Marker_CfgFile_Turbomachinery       = nullptr; Marker_All_Turbomachinery       = nullptr;
  Marker_CfgFile_TurbomachineryFlag   = nullptr; Marker_All_TurbomachineryFlag   = nullptr;
  Marker_CfgFile_MixingPlaneInterface = nullptr; Marker_All_MixingPlaneInterface = nullptr;

  Marker_CfgFile_PyCustom     = nullptr;   Marker_All_PyCustom      = nullptr;

  Marker_DV                   = nullptr;   Marker_Moving            = nullptr;    Marker_Monitoring = nullptr;
  Marker_Designing            = nullptr;   Marker_GeoEval           = nullptr;    Marker_Plotting   = nullptr;
  Marker_Analyze              = nullptr;   Marker_PyCustom          = nullptr;    Marker_WallFunctions        = nullptr;
  Marker_CfgFile_KindBC       = nullptr;   Marker_All_KindBC        = nullptr;

  Kind_WallFunctions       = nullptr;
  IntInfo_WallFunctions    = nullptr;
  DoubleInfo_WallFunctions = nullptr;
  Kind_Wall                = nullptr;

  Config_Filenames = nullptr;

  /*--- Marker Pointers ---*/

  Marker_Euler                = nullptr;    Marker_FarField             = nullptr;    Marker_Custom              = nullptr;
  Marker_SymWall              = nullptr;    Marker_PerBound             = nullptr;
  Marker_PerDonor             = nullptr;    Marker_NearFieldBound       = nullptr;
  Marker_Deform_Mesh          = nullptr;    Marker_Deform_Mesh_Sym_Plane= nullptr;    Marker_Fluid_Load          = nullptr;
  Marker_Inlet                = nullptr;    Marker_Outlet               = nullptr;
  Marker_Supersonic_Inlet     = nullptr;    Marker_Supersonic_Outlet    = nullptr;    Marker_Smoluchowski_Maxwell= nullptr;
  Marker_Isothermal           = nullptr;    Marker_HeatFlux             = nullptr;    Marker_EngineInflow        = nullptr;
  Marker_Load                 = nullptr;    Marker_Disp_Dir             = nullptr;    Marker_RoughWall           = nullptr;
  Marker_EngineExhaust        = nullptr;    Marker_Displacement         = nullptr;    Marker_Load                = nullptr;
  Marker_Load_Dir             = nullptr;    Marker_Load_Sine            = nullptr;    Marker_Clamped             = nullptr;
  Marker_FlowLoad             = nullptr;    Marker_Internal             = nullptr;
  Marker_All_TagBound         = nullptr;    Marker_CfgFile_TagBound     = nullptr;    Marker_All_KindBC          = nullptr;
  Marker_CfgFile_KindBC       = nullptr;    Marker_All_SendRecv         = nullptr;    Marker_All_PerBound        = nullptr;
  Marker_ZoneInterface        = nullptr;    Marker_All_ZoneInterface    = nullptr;    Marker_Riemann             = nullptr;
  Marker_Fluid_InterfaceBound = nullptr;    Marker_CHTInterface         = nullptr;    Marker_Damper              = nullptr;
  Marker_Emissivity           = nullptr;    Marker_HeatTransfer         = nullptr;

    /*--- Boundary Condition settings ---*/

  Isothermal_Temperature = nullptr;    HeatTransfer_Coeff     = nullptr;    HeatTransfer_WallTemp  = nullptr;
  Heat_Flux              = nullptr;    Displ_Value            = nullptr;    Load_Value             = nullptr;
  FlowLoad_Value         = nullptr;    Damper_Constant        = nullptr;    Wall_Emissivity        = nullptr;
  Roughness_Height       = nullptr;

  /*--- Inlet Outlet Boundary Condition settings ---*/

  Inlet_Ttotal    = nullptr;    Inlet_Ptotal      = nullptr;
  Inlet_FlowDir   = nullptr;    Inlet_Temperature = nullptr;    Inlet_Pressure = nullptr;
  Inlet_Velocity  = nullptr;    Inlet_MassFrac    = nullptr;
  Outlet_Pressure = nullptr;

  /*--- Engine Boundary Condition settings ---*/

  Inflow_Pressure      = nullptr;    Inflow_MassFlow    = nullptr;    Inflow_ReverseMassFlow  = nullptr;
  Inflow_TotalPressure = nullptr;    Inflow_Temperature = nullptr;    Inflow_TotalTemperature = nullptr;
  Inflow_RamDrag       = nullptr;    Inflow_Force       = nullptr;    Inflow_Power            = nullptr;
  Inflow_Mach          = nullptr;

  Exhaust_Pressure        = nullptr;   Exhaust_Temperature        = nullptr;    Exhaust_MassFlow = nullptr;
  Exhaust_TotalPressure   = nullptr;   Exhaust_TotalTemperature   = nullptr;
  Exhaust_GrossThrust     = nullptr;   Exhaust_Force              = nullptr;
  Exhaust_Power           = nullptr;   Exhaust_Temperature_Target = nullptr;
  Exhaust_Pressure_Target = nullptr;

  Engine_Mach  = nullptr;    Engine_Force        = nullptr;
  Engine_Power = nullptr;    Engine_NetThrust    = nullptr;    Engine_GrossThrust = nullptr;
  Engine_Area  = nullptr;    EngineInflow_Target = nullptr;

  Exhaust_Temperature_Target  = nullptr;   Exhaust_Temperature     = nullptr;   Exhaust_Pressure      = nullptr;
  Exhaust_Pressure_Target     = nullptr;   Inlet_Ttotal            = nullptr;   Inlet_Ptotal          = nullptr;
  Inlet_FlowDir               = nullptr;   Inlet_Temperature       = nullptr;   Inlet_Pressure        = nullptr;
  Inlet_Velocity              = nullptr;   Inflow_Mach             = nullptr;   Inflow_Pressure       = nullptr;
  Outlet_Pressure             = nullptr;   Isothermal_Temperature  = nullptr;

  ElasticityMod             = nullptr;     PoissonRatio                = nullptr;     MaterialDensity       = nullptr;

  Load_Dir = nullptr;            Load_Dir_Value = nullptr;          Load_Dir_Multiplier = nullptr;
  Disp_Dir = nullptr;            Disp_Dir_Value = nullptr;          Disp_Dir_Multiplier = nullptr;
  Load_Sine_Dir = nullptr;       Load_Sine_Amplitude = nullptr;     Load_Sine_Frequency = nullptr;
  Electric_Field_Mod = nullptr;  Electric_Field_Dir = nullptr;      RefNode_Displacement = nullptr;

  Electric_Constant = nullptr;

  /*--- Actuator Disk Boundary Condition settings ---*/

  ActDiskInlet_Pressure         = nullptr;    ActDiskInlet_TotalPressure = nullptr;    ActDiskInlet_Temperature = nullptr;
  ActDiskInlet_TotalTemperature = nullptr;    ActDiskInlet_MassFlow      = nullptr;    ActDiskInlet_RamDrag     = nullptr;
  ActDiskInlet_Force            = nullptr;    ActDiskInlet_Power         = nullptr;

  ActDiskOutlet_Pressure      = nullptr;
  ActDiskOutlet_TotalPressure = nullptr;   ActDiskOutlet_GrossThrust = nullptr;  ActDiskOutlet_Force            = nullptr;
  ActDiskOutlet_Power         = nullptr;   ActDiskOutlet_Temperature = nullptr;  ActDiskOutlet_TotalTemperature = nullptr;
  ActDiskOutlet_MassFlow      = nullptr;

  ActDisk_DeltaPress      = nullptr;    ActDisk_DeltaTemp      = nullptr;
  ActDisk_TotalPressRatio = nullptr;    ActDisk_TotalTempRatio = nullptr;    ActDisk_StaticPressRatio = nullptr;
  ActDisk_StaticTempRatio = nullptr;    ActDisk_NetThrust      = nullptr;    ActDisk_GrossThrust      = nullptr;
  ActDisk_Power           = nullptr;    ActDisk_MassFlow       = nullptr;    ActDisk_Area             = nullptr;
  ActDisk_ReverseMassFlow = nullptr;    Surface_MassFlow        = nullptr;   Surface_Mach             = nullptr;
  Surface_Temperature      = nullptr;   Surface_Pressure         = nullptr;  Surface_Density          = nullptr;   Surface_Enthalpy          = nullptr;
  Surface_NormalVelocity   = nullptr;   Surface_TotalTemperature = nullptr;  Surface_TotalPressure    = nullptr;   Surface_PressureDrop    = nullptr;
  Surface_DC60             = nullptr;    Surface_IDC = nullptr;

  Outlet_MassFlow      = nullptr;       Outlet_Density      = nullptr;      Outlet_Area     = nullptr;

  Surface_Uniformity = nullptr; Surface_SecondaryStrength = nullptr; Surface_SecondOverUniform = nullptr;
  Surface_MomentumDistortion = nullptr;

  Surface_IDC_Mach        = nullptr;    Surface_IDR            = nullptr;    ActDisk_Mach             = nullptr;
  ActDisk_Force           = nullptr;    ActDisk_BCThrust       = nullptr;    ActDisk_BCThrust_Old     = nullptr;

  /*--- Miscellaneous/unsorted ---*/

  Aeroelastic_plunge  = nullptr;
  Aeroelastic_pitch   = nullptr;

  CFL_AdaptParam      = nullptr;
  CFL                 = nullptr;
  PlaneTag            = nullptr;
  ParamDV             = nullptr;
  DV_Value            = nullptr;
  Design_Variable     = nullptr;

  TimeDOFsADER_DG           = nullptr;
  TimeIntegrationADER_DG    = nullptr;
  WeightsIntegrationADER_DG = nullptr;
  RK_Alpha_Step             = nullptr;
  MG_CorrecSmooth           = nullptr;
  MG_PreSmooth              = nullptr;
  MG_PostSmooth             = nullptr;
  Int_Coeffs                = nullptr;

  Kind_Inc_Inlet = nullptr;
  Kind_Inc_Outlet = nullptr;

  Kind_ObjFunc   = nullptr;

  Weight_ObjFunc = nullptr;

  /*--- Moving mesh pointers ---*/

  nKind_SurfaceMovement = 0;
  Kind_SurfaceMovement = nullptr;
  LocationStations   = nullptr;
  MarkerMotion_Origin     = nullptr;
  MarkerTranslation_Rate  = nullptr;
  MarkerRotation_Rate     = nullptr;
  MarkerPitching_Omega    = nullptr;
  MarkerPitching_Ampl     = nullptr;
  MarkerPitching_Phase    = nullptr;
  MarkerPlunging_Omega    = nullptr;
  MarkerPlunging_Ampl     = nullptr;
  RefOriginMoment_X   = nullptr;    RefOriginMoment_Y   = nullptr;    RefOriginMoment_Z   = nullptr;
  MoveMotion_Origin   = nullptr;

  /*--- Periodic BC pointers. ---*/

  Periodic_Translate  = nullptr;    Periodic_Rotation   = nullptr;    Periodic_Center     = nullptr;
  Periodic_Translation= nullptr;    Periodic_RotAngles  = nullptr;    Periodic_RotCenter  = nullptr;

  /* Harmonic Balance Frequency pointer */

  Omega_HB = nullptr;

  /*--- Initialize some default arrays to NULL. ---*/

  Riemann_FlowDir       = nullptr;
  Giles_FlowDir         = nullptr;
  CoordFFDBox           = nullptr;
  DegreeFFDBox          = nullptr;
  FFDTag                = nullptr;
  nDV_Value             = nullptr;
  TagFFDBox             = nullptr;

  Kind_Data_Riemann        = nullptr;
  Riemann_Var1             = nullptr;
  Riemann_Var2             = nullptr;
  Kind_Data_Giles          = nullptr;
  Giles_Var1               = nullptr;
  Giles_Var2               = nullptr;
  RelaxFactorAverage       = nullptr;
  RelaxFactorFourier       = nullptr;
  nSpan_iZones             = nullptr;
  Kind_TurboMachinery      = nullptr;

  Marker_MixingPlaneInterface  = nullptr;
  Marker_TurboBoundIn          = nullptr;
  Marker_TurboBoundOut         = nullptr;
  Marker_Giles                 = nullptr;
  Marker_Shroud                = nullptr;

  nBlades                      = nullptr;
  FreeStreamTurboNormal        = nullptr;

  top_optim_kernels       = nullptr;
  top_optim_kernel_params = nullptr;
  top_optim_filter_radius = nullptr;

  ScreenOutput = nullptr;
  HistoryOutput = nullptr;
  VolumeOutput = nullptr;
  VolumeOutputFiles = nullptr;
  ConvField = nullptr;

  /*--- Variable initialization ---*/

  TimeIter   = 0;
  InnerIter  = 0;
  nIntCoeffs = 0;
  OuterIter  = 0;

  AoA_Offset = 0;
  AoS_Offset = 0;

  nMarker_PerBound = 0;
  nPeriodic_Index  = 0;

  Aeroelastic_Simulation = false;

  nSpanMaxAllZones = 1;

  Restart_Bandwidth_Agg = 0.0;

  Mesh_Box_Size = nullptr;

  Time_Ref = 1.0;

  Delta_UnstTime   = 0.0;
  Delta_UnstTimeND = 0.0;
  Total_UnstTime   = 0.0;
  Total_UnstTimeND = 0.0;

  Kind_TimeNumScheme = EULER_IMPLICIT;

  Gas_Composition = nullptr;

}

void CConfig::SetRunTime_Options(void) {

  /* DESCRIPTION: Number of external iterations */

  addUnsignedLongOption("TIME_ITER", nTimeIter, 999999);

  /* DESCRIPTION: CFL Number */

  addDoubleOption("CFL_NUMBER", CFLFineGrid, 10);

}

void CConfig::SetConfig_Options() {

  // This config file is parsed by a number of programs to make it easy to write SU2
  // wrapper scripts (in python, go, etc.) so please do
  // the best you can to follow the established format. It's very hard to parse c++ code
  // and none of us that write the parsers want to write a full c++ interpreter. Please
  // play nice with the existing format so that you don't break the existing scripts.

  /* BEGIN_CONFIG_OPTIONS */

  /*!\par CONFIG_CATEGORY: Problem Definition \ingroup Config */
  /*--- Options related to problem definition and partitioning ---*/

  /*!\brief SOLVER \n DESCRIPTION: Type of solver \n Options: see \link Solver_Map \endlink \n DEFAULT: NO_SOLVER \ingroup Config*/
  addEnumOption("SOLVER", Kind_Solver, Solver_Map, NO_SOLVER);
  /*!\brief MULTIZONE \n DESCRIPTION: Enable multizone mode \ingroup Config*/
  addBoolOption("MULTIZONE", Multizone_Problem, NO);
  /*!\brief PHYSICAL_PROBLEM \n DESCRIPTION: Physical governing equations \n Options: see \link Solver_Map \endlink \n DEFAULT: NO_SOLVER \ingroup Config*/
  addEnumOption("MULTIZONE_SOLVER", Kind_MZSolver, Multizone_Map, ENUM_MULTIZONE::MZ_BLOCK_GAUSS_SEIDEL);
#ifdef CODI_REVERSE_TYPE
  const bool discAdjDefault = true;
#else
  const bool discAdjDefault = false;
#endif
  /*!\brief MATH_PROBLEM  \n DESCRIPTION: Mathematical problem \n  Options: DIRECT, ADJOINT \ingroup Config*/
  addMathProblemOption("MATH_PROBLEM", ContinuousAdjoint, false, DiscreteAdjoint, discAdjDefault, Restart_Flow, discAdjDefault);
  /*!\brief KIND_TURB_MODEL \n DESCRIPTION: Specify turbulence model \n Options: see \link Turb_Model_Map \endlink \n DEFAULT: NO_TURB_MODEL \ingroup Config*/
  addEnumOption("KIND_TURB_MODEL", Kind_Turb_Model, Turb_Model_Map, NO_TURB_MODEL);
  /*!\brief KIND_TRANS_MODEL \n DESCRIPTION: Specify transition model OPTIONS: see \link Trans_Model_Map \endlink \n DEFAULT: NO_TRANS_MODEL \ingroup Config*/
  addEnumOption("KIND_TRANS_MODEL", Kind_Trans_Model, Trans_Model_Map, NO_TRANS_MODEL);

  /*!\brief KIND_SGS_MODEL \n DESCRIPTION: Specify subgrid scale model OPTIONS: see \link SGS_Model_Map \endlink \n DEFAULT: NO_SGS_MODEL \ingroup Config*/
  addEnumOption("KIND_SGS_MODEL", Kind_SGS_Model, SGS_Model_Map, NO_SGS_MODEL);

  /*!\brief KIND_FEM_DG_SHOCK \n DESCRIPTION: Specify shock capturing method for DG OPTIONS: see \link ShockCapturingDG_Map \endlink \n DEFAULT: NO_SHOCK_CAPTURING \ingroup Config*/
  addEnumOption("KIND_FEM_DG_SHOCK", Kind_FEM_DG_Shock, ShockCapturingDG_Map, NO_SHOCK_CAPTURING);

  /*!\brief KIND_VERIFICATION_SOLUTION \n DESCRIPTION: Specify the verification solution OPTIONS: see \link Verification_Solution_Map \endlink \n DEFAULT: NO_VERIFICATION_SOLUTION \ingroup Config*/
  addEnumOption("KIND_VERIFICATION_SOLUTION", Kind_Verification_Solution, Verification_Solution_Map, NO_VERIFICATION_SOLUTION);

  /*!\brief KIND_MATRIX_COLORING \n DESCRIPTION: Specify the method for matrix coloring for Jacobian computations OPTIONS: see \link MatrixColoring_Map \endlink \n DEFAULT GREEDY_COLORING \ingroup Config*/
  addEnumOption("KIND_MATRIX_COLORING", Kind_Matrix_Coloring, MatrixColoring_Map, GREEDY_COLORING);

  /*!\brief WEAKLY_COUPLED_HEAT_EQUATION \n DESCRIPTION: Enable heat equation for incompressible flows. \ingroup Config*/
  addBoolOption("WEAKLY_COUPLED_HEAT_EQUATION", Weakly_Coupled_Heat, NO);

  /*\brief AXISYMMETRIC \n DESCRIPTION: Axisymmetric simulation \n DEFAULT: false \ingroup Config */
  addBoolOption("AXISYMMETRIC", Axisymmetric, false);
  /* DESCRIPTION: Add the gravity force */
  addBoolOption("GRAVITY_FORCE", GravityForce, false);
  /* DESCRIPTION: Apply a body force as a source term (NO, YES) */
  addBoolOption("BODY_FORCE", Body_Force, false);
  body_force[0] = 0.0; body_force[1] = 0.0; body_force[2] = 0.0;
  /* DESCRIPTION: Vector of body force values (BodyForce_X, BodyForce_Y, BodyForce_Z) */
  addDoubleArrayOption("BODY_FORCE_VECTOR", 3, body_force);

  /* DESCRIPTION: Apply a body force as a source term for periodic boundary conditions \n Options: NONE, PRESSURE_DROP, MASSFLOW \n DEFAULT: NONE \ingroup Config */
  addEnumOption("KIND_STREAMWISE_PERIODIC", Kind_Streamwise_Periodic, Streamwise_Periodic_Map, ENUM_STREAMWISE_PERIODIC::NONE);
  /* DESCRIPTION: Use real periodicity for temperature \n Options: NO, YES \n DEFAULT: NO \ingroup Config */
  addBoolOption("STREAMWISE_PERIODIC_TEMPERATURE", Streamwise_Periodic_Temperature, false);
  /* DESCRIPTION: Heatflux boundary at streamwise periodic 'outlet', choose heat [W] such that net domain heatflux is zero. Only active if STREAMWISE_PERIODIC_TEMPERATURE is active. \n DEFAULT: 0.0 \ingroup Config */
  addDoubleOption("STREAMWISE_PERIODIC_OUTLET_HEAT", Streamwise_Periodic_OutletHeat, 0.0);
  /* DESCRIPTION: Delta pressure [Pa] on which basis body force will be computed, serves as initial value if MASSFLOW is chosen. \n DEFAULT: 1.0 \ingroup Config */
  addDoubleOption("STREAMWISE_PERIODIC_PRESSURE_DROP", Streamwise_Periodic_PressureDrop, 1.0);
  /* DESCRIPTION: Target Massflow [kg/s], Delta P will be adapted until m_dot is met. \n DEFAULT: 0.0 \ingroup Config  */
  addDoubleOption("STREAMWISE_PERIODIC_MASSFLOW", Streamwise_Periodic_TargetMassFlow, 0.0);

  /*!\brief RESTART_SOL \n DESCRIPTION: Restart solution from native solution file \n Options: NO, YES \ingroup Config */
  addBoolOption("RESTART_SOL", Restart, false);
  /*!\brief BINARY_RESTART \n DESCRIPTION: Read binary SU2 native restart files. \n Options: YES, NO \ingroup Config */
  addBoolOption("READ_BINARY_RESTART", Read_Binary_Restart, true);
  /*!\brief SYSTEM_MEASUREMENTS \n DESCRIPTION: System of measurements \n OPTIONS: see \link Measurements_Map \endlink \n DEFAULT: SI \ingroup Config*/
  addEnumOption("SYSTEM_MEASUREMENTS", SystemMeasurements, Measurements_Map, SI);

  /*!\par CONFIG_CATEGORY: FluidModel \ingroup Config*/
  /*!\brief FLUID_MODEL \n DESCRIPTION: Fluid model \n OPTIONS: See \link FluidModel_Map \endlink \n DEFAULT: STANDARD_AIR \ingroup Config*/
  addEnumOption("FLUID_MODEL", Kind_FluidModel, FluidModel_Map, STANDARD_AIR);


  /*!\par CONFIG_CATEGORY: Freestream Conditions \ingroup Config*/
  /*--- Options related to freestream specification ---*/

  /*!\brief GAS_CONSTANT \n DESCRIPTION: Specific gas constant (287.058 J/kg*K (air), only for compressible flows) \ingroup Config*/
  addDoubleOption("GAS_CONSTANT", Gas_Constant, 287.058);
  /*!\brief GAMMA_VALUE  \n DESCRIPTION: Ratio of specific heats (1.4 (air), only for compressible flows) \ingroup Config*/
  addDoubleOption("GAMMA_VALUE", Gamma, 1.4);
  /*!\brief CP_VALUE  \n DESCRIPTION: Specific heat at constant pressure, Cp (1004.703 J/kg*K (air), constant density incompressible fluids only) \ingroup Config*/
  addDoubleOption("SPECIFIC_HEAT_CP", Specific_Heat_Cp, 1004.703);
  /*!\brief CP_VALUE  \n DESCRIPTION: Specific heat at constant volume, Cp (717.645 J/kg*K (air), constant density incompressible fluids only) \ingroup Config*/
  addDoubleOption("SPECIFIC_HEAT_CV", Specific_Heat_Cv, 717.645);
  /*!\brief THERMAL_EXPANSION_COEFF  \n DESCRIPTION: Thermal expansion coefficient (0.00347 K^-1 (air), used for Boussinesq approximation for liquids/non-ideal gases) \ingroup Config*/
  addDoubleOption("THERMAL_EXPANSION_COEFF", Thermal_Expansion_Coeff, 0.00347);
  /*!\brief MOLECULAR_WEIGHT \n DESCRIPTION: Molecular weight for an incompressible ideal gas (28.96 g/mol (air) default) \ingroup Config*/
  addDoubleOption("MOLECULAR_WEIGHT", Molecular_Weight, 28.96);

  ///* DESCRIPTION: Specify if Mutation++ library is used */
  /*--- Reading gas model as string or integer depending on TC library used. ---*/
  /* DESCRIPTION: Specify chemical model for multi-species simulations - read by Mutation++ library*/
  addStringOption("GAS_MODEL", GasModel, string("N2"));
  /* DESCRIPTION: Specify transport coefficient model for multi-species simulations */
  addEnumOption("TRANSPORT_COEFF_MODEL", Kind_TransCoeffModel, TransCoeffModel_Map, WILKE);
  /* DESCRIPTION: Specify mass fraction of each species */
  addDoubleListOption("GAS_COMPOSITION", nSpecies, Gas_Composition);
  /* DESCRIPTION: Specify if mixture is frozen */
  addBoolOption("FROZEN_MIXTURE", frozen, false);
  /* DESCRIPTION: Specify if there is ionization */
  addBoolOption("IONIZATION", ionization, false);
  /* DESCRIPTION: Specify if there is VT transfer residual limiting */
  addBoolOption("VT_RESIDUAL_LIMITING", vt_transfer_res_limit, false);
  /* DESCRIPTION: List of catalytic walls */
  addStringListOption("CATALYTIC_WALL", nWall_Catalytic, Wall_Catalytic);
  /*!\brief MARKER_MONITORING\n DESCRIPTION: Marker(s) of the surface where evaluate the non-dimensional coefficients \ingroup Config*/


  /*--- Options related to VAN der WAALS MODEL and PENG ROBINSON ---*/

  /* DESCRIPTION: Critical Temperature, default value for AIR */
  addDoubleOption("CRITICAL_TEMPERATURE", Temperature_Critical, 131.00);
  /* DESCRIPTION: Critical Pressure, default value for MDM */
  addDoubleOption("CRITICAL_PRESSURE", Pressure_Critical, 3588550.0);
  /* DESCRIPTION: Critical Density, default value for MDM */
  addDoubleOption("CRITICAL_DENSITY", Density_Critical, 263.0);

  /*--- Options related to VAN der WAALS MODEL and PENG ROBINSON ---*/
  /* DESCRIPTION: Critical Density, default value for MDM */
   addDoubleOption("ACENTRIC_FACTOR", Acentric_Factor, 0.035);

   /*--- Options related to Viscosity Model ---*/
  /*!\brief VISCOSITY_MODEL \n DESCRIPTION: model of the viscosity \n OPTIONS: See \link ViscosityModel_Map \endlink \n DEFAULT: SUTHERLAND \ingroup Config*/
  addEnumOption("VISCOSITY_MODEL", Kind_ViscosityModel, ViscosityModel_Map, VISCOSITYMODEL::SUTHERLAND);

  /*--- Options related to Constant Viscosity Model ---*/

  /* DESCRIPTION: default value for AIR */
  addDoubleOption("MU_CONSTANT", Mu_Constant , 1.716E-5);

  /*--- Options related to Sutherland Viscosity Model ---*/

  /* DESCRIPTION: Sutherland Viscosity Ref default value for AIR SI */
  addDoubleOption("MU_REF", Mu_Ref, 1.716E-5);
  /* DESCRIPTION: Sutherland Temperature Ref, default value for AIR SI */
  addDoubleOption("MU_T_REF", Mu_Temperature_Ref, 273.15);
  /* DESCRIPTION: Sutherland constant, default value for AIR SI */
  addDoubleOption("SUTHERLAND_CONSTANT", Mu_S, 110.4);

  /*--- Options related to Thermal Conductivity Model ---*/

  addEnumOption("CONDUCTIVITY_MODEL", Kind_ConductivityModel, ConductivityModel_Map, CONDUCTIVITYMODEL::CONSTANT_PRANDTL);

  /* DESCRIPTION: Definition of the turbulent thermal conductivity model (CONSTANT_PRANDTL_TURB (default), NONE). */
  addEnumOption("TURBULENT_CONDUCTIVITY_MODEL", Kind_ConductivityModel_Turb, TurbConductivityModel_Map, CONDUCTIVITYMODEL_TURB::CONSTANT_PRANDTL);

 /*--- Options related to Constant Thermal Conductivity Model ---*/

 /* DESCRIPTION: default value for AIR */
  addDoubleOption("KT_CONSTANT", Kt_Constant , 0.0257);

  /*--- Options related to temperature polynomial coefficients for fluid models. ---*/

  /* DESCRIPTION: Definition of the temperature polynomial coefficients for specific heat Cp. */
  addDoubleArrayOption("CP_POLYCOEFFS", N_POLY_COEFFS, cp_polycoeffs.data());
  /* DESCRIPTION: Definition of the temperature polynomial coefficients for specific heat Cp. */
  addDoubleArrayOption("MU_POLYCOEFFS", N_POLY_COEFFS, mu_polycoeffs.data());
  /* DESCRIPTION: Definition of the temperature polynomial coefficients for specific heat Cp. */
  addDoubleArrayOption("KT_POLYCOEFFS", N_POLY_COEFFS, kt_polycoeffs.data());

  /*!\brief REYNOLDS_NUMBER \n DESCRIPTION: Reynolds number (non-dimensional, based on the free-stream values). Needed for viscous solvers. For incompressible solvers the Reynolds length will always be 1.0 \n DEFAULT: 0.0 \ingroup Config */
  addDoubleOption("REYNOLDS_NUMBER", Reynolds, 0.0);
  /*!\brief REYNOLDS_LENGTH \n DESCRIPTION: Reynolds length (1 m by default). Used for compressible solver: incompressible solver will use 1.0. \ingroup Config */
  addDoubleOption("REYNOLDS_LENGTH", Length_Reynolds, 1.0);
  /*!\brief PRANDTL_LAM \n DESCRIPTION: Laminar Prandtl number (0.72 (air), only for compressible flows) \n DEFAULT: 0.72 \ingroup Config*/
  addDoubleOption("PRANDTL_LAM", Prandtl_Lam, 0.72);
  /*!\brief PRANDTL_TURB \n DESCRIPTION: Turbulent Prandtl number (0.9 (air), only for compressible flows) \n DEFAULT 0.90 \ingroup Config*/
  addDoubleOption("PRANDTL_TURB", Prandtl_Turb, 0.90);
  /*!\brief WALLMODELKAPPA \n DESCRIPTION: von Karman constant used for the wall model \n DEFAULT 0.41 \ingroup Config*/
  addDoubleOption("WALLMODELKAPPA", wallModelKappa, 0.41);
  /*!\brief WALLMODELB \n DESCRIPTION: constant B used for the wall model \n DEFAULT 5.0 \ingroup Config*/
  addDoubleOption("WALLMODELB", wallModelB, 5.5);
  /*!\brief BULK_MODULUS \n DESCRIPTION: Value of the Bulk Modulus  \n DEFAULT 1.42E5 \ingroup Config*/
  addDoubleOption("BULK_MODULUS", Bulk_Modulus, 1.42E5);
  /* DESCRIPTION: Epsilon^2 multipier in Beta calculation for incompressible preconditioner.  */
  addDoubleOption("BETA_FACTOR", Beta_Factor, 4.1);
  /*!\brief MACH_NUMBER  \n DESCRIPTION:  Mach number (non-dimensional, based on the free-stream values). 0.0 by default \ingroup Config*/
  addDoubleOption("MACH_NUMBER", Mach, 0.0);
  /*!\brief INIT_OPTION \n DESCRIPTION: Init option to choose between Reynolds or thermodynamics quantities for initializing the solution \n OPTIONS: see \link InitOption_Map \endlink \n DEFAULT REYNOLDS \ingroup Config*/
  addEnumOption("INIT_OPTION", Kind_InitOption, InitOption_Map, REYNOLDS);
  /* DESCRIPTION: Free-stream option to choose between density and temperature for initializing the solution */
  addEnumOption("FREESTREAM_OPTION", Kind_FreeStreamOption, FreeStreamOption_Map, FREESTREAM_OPTION::TEMPERATURE_FS);
  /*!\brief FREESTREAM_PRESSURE\n DESCRIPTION: Free-stream pressure (101325.0 N/m^2 by default) \ingroup Config*/
  addDoubleOption("FREESTREAM_PRESSURE", Pressure_FreeStream, 101325.0);
  /*!\brief FREESTREAM_DENSITY\n DESCRIPTION: Free-stream density (1.2886 Kg/m^3 (air), 998.2 Kg/m^3 (water)) \n DEFAULT -1.0 (calculated from others) \ingroup Config*/
  addDoubleOption("FREESTREAM_DENSITY", Density_FreeStream, -1.0);
  /*!\brief FREESTREAM_TEMPERATURE\n DESCRIPTION: Free-stream temperature (288.15 K by default) \ingroup Config*/
  addDoubleOption("FREESTREAM_TEMPERATURE", Temperature_FreeStream, 288.15);
  /*!\brief FREESTREAM_TEMPERATURE_VE\n DESCRIPTION: Free-stream vibrational-electronic temperature (288.15 K by default) \ingroup Config*/
  addDoubleOption("FREESTREAM_TEMPERATURE_VE", Temperature_ve_FreeStream, 288.15);


  /*--- Options related to incompressible flow solver ---*/

  /* DESCRIPTION: Option to choose the density model used in the incompressible flow solver. */
  addEnumOption("INC_DENSITY_MODEL", Kind_DensityModel, DensityModel_Map, INC_DENSITYMODEL::CONSTANT);
    /*!\brief ENERGY_EQUATION \n DESCRIPTION: Solve the energy equation in the incompressible flow solver. \ingroup Config*/
  addBoolOption("INC_ENERGY_EQUATION", Energy_Equation, false);
  /*!\brief INC_DENSITY_REF \n DESCRIPTION: Reference density for incompressible flows  \ingroup Config*/
  addDoubleOption("INC_DENSITY_REF", Inc_Density_Ref, 1.0);
  /*!\brief INC_VELOCITY_REF \n DESCRIPTION: Reference velocity for incompressible flows (1.0 by default) \ingroup Config*/
  addDoubleOption("INC_VELOCITY_REF", Inc_Velocity_Ref, 1.0);
  /*!\brief INC_TEMPERATURE_REF \n DESCRIPTION: Reference temperature for incompressible flows with the energy equation (1.0 by default) \ingroup Config*/
  addDoubleOption("INC_TEMPERATURE_REF", Inc_Temperature_Ref, 1.0);
  /*!\brief INC_DENSITY_INIT \n DESCRIPTION: Initial density for incompressible flows (1.2886 kg/m^3 by default) \ingroup Config*/
  addDoubleOption("INC_DENSITY_INIT", Inc_Density_Init, 1.2886);
  /*!\brief INC_VELOCITY_INIT \n DESCRIPTION: Initial velocity for incompressible flows (1.0,0,0 m/s by default) \ingroup Config*/
  vel_init[0] = 1.0; vel_init[1] = 0.0; vel_init[2] = 0.0;
  addDoubleArrayOption("INC_VELOCITY_INIT", 3, vel_init);
  /*!\brief INC_TEMPERATURE_INIT \n DESCRIPTION: Initial temperature for incompressible flows with the energy equation (288.15 K by default) \ingroup Config*/
  addDoubleOption("INC_TEMPERATURE_INIT", Inc_Temperature_Init, 288.15);
  /*!\brief INC_NONDIM \n DESCRIPTION: Non-dimensionalization scheme for incompressible flows. \ingroup Config*/
  addEnumOption("INC_NONDIM", Ref_Inc_NonDim, NonDim_Map, INITIAL_VALUES);
    /*!\brief INC_INLET_USENORMAL \n DESCRIPTION: Use the local boundary normal for the flow direction with the incompressible pressure inlet. \ingroup Config*/
  addBoolOption("INC_INLET_USENORMAL", Inc_Inlet_UseNormal, false);
  /*!\brief INC_INLET_DAMPING \n DESCRIPTION: Damping factor applied to the iterative updates to the velocity at a pressure inlet in incompressible flow (0.1 by default). \ingroup Config*/
  addDoubleOption("INC_INLET_DAMPING", Inc_Inlet_Damping, 0.1);
  /*!\brief INC_OUTLET_DAMPING \n DESCRIPTION: Damping factor applied to the iterative updates to the pressure at a mass flow outlet in incompressible flow (0.1 by default). \ingroup Config*/
  addDoubleOption("INC_OUTLET_DAMPING", Inc_Outlet_Damping, 0.1);

  vel_inf[0] = 1.0; vel_inf[1] = 0.0; vel_inf[2] = 0.0;
  /*!\brief FREESTREAM_VELOCITY\n DESCRIPTION: Free-stream velocity (m/s) */
  addDoubleArrayOption("FREESTREAM_VELOCITY", 3, vel_inf);
  /* DESCRIPTION: Free-stream viscosity (1.853E-5 Ns/m^2 (air), 0.798E-3 Ns/m^2 (water)) */
  addDoubleOption("FREESTREAM_VISCOSITY", Viscosity_FreeStream, -1.0);
  /* DESCRIPTION:  */
  addDoubleOption("FREESTREAM_INTERMITTENCY", Intermittency_FreeStream, 1.0);
  /* DESCRIPTION:  */
  addDoubleOption("FREESTREAM_TURBULENCEINTENSITY", TurbulenceIntensity_FreeStream, 0.05);
  /* DESCRIPTION:  */
  addDoubleOption("FREESTREAM_NU_FACTOR", NuFactor_FreeStream, 3.0);
  /* DESCRIPTION:  */
  addDoubleOption("ENGINE_NU_FACTOR", NuFactor_Engine, 3.0);
  /* DESCRIPTION:  */
  addDoubleOption("ACTDISK_SECONDARY_FLOW", SecondaryFlow_ActDisk, 0.0);
  /* DESCRIPTION:  */
  addDoubleOption("INITIAL_BCTHRUST", Initial_BCThrust, 4000.0);
  /* DESCRIPTION:  */
  addDoubleOption("FREESTREAM_TURB2LAMVISCRATIO", Turb2LamViscRatio_FreeStream, 10.0);
  /* DESCRIPTION: Side-slip angle (degrees, only for compressible flows) */
  addDoubleOption("SIDESLIP_ANGLE", AoS, 0.0);
  /*!\brief AOA  \n DESCRIPTION: Angle of attack (degrees, only for compressible flows) \ingroup Config*/
  addDoubleOption("AOA", AoA, 0.0);
  /* DESCRIPTION: Activate fixed CL mode (specify a CL instead of AoA). */
  addBoolOption("FIXED_CL_MODE", Fixed_CL_Mode, false);
  /* DESCRIPTION: Activate fixed CM mode (specify a CM instead of iH). */
  addBoolOption("FIXED_CM_MODE", Fixed_CM_Mode, false);
  /* DESCRIPTION: Evaluate the dOF_dCL or dOF_dCMy during run time. */
  addBoolOption("EVAL_DOF_DCX", Eval_dOF_dCX, false);
  /* DESCRIPTION: DIscard the angle of attack in the solution and the increment in the geometry files. */
  addBoolOption("DISCARD_INFILES", Discard_InFiles, false);
  /* DESCRIPTION: Specify a fixed coefficient of lift instead of AoA (only for compressible flows) */
  addDoubleOption("TARGET_CL", Target_CL, 0.0);
  /* DESCRIPTION: Specify a fixed coefficient of lift instead of AoA (only for compressible flows) */
  addDoubleOption("TARGET_CM", Target_CM, 0.0);
  /* DESCRIPTION: Damping factor for fixed CL mode. */
  addDoubleOption("DCL_DALPHA", dCL_dAlpha, 0.2);
  /* DESCRIPTION: Damping factor for fixed CL mode. */
  addDoubleOption("DCM_DIH", dCM_diH, 0.05);
  /* DESCRIPTION: Maximum number of iterations between AoA updates for fixed CL problem. */
  addUnsignedLongOption("UPDATE_AOA_ITER_LIMIT", Update_AoA_Iter_Limit, 200);
  /* DESCRIPTION: Number of times Alpha is updated in a fix CL problem. */
  addUnsignedLongOption("UPDATE_IH", Update_iH, 5);
  /* DESCRIPTION: Number of iterations to evaluate dCL_dAlpha . */
  addUnsignedLongOption("ITER_DCL_DALPHA", Iter_dCL_dAlpha, 500);
  /* DESCRIPTION: Damping factor for fixed CL mode. */
  addDoubleOption("DNETTHRUST_DBCTHRUST", dNetThrust_dBCThrust, 1.0);
  /* DESCRIPTION: Number of times Alpha is updated in a fix CL problem. */
  addUnsignedLongOption("UPDATE_BCTHRUST", Update_BCThrust, 5);


  /*!\par CONFIG_CATEGORY: Reference Conditions \ingroup Config*/
  /*--- Options related to reference values for nondimensionalization ---*/

  Length_Ref = 1.0; //<---- NOTE: this should be given an option or set as a const

  /*!\brief REF_ORIGIN_MOMENT_X\n DESCRIPTION: X Reference origin for moment computation \ingroup Config*/
  addDoubleListOption("REF_ORIGIN_MOMENT_X", nRefOriginMoment_X, RefOriginMoment_X);
  /*!\brief REF_ORIGIN_MOMENT_Y\n DESCRIPTION: Y Reference origin for moment computation \ingroup Config*/
  addDoubleListOption("REF_ORIGIN_MOMENT_Y", nRefOriginMoment_Y, RefOriginMoment_Y);
  /*!\brief REF_ORIGIN_MOMENT_Z\n DESCRIPTION: Z Reference origin for moment computation \ingroup Config*/
  addDoubleListOption("REF_ORIGIN_MOMENT_Z", nRefOriginMoment_Z, RefOriginMoment_Z);
  /*!\brief REF_AREA\n DESCRIPTION: Reference area for force coefficients (0 implies automatic calculation) \ingroup Config*/
  addDoubleOption("REF_AREA", RefArea, 1.0);
  /*!\brief SEMI_SPAN\n DESCRIPTION: Wing semi-span (0 implies automatic calculation) \ingroup Config*/
  addDoubleOption("SEMI_SPAN", SemiSpan, 0.0);
  /*!\brief REF_LENGTH\n DESCRIPTION: Reference length for pitching, rolling, and yawing non-dimensional moment \ingroup Config*/
  addDoubleOption("REF_LENGTH", RefLength, 1.0);
  /*!\brief REF_SHARP_EDGES\n DESCRIPTION: Reference coefficient for detecting sharp edges \ingroup Config*/
  addDoubleOption("REF_SHARP_EDGES", RefSharpEdges, 3.0);
  /*!\brief REF_VELOCITY\n DESCRIPTION: Reference velocity (incompressible only)  \ingroup Config*/
  addDoubleOption("REF_VELOCITY", Velocity_Ref, -1.0);
  /* !\brief REF_VISCOSITY  \n DESCRIPTION: Reference viscosity (incompressible only)  \ingroup Config*/
  addDoubleOption("REF_VISCOSITY", Viscosity_Ref, -1.0);
  /* DESCRIPTION: Type of mesh motion */
  addEnumOption("REF_DIMENSIONALIZATION", Ref_NonDim, NonDim_Map, DIMENSIONAL);

  /*!\par CONFIG_CATEGORY: Boundary Markers \ingroup Config*/
  /*--- Options related to various boundary markers ---*/

  /*!\brief HTP_AXIS\n DESCRIPTION: Location of the HTP axis*/
  htp_axis[0] = 0.0; htp_axis[1] = 0.0;
  addDoubleArrayOption("HTP_AXIS", 2, htp_axis);
  /*!\brief MARKER_PLOTTING\n DESCRIPTION: Marker(s) of the surface in the surface flow solution file  \ingroup Config*/
  addStringListOption("MARKER_PLOTTING", nMarker_Plotting, Marker_Plotting);
  /*!\brief MARKER_MONITORING\n DESCRIPTION: Marker(s) of the surface where evaluate the non-dimensional coefficients \ingroup Config*/
  addStringListOption("MARKER_MONITORING", nMarker_Monitoring, Marker_Monitoring);
  /*!\brief MARKER_CONTROL_VOLUME\n DESCRIPTION: Marker(s) of the surface in the surface flow solution file  \ingroup Config*/
  addStringListOption("MARKER_ANALYZE", nMarker_Analyze, Marker_Analyze);
  /*!\brief MARKER_DESIGNING\n DESCRIPTION: Marker(s) of the surface where objective function (design problem) will be evaluated \ingroup Config*/
  addStringListOption("MARKER_DESIGNING", nMarker_Designing, Marker_Designing);
  /*!\brief GEO_MARKER\n DESCRIPTION: Marker(s) of the surface where evaluate the geometrical functions \ingroup Config*/
  addStringListOption("GEO_MARKER", nMarker_GeoEval, Marker_GeoEval);
  /*!\brief MARKER_EULER\n DESCRIPTION: Euler wall boundary marker(s) \ingroup Config*/
  addStringListOption("MARKER_EULER", nMarker_Euler, Marker_Euler);
  /*!\brief MARKER_FAR\n DESCRIPTION: Far-field boundary marker(s) \ingroup Config*/
  addStringListOption("MARKER_FAR", nMarker_FarField, Marker_FarField);
  /*!\brief MARKER_SYM\n DESCRIPTION: Symmetry boundary condition \ingroup Config*/
  addStringListOption("MARKER_SYM", nMarker_SymWall, Marker_SymWall);
  /*!\brief MARKER_NEARFIELD\n DESCRIPTION: Near-Field boundary condition \ingroup Config*/
  addStringListOption("MARKER_NEARFIELD", nMarker_NearFieldBound, Marker_NearFieldBound);
  /*!\brief MARKER_FLUID_INTERFACE\n DESCRIPTION: Fluid interface boundary marker(s) \ingroup Config*/
  addStringListOption("MARKER_FLUID_INTERFACE", nMarker_Fluid_InterfaceBound, Marker_Fluid_InterfaceBound);
  /*!\brief MARKER_DEFORM_MESH\n DESCRIPTION: Deformable marker(s) at the interface \ingroup Config*/
  addStringListOption("MARKER_DEFORM_MESH", nMarker_Deform_Mesh, Marker_Deform_Mesh);
  /*!\brief MARKER_DEFORM_MESH_SYM_PLANE\n DESCRIPTION: Symmetry plane for mesh deformation only \ingroup Config*/
  addStringListOption("MARKER_DEFORM_MESH_SYM_PLANE", nMarker_Deform_Mesh_Sym_Plane, Marker_Deform_Mesh_Sym_Plane);
  /*!\brief MARKER_FLUID_LOAD\n DESCRIPTION: Marker(s) in which the flow load is computed/applied \ingroup Config*/
  addStringListOption("MARKER_FLUID_LOAD", nMarker_Fluid_Load, Marker_Fluid_Load);
  /*!\brief MARKER_FSI_INTERFACE \n DESCRIPTION: ZONE interface boundary marker(s) \ingroup Config*/
  addStringListOption("MARKER_ZONE_INTERFACE", nMarker_ZoneInterface, Marker_ZoneInterface);
  /*!\brief MARKER_CHT_INTERFACE \n DESCRIPTION: CHT interface boundary marker(s) \ingroup Config*/
  addStringListOption("MARKER_CHT_INTERFACE", nMarker_CHTInterface, Marker_CHTInterface);
  /* DESCRIPTION: Internal boundary marker(s) */
  addStringListOption("MARKER_INTERNAL", nMarker_Internal, Marker_Internal);
  /* DESCRIPTION: Custom boundary marker(s) */
  addStringListOption("MARKER_CUSTOM", nMarker_Custom, Marker_Custom);
  /* DESCRIPTION: Periodic boundary marker(s)
   Format: ( periodic marker, donor marker, rotation_center_x, rotation_center_y,
   rotation_center_z, rotation_angle_x-axis, rotation_angle_y-axis,
   rotation_angle_z-axis, translation_x, translation_y, translation_z, ... ) */
  addPeriodicOption("MARKER_PERIODIC", nMarker_PerBound, Marker_PerBound, Marker_PerDonor,
                    Periodic_RotCenter, Periodic_RotAngles, Periodic_Translation);

  /*!\brief MARKER_PYTHON_CUSTOM\n DESCRIPTION: Python customizable marker(s) \ingroup Config*/
  addStringListOption("MARKER_PYTHON_CUSTOM", nMarker_PyCustom, Marker_PyCustom);

  /*!\brief MARKER_WALL_FUNCTIONS\n DESCRIPTION: Viscous wall markers for which wall functions must be applied.
   Format: (Wall function marker, wall function type, ...) \ingroup Config*/
  addWallFunctionOption("MARKER_WALL_FUNCTIONS", nMarker_WallFunctions, Marker_WallFunctions,
                        Kind_WallFunctions, IntInfo_WallFunctions, DoubleInfo_WallFunctions);

  /*!\brief ACTDISK_TYPE  \n DESCRIPTION: Actuator Disk boundary type \n OPTIONS: see \link ActDisk_Map \endlink \n Default: VARIABLES_JUMP \ingroup Config*/
  addEnumOption("ACTDISK_TYPE", Kind_ActDisk, ActDisk_Map, VARIABLES_JUMP);

  /*!\brief MARKER_ACTDISK\n DESCRIPTION: \ingroup Config*/
  addActDiskOption("MARKER_ACTDISK",
                   nMarker_ActDiskInlet, nMarker_ActDiskOutlet,  Marker_ActDiskInlet, Marker_ActDiskOutlet,
                   ActDisk_PressJump, ActDisk_TempJump, ActDisk_Omega);

  /*!\brief ACTDISK_FILENAME \n DESCRIPTION: Input file for a specified actuator disk (w/ extension) \n DEFAULT: actdiskinput.dat \ingroup Config*/
  addStringOption("ACTDISK_FILENAME", ActDisk_FileName, string("actdiskinput.dat"));

  /*!\brief INLET_TYPE  \n DESCRIPTION: Inlet boundary type \n OPTIONS: see \link Inlet_Map \endlink \n DEFAULT: TOTAL_CONDITIONS \ingroup Config*/
  addEnumOption("INLET_TYPE", Kind_Inlet, Inlet_Map, INLET_TYPE::TOTAL_CONDITIONS);
  /*!\brief INC_INLET_TYPE \n DESCRIPTION: List of inlet types for incompressible flows. List length must match number of inlet markers. Options: VELOCITY_INLET, PRESSURE_INLET, INPUT_FILE. \ingroup Config*/
  addEnumListOption("INC_INLET_TYPE", nInc_Inlet, Kind_Inc_Inlet, Inlet_Map);
  addBoolOption("SPECIFIED_INLET_PROFILE", Inlet_From_File, false);
  /*!\brief INLET_FILENAME \n DESCRIPTION: Input file for a specified inlet profile (w/ extension) \n DEFAULT: inlet.dat \ingroup Config*/
  addStringOption("INLET_FILENAME", Inlet_Filename, string("inlet.dat"));
  /*!\brief INLET_MATCHING_TOLERANCE
   * \n DESCRIPTION: If a file is provided to specify the inlet profile,
   * this tolerance will be used to match the coordinates in the input file to
   * the points on the grid. \n DEFAULT: 1E-6 \ingroup Config*/
  addDoubleOption("INLET_MATCHING_TOLERANCE", Inlet_Matching_Tol, 1e-6);
  /*!\brief MARKER_INLET  \n DESCRIPTION: Inlet boundary marker(s) with the following formats,
   Total Conditions: (inlet marker, total temp, total pressure, flow_direction_x,
   flow_direction_y, flow_direction_z, ... ) where flow_direction is
   a unit vector.
   Mass Flow: (inlet marker, density, velocity magnitude, flow_direction_x,
   flow_direction_y, flow_direction_z, ... ) where flow_direction is
   a unit vector. \ingroup Config*/
  addInletOption("MARKER_INLET", nMarker_Inlet, Marker_Inlet, Inlet_Ttotal, Inlet_Ptotal, Inlet_FlowDir);

  /*!\brief MARKER_RIEMANN \n DESCRIPTION: Riemann boundary marker(s) with the following formats, a unit vector.
   * \n OPTIONS: See \link Riemann_Map \endlink. The variables indicated by the option and the flow direction unit vector must be specified. \ingroup Config*/
  addRiemannOption("MARKER_RIEMANN", nMarker_Riemann, Marker_Riemann, Kind_Data_Riemann, Riemann_Map, Riemann_Var1, Riemann_Var2, Riemann_FlowDir);
  /*!\brief MARKER_GILES \n DESCRIPTION: Giles boundary marker(s) with the following formats, a unit vector. */
  /* \n OPTIONS: See \link Giles_Map \endlink. The variables indicated by the option and the flow direction unit vector must be specified. \ingroup Config*/
  addGilesOption("MARKER_GILES", nMarker_Giles, Marker_Giles, Kind_Data_Giles, Giles_Map, Giles_Var1, Giles_Var2, Giles_FlowDir, RelaxFactorAverage, RelaxFactorFourier);
  /*!\brief SPATIAL_FOURIER \n DESCRIPTION: Option to compute the spatial fourier trasformation for the Giles BC. */
  addBoolOption("SPATIAL_FOURIER", SpatialFourier, false);
  /*!\brief GILES_EXTRA_RELAXFACTOR \n DESCRIPTION: the 1st coeff the value of the under relaxation factor to apply to the shroud and hub,
   * the 2nd coefficient is the the percentage of span-wise height influenced by this extra under relaxation factor.*/
  extrarelfac[0] = 0.1; extrarelfac[1] = 0.1;
  addDoubleArrayOption("GILES_EXTRA_RELAXFACTOR", 2, extrarelfac);
  /*!\brief AVERAGE_PROCESS_TYPE \n DESCRIPTION: types of mixing process for averaging quantities at the boundaries.
    \n OPTIONS: see \link MixingProcess_Map \endlink \n DEFAULT: AREA_AVERAGE \ingroup Config*/
  addEnumOption("MIXINGPLANE_INTERFACE_KIND", Kind_MixingPlaneInterface, MixingPlaneInterface_Map, NEAREST_SPAN);
  /*!\brief AVERAGE_PROCESS_KIND \n DESCRIPTION: types of mixing process for averaging quantities at the boundaries.
    \n OPTIONS: see \link MixingProcess_Map \endlink \n DEFAULT: AREA_AVERAGE \ingroup Config*/
  addEnumOption("AVERAGE_PROCESS_KIND", Kind_AverageProcess, AverageProcess_Map, AREA);
  /*!\brief PERFORMANCE_AVERAGE_PROCESS_KIND \n DESCRIPTION: types of mixing process for averaging quantities at the boundaries for performance computation.
      \n OPTIONS: see \link MixingProcess_Map \endlink \n DEFAULT: AREA_AVERAGE \ingroup Config*/
  addEnumOption("PERFORMANCE_AVERAGE_PROCESS_KIND", Kind_PerformanceAverageProcess, AverageProcess_Map, AREA);
  mixedout_coeff[0] = 1.0; mixedout_coeff[1] = 1.0E-05; mixedout_coeff[2] = 15.0;
  /*!\brief MIXEDOUT_COEFF \n DESCRIPTION: the 1st coeff is an under relaxation factor for the Newton method,
   * the 2nd coefficient is the tolerance for the Newton method, 3rd coefficient is the maximum number of
   * iteration for the Newton Method.*/
  addDoubleArrayOption("MIXEDOUT_COEFF", 3, mixedout_coeff);
  /*!\brief RAMP_ROTATING_FRAME\n DESCRIPTION: option to ramp up or down the rotating frame velocity value*/
  addBoolOption("RAMP_ROTATING_FRAME", RampRotatingFrame, false);
  rampRotFrame_coeff[0] = 0; rampRotFrame_coeff[1] = 1.0; rampRotFrame_coeff[2] = 1000.0;
      /*!\brief RAMP_ROTATING_FRAME_COEFF \n DESCRIPTION: the 1st coeff is the staring velocity,
   * the 2nd coeff is the number of iterations for the update, 3rd is the number of iteration */
  addDoubleArrayOption("RAMP_ROTATING_FRAME_COEFF", 3, rampRotFrame_coeff);
  /* DESCRIPTION: AVERAGE_MACH_LIMIT is a limit value for average procedure based on the mass flux. */
  addDoubleOption("AVERAGE_MACH_LIMIT", AverageMachLimit, 0.03);
  /*!\brief RAMP_OUTLET_PRESSURE\n DESCRIPTION: option to ramp up or down the rotating frame velocity value*/
  addBoolOption("RAMP_OUTLET_PRESSURE", RampOutletPressure, false);
  rampOutPres_coeff[0] = 100000.0; rampOutPres_coeff[1] = 1.0; rampOutPres_coeff[2] = 1000.0;
  /*!\brief RAMP_OUTLET_PRESSURE_COEFF \n DESCRIPTION: the 1st coeff is the staring outlet pressure,
   * the 2nd coeff is the number of iterations for the update, 3rd is the number of total iteration till reaching the final outlet pressure value */
  addDoubleArrayOption("RAMP_OUTLET_PRESSURE_COEFF", 3, rampOutPres_coeff);
  /*!\brief MARKER_MIXINGPLANE \n DESCRIPTION: Identify the boundaries in which the mixing plane is applied. \ingroup Config*/
  addStringListOption("MARKER_MIXINGPLANE_INTERFACE", nMarker_MixingPlaneInterface, Marker_MixingPlaneInterface);
  /*!\brief TURBULENT_MIXINGPLANE \n DESCRIPTION: Activate mixing plane also for turbulent quantities \ingroup Config*/
  addBoolOption("TURBULENT_MIXINGPLANE", turbMixingPlane, false);
  /*!\brief MARKER_TURBOMACHINERY \n DESCRIPTION: Identify the inflow and outflow boundaries in which the turbomachinery settings are  applied. \ingroup Config*/
  addTurboPerfOption("MARKER_TURBOMACHINERY", nMarker_Turbomachinery, Marker_TurboBoundIn, Marker_TurboBoundOut);
  /*!\brief NUM_SPANWISE_SECTIONS \n DESCRIPTION: Integer number of spanwise sections to compute 3D turbo BC and Performance for turbomachinery */
  addUnsignedShortOption("NUM_SPANWISE_SECTIONS", nSpanWiseSections_User, 1);
  /*!\brief SPANWISE_KIND \n DESCRIPTION: type of algorithm to identify the span-wise sections at the turbo boundaries.
   \n OPTIONS: see \link SpanWise_Map \endlink \n Default: AUTOMATIC */
  addEnumOption("SPANWISE_KIND", Kind_SpanWise, SpanWise_Map, AUTOMATIC);
  /*!\brief TURBOMACHINERY_KIND \n DESCRIPTION: types of turbomachynery architecture.
      \n OPTIONS: see \link TurboMachinery_Map \endlink \n Default: AXIAL */
  addEnumListOption("TURBOMACHINERY_KIND",nTurboMachineryKind, Kind_TurboMachinery, TurboMachinery_Map);
  /*!\brief MARKER_SHROUD \n DESCRIPTION: markers in which velocity is forced to 0.0 .
   * \n Format: (shroud1, shroud2, ...)*/
  addStringListOption("MARKER_SHROUD", nMarker_Shroud, Marker_Shroud);
  /*!\brief MARKER_SUPERSONIC_INLET  \n DESCRIPTION: Supersonic inlet boundary marker(s)
   * \n   Format: (inlet marker, temperature, static pressure, velocity_x,   velocity_y, velocity_z, ... ), i.e. primitive variables specified. \ingroup Config*/
  addInletOption("MARKER_SUPERSONIC_INLET", nMarker_Supersonic_Inlet, Marker_Supersonic_Inlet, Inlet_Temperature, Inlet_Pressure, Inlet_Velocity);
  /*!\brief MARKER_SUPERSONIC_OUTLET \n DESCRIPTION: Supersonic outlet boundary marker(s) \ingroup Config*/
  addStringListOption("MARKER_SUPERSONIC_OUTLET", nMarker_Supersonic_Outlet, Marker_Supersonic_Outlet);
  /*!\brief MARKER_OUTLET  \n DESCRIPTION: Outlet boundary marker(s)\n
   Format: ( outlet marker, back pressure (static), ... ) \ingroup Config*/
  addStringDoubleListOption("MARKER_OUTLET", nMarker_Outlet, Marker_Outlet, Outlet_Pressure);
  /*!\brief INC_INLET_TYPE \n DESCRIPTION: List of outlet types for incompressible flows. List length must match number of inlet markers. Options: PRESSURE_OUTLET, MASS_FLOW_OUTLET. \ingroup Config*/
  addEnumListOption("INC_OUTLET_TYPE", nInc_Outlet, Kind_Inc_Outlet, Inc_Outlet_Map);
  /*!\brief MARKER_ISOTHERMAL DESCRIPTION: Isothermal wall boundary marker(s)\n
   * Format: ( isothermal marker, wall temperature (static), ... ) \ingroup Config  */
  addStringDoubleListOption("MARKER_ISOTHERMAL", nMarker_Isothermal, Marker_Isothermal, Isothermal_Temperature);
  /*!\brief MARKER_HEATFLUX  \n DESCRIPTION: Specified heat flux wall boundary marker(s)
   Format: ( Heat flux marker, wall heat flux (static), ... ) \ingroup Config*/
  addStringDoubleListOption("MARKER_HEATFLUX", nMarker_HeatFlux, Marker_HeatFlux, Heat_Flux);
  /*!\brief MARKER_HEATTRANSFER DESCRIPTION: Heat flux with specified heat transfer coefficient boundary marker(s)\n
   * Format: ( Heat transfer marker, heat transfer coefficient, wall temperature (static), ... ) \ingroup Config  */
  addExhaustOption("MARKER_HEATTRANSFER", nMarker_HeatTransfer, Marker_HeatTransfer, HeatTransfer_Coeff, HeatTransfer_WallTemp);
  /*!\brief Smluchowski/Maxwell wall boundary marker(s)  \n DESCRIPTION: Slip velocity and temperature jump wall boundary marker(s)
   Format: ( Heat flux marker,  wall temperature (static), momentum accomodation coefficient, thermal accomodation coefficient ... ) \ingroup Config*/
  addStringDoubleListOption("MARKER_SMOLUCHOWSKI_MAXWELL", nMarker_Smoluchowski_Maxwell, Marker_Smoluchowski_Maxwell, Isothermal_Temperature); //Missing TMAC and TAC
  /*!\brief WALL_ROUGHNESS  \n DESCRIPTION: Specified roughness heights at wall boundary marker(s)
   Format: ( Wall marker, roughness_height (static), ... ) \ingroup Config*/
  addStringDoubleListOption("WALL_ROUGHNESS", nRough_Wall, Marker_RoughWall, Roughness_Height);
  /*!\brief MARKER_ENGINE_INFLOW  \n DESCRIPTION: Engine inflow boundary marker(s)
   Format: ( nacelle inflow marker, fan face Mach, ... ) \ingroup Config*/
  addStringDoubleListOption("MARKER_ENGINE_INFLOW", nMarker_EngineInflow, Marker_EngineInflow, EngineInflow_Target);
  /* DESCRIPTION: Highlite area */
  addDoubleOption("HIGHLITE_AREA", Highlite_Area, 1.0);
  /* DESCRIPTION: Fan poly efficiency */
  addDoubleOption("FAN_POLY_EFF", Fan_Poly_Eff, 1.0);
  /*!\brief SUBSONIC_ENGINE\n DESCRIPTION: Engine subsonic intake region \ingroup Config*/
  addBoolOption("INTEGRATED_HEATFLUX", Integrated_HeatFlux, false);
  /*!\brief SUBSONIC_ENGINE\n DESCRIPTION: Engine subsonic intake region \ingroup Config*/
  addBoolOption("SUBSONIC_ENGINE", SubsonicEngine, false);
  /* DESCRIPTION: Actuator disk double surface */
  addBoolOption("ACTDISK_DOUBLE_SURFACE", ActDisk_DoubleSurface, false);
  /* DESCRIPTION: Only half engine is in the computational grid */
  addBoolOption("ENGINE_HALF_MODEL", Engine_HalfModel, false);
  /* DESCRIPTION: Actuator disk double surface */
  addBoolOption("ACTDISK_SU2_DEF", ActDisk_SU2_DEF, false);
  /* DESCRIPTION: Definition of the distortion rack (radial number of proves / circumferential density (degree) */
  distortion[0] =  5.0; distortion[1] =  15.0;
  addDoubleArrayOption("DISTORTION_RACK", 2, distortion);
  /* DESCRIPTION: Values of the box to impose a subsonic nacellle (mach, Pressure, Temperature) */
  eng_val[0]=0.0; eng_val[1]=0.0; eng_val[2]=0.0; eng_val[3]=0.0;  eng_val[4]=0.0;
  addDoubleArrayOption("SUBSONIC_ENGINE_VALUES", 5, eng_val);
  /* DESCRIPTION: Coordinates of the box to impose a subsonic nacellle cylinder (Xmin, Ymin, Zmin, Xmax, Ymax, Zmax, Radius) */
  eng_cyl[0] = 0.0; eng_cyl[1] = 0.0; eng_cyl[2] = 0.0;
  eng_cyl[3] = 1E15; eng_cyl[4] = 1E15; eng_cyl[5] = 1E15; eng_cyl[6] = 1E15;
  addDoubleArrayOption("SUBSONIC_ENGINE_CYL", 7, eng_cyl);
  /* DESCRIPTION: Engine exhaust boundary marker(s)
   Format: (nacelle exhaust marker, total nozzle temp, total nozzle pressure, ... )*/
  addExhaustOption("MARKER_ENGINE_EXHAUST", nMarker_EngineExhaust, Marker_EngineExhaust, Exhaust_Temperature_Target, Exhaust_Pressure_Target);
  /* DESCRIPTION: Clamped boundary marker(s) */
  addStringListOption("MARKER_CLAMPED", nMarker_Clamped, Marker_Clamped);
  /* DESCRIPTION: Displacement boundary marker(s) */
  addStringDoubleListOption("MARKER_NORMAL_DISPL", nMarker_Displacement, Marker_Displacement, Displ_Value);
  /* DESCRIPTION: Load boundary marker(s) - uniform pressure in Pa */
  addStringDoubleListOption("MARKER_PRESSURE", nMarker_Load, Marker_Load, Load_Value);
  /* DESCRIPTION: Load boundary marker(s) */
  addStringDoubleListOption("MARKER_DAMPER", nMarker_Damper, Marker_Damper, Damper_Constant);
  /* DESCRIPTION: Load boundary marker(s)
   Format: (inlet marker, load, multiplier, dir_x, dir_y, dir_z, ... ), i.e. primitive variables specified. */
  addInletOption("MARKER_LOAD", nMarker_Load_Dir, Marker_Load_Dir, Load_Dir_Value, Load_Dir_Multiplier, Load_Dir);
  /* DESCRIPTION: Load boundary marker(s)
   Format: (inlet marker, load, multiplier, dir_x, dir_y, dir_z, ... ), i.e. primitive variables specified. */
  addInletOption("MARKER_DISPLACEMENT", nMarker_Disp_Dir, Marker_Disp_Dir, Disp_Dir_Value, Disp_Dir_Multiplier, Disp_Dir);
  /* DESCRIPTION: Sine load boundary marker(s)
   Format: (inlet marker, load, multiplier, dir_x, dir_y, dir_z, ... ), i.e. primitive variables specified. */
  addInletOption("MARKER_SINE_LOAD", nMarker_Load_Sine, Marker_Load_Sine, Load_Sine_Amplitude, Load_Sine_Frequency, Load_Sine_Dir);
  /*!\brief SINE_LOAD\n DESCRIPTION: option to apply the load as a sine*/
  addBoolOption("SINE_LOAD", Sine_Load, false);
  sineload_coeff[0] = 0.0; sineload_coeff[1] = 0.0; sineload_coeff[2] = 0.0;
  /*!\brief SINE_LOAD_COEFF \n DESCRIPTION: the 1st coeff is the amplitude, the 2nd is the frequency, 3rd is the phase in radians */
  addDoubleArrayOption("SINE_LOAD_COEFF", 3, sineload_coeff);
  /*!\brief RAMP_AND_RELEASE\n DESCRIPTION: release the load after applying the ramp*/
  addBoolOption("RAMP_AND_RELEASE_LOAD", RampAndRelease, false);

  /* DESCRIPTION: Flow load boundary marker(s) */
  addStringDoubleListOption("MARKER_FLOWLOAD", nMarker_FlowLoad, Marker_FlowLoad, FlowLoad_Value);
  /* DESCRIPTION: Damping factor for engine inlet condition */
  addDoubleOption("DAMP_ENGINE_INFLOW", Damp_Engine_Inflow, 0.95);
  /* DESCRIPTION: Damping factor for engine exhaust condition */
  addDoubleOption("DAMP_ENGINE_EXHAUST", Damp_Engine_Exhaust, 0.95);
  /*!\brief ENGINE_INFLOW_TYPE  \n DESCRIPTION: Inlet boundary type \n OPTIONS: see \link Engine_Inflow_Map \endlink \n Default: FAN_FACE_MACH \ingroup Config*/
  addEnumOption("ENGINE_INFLOW_TYPE", Kind_Engine_Inflow, Engine_Inflow_Map, FAN_FACE_MACH);
  /* DESCRIPTION: Evaluate a problem with engines */
  addBoolOption("ENGINE", Engine, false);

  /* DESCRIPTION:  Sharpness coefficient for the buffet sensor */
  addDoubleOption("BUFFET_K", Buffet_k, 10.0);
  /* DESCRIPTION:  Offset parameter for the buffet sensor */
  addDoubleOption("BUFFET_LAMBDA", Buffet_lambda, 0.0);

  /* DESCRIPTION: Use a Newton-Krylov method. */
  addBoolOption("NEWTON_KRYLOV", NewtonKrylov, false);
  /* DESCRIPTION: Integer parameters {startup iters, precond iters, initial tolerance relaxation}. */
  addUShortArrayOption("NEWTON_KRYLOV_IPARAM", NK_IntParam.size(), NK_IntParam.data());
  /* DESCRIPTION: Double parameters {startup residual drop, precond tolerance, full tolerance residual drop, findiff step}. */
  addDoubleArrayOption("NEWTON_KRYLOV_DPARAM", NK_DblParam.size(), NK_DblParam.data());

  /* DESCRIPTION: Number of samples for quasi-Newton methods. */
  addUnsignedShortOption("QUASI_NEWTON_NUM_SAMPLES", nQuasiNewtonSamples, 0);
  /* DESCRIPTION: Whether to use vectorized numerical schemes, less robust against transients. */
  addBoolOption("USE_VECTORIZATION", UseVectorization, false);

  /*!\par CONFIG_CATEGORY: Time-marching \ingroup Config*/
  /*--- Options related to time-marching ---*/

  /* DESCRIPTION: Unsteady simulation  */
  addEnumOption("TIME_MARCHING", TimeMarching, TimeMarching_Map, TIME_MARCHING::STEADY);
  /* DESCRIPTION:  Courant-Friedrichs-Lewy condition of the finest grid */
  addDoubleOption("CFL_NUMBER", CFLFineGrid, 1.25);
  /* DESCRIPTION:  Max time step in local time stepping simulations */
  addDoubleOption("MAX_DELTA_TIME", Max_DeltaTime, 1000000);
  /* DESCRIPTION: Activate The adaptive CFL number. */
  addBoolOption("CFL_ADAPT", CFL_Adapt, false);
  /* !\brief CFL_ADAPT_PARAM
   * DESCRIPTION: Parameters of the adaptive CFL number (factor down, factor up, CFL limit (min and max), acceptable linear residual )
   * Factor down generally <1.0, factor up generally > 1.0 to cause the CFL to increase when the under-relaxation parameter is 1.0
   * and to decrease when the under-relaxation parameter is less than 0.1. Factor is multiplicative. \ingroup Config*/
  default_cfl_adapt[0] = 1.0; default_cfl_adapt[1] = 1.0; default_cfl_adapt[2] = 10.0; default_cfl_adapt[3] = 100.0;
  default_cfl_adapt[4] = 0.001;
  addDoubleListOption("CFL_ADAPT_PARAM", nCFL_AdaptParam, CFL_AdaptParam);
  /* DESCRIPTION: Reduction factor of the CFL coefficient in the adjoint problem */
  addDoubleOption("CFL_REDUCTION_ADJFLOW", CFLRedCoeff_AdjFlow, 0.8);
  /* DESCRIPTION: Reduction factor of the CFL coefficient in the level set problem */
  addDoubleOption("CFL_REDUCTION_TURB", CFLRedCoeff_Turb, 1.0);
  /* DESCRIPTION: Reduction factor of the CFL coefficient in the turbulent adjoint problem */
  addDoubleOption("CFL_REDUCTION_ADJTURB", CFLRedCoeff_AdjTurb, 1.0);
  /* DESCRIPTION: External iteration offset due to restart */
  addUnsignedLongOption("EXT_ITER_OFFSET", ExtIter_OffSet, 0);
  // these options share nRKStep as their size, which is not a good idea in general
  /* DESCRIPTION: Runge-Kutta alpha coefficients */
  addDoubleListOption("RK_ALPHA_COEFF", nRKStep, RK_Alpha_Step);
  /* DESCRIPTION: Number of time levels for time accurate local time stepping. */
  addUnsignedShortOption("LEVELS_TIME_ACCURATE_LTS", nLevels_TimeAccurateLTS, 1);
  /* DESCRIPTION: Number of time DOFs used in the predictor step of ADER-DG. */
  addUnsignedShortOption("TIME_DOFS_ADER_DG", nTimeDOFsADER_DG, 2);
  /* DESCRIPTION: Unsteady Courant-Friedrichs-Lewy number of the finest grid */
  addDoubleOption("UNST_CFL_NUMBER", Unst_CFL, 0.0);
  /* DESCRIPTION: Integer number of periodic time instances for Harmonic Balance */
  addUnsignedShortOption("TIME_INSTANCES", nTimeInstances, 1);
  /* DESCRIPTION: Time period for Harmonic Balance wihtout moving meshes */
  addDoubleOption("HB_PERIOD", HarmonicBalance_Period, -1.0);
  /* DESCRIPTION:  Turn on/off harmonic balance preconditioning */
  addBoolOption("HB_PRECONDITION", HB_Precondition, false);
  /* DESCRIPTION: Starting direct solver iteration for the unsteady adjoint */
  addLongOption("UNST_ADJOINT_ITER", Unst_AdjointIter, 0);
  /* DESCRIPTION: Number of iterations to average the objective */
  addLongOption("ITER_AVERAGE_OBJ", Iter_Avg_Objective , 0);
  /* DESCRIPTION: Time discretization */
  addEnumOption("TIME_DISCRE_FLOW", Kind_TimeIntScheme_Flow, Time_Int_Map, EULER_IMPLICIT);
  /* DESCRIPTION: Time discretization */
  addEnumOption("TIME_DISCRE_FEM_FLOW", Kind_TimeIntScheme_FEM_Flow, Time_Int_Map, RUNGE_KUTTA_EXPLICIT);
  /* DESCRIPTION: ADER-DG predictor step */
  addEnumOption("ADER_PREDICTOR", Kind_ADER_Predictor, Ader_Predictor_Map, ADER_ALIASED_PREDICTOR);
  /* DESCRIPTION: Time discretization */
  addEnumOption("TIME_DISCRE_ADJFLOW", Kind_TimeIntScheme_AdjFlow, Time_Int_Map, EULER_IMPLICIT);
  /* DESCRIPTION: Time discretization */
  addEnumOption("TIME_DISCRE_TURB", Kind_TimeIntScheme_Turb, Time_Int_Map, EULER_IMPLICIT);
  /* DESCRIPTION: Time discretization */
  addEnumOption("TIME_DISCRE_ADJTURB", Kind_TimeIntScheme_AdjTurb, Time_Int_Map, EULER_IMPLICIT);
  /* DESCRIPTION: Time discretization */
  addEnumOption("TIME_DISCRE_FEA", Kind_TimeIntScheme_FEA, Time_Int_Map_FEA, STRUCT_TIME_INT::NEWMARK_IMPLICIT);
  /* DESCRIPTION: Time discretization for radiation problems*/
  addEnumOption("TIME_DISCRE_RADIATION", Kind_TimeIntScheme_Radiation, Time_Int_Map, EULER_IMPLICIT);
  /* DESCRIPTION: Time discretization */
  addEnumOption("TIME_DISCRE_HEAT", Kind_TimeIntScheme_Heat, Time_Int_Map, EULER_IMPLICIT);
  /* DESCRIPTION: Time discretization */
  addEnumOption("TIMESTEP_HEAT", Kind_TimeStep_Heat, Heat_TimeStep_Map, MINIMUM);

  /*!\par CONFIG_CATEGORY: Linear solver definition \ingroup Config*/
  /*--- Options related to the linear solvers ---*/

  /*!\brief LINEAR_SOLVER
   *  \n DESCRIPTION: Linear solver for the implicit, mesh deformation, or discrete adjoint systems \n OPTIONS: see \link Linear_Solver_Map \endlink \n DEFAULT: FGMRES \ingroup Config*/
  addEnumOption("LINEAR_SOLVER", Kind_Linear_Solver, Linear_Solver_Map, FGMRES);
  /*!\brief LINEAR_SOLVER_PREC
   *  \n DESCRIPTION: Preconditioner for the Krylov linear solvers \n OPTIONS: see \link Linear_Solver_Prec_Map \endlink \n DEFAULT: LU_SGS \ingroup Config*/
  addEnumOption("LINEAR_SOLVER_PREC", Kind_Linear_Solver_Prec, Linear_Solver_Prec_Map, ILU);
  /* DESCRIPTION: Minimum error threshold for the linear solver for the implicit formulation */
  addDoubleOption("LINEAR_SOLVER_ERROR", Linear_Solver_Error, 1E-6);
  /* DESCRIPTION: Maximum number of iterations of the linear solver for the implicit formulation */
  addUnsignedLongOption("LINEAR_SOLVER_ITER", Linear_Solver_Iter, 10);
  /* DESCRIPTION: Fill in level for the ILU preconditioner */
  addUnsignedShortOption("LINEAR_SOLVER_ILU_FILL_IN", Linear_Solver_ILU_n, 0);
  /* DESCRIPTION: Maximum number of iterations of the linear solver for the implicit formulation */
  addUnsignedLongOption("LINEAR_SOLVER_RESTART_FREQUENCY", Linear_Solver_Restart_Frequency, 10);
  /* DESCRIPTION: Relaxation factor for iterative linear smoothers (SMOOTHER_ILU/JACOBI/LU-SGS/LINELET) */
  addDoubleOption("LINEAR_SOLVER_SMOOTHER_RELAXATION", Linear_Solver_Smoother_Relaxation, 1.0);
  /* DESCRIPTION: Custom number of threads used for additive domain decomposition for ILU and LU_SGS (0 is "auto"). */
  addUnsignedLongOption("LINEAR_SOLVER_PREC_THREADS", Linear_Solver_Prec_Threads, 0);
  /* DESCRIPTION: Relaxation factor for updates of adjoint variables. */
  addDoubleOption("RELAXATION_FACTOR_ADJOINT", Relaxation_Factor_Adjoint, 1.0);
  /* DESCRIPTION: Relaxation of the CHT coupling */
  addDoubleOption("RELAXATION_FACTOR_CHT", Relaxation_Factor_CHT, 1.0);
  /* DESCRIPTION: Roe coefficient */
  addDoubleOption("ROE_KAPPA", Roe_Kappa, 0.5);
  /* DESCRIPTION: Roe-Turkel preconditioning for low Mach number flows */
  addBoolOption("LOW_MACH_PREC", Low_Mach_Precon, false);
  /* DESCRIPTION: Post-reconstruction correction for low Mach number flows */
  addBoolOption("LOW_MACH_CORR", Low_Mach_Corr, false);
  /* DESCRIPTION: Time Step for dual time stepping simulations (s) */
  addDoubleOption("MIN_ROE_TURKEL_PREC", Min_Beta_RoeTurkel, 0.01);
  /* DESCRIPTION: Time Step for dual time stepping simulations (s) */
  addDoubleOption("MAX_ROE_TURKEL_PREC", Max_Beta_RoeTurkel, 0.2);
  /* DESCRIPTION: Linear solver for the turbulent adjoint systems */
  addEnumOption("ADJTURB_LIN_SOLVER", Kind_AdjTurb_Linear_Solver, Linear_Solver_Map, FGMRES);
  /* DESCRIPTION: Preconditioner for the turbulent adjoint Krylov linear solvers */
  addEnumOption("ADJTURB_LIN_PREC", Kind_AdjTurb_Linear_Prec, Linear_Solver_Prec_Map, ILU);
  /* DESCRIPTION: Minimum error threshold for the turbulent adjoint linear solver for the implicit formulation */
  addDoubleOption("ADJTURB_LIN_ERROR", AdjTurb_Linear_Error, 1E-5);
  /* DESCRIPTION: Maximum number of iterations of the turbulent adjoint linear solver for the implicit formulation */
  addUnsignedShortOption("ADJTURB_LIN_ITER", AdjTurb_Linear_Iter, 10);
  /* DESCRIPTION: Entropy fix factor */
  addDoubleOption("ENTROPY_FIX_COEFF", EntropyFix_Coeff, 0.001);
  /* DESCRIPTION: Linear solver for the discete adjoint systems */
  addEnumOption("DISCADJ_LIN_SOLVER", Kind_DiscAdj_Linear_Solver, Linear_Solver_Map, FGMRES);
  /* DESCRIPTION: Preconditioner for the discrete adjoint Krylov linear solvers */
  addEnumOption("DISCADJ_LIN_PREC", Kind_DiscAdj_Linear_Prec, Linear_Solver_Prec_Map, ILU);
  /* DESCRIPTION: Linear solver for the discete adjoint systems */

  /*!\par CONFIG_CATEGORY: Convergence\ingroup Config*/
  /*--- Options related to convergence ---*/

  // This option is deprecated. After a grace period until 7.2.0 the usage warning should become an error.
  addStringOption("CONV_CRITERIA", ConvCriteria, "this option is deprecated");
  /*!\brief CONV_RESIDUAL_MINVAL\n DESCRIPTION: Min value of the residual (log10 of the residual)\n DEFAULT: -14.0 \ingroup Config*/
  addDoubleOption("CONV_RESIDUAL_MINVAL", MinLogResidual, -14.0);
  /*!\brief CONV_STARTITER\n DESCRIPTION: Iteration number to begin convergence monitoring\n DEFAULT: 5 \ingroup Config*/
  addUnsignedLongOption("CONV_STARTITER", StartConv_Iter, 5);
  /*!\brief CONV_CAUCHY_ELEMS\n DESCRIPTION: Number of elements to apply the criteria. \n DEFAULT 100 \ingroup Config*/
  addUnsignedShortOption("CONV_CAUCHY_ELEMS", Cauchy_Elems, 100);
  /*!\brief CONV_CAUCHY_EPS\n DESCRIPTION: Epsilon to control the series convergence \n DEFAULT: 1e-10 \ingroup Config*/
  addDoubleOption("CONV_CAUCHY_EPS", Cauchy_Eps, 1E-10);
  /*!\brief CONV_FIELD\n DESCRIPTION: Output field to monitor \n Default: depends on solver \ingroup Config*/
  addStringListOption("CONV_FIELD", nConvField, ConvField);

  /*!\brief CONV_WINDOW_STARTITER\n DESCRIPTION: Iteration number after START_ITER_WND  to begin convergence monitoring\n DEFAULT: 15 \ingroup Config*/
  addUnsignedLongOption("CONV_WINDOW_STARTITER", Wnd_StartConv_Iter, 15);
  /*!\brief CONV_WINDOW_CAUCHY_ELEMS\n DESCRIPTION: Number of elements to apply the criteria. \n DEFAULT 100 \ingroup Config*/
  addUnsignedShortOption("CONV_WINDOW_CAUCHY_ELEMS", Wnd_Cauchy_Elems, 100);
  /*!\brief CONV_WINDOW_CAUCHY_EPS\n DESCRIPTION: Epsilon to control the series convergence \n DEFAULT: 1e-3 \ingroup Config*/
  addDoubleOption("CONV_WINDOW_CAUCHY_EPS", Wnd_Cauchy_Eps, 1E-3);
  /*!\brief WINDOW_CAUCHY_CRIT \n DESCRIPTION: Determines, if the cauchy convergence criterion should be used for windowed time averaged objective functions*/
  addBoolOption("WINDOW_CAUCHY_CRIT",Wnd_Cauchy_Crit, false);
  /*!\brief CONV_WINDOW_FIELD
   * \n DESCRIPTION: Output fields  for the Cauchy criterium for the TIME iteration. The criterium is applied to the windowed time average of the chosen funcion. */
  addStringListOption("CONV_WINDOW_FIELD",nWndConvField, WndConvField);
  /*!\par CONFIG_CATEGORY: Multi-grid \ingroup Config*/
  /*--- Options related to Multi-grid ---*/

  /*!\brief START_UP_ITER \n DESCRIPTION: Start up iterations using the fine grid only. DEFAULT: 0 \ingroup Config*/
  addUnsignedShortOption("START_UP_ITER", nStartUpIter, 0);
  /*!\brief MGLEVEL\n DESCRIPTION: Multi-grid Levels. DEFAULT: 0 \ingroup Config*/
  addUnsignedShortOption("MGLEVEL", nMGLevels, 0);
  /*!\brief MGCYCLE\n DESCRIPTION: Multi-grid cycle. OPTIONS: See \link MG_Cycle_Map \endlink. Defualt V_CYCLE \ingroup Config*/
  addEnumOption("MGCYCLE", MGCycle, MG_Cycle_Map, V_CYCLE);
  /*!\brief MG_PRE_SMOOTH\n DESCRIPTION: Multi-grid pre-smoothing level \ingroup Config*/
  addUShortListOption("MG_PRE_SMOOTH", nMG_PreSmooth, MG_PreSmooth);
  /*!\brief MG_POST_SMOOTH\n DESCRIPTION: Multi-grid post-smoothing level \ingroup Config*/
  addUShortListOption("MG_POST_SMOOTH", nMG_PostSmooth, MG_PostSmooth);
  /*!\brief MG_CORRECTION_SMOOTH\n DESCRIPTION: Jacobi implicit smoothing of the correction \ingroup Config*/
  addUShortListOption("MG_CORRECTION_SMOOTH", nMG_CorrecSmooth, MG_CorrecSmooth);
  /*!\brief MG_DAMP_RESTRICTION\n DESCRIPTION: Damping factor for the residual restriction. DEFAULT: 0.75 \ingroup Config*/
  addDoubleOption("MG_DAMP_RESTRICTION", Damp_Res_Restric, 0.75);
  /*!\brief MG_DAMP_PROLONGATION\n DESCRIPTION: Damping factor for the correction prolongation. DEFAULT 0.75 \ingroup Config*/
  addDoubleOption("MG_DAMP_PROLONGATION", Damp_Correc_Prolong, 0.75);

  /*!\par CONFIG_CATEGORY: Spatial Discretization \ingroup Config*/
  /*--- Options related to the spatial discretization ---*/

  /*!\brief NUM_METHOD_GRAD
   *  \n DESCRIPTION: Numerical method for spatial gradients \n OPTIONS: See \link Gradient_Map \endlink. \n DEFAULT: WEIGHTED_LEAST_SQUARES. \ingroup Config*/
  addEnumOption("NUM_METHOD_GRAD", Kind_Gradient_Method, Gradient_Map, WEIGHTED_LEAST_SQUARES);
  /*!\brief NUM_METHOD_GRAD
   *  \n DESCRIPTION: Numerical method for spatial gradients used only for upwind reconstruction \n OPTIONS: See \link Gradient_Map \endlink. \n DEFAULT: NO_GRADIENT. \ingroup Config*/
  addEnumOption("NUM_METHOD_GRAD_RECON", Kind_Gradient_Method_Recon, Gradient_Map, NO_GRADIENT);
  /*!\brief VENKAT_LIMITER_COEFF
   *  \n DESCRIPTION: Coefficient for the limiter. DEFAULT value 0.5. Larger values decrease the extent of limiting, values approaching zero cause lower-order approximation to the solution. \ingroup Config */
  addDoubleOption("VENKAT_LIMITER_COEFF", Venkat_LimiterCoeff, 0.05);
  /*!\brief ADJ_SHARP_LIMITER_COEFF
   *  \n DESCRIPTION: Coefficient for detecting the limit of the sharp edges. DEFAULT value 3.0.  Use with sharp edges limiter. \ingroup Config*/
  addDoubleOption("ADJ_SHARP_LIMITER_COEFF", AdjSharp_LimiterCoeff, 3.0);
  /*!\brief LIMITER_ITER
   *  \n DESCRIPTION: Freeze the value of the limiter after a number of iterations. DEFAULT value 999999. \ingroup Config*/
  addUnsignedLongOption("LIMITER_ITER", LimiterIter, 999999);

  /*!\brief CONV_NUM_METHOD_FLOW
   *  \n DESCRIPTION: Convective numerical method \n OPTIONS: See \link Upwind_Map \endlink , \link Centered_Map \endlink. \ingroup Config*/
  addConvectOption("CONV_NUM_METHOD_FLOW", Kind_ConvNumScheme_Flow, Kind_Centered_Flow, Kind_Upwind_Flow);

  /*!\brief NUM_METHOD_FEM_FLOW
   *  \n DESCRIPTION: Numerical method \n OPTIONS: See \link FEM_Map \endlink , \link Centered_Map \endlink. \ingroup Config*/
  addConvectFEMOption("NUM_METHOD_FEM_FLOW", Kind_ConvNumScheme_FEM_Flow, Kind_FEM_Flow);

  /*!\brief MUSCL_FLOW \n DESCRIPTION: Check if the MUSCL scheme should be used \ingroup Config*/
  addBoolOption("MUSCL_FLOW", MUSCL_Flow, true);
  /*!\brief SLOPE_LIMITER_FLOW
   * DESCRIPTION: Slope limiter for the direct solution. \n OPTIONS: See \link Limiter_Map \endlink \n DEFAULT VENKATAKRISHNAN \ingroup Config*/
  addEnumOption("SLOPE_LIMITER_FLOW", Kind_SlopeLimit_Flow, Limiter_Map, VENKATAKRISHNAN);
  jst_coeff[0] = 0.5; jst_coeff[1] = 0.02;
  /*!\brief JST_SENSOR_COEFF \n DESCRIPTION: 2nd and 4th order artificial dissipation coefficients for the JST method \ingroup Config*/
  addDoubleArrayOption("JST_SENSOR_COEFF", 2, jst_coeff);
  /*!\brief LAX_SENSOR_COEFF \n DESCRIPTION: 1st order artificial dissipation coefficients for the Lax-Friedrichs method. \ingroup Config*/
  addDoubleOption("LAX_SENSOR_COEFF", Kappa_1st_Flow, 0.15);
  ad_coeff_heat[0] = 0.5; ad_coeff_heat[1] = 0.02;
  /*!\brief JST_SENSOR_COEFF_HEAT \n DESCRIPTION: 2nd and 4th order artificial dissipation coefficients for the JST method \ingroup Config*/
  addDoubleArrayOption("JST_SENSOR_COEFF_HEAT", 2, ad_coeff_heat);
  /*!\brief USE_ACCURATE_FLUX_JACOBIANS \n DESCRIPTION: Use numerically computed Jacobians for AUSM+up(2) and SLAU(2) \ingroup Config*/
  addBoolOption("USE_ACCURATE_FLUX_JACOBIANS", Use_Accurate_Jacobians, false);
  /*!\brief CENTRAL_JACOBIAN_FIX_FACTOR \n DESCRIPTION: Improve the numerical properties (diagonal dominance) of the global Jacobian matrix, 3 to 4 is "optimum" (central schemes) \ingroup Config*/
  addDoubleOption("CENTRAL_JACOBIAN_FIX_FACTOR", Cent_Jac_Fix_Factor, 4.0);
  /*!\brief CENTRAL_JACOBIAN_FIX_FACTOR \n DESCRIPTION: Control numerical properties of the global Jacobian matrix using a multiplication factor for incompressible central schemes \ingroup Config*/
  addDoubleOption("CENTRAL_INC_JACOBIAN_FIX_FACTOR", Cent_Inc_Jac_Fix_Factor, 1.0);

  /*!\brief CONV_NUM_METHOD_ADJFLOW
   *  \n DESCRIPTION: Convective numerical method for the adjoint solver.
   *  \n OPTIONS:  See \link Upwind_Map \endlink , \link Centered_Map \endlink. Note: not all methods are guaranteed to be implemented for the adjoint solver. \ingroup Config */
  addConvectOption("CONV_NUM_METHOD_ADJFLOW", Kind_ConvNumScheme_AdjFlow, Kind_Centered_AdjFlow, Kind_Upwind_AdjFlow);
  /*!\brief MUSCL_FLOW \n DESCRIPTION: Check if the MUSCL scheme should be used \ingroup Config*/
  addBoolOption("MUSCL_ADJFLOW", MUSCL_AdjFlow, true);
  /*!\brief SLOPE_LIMITER_ADJFLOW
     * DESCRIPTION: Slope limiter for the adjoint solution. \n OPTIONS: See \link Limiter_Map \endlink \n DEFAULT VENKATAKRISHNAN \ingroup Config*/
  addEnumOption("SLOPE_LIMITER_ADJFLOW", Kind_SlopeLimit_AdjFlow, Limiter_Map, VENKATAKRISHNAN);
  jst_adj_coeff[0] = 0.5; jst_adj_coeff[1] = 0.02;
  /*!\brief ADJ_JST_SENSOR_COEFF \n DESCRIPTION: 2nd and 4th order artificial dissipation coefficients for the adjoint JST method. \ingroup Config*/
  addDoubleArrayOption("ADJ_JST_SENSOR_COEFF", 2, jst_adj_coeff);
  /*!\brief LAX_SENSOR_COEFF \n DESCRIPTION: 1st order artificial dissipation coefficients for the adjoint Lax-Friedrichs method. \ingroup Config*/
  addDoubleOption("ADJ_LAX_SENSOR_COEFF", Kappa_1st_AdjFlow, 0.15);

  /*!\brief MUSCL_FLOW \n DESCRIPTION: Check if the MUSCL scheme should be used \ingroup Config*/
  addBoolOption("MUSCL_TURB", MUSCL_Turb, false);
  /*!\brief SLOPE_LIMITER_TURB
   *  \n DESCRIPTION: Slope limiter  \n OPTIONS: See \link Limiter_Map \endlink \n DEFAULT VENKATAKRISHNAN \ingroup Config*/
  addEnumOption("SLOPE_LIMITER_TURB", Kind_SlopeLimit_Turb, Limiter_Map, VENKATAKRISHNAN);
  /*!\brief CONV_NUM_METHOD_TURB
   *  \n DESCRIPTION: Convective numerical method \ingroup Config*/
  addConvectOption("CONV_NUM_METHOD_TURB", Kind_ConvNumScheme_Turb, Kind_Centered_Turb, Kind_Upwind_Turb);

  /*!\brief MUSCL_FLOW \n DESCRIPTION: Check if the MUSCL scheme should be used \ingroup Config*/
  addBoolOption("MUSCL_ADJTURB", MUSCL_AdjTurb, false);
  /*!\brief SLOPE_LIMITER_ADJTURB
   *  \n DESCRIPTION: Slope limiter \n OPTIONS: See \link Limiter_Map \endlink \n DEFAULT VENKATAKRISHNAN \ingroup Config */
  addEnumOption("SLOPE_LIMITER_ADJTURB", Kind_SlopeLimit_AdjTurb, Limiter_Map, VENKATAKRISHNAN);
  /*!\brief CONV_NUM_METHOD_ADJTURB\n DESCRIPTION: Convective numerical method for the adjoint/turbulent problem \ingroup Config*/
  addConvectOption("CONV_NUM_METHOD_ADJTURB", Kind_ConvNumScheme_AdjTurb, Kind_Centered_AdjTurb, Kind_Upwind_AdjTurb);

  /*!\brief MUSCL_FLOW \n DESCRIPTION: Check if the MUSCL scheme should be used \ingroup Config*/
  addBoolOption("MUSCL_HEAT", MUSCL_Heat, false);
  /*!\brief CONV_NUM_METHOD_HEAT
   *  \n DESCRIPTION: Convective numerical method \n DEFAULT: UPWIND */
  addEnumOption("CONV_NUM_METHOD_HEAT", Kind_ConvNumScheme_Heat, Space_Map, SPACE_UPWIND);

  /*!\par CONFIG_CATEGORY: Adjoint and Gradient \ingroup Config*/
  /*--- Options related to the adjoint and gradient ---*/

  /*!\brief LIMIT_ADJFLOW \n DESCRIPTION: Limit value for the adjoint variable.\n DEFAULT: 1E6. \ingroup Config*/
  addDoubleOption("LIMIT_ADJFLOW", AdjointLimit, 1E6);
  /*!\brief MG_ADJFLOW\n DESCRIPTION: Multigrid with the adjoint problem. \n Defualt: YES \ingroup Config*/
  addBoolOption("MG_ADJFLOW", MG_AdjointFlow, true);

  /*!\brief OBJECTIVE_WEIGHT  \n DESCRIPTION: Adjoint problem boundary condition weights. Applies scaling factor to objective(s) \ingroup Config*/
  addDoubleListOption("OBJECTIVE_WEIGHT", nObjW, Weight_ObjFunc);
  /*!\brief OBJECTIVE_FUNCTION
   *  \n DESCRIPTION: Adjoint problem boundary condition \n OPTIONS: see \link Objective_Map \endlink \n DEFAULT: DRAG_COEFFICIENT \ingroup Config*/
  addEnumListOption("OBJECTIVE_FUNCTION", nObj, Kind_ObjFunc, Objective_Map);

  /* DESCRIPTION: parameter for the definition of a complex objective function */
  addDoubleOption("DCD_DCL_VALUE", dCD_dCL, 0.0);
  /* DESCRIPTION: parameter for the definition of a complex objective function */
  addDoubleOption("DCMX_DCL_VALUE", dCMx_dCL, 0.0);
  /* DESCRIPTION: parameter for the definition of a complex objective function */
  addDoubleOption("DCMY_DCL_VALUE", dCMy_dCL, 0.0);
  /* DESCRIPTION: parameter for the definition of a complex objective function */
  addDoubleOption("DCMZ_DCL_VALUE", dCMz_dCL, 0.0);

  /* DESCRIPTION: parameter for the definition of a complex objective function */
  addDoubleOption("DCD_DCMY_VALUE", dCD_dCMy, 0.0);

  obj_coeff[0]=0.0; obj_coeff[1]=0.0; obj_coeff[2]=0.0; obj_coeff[3]=0.0; obj_coeff[4]=0.0;
  /*!\brief OBJ_CHAIN_RULE_COEFF
  * \n DESCRIPTION: Coefficients defining the objective function gradient using the chain rule
  * with area-averaged outlet primitive variables. This is used with the genereralized outflow
  * objective.  \ingroup Config   */
  addDoubleArrayOption("OBJ_CHAIN_RULE_COEFF", 5, obj_coeff);

  geo_loc[0] = 0.0; geo_loc[1] = 1.0;
  /* DESCRIPTION: Definition of the airfoil section */
  addDoubleArrayOption("GEO_BOUNDS", 2, geo_loc);
  /* DESCRIPTION: Identify the body to slice */
  addEnumOption("GEO_DESCRIPTION", Geo_Description, Geo_Description_Map, WING);
  /* DESCRIPTION: Z location of the waterline */
  addDoubleOption("GEO_WATERLINE_LOCATION", Geo_Waterline_Location, 0.0);
  /* DESCRIPTION: Number of section cuts to make when calculating internal volume */
  addUnsignedShortOption("GEO_NUMBER_STATIONS", nWingStations, 25);
  /* DESCRIPTION: Definition of the airfoil sections */
  addDoubleListOption("GEO_LOCATION_STATIONS", nLocationStations, LocationStations);
  nacelle_location[0] = 0.0; nacelle_location[1] = 0.0; nacelle_location[2] = 0.0;
  nacelle_location[3] = 0.0; nacelle_location[4] = 0.0;
  /* DESCRIPTION: Definition of the nacelle location (higlite coordinates, tilt angle, toe angle) */
  addDoubleArrayOption("GEO_NACELLE_LOCATION", 5, nacelle_location);
  /* DESCRIPTION: Output sectional forces for specified markers. */
  addBoolOption("GEO_PLOT_STATIONS", Plot_Section_Forces, false);
  /* DESCRIPTION: Mode of the GDC code (analysis, or gradient) */
  addEnumOption("GEO_MODE", GeometryMode, GeometryMode_Map, FUNCTION);

  /* DESCRIPTION: Drag weight in sonic boom Objective Function (from 0.0 to 1.0) */
  addDoubleOption("DRAG_IN_SONICBOOM", WeightCd, 0.0);
  /* DESCRIPTION: Sensitivity smoothing  */
  addEnumOption("SENS_SMOOTHING", Kind_SensSmooth, Sens_Smoothing_Map, NO_SMOOTH);
  /* DESCRIPTION: Continuous Adjoint frozen viscosity */
  addBoolOption("FROZEN_VISC_CONT", Frozen_Visc_Cont, true);
  /* DESCRIPTION: Discrete Adjoint frozen viscosity */
  addBoolOption("FROZEN_VISC_DISC", Frozen_Visc_Disc, false);
  /* DESCRIPTION: Discrete Adjoint frozen limiter */
  addBoolOption("FROZEN_LIMITER_DISC", Frozen_Limiter_Disc, false);
  /* DESCRIPTION: Use an inconsistent (primal/dual) discrete adjoint formulation */
  addBoolOption("INCONSISTENT_DISC", Inconsistent_Disc, false);
   /* DESCRIPTION:  */
  addDoubleOption("FIX_AZIMUTHAL_LINE", FixAzimuthalLine, 90.0);
  /*!\brief SENS_REMOVE_SHARP
   * \n DESCRIPTION: Remove sharp edges from the sensitivity evaluation  \n Format: SENS_REMOVE_SHARP = YES \n DEFAULT: NO \ingroup Config*/
  addBoolOption("SENS_REMOVE_SHARP", Sens_Remove_Sharp, false);

  /* DESCRIPTION: Automatically reorient elements that seem flipped */
  addBoolOption("REORIENT_ELEMENTS",ReorientElements, true);

  /*!\par CONFIG_CATEGORY: Input/output files and formats \ingroup Config */
  /*--- Options related to input/output files and formats ---*/

  /*!\brief OUTPUT_FORMAT \n DESCRIPTION: I/O format for output plots. \n OPTIONS: see \link TabOutput_Map \endlink \n DEFAULT: TECPLOT \ingroup Config */
  addEnumOption("TABULAR_FORMAT", Tab_FileFormat, TabOutput_Map, TAB_CSV);
  /*!\brief OUTPUT_PRECISION \n DESCRIPTION: Set <ofstream>.precision(value) to specified value for SU2_DOT and HISTORY output. Useful for exact gradient validation. \n DEFAULT: 6 \ingroup Config */
  addUnsignedShortOption("OUTPUT_PRECISION", output_precision, 10);
  /*!\brief ACTDISK_JUMP \n DESCRIPTION: The jump is given by the difference in values or a ratio */
  addEnumOption("ACTDISK_JUMP", ActDisk_Jump, Jump_Map, DIFFERENCE);
  /*!\brief MESH_FORMAT \n DESCRIPTION: Mesh input file format \n OPTIONS: see \link Input_Map \endlink \n DEFAULT: SU2 \ingroup Config*/
  addEnumOption("MESH_FORMAT", Mesh_FileFormat, Input_Map, SU2);
  /* DESCRIPTION:  Mesh input file */
  addStringOption("MESH_FILENAME", Mesh_FileName, string("mesh.su2"));
  /*!\brief MESH_OUT_FILENAME \n DESCRIPTION: Mesh output file name. Used when converting, scaling, or deforming a mesh. \n DEFAULT: mesh_out.su2 \ingroup Config*/
  addStringOption("MESH_OUT_FILENAME", Mesh_Out_FileName, string("mesh_out.su2"));

  /* DESCRIPTION: List of the number of grid points in the RECTANGLE or BOX grid in the x,y,z directions. (default: (33,33,33) ). */
  addShortListOption("MESH_BOX_SIZE", nMesh_Box_Size, Mesh_Box_Size);

  /* DESCRIPTION: List of the length of the RECTANGLE or BOX grid in the x,y,z directions. (default: (1.0,1.0,1.0) ).  */
  mesh_box_length[0] = 1.0; mesh_box_length[1] = 1.0; mesh_box_length[2] = 1.0;
  addDoubleArrayOption("MESH_BOX_LENGTH", 3, mesh_box_length);

  /* DESCRIPTION: List of the offset from 0.0 of the RECTANGLE or BOX grid in the x,y,z directions. (default: (0.0,0.0,0.0) ). */
  mesh_box_offset[0] = 0.0; mesh_box_offset[1] = 0.0; mesh_box_offset[2] = 0.0;
  addDoubleArrayOption("MESH_BOX_OFFSET", 3, mesh_box_offset);

  /* DESCRIPTION: Determine if the mesh file supports multizone. \n DEFAULT: true (temporarily) */
  addBoolOption("MULTIZONE_MESH", Multizone_Mesh, true);
  /* DESCRIPTION: Determine if we need to allocate memory to store the multizone residual. \n DEFAULT: true (temporarily) */
  addBoolOption("MULTIZONE_RESIDUAL", Multizone_Residual, false);

  /*!\brief CONV_FILENAME \n DESCRIPTION: Output file convergence history (w/o extension) \n DEFAULT: history \ingroup Config*/
  addStringOption("CONV_FILENAME", Conv_FileName, string("history"));
  /*!\brief BREAKDOWN_FILENAME \n DESCRIPTION: Output file forces breakdown \ingroup Config*/
  addStringOption("BREAKDOWN_FILENAME", Breakdown_FileName, string("forces_breakdown.dat"));
  /*!\brief SOLUTION_FLOW_FILENAME \n DESCRIPTION: Restart flow input file (the file output under the filename set by RESTART_FLOW_FILENAME) \n DEFAULT: solution_flow.dat \ingroup Config */
  addStringOption("SOLUTION_FILENAME", Solution_FileName, string("solution.dat"));
  /*!\brief SOLUTION_ADJ_FILENAME\n DESCRIPTION: Restart adjoint input file. Objective function abbreviation is expected. \ingroup Config*/
  addStringOption("SOLUTION_ADJ_FILENAME", Solution_AdjFileName, string("solution_adj.dat"));
  /*!\brief RESTART_FLOW_FILENAME \n DESCRIPTION: Output file restart flow \ingroup Config*/
  addStringOption("RESTART_FILENAME", Restart_FileName, string("restart.dat"));
  /*!\brief RESTART_ADJ_FILENAME  \n DESCRIPTION: Output file restart adjoint. Objective function abbreviation will be appended. \ingroup Config*/
  addStringOption("RESTART_ADJ_FILENAME", Restart_AdjFileName, string("restart_adj.dat"));
  /*!\brief VOLUME_FLOW_FILENAME  \n DESCRIPTION: Output file flow (w/o extension) variables \ingroup Config */
  addStringOption("VOLUME_FILENAME", Volume_FileName, string("vol_solution"));
  /*!\brief VOLUME_ADJ_FILENAME
   *  \n DESCRIPTION: Output file adjoint (w/o extension) variables  \ingroup Config*/
  addStringOption("VOLUME_ADJ_FILENAME", Adj_FileName, string("adj_vol_solution"));
  /*!\brief GRAD_OBJFUNC_FILENAME
   *  \n DESCRIPTION: Output objective function gradient  \ingroup Config*/
  addStringOption("GRAD_OBJFUNC_FILENAME", ObjFunc_Grad_FileName, string("of_grad.dat"));
  /*!\brief VALUE_OBJFUNC_FILENAME
   *  \n DESCRIPTION: Output objective function  \ingroup Config*/
  addStringOption("VALUE_OBJFUNC_FILENAME", ObjFunc_Value_FileName, string("of_func.dat"));
  /*!\brief SURFACE_FLOW_FILENAME
   *  \n DESCRIPTION: Output file surface flow coefficient (w/o extension)  \ingroup Config*/
  addStringOption("SURFACE_FILENAME", SurfCoeff_FileName, string("surface"));
  /*!\brief SURFACE_ADJ_FILENAME
   *  \n DESCRIPTION: Output file surface adjoint coefficient (w/o extension)  \ingroup Config*/
  addStringOption("SURFACE_ADJ_FILENAME", SurfAdjCoeff_FileName, string("surface_adjoint"));
  /*!\brief SURFACE_SENS_FILENAME_FILENAME
   *  \n DESCRIPTION: Output file surface sensitivity (discrete adjoint) (w/o extension)  \ingroup Config*/
  addStringOption("SURFACE_SENS_FILENAME", SurfSens_FileName, string("surface_sens"));
  /*!\brief VOLUME_SENS_FILENAME
   *  \n DESCRIPTION: Output file volume sensitivity (discrete adjoint))  \ingroup Config*/
  addStringOption("VOLUME_SENS_FILENAME", VolSens_FileName, string("volume_sens"));
  /* DESCRIPTION: Output the performance summary to the console at the end of SU2_CFD  \ingroup Config*/
  addBoolOption("WRT_PERFORMANCE", Wrt_Performance, false);
  /* DESCRIPTION: Output the tape statistics (discrete adjoint)  \ingroup Config*/
  addBoolOption("WRT_AD_STATISTICS", Wrt_AD_Statistics, false);
  /*!\brief MARKER_ANALYZE_AVERAGE
   *  \n DESCRIPTION: Output averaged flow values on specified analyze marker.
   *  Options: AREA, MASSFLUX
   *  \n Use with MARKER_ANALYZE. \ingroup Config*/
  addEnumOption("MARKER_ANALYZE_AVERAGE", Kind_Average, Average_Map, AVERAGE_MASSFLUX);
  /*!\brief COMM_LEVEL
   *  \n DESCRIPTION: Level of MPI communications during runtime  \ingroup Config*/
  addEnumOption("COMM_LEVEL", Comm_Level, Comm_Map, COMM_FULL);

  /*!\par CONFIG_CATEGORY: Dynamic mesh definition \ingroup Config*/
  /*--- Options related to dynamic meshes ---*/

  /* DESCRIPTION: Type of mesh motion */
  addEnumOption("GRID_MOVEMENT", Kind_GridMovement, GridMovement_Map, NO_MOVEMENT);
  /* DESCRIPTION: Type of surface motion */
  addEnumListOption("SURFACE_MOVEMENT",nKind_SurfaceMovement, Kind_SurfaceMovement, SurfaceMovement_Map);
  /* DESCRIPTION: Marker(s) of moving surfaces (MOVING_WALL or DEFORMING grid motion). */
  addStringListOption("MARKER_MOVING", nMarker_Moving, Marker_Moving);
  /* DESCRIPTION: Mach number (non-dimensional, based on the mesh velocity and freestream vals.) */
  addDoubleOption("MACH_MOTION", Mach_Motion, 0.0);
  /* DESCRIPTION: Coordinates of the rigid motion origin */
  addDoubleArrayOption("MOTION_ORIGIN", 3, Motion_Origin);
  /* DESCRIPTION: Translational velocity vector (m/s) in the x, y, & z directions (RIGID_MOTION only) */
  addDoubleArrayOption("TRANSLATION_RATE", 3, Translation_Rate);
  /* DESCRIPTION: Angular velocity vector (rad/s) about x, y, & z axes (RIGID_MOTION only) */
  addDoubleArrayOption("ROTATION_RATE", 3, Rotation_Rate);
  /* DESCRIPTION: Pitching angular freq. (rad/s) about x, y, & z axes (RIGID_MOTION only) */
  addDoubleArrayOption("PITCHING_OMEGA", 3, Pitching_Omega);
  /* DESCRIPTION: Pitching amplitude (degrees) about x, y, & z axes (RIGID_MOTION only) */
  addDoubleArrayOption("PITCHING_AMPL", 3, Pitching_Ampl);
  /* DESCRIPTION: Pitching phase offset (degrees) about x, y, & z axes (RIGID_MOTION only) */
  addDoubleArrayOption("PITCHING_PHASE", 3, Pitching_Phase);
  /* DESCRIPTION: Plunging angular freq. (rad/s) in x, y, & z directions (RIGID_MOTION only) */
  addDoubleArrayOption("PLUNGING_OMEGA", 3, Plunging_Omega);
  /* DESCRIPTION: Plunging amplitude (m) in x, y, & z directions (RIGID_MOTION only) */
  addDoubleArrayOption("PLUNGING_AMPL", 3, Plunging_Ampl);
  /* DESCRIPTION: Coordinates of the rigid motion origin */
  addDoubleListOption("SURFACE_MOTION_ORIGIN", nMarkerMotion_Origin, MarkerMotion_Origin);
  /* DESCRIPTION: Translational velocity vector (m/s) in the x, y, & z directions (DEFORMING only) */
  addDoubleListOption("SURFACE_TRANSLATION_RATE", nMarkerTranslation, MarkerTranslation_Rate);
  /* DESCRIPTION: Angular velocity vector (rad/s) about x, y, & z axes (DEFORMING only) */
  addDoubleListOption("SURFACE_ROTATION_RATE", nMarkerRotation_Rate, MarkerRotation_Rate);
  /* DESCRIPTION: Pitching angular freq. (rad/s) about x, y, & z axes (DEFORMING only) */
  addDoubleListOption("SURFACE_PITCHING_OMEGA", nMarkerPitching_Omega, MarkerPitching_Omega);
  /* DESCRIPTION: Pitching amplitude (degrees) about x, y, & z axes (DEFORMING only) */
  addDoubleListOption("SURFACE_PITCHING_AMPL", nMarkerPitching_Ampl, MarkerPitching_Ampl);
  /* DESCRIPTION: Pitching phase offset (degrees) about x, y, & z axes (DEFORMING only) */
  addDoubleListOption("SURFACE_PITCHING_PHASE", nMarkerPitching_Phase, MarkerPitching_Phase);
  /* DESCRIPTION: Plunging angular freq. (rad/s) in x, y, & z directions (DEFORMING only) */
  addDoubleListOption("SURFACE_PLUNGING_OMEGA", nMarkerPlunging_Omega, MarkerPlunging_Omega);
  /* DESCRIPTION: Plunging amplitude (m) in x, y, & z directions (DEFORMING only) */
  addDoubleListOption("SURFACE_PLUNGING_AMPL", nMarkerPlunging_Ampl, MarkerPlunging_Ampl);
  /* DESCRIPTION: Value to move motion origins (1 or 0) */
  addUShortListOption("MOVE_MOTION_ORIGIN", nMoveMotion_Origin, MoveMotion_Origin);

  /* DESCRIPTION: Before each computation, implicitly smooth the nodal coordinates */
  addUnsignedShortOption("SMOOTH_GEOMETRY", SmoothNumGrid, 0);

  /*!\par CONFIG_CATEGORY: Aeroelastic Simulation (Typical Section Model) \ingroup Config*/
  /*--- Options related to aeroelastic simulations using the Typical Section Model) ---*/
  /* DESCRIPTION: The flutter speed index (modifies the freestream condition) */
  addDoubleOption("FLUTTER_SPEED_INDEX", FlutterSpeedIndex, 0.6);
  /* DESCRIPTION: Natural frequency of the spring in the plunging direction (rad/s). */
  addDoubleOption("PLUNGE_NATURAL_FREQUENCY", PlungeNaturalFrequency, 100);
  /* DESCRIPTION: Natural frequency of the spring in the pitching direction (rad/s). */
  addDoubleOption("PITCH_NATURAL_FREQUENCY", PitchNaturalFrequency, 100);
  /* DESCRIPTION: The airfoil mass ratio. */
  addDoubleOption("AIRFOIL_MASS_RATIO", AirfoilMassRatio, 60);
  /* DESCRIPTION: Distance in semichords by which the center of gravity lies behind the elastic axis. */
  addDoubleOption("CG_LOCATION", CG_Location, 1.8);
  /* DESCRIPTION: The radius of gyration squared (expressed in semichords) of the typical section about the elastic axis. */
  addDoubleOption("RADIUS_GYRATION_SQUARED", RadiusGyrationSquared, 3.48);
  /* DESCRIPTION: Solve the aeroelastic equations every given number of internal iterations. */
  addUnsignedShortOption("AEROELASTIC_ITER", AeroelasticIter, 3);

  /*!\par CONFIG_CATEGORY: Optimization Problem*/

  /* DESCRIPTION: Scale the line search in the optimizer */
  addDoubleOption("OPT_RELAX_FACTOR", Opt_RelaxFactor, 1.0);

  /* DESCRIPTION: Bound the line search in the optimizer */
  addDoubleOption("OPT_LINE_SEARCH_BOUND", Opt_LineSearch_Bound, 1E6);

  /*!\par CONFIG_CATEGORY: Wind Gust \ingroup Config*/
  /*--- Options related to wind gust simulations ---*/

  /* DESCRIPTION: Apply a wind gust */
  addBoolOption("WIND_GUST", Wind_Gust, false);
  /* DESCRIPTION: Type of gust */
  addEnumOption("GUST_TYPE", Gust_Type, Gust_Type_Map, NO_GUST);
  /* DESCRIPTION: Gust wavelenght (meters) */
  addDoubleOption("GUST_WAVELENGTH", Gust_WaveLength, 0.0);
  /* DESCRIPTION: Number of gust periods */
  addDoubleOption("GUST_PERIODS", Gust_Periods, 1.0);
  /* DESCRIPTION: Gust amplitude (m/s) */
  addDoubleOption("GUST_AMPL", Gust_Ampl, 0.0);
  /* DESCRIPTION: Time at which to begin the gust (sec) */
  addDoubleOption("GUST_BEGIN_TIME", Gust_Begin_Time, 0.0);
  /* DESCRIPTION: Location at which the gust begins (meters) */
  addDoubleOption("GUST_BEGIN_LOC", Gust_Begin_Loc, 0.0);
  /* DESCRIPTION: Direction of the gust X or Y dir */
  addEnumOption("GUST_DIR", Gust_Dir, Gust_Dir_Map, Y_DIR);

  /* Fixed values for turbulence quantities to keep them at inflow conditions. */
  /* DESCRIPTION: Fix turbulence quantities to far-field values inside an upstream half-space. */
  addBoolOption("TURB_FIXED_VALUES", Turb_Fixed_Values, false);
  /* DESCRIPTION: Shift of the fixed values half-space, in length units in the direction of far-field velocity. */
  addDoubleOption("TURB_FIXED_VALUES_DOMAIN", Turb_Fixed_Values_MaxScalarProd, numeric_limits<su2double>::lowest());

  /* Harmonic Balance config */
  /* DESCRIPTION: Omega_HB = 2*PI*frequency - frequencies for Harmonic Balance method */
  addDoubleListOption("OMEGA_HB", nOmega_HB, Omega_HB);

  /*!\par CONFIG_CATEGORY: Equivalent Area \ingroup Config*/
  /*--- Options related to the equivalent area ---*/

  /* DESCRIPTION: Evaluate equivalent area on the Near-Field  */
  addBoolOption("EQUIV_AREA", EquivArea, false);
  ea_lim[0] = 0.0; ea_lim[1] = 1.0; ea_lim[2] = 1.0;
  /* DESCRIPTION: Integration limits of the equivalent area ( xmin, xmax, Dist_NearField ) */
  addDoubleArrayOption("EA_INT_LIMIT", 3, ea_lim);
  /* DESCRIPTION: Equivalent area scaling factor */
  addDoubleOption("EA_SCALE_FACTOR", EA_ScaleFactor, 1.0);

  // these options share nDV as their size in the option references; not a good idea
  /*!\par CONFIG_CATEGORY: Grid deformation \ingroup Config*/
  /*--- Options related to the grid deformation ---*/

  /* DESCRIPTION: Kind of deformation */
  addEnumListOption("DV_KIND", nDV, Design_Variable, Param_Map);
  /* DESCRIPTION: Marker of the surface to which we are going apply the shape deformation */
  addStringListOption("DV_MARKER", nMarker_DV, Marker_DV);
  /* DESCRIPTION: Parameters of the shape deformation
   - FFD_CONTROL_POINT_2D ( FFDBox ID, i_Ind, j_Ind, x_Disp, y_Disp )
   - FFD_RADIUS_2D ( FFDBox ID )
   - FFD_CAMBER_2D ( FFDBox ID, i_Ind )
   - FFD_THICKNESS_2D ( FFDBox ID, i_Ind )
   - HICKS_HENNE ( Lower Surface (0)/Upper Surface (1)/Only one Surface (2), x_Loc )
   - SURFACE_BUMP ( x_start, x_end, x_Loc )
   - CST ( Lower Surface (0)/Upper Surface (1), Kulfan parameter number, Total number of Kulfan parameters for surface )
   - NACA_4DIGITS ( 1st digit, 2nd digit, 3rd and 4th digit )
   - PARABOLIC ( Center, Thickness )
   - TRANSLATION ( x_Disp, y_Disp, z_Disp )
   - ROTATION ( x_Orig, y_Orig, z_Orig, x_End, y_End, z_End )
   - OBSTACLE ( Center, Bump size )
   - SPHERICAL ( ControlPoint_Index, Theta_Disp, R_Disp )
   - FFD_CONTROL_POINT ( FFDBox ID, i_Ind, j_Ind, k_Ind, x_Disp, y_Disp, z_Disp )
   - FFD_TWIST ( FFDBox ID, x_Orig, y_Orig, z_Orig, x_End, y_End, z_End )
   - FFD_TWIST_2D ( FFDBox ID, x_Orig, y_Orig, z_Orig, x_End, y_End, z_End )
   - FFD_ROTATION ( FFDBox ID, x_Orig, y_Orig, z_Orig, x_End, y_End, z_End )
   - FFD_CONTROL_SURFACE ( FFDBox ID, x_Orig, y_Orig, z_Orig, x_End, y_End, z_End )
   - FFD_CAMBER ( FFDBox ID, i_Ind, j_Ind )
   - FFD_THICKNESS ( FFDBox ID, i_Ind, j_Ind ) */
  addDVParamOption("DV_PARAM", nDV, ParamDV, FFDTag, Design_Variable);
  /* DESCRIPTION: New value of the shape deformation */
  addDVValueOption("DV_VALUE", nDV_Value, DV_Value, nDV, ParamDV, Design_Variable);
  /* DESCRIPTION: Provide a file of surface positions from an external parameterization. */
  addStringOption("DV_FILENAME", DV_Filename, string("surface_positions.dat"));
  /* DESCRIPTION: File of sensitivities as an unordered ASCII file with rows of x, y, z, dJ/dx, dJ/dy, dJ/dz for each volume grid point. */
  addStringOption("DV_UNORDERED_SENS_FILENAME", DV_Unordered_Sens_Filename, string("unordered_sensitivity.dat"));
  /* DESCRIPTION: File of sensitivities as an ASCII file with rows of x, y, z, dJ/dx, dJ/dy, dJ/dz for each surface grid point. */
  addStringOption("DV_SENS_FILENAME", DV_Sens_Filename, string("surface_sensitivity.dat"));
  /*!\brief OUTPUT_FORMAT \n DESCRIPTION: I/O format for output plots. \n OPTIONS: see \link Output_Map \endlink \n DEFAULT: TECPLOT \ingroup Config */
  addEnumOption("DV_SENSITIVITY_FORMAT", Sensitivity_FileFormat, Sensitivity_Map, SU2_NATIVE);
  /* DESCRIPTION: Hold the grid fixed in a region */
  addBoolOption("HOLD_GRID_FIXED", Hold_GridFixed, false);
  grid_fix[0] = -1E15; grid_fix[1] = -1E15; grid_fix[2] = -1E15;
  grid_fix[3] =  1E15; grid_fix[4] =  1E15; grid_fix[5] =  1E15;
  /* DESCRIPTION: Coordinates of the box where the grid will be deformed (Xmin, Ymin, Zmin, Xmax, Ymax, Zmax) */
  addDoubleArrayOption("HOLD_GRID_FIXED_COORD", 6, grid_fix);

  /*!\par CONFIG_CATEGORY: Deformable mesh \ingroup Config*/
  /*--- option related to deformable meshes ---*/
  /* DESCRIPTION: Decide whether the mesh will undergo deformations */
  addBoolOption("DEFORM_MESH", Deform_Mesh, false);
  /* DESCRIPTION: Print the residuals during mesh deformation to the console */
  addBoolOption("DEFORM_CONSOLE_OUTPUT", Deform_Output, false);
  /* DESCRIPTION: Number of nonlinear deformation iterations (surface deformation increments) */
  addUnsignedLongOption("DEFORM_NONLINEAR_ITER", GridDef_Nonlinear_Iter, 1);
  /* DESCRIPTION: Deform coefficient (-1.0 to 0.5) */
  addDoubleOption("DEFORM_COEFF", Deform_Coeff, 1E6);
  /* DESCRIPTION: Deform limit in m or inches */
  addDoubleOption("DEFORM_LIMIT", Deform_Limit, 1E6);
  /* DESCRIPTION: Type of element stiffness imposed for FEA mesh deformation (INVERSE_VOLUME, WALL_DISTANCE, CONSTANT_STIFFNESS) */
  addEnumOption("DEFORM_STIFFNESS_TYPE", Deform_StiffnessType, Deform_Stiffness_Map, SOLID_WALL_DISTANCE);
  /* DESCRIPTION: Poisson's ratio for constant stiffness FEA method of grid deformation */
  addDoubleOption("DEFORM_ELASTICITY_MODULUS", Deform_ElasticityMod, 2E11);
  /* DESCRIPTION: Young's modulus and Poisson's ratio for constant stiffness FEA method of grid deformation */
  addDoubleOption("DEFORM_POISSONS_RATIO", Deform_PoissonRatio, 0.3);
  /* DESCRIPTION: Size of the layer of highest stiffness for wall distance-based mesh stiffness */
  addDoubleOption("DEFORM_STIFF_LAYER_SIZE", Deform_StiffLayerSize, 0.0);
  /*  DESCRIPTION: Linear solver for the mesh deformation\n OPTIONS: see \link Linear_Solver_Map \endlink \n DEFAULT: FGMRES \ingroup Config*/
  addEnumOption("DEFORM_LINEAR_SOLVER", Kind_Deform_Linear_Solver, Linear_Solver_Map, FGMRES);
  /*  \n DESCRIPTION: Preconditioner for the Krylov linear solvers \n OPTIONS: see \link Linear_Solver_Prec_Map \endlink \n DEFAULT: LU_SGS \ingroup Config*/
  addEnumOption("DEFORM_LINEAR_SOLVER_PREC", Kind_Deform_Linear_Solver_Prec, Linear_Solver_Prec_Map, ILU);
  /* DESCRIPTION: Minimum error threshold for the linear solver for the implicit formulation */
  addDoubleOption("DEFORM_LINEAR_SOLVER_ERROR", Deform_Linear_Solver_Error, 1E-14);
  /* DESCRIPTION: Maximum number of iterations of the linear solver for the implicit formulation */
  addUnsignedLongOption("DEFORM_LINEAR_SOLVER_ITER", Deform_Linear_Solver_Iter, 1000);

  /*!\par CONFIG_CATEGORY: Rotorcraft problem \ingroup Config*/
  /*--- option related to rotorcraft problems ---*/

  /* DESCRIPTION: MISSING ---*/
  addDoubleOption("CYCLIC_PITCH", Cyclic_Pitch, 0.0);
  /* DESCRIPTION: MISSING ---*/
  addDoubleOption("COLLECTIVE_PITCH", Collective_Pitch, 0.0);

  /*!\par CONFIG_CATEGORY: FEM flow solver definition \ingroup Config*/
  /*--- Options related to the finite element flow solver---*/

  /* DESCRIPTION: Riemann solver used for DG (ROE, LAX-FRIEDRICH, AUSM, AUSMPW+, HLLC, VAN_LEER) */
  addEnumOption("RIEMANN_SOLVER_FEM", Riemann_Solver_FEM, Upwind_Map, ROE);
  /* DESCRIPTION: Constant factor applied for quadrature with straight elements (2.0 by default) */
  addDoubleOption("QUADRATURE_FACTOR_STRAIGHT_FEM", Quadrature_Factor_Straight, 2.0);
  /* DESCRIPTION: Constant factor applied for quadrature with curved elements (3.0 by default) */
  addDoubleOption("QUADRATURE_FACTOR_CURVED_FEM", Quadrature_Factor_Curved, 3.0);
  /* DESCRIPTION: Factor applied during quadrature in time for ADER-DG. (2.0 by default) */
  addDoubleOption("QUADRATURE_FACTOR_TIME_ADER_DG", Quadrature_Factor_Time_ADER_DG, 2.0);
  /* DESCRIPTION: Factor for the symmetrizing terms in the DG FEM discretization (1.0 by default) */
  addDoubleOption("THETA_INTERIOR_PENALTY_DG_FEM", Theta_Interior_Penalty_DGFEM, 1.0);
  /* DESCRIPTION: Compute the entropy in the fluid model (YES, NO) */
  addBoolOption("COMPUTE_ENTROPY_FLUID_MODEL", Compute_Entropy, true);
  /* DESCRIPTION: Use the lumped mass matrix for steady DGFEM computations */
  addBoolOption("USE_LUMPED_MASSMATRIX_DGFEM", Use_Lumped_MassMatrix_DGFEM, false);
  /* DESCRIPTION: Only compute the exact Jacobian of the spatial discretization (NO, YES) */
  addBoolOption("JACOBIAN_SPATIAL_DISCRETIZATION_ONLY", Jacobian_Spatial_Discretization_Only, false);

  /* DESCRIPTION: Number of aligned bytes for the matrix multiplications. Multiple of 64. (128 by default) */
  addUnsignedShortOption("ALIGNED_BYTES_MATMUL", byteAlignmentMatMul, 128);

  /*!\par CONFIG_CATEGORY: FEA solver \ingroup Config*/
  /*--- Options related to the FEA solver ---*/

  /*!\brief FEA_FILENAME \n DESCRIPTION: Filename to input for element-based properties \n Default: element_properties.dat \ingroup Config */
  addStringOption("FEA_FILENAME", FEA_FileName, string("default_element_properties.dat"));
  /* DESCRIPTION: Determine if advanced features are used from the element-based FEA analysis (NO, YES = experimental) */
  addBoolOption("FEA_ADVANCED_MODE", FEAAdvancedMode, false);

  /* DESCRIPTION: Modulus of elasticity */
  addDoubleListOption("ELASTICITY_MODULUS", nElasticityMod, ElasticityMod);
  /* DESCRIPTION: Poisson ratio */
  addDoubleListOption("POISSON_RATIO", nPoissonRatio, PoissonRatio);
  /* DESCRIPTION: Material density */
  addDoubleListOption("MATERIAL_DENSITY", nMaterialDensity, MaterialDensity);
  /* DESCRIPTION: Knowles B constant */
  addDoubleOption("KNOWLES_B", Knowles_B, 1.0);
  /* DESCRIPTION: Knowles N constant */
  addDoubleOption("KNOWLES_N", Knowles_N, 1.0);

  /*  DESCRIPTION: Include DE effects
  *  Options: NO, YES \ingroup Config */
  addBoolOption("DE_EFFECTS", DE_Effects, false);
  /*!\brief ELECTRIC_FIELD_CONST \n DESCRIPTION: Value of the Dielectric Elastomer constant */
  addDoubleListOption("ELECTRIC_FIELD_CONST", nElectric_Constant, Electric_Constant);
  /* DESCRIPTION: Modulus of the Electric Fields */
  addDoubleListOption("ELECTRIC_FIELD_MOD", nElectric_Field, Electric_Field_Mod);
  /* DESCRIPTION: Direction of the Electic Fields */
  addDoubleListOption("ELECTRIC_FIELD_DIR", nDim_Electric_Field, Electric_Field_Dir);

  /*!\brief DESIGN_VARIABLE_FEA
   *  \n DESCRIPTION: Design variable for FEA problems \n OPTIONS: See \link DVFEA_Map \endlink \n DEFAULT VENKATAKRISHNAN \ingroup Config */
  addEnumOption("DESIGN_VARIABLE_FEA", Kind_DV_FEA, DVFEA_Map, NODV_FEA);

  /*  DESCRIPTION: Consider a reference solution for the structure (optimization applications)
  *  Options: NO, YES \ingroup Config */
  addBoolOption("REFERENCE_GEOMETRY", RefGeom, false);
  /*!\brief REFERENCE_GEOMETRY_PENALTY\n DESCRIPTION: Penalty weight value for the objective function \ingroup Config*/
  addDoubleOption("REFERENCE_GEOMETRY_PENALTY", RefGeom_Penalty, 1E6);
  /*!\brief REFERENCE_GEOMETRY_FILENAME \n DESCRIPTION: Reference geometry filename \n Default: reference_geometry.dat \ingroup Config */
  addStringOption("REFERENCE_GEOMETRY_FILENAME", RefGeom_FEMFileName, string("reference_geometry.dat"));
  /*!\brief REFERENCE_GEOMETRY_FORMAT \n DESCRIPTION: Format of the reference geometry file \n OPTIONS: see \link Input_Ref_Map \endlink \n DEFAULT: SU2 \ingroup Config*/
  addEnumOption("REFERENCE_GEOMETRY_FORMAT", RefGeom_FileFormat, Input_Ref_Map, SU2_REF);
  /*!\brief REFERENCE_GEOMETRY_SURFACE\n DESCRIPTION: If true consider only the surfaces where loads are applied. \ingroup Config*/
  addBoolOption("REFERENCE_GEOMETRY_SURFACE", RefGeomSurf, false);

  /*!\brief TOTAL_DV_PENALTY\n DESCRIPTION: Penalty weight value to maintain the total sum of DV constant \ingroup Config*/
  addDoubleOption("TOTAL_DV_PENALTY", DV_Penalty, 0);

  /*!\brief REFERENCE_NODE\n  DESCRIPTION: Reference node for the structure (optimization applications) */
  addUnsignedLongOption("REFERENCE_NODE", refNodeID, 0);
  /*!\brief REFERENCE_NODE_DISPLACEMENT\n DESCRIPTION: Target displacement of the reference node \ingroup Config*/
  addDoubleListOption("REFERENCE_NODE_DISPLACEMENT", nDim_RefNode, RefNode_Displacement);
  /*!\brief REFERENCE_NODE_PENALTY\n DESCRIPTION: Penalty weight value for the objective function \ingroup Config*/
  addDoubleOption("REFERENCE_NODE_PENALTY", RefNode_Penalty, 1E3);

  /*!\brief STRESS_PENALTY_PARAM\n DESCRIPTION: Maximum allowed stress and KS exponent for structural optimization \ingroup Config*/
  addDoubleArrayOption("STRESS_PENALTY_PARAM", 2, StressPenaltyParam.data());

  /*!\brief REGIME_TYPE \n  DESCRIPTION: Geometric condition \n OPTIONS: see \link Struct_Map \endlink \ingroup Config*/
  addEnumOption("GEOMETRIC_CONDITIONS", Kind_Struct_Solver, Struct_Map, STRUCT_DEFORMATION::SMALL);
  /*!\brief REGIME_TYPE \n  DESCRIPTION: Material model \n OPTIONS: see \link Material_Map \endlink \ingroup Config*/
  addEnumOption("MATERIAL_MODEL", Kind_Material, Material_Map, STRUCT_MODEL::LINEAR_ELASTIC);
  /*!\brief REGIME_TYPE \n  DESCRIPTION: Compressibility of the material \n OPTIONS: see \link MatComp_Map \endlink \ingroup Config*/
  addEnumOption("MATERIAL_COMPRESSIBILITY", Kind_Material_Compress, MatComp_Map, STRUCT_COMPRESS::COMPRESSIBLE);

  /*  DESCRIPTION: Consider a prestretch in the structural domain
  *  Options: NO, YES \ingroup Config */
  addBoolOption("PRESTRETCH", Prestretch, false);
  /*!\brief PRESTRETCH_FILENAME \n DESCRIPTION: Filename to input for prestretching membranes \n Default: prestretch_file.dat \ingroup Config */
  addStringOption("PRESTRETCH_FILENAME", Prestretch_FEMFileName, string("prestretch_file.dat"));

  /* DESCRIPTION: Iterative method for non-linear structural analysis */
  addEnumOption("NONLINEAR_FEM_SOLUTION_METHOD", Kind_SpaceIteScheme_FEA, Space_Ite_Map_FEA, STRUCT_SPACE_ITE::NEWTON);
  /* DESCRIPTION: Formulation for bidimensional elasticity solver */
  addEnumOption("FORMULATION_ELASTICITY_2D", Kind_2DElasForm, ElasForm_2D, STRUCT_2DFORM::PLANE_STRAIN);
  /*  DESCRIPTION: Apply dead loads
  *  Options: NO, YES \ingroup Config */
  addBoolOption("DEAD_LOAD", DeadLoad, false);
  /*  DESCRIPTION: Temporary: pseudo static analysis (no density in dynamic analysis)
  *  Options: NO, YES \ingroup Config */
  addBoolOption("PSEUDO_STATIC", PseudoStatic, false);
  /* DESCRIPTION: Dynamic or static structural analysis */
  addEnumOption("DYNAMIC_ANALYSIS", Dynamic_Analysis, Dynamic_Map, STATIC);
  /* DESCRIPTION: Time Step for dynamic analysis (s) */
  addDoubleOption("DYN_TIMESTEP", Delta_DynTime, 0.0);
  /* DESCRIPTION: Total Physical Time for dual time stepping simulations (s) */
  addDoubleOption("DYN_TIME", Total_DynTime, 1.0);
  /* DESCRIPTION: Parameter alpha for Newmark scheme (s) */
  addDoubleOption("NEWMARK_BETA", Newmark_beta, 0.25);
  /* DESCRIPTION: Parameter delta for Newmark scheme (s) */
  addDoubleOption("NEWMARK_GAMMA", Newmark_gamma, 0.5);
  /* DESCRIPTION: Apply the load as a ramp */
  addBoolOption("RAMP_LOADING", Ramp_Load, false);
  /* DESCRIPTION: Time while the load is to be increased linearly */
  addDoubleOption("RAMP_TIME", Ramp_Time, 1.0);
  /* DESCRIPTION: Transfer method used for multiphysics problems */
  addEnumOption("DYNAMIC_LOAD_TRANSFER", Dynamic_LoadTransfer, Dyn_Transfer_Method_Map, POL_ORDER_1);

  /* DESCRIPTION: Newmark - Generalized alpha - coefficients */
  addDoubleListOption("TIME_INT_STRUCT_COEFFS", nIntCoeffs, Int_Coeffs);

  /*  DESCRIPTION: Apply dead loads. Options: NO, YES \ingroup Config */
  addBoolOption("INCREMENTAL_LOAD", IncrementalLoad, false);
  /* DESCRIPTION: Maximum number of increments of the  */
  addUnsignedLongOption("NUMBER_INCREMENTS", IncLoad_Nincrements, 10);

  inc_crit[0] = 0.0; inc_crit[1] = 0.0; inc_crit[2] = 0.0;
  /* DESCRIPTION: Definition of the  UTOL RTOL ETOL*/
  addDoubleArrayOption("INCREMENTAL_CRITERIA", 3, inc_crit);

  /* DESCRIPTION: Use of predictor */
  addBoolOption("PREDICTOR", Predictor, false);
  /* DESCRIPTION: Order of the predictor */
  addUnsignedShortOption("PREDICTOR_ORDER", Pred_Order, 0);

  /* DESCRIPTION: Topology optimization options */
  addBoolOption("TOPOLOGY_OPTIMIZATION", topology_optimization, false);
  addStringOption("TOPOL_OPTIM_OUTFILE", top_optim_output_file, string("element_derivatives.dat"));
  addDoubleOption("TOPOL_OPTIM_SIMP_EXPONENT", simp_exponent, 1.0);
  addDoubleOption("TOPOL_OPTIM_SIMP_MINSTIFF", simp_minimum_stiffness, 0.001);
  addEnumListOption("TOPOL_OPTIM_FILTER_KERNEL", top_optim_nKernel, top_optim_kernels, Filter_Kernel_Map);
  addDoubleListOption("TOPOL_OPTIM_FILTER_RADIUS", top_optim_nRadius, top_optim_filter_radius);
  addDoubleListOption("TOPOL_OPTIM_KERNEL_PARAM", top_optim_nKernelParams, top_optim_kernel_params);
  addUnsignedShortOption("TOPOL_OPTIM_SEARCH_LIMIT", top_optim_search_lim, 0);
  addEnumOption("TOPOL_OPTIM_PROJECTION_TYPE", top_optim_proj_type, Projection_Function_Map, ENUM_PROJECTION_FUNCTION::NONE);
  addDoubleOption("TOPOL_OPTIM_PROJECTION_PARAM", top_optim_proj_param, 0.0);

  /* CONFIG_CATEGORY: FSI solver */
  /*--- Options related to the FSI solver ---*/

  /* DESCRIPTION: ID of the region we want to compute the sensitivities using direct differentiation */
  addUnsignedShortOption("FEA_ID_DIRECTDIFF", nID_DV, 0);

  /* DESCRIPTION: Restart from a steady state (sets grid velocities to 0 when loading the restart). */
  addBoolOption("RESTART_STEADY_STATE", SteadyRestart, false);

  /*!\par CONFIG_CATEGORY: Multizone definition \ingroup Config*/
  /*--- Options related to multizone problems ---*/

  /*!\brief MARKER_PLOTTING\n DESCRIPTION: Marker(s) of the surface in the surface flow solution file  \ingroup Config*/
  addStringListOption("CONFIG_LIST", nConfig_Files, Config_Filenames);

  /* DESCRIPTION: Determines if the multizone problem is solved for time-domain. */
  addBoolOption("TIME_DOMAIN", Time_Domain, false);
  /* DESCRIPTION: Number of outer iterations in the multizone problem. */
  addUnsignedLongOption("OUTER_ITER", nOuterIter, 1);
  /* DESCRIPTION: Number of inner iterations in each multizone block. */
  addUnsignedLongOption("INNER_ITER", nInnerIter, 1);
  /* DESCRIPTION: Number of time steps solved in the multizone problem. */
  addUnsignedLongOption("TIME_ITER", nTimeIter, 1);
  /* DESCRIPTION: Number of iterations in each single-zone block. */
  addUnsignedLongOption("ITER", nIter, 1000);
  /* DESCRIPTION: Restart iteration in the multizone problem. */
  addUnsignedLongOption("RESTART_ITER", Restart_Iter, 1);
  /* DESCRIPTION: Minimum error threshold for the linear solver for the implicit formulation */
  addDoubleOption("TIME_STEP", Time_Step, 0.0);
  /* DESCRIPTION: Total Physical Time for time-domain problems (s) */
  addDoubleOption("MAX_TIME", Max_Time, 1.0);
  /* DESCRIPTION: Determines if the single-zone driver is used. (TEMPORARY) */
  addBoolOption("SINGLEZONE_DRIVER", SinglezoneDriver, true);
  /* DESCRIPTION: Determines if the special output is written out */
  addBoolOption("SPECIAL_OUTPUT", SpecialOutput, false);

  /* DESCRIPTION: Determines if the convergence history of each individual zone is written to screen */
  addBoolOption("WRT_ZONE_CONV", Wrt_ZoneConv, false);
  /* DESCRIPTION: Determines if the convergence history of each individual zone is written to file */
  addBoolOption("WRT_ZONE_HIST", Wrt_ZoneHist, false);

  /* DESCRIPTION: Determines if the special output is written out */
  addBoolOption("WRT_FORCES_BREAKDOWN", Wrt_ForcesBreakdown, false);


  /*!\par KIND_INTERPOLATION \n
   * DESCRIPTION: Type of interpolation to use for multi-zone problems. \n OPTIONS: see \link Interpolator_Map \endlink
   * Sets Kind_Interpolation \ingroup Config
   */
  addEnumOption("KIND_INTERPOLATION", Kind_Interpolation, Interpolator_Map, INTERFACE_INTERPOLATOR::NEAREST_NEIGHBOR);

  /*  DESCRIPTION: Use conservative approach for interpolating between meshes. */
  addBoolOption("CONSERVATIVE_INTERPOLATION", ConservativeInterpolation, true);

  addUnsignedShortOption("NUM_NEAREST_NEIGHBORS", NumNearestNeighbors, 1);

  /*!\par KIND_INTERPOLATION \n
   * DESCRIPTION: Type of radial basis function to use for radial basis function interpolation. \n OPTIONS: see \link RadialBasis_Map \endlink
   * Sets Kind_RadialBasis \ingroup Config
   */
  addEnumOption("KIND_RADIAL_BASIS_FUNCTION", Kind_RadialBasisFunction, RadialBasisFunction_Map, RADIAL_BASIS::WENDLAND_C2);

  /*  DESCRIPTION: Use polynomial term in radial basis function interpolation.
  *  Options: NO, YES \ingroup Config */
  addBoolOption("RADIAL_BASIS_FUNCTION_POLYNOMIAL_TERM", RadialBasisFunction_PolynomialOption, true);

  /* DESCRIPTION: Radius for radial basis function. */
  addDoubleOption("RADIAL_BASIS_FUNCTION_PARAMETER", RadialBasisFunction_Parameter, 1.0);

  /* DESCRIPTION: Tolerance to prune small coefficients from the RBF interpolation matrix. */
  addDoubleOption("RADIAL_BASIS_FUNCTION_PRUNE_TOLERANCE", RadialBasisFunction_PruneTol, 1e-6);

   /*!\par INLETINTERPOLATION \n
   * DESCRIPTION: Type of spanwise interpolation to use for the inlet face. \n OPTIONS: see \link Inlet_SpanwiseInterpolation_Map \endlink
   * Sets Kind_InletInterpolation \ingroup Config
   */
  addEnumOption("INLET_INTERPOLATION_FUNCTION",Kind_InletInterpolationFunction, Inlet_SpanwiseInterpolation_Map, INLET_SPANWISE_INTERP::NONE);

   /*!\par INLETINTERPOLATION \n
   * DESCRIPTION: Type of spanwise interpolation to use for the inlet face. \n OPTIONS: see \link Inlet_SpanwiseInterpolation_Map \endlink
   * Sets Kind_InletInterpolation \ingroup Config
   */
  addEnumOption("INLET_INTERPOLATION_DATA_TYPE", Kind_Inlet_InterpolationType, Inlet_SpanwiseInterpolationType_Map, INLET_INTERP_TYPE::VR_VTHETA);

  addBoolOption("PRINT_INLET_INTERPOLATED_DATA", PrintInlet_InterpolatedData, false);

  /* DESCRIPTION: Number of FSI iterations during which a ramp is applied */
  addUnsignedShortOption("RAMP_FSI_ITER", nIterFSI_Ramp, 2);
  /* DESCRIPTION: Aitken's static relaxation factor */
  addDoubleOption("STAT_RELAX_PARAMETER", AitkenStatRelax, 0.4);
  /* DESCRIPTION: Aitken's dynamic maximum relaxation factor for the first iteration */
  addDoubleOption("AITKEN_DYN_MAX_INITIAL", AitkenDynMaxInit, 0.5);
  /* DESCRIPTION: Aitken's dynamic minimum relaxation factor for the first iteration */
  addDoubleOption("AITKEN_DYN_MIN_INITIAL", AitkenDynMinInit, 0.5);
  /* DESCRIPTION: Kind of relaxation */
  addEnumOption("BGS_RELAXATION", Kind_BGS_RelaxMethod, AitkenForm_Map, BGS_RELAXATION::NONE);
  /* DESCRIPTION: Relaxation required */
  addBoolOption("RELAXATION", Relaxation, false);

  /*!\par CONFIG_CATEGORY: Radiation solver \ingroup Config*/
  /*--- Options related to the radiation solver ---*/

  /* DESCRIPTION: Type of radiation model */
  addEnumOption("RADIATION_MODEL", Kind_Radiation, Radiation_Map, RADIATION_MODEL::NONE);

  /* DESCRIPTION: Kind of initialization of the P1 model  */
  addEnumOption("P1_INITIALIZATION", Kind_P1_Init, P1_Init_Map, P1_INIT::TEMPERATURE);

  /* DESCRIPTION: Absorption coefficient */
  addDoubleOption("ABSORPTION_COEFF", Absorption_Coeff, 1.0);
  /* DESCRIPTION: Scattering coefficient */
  addDoubleOption("SCATTERING_COEFF", Scattering_Coeff, 0.0);

  /* DESCRIPTION: Apply a volumetric heat source as a source term (NO, YES) in the form of an ellipsoid*/
  addBoolOption("HEAT_SOURCE", HeatSource, false);
  /* DESCRIPTION: Value of the volumetric heat source */
  addDoubleOption("HEAT_SOURCE_VAL", ValHeatSource, 0.0);
  /* DESCRIPTION: Rotation of the volumetric heat source respect to Z axis */
  addDoubleOption("HEAT_SOURCE_ROTATION_Z", Heat_Source_Rot_Z, 0.0);
  /* DESCRIPTION: Position of heat source center (Heat_Source_Center_X, Heat_Source_Center_Y, Heat_Source_Center_Z) */
  hs_center[0] = 0.0; hs_center[1] = 0.0; hs_center[2] = 0.0;
  addDoubleArrayOption("HEAT_SOURCE_CENTER", 3, hs_center);
  /* DESCRIPTION: Vector of heat source radii (Heat_Source_Axes_A, Heat_Source_Axes_B, Heat_Source_Axes_C) */
  hs_axes[0] = 1.0; hs_axes[1] = 1.0; hs_axes[2] = 1.0;
  addDoubleArrayOption("HEAT_SOURCE_AXES", 3, hs_axes);

  /*!\brief MARKER_EMISSIVITY DESCRIPTION: Wall emissivity of the marker for radiation purposes \n
   * Format: ( marker, emissivity of the marker, ... ) \ingroup Config  */
  addStringDoubleListOption("MARKER_EMISSIVITY", nMarker_Emissivity, Marker_Emissivity, Wall_Emissivity);

  /* DESCRIPTION:  Courant-Friedrichs-Lewy condition of the finest grid in radiation solvers */
  addDoubleOption("CFL_NUMBER_RAD", CFL_Rad, 1.0);

  /*!\par CONFIG_CATEGORY: Heat solver \ingroup Config*/
  /*--- options related to the heat solver ---*/

  /* DESCRIPTION: CHT interface coupling methods */
  /*  Options: NO, YES \ingroup Config */
  addEnumOption("CHT_COUPLING_METHOD", Kind_CHT_Coupling, CHT_Coupling_Map, CHT_COUPLING::DIRECT_TEMPERATURE_ROBIN_HEATFLUX);

  /*!\par CONFIG_CATEGORY: Visualize Control Volumes \ingroup Config*/
  /*--- options related to visualizing control volumes ---*/

  /* DESCRIPTION: Node number for the CV to be visualized */
  addLongOption("VISUALIZE_CV", Visualize_CV, -1);

  /*!\par CONFIG_CATEGORY: Inverse design problem \ingroup Config*/
  /*--- options related to inverse design problem ---*/

  /* DESCRIPTION: Evaluate inverse design on the surface  */
  addBoolOption("INV_DESIGN_CP", InvDesign_Cp, false);

  /* DESCRIPTION: Evaluate inverse design on the surface  */
  addBoolOption("INV_DESIGN_HEATFLUX", InvDesign_HeatFlux, false);

  /*!\par CONFIG_CATEGORY: Unsupported options \ingroup Config*/
  /*--- Options that are experimental and not intended for general use ---*/

  /* DESCRIPTION: Write extra output */
  addBoolOption("EXTRA_OUTPUT", ExtraOutput, false);

  /* DESCRIPTION: Write extra heat output for a given zone heat solver zone */
  addLongOption("EXTRA_HEAT_ZONE_OUTPUT", ExtraHeatOutputZone, -1);

  /*--- options related to the FFD problem ---*/
  /*!\par CONFIG_CATEGORY:FFD point inversion \ingroup Config*/

  /* DESCRIPTION: Fix I plane */
  addShortListOption("FFD_FIX_I", nFFD_Fix_IDir, FFD_Fix_IDir);

  /* DESCRIPTION: Fix J plane */
  addShortListOption("FFD_FIX_J", nFFD_Fix_JDir, FFD_Fix_JDir);

  /* DESCRIPTION: Fix K plane */
  addShortListOption("FFD_FIX_K", nFFD_Fix_KDir, FFD_Fix_KDir);

  /* DESCRIPTION: FFD symmetry plane (j=0) */
  addBoolOption("FFD_SYMMETRY_PLANE", FFD_Symmetry_Plane, false);

  /* DESCRIPTION: Define different coordinates systems for the FFD */
  addEnumOption("FFD_COORD_SYSTEM", FFD_CoordSystem, CoordSystem_Map, CARTESIAN);

  /* DESCRIPTION: Axis information for the spherical and cylindrical coord system */
  ffd_axis[0] = 0.0; ffd_axis[1] = 0.0; ffd_axis[2] =0.0;
  addDoubleArrayOption("FFD_AXIS", 3, ffd_axis);

  /* DESCRIPTION: Number of total iterations in the FFD point inversion */
  addUnsignedShortOption("FFD_ITERATIONS", nFFD_Iter, 500);

  /* DESCRIPTION: Free surface damping coefficient */
  addDoubleOption("FFD_TOLERANCE", FFD_Tol, 1E-10);

  /* DESCRIPTION: Procedure to prevent self-intersections within the FFD box based on Jacobian determinant */
  addBoolOption("FFD_INTPREV", FFD_IntPrev, NO);

  /* DESCRIPTION: Number of total iterations in the convexity check procedure */
  addUnsignedShortOption("FFD_INTPREV_ITER", FFD_IntPrev_MaxIter, 10);

  /* DESCRIPTION: Recursion depth in the FFD self-intersection prevention */
  addUnsignedShortOption("FFD_INTPREV_DEPTH", FFD_IntPrev_MaxDepth, 3);

  /* DESCRIPTION: Convexity check on all mesh elements */
  addBoolOption("CONVEXITY_CHECK", ConvexityCheck, NO);

  /* DESCRIPTION: Number of total iterations in the convexity check procedure */
  addUnsignedShortOption("CONVEXITY_CHECK_ITER", ConvexityCheck_MaxIter, 10);

  /* DESCRIPTION: Recursion depth in the FFD self-intersection prevention */
  addUnsignedShortOption("CONVEXITY_CHECK_DEPTH", ConvexityCheck_MaxDepth, 3);

  /* DESCRIPTION: Definition of the FFD boxes */
  addFFDDefOption("FFD_DEFINITION", nFFDBox, CoordFFDBox, TagFFDBox);

  /* DESCRIPTION: Definition of the FFD boxes */
  addFFDDegreeOption("FFD_DEGREE", nFFDBox, DegreeFFDBox);

  /* DESCRIPTION: Surface continuity at the intersection with the FFD */
  addEnumOption("FFD_CONTINUITY", FFD_Continuity, Continuity_Map, DERIVATIVE_2ND);

  /* DESCRIPTION: Kind of blending for the FFD definition */
  addEnumOption("FFD_BLENDING", FFD_Blending, Blending_Map, BEZIER );

  /* DESCRIPTION: Order of the BSplines for BSpline Blending function */
  ffd_coeff[0] = 2; ffd_coeff[1] = 2; ffd_coeff[2] = 2;
  addDoubleArrayOption("FFD_BSPLINE_ORDER", 3, ffd_coeff);

  /*--- Options for the automatic differentiation methods ---*/
  /*!\par CONFIG_CATEGORY: Automatic Differentation options\ingroup Config*/

  /* DESCRIPTION: Direct differentiation mode (forward) */
  addEnumOption("DIRECT_DIFF", DirectDiff, DirectDiff_Var_Map, NO_DERIVATIVE);

  /* DESCRIPTION: Automatic differentiation mode (reverse) */
  addBoolOption("AUTO_DIFF", AD_Mode, NO);

  /* DESCRIPTION: Preaccumulation in the AD mode. */
  addBoolOption("PREACC", AD_Preaccumulation, YES);

  /*--- options that are used in the python optimization scripts. These have no effect on the c++ toolsuite ---*/
  /*!\par CONFIG_CATEGORY:Python Options\ingroup Config*/

  /* DESCRIPTION: Gradient method */
  addPythonOption("GRADIENT_METHOD");

  /* DESCRIPTION: Geometrical Parameter */
  addPythonOption("GEO_PARAM");

  /* DESCRIPTION: Setup for design variables */
  addPythonOption("DEFINITION_DV");

  /* DESCRIPTION: Maximum number of iterations */
  addPythonOption("OPT_ITERATIONS");

  /* DESCRIPTION: Requested accuracy */
  addPythonOption("OPT_ACCURACY");

  /*!\brief OPT_COMBINE_OBJECTIVE
   *  \n DESCRIPTION: Flag specifying whether to internally combine a multi-objective function or treat separately */
  addPythonOption("OPT_COMBINE_OBJECTIVE");

  /* DESCRIPTION: Current value of the design variables */
  addPythonOption("DV_VALUE_NEW");

  /* DESCRIPTION: Previous value of the design variables */
  addPythonOption("DV_VALUE_OLD");

  /* DESCRIPTION: Number of partitions of the mesh */
  addPythonOption("NUMBER_PART");

  /* DESCRIPTION: Optimization objective function with optional scaling factor*/
  addPythonOption("OPT_OBJECTIVE");

  /* DESCRIPTION: Optimization constraint functions with optional scaling factor */
  addPythonOption("OPT_CONSTRAINT");

  /* DESCRIPTION: Finite different step for gradient estimation */
  addPythonOption("FIN_DIFF_STEP");

  /* DESCRIPTION: Verbosity of the python scripts to Stdout */
  addPythonOption("CONSOLE");

  /* DESCRIPTION: Flag specifying if the mesh was decomposed */
  addPythonOption("DECOMPOSED");

  /* DESCRIPTION: Optimization gradient factor */
  addPythonOption("OPT_GRADIENT_FACTOR");

  /* DESCRIPTION: Upper bound for the optimizer */
  addPythonOption("OPT_BOUND_UPPER");

  /* DESCRIPTION: Lower bound for the optimizer */
  addPythonOption("OPT_BOUND_LOWER");

  /* DESCRIPTION: Number of zones of the problem */
  addPythonOption("NZONES");

  /* DESCRIPTION: ParMETIS load balancing tolerance */
  addDoubleOption("PARMETIS_TOLERANCE", ParMETIS_tolerance, 0.02);

  /* DESCRIPTION: ParMETIS load balancing weight for points */
  addLongOption("PARMETIS_POINT_WEIGHT", ParMETIS_pointWgt, 0);

  /* DESCRIPTION: ParMETIS load balancing weight for edges (equiv. to neighbors) */
  addLongOption("PARMETIS_EDGE_WEIGHT", ParMETIS_edgeWgt, 1);

  /*--- options that are used in the Hybrid RANS/LES Simulations  ---*/
  /*!\par CONFIG_CATEGORY:Hybrid_RANSLES Options\ingroup Config*/

  /* DESCRIPTION: Starting Iteration for windowing approach */
  addUnsignedLongOption("WINDOW_START_ITER", StartWindowIteration, 0);

  /* DESCRIPTION: Window (weight) function for the cost-functional in the reverse sweep */
  addEnumOption("WINDOW_FUNCTION", Kind_WindowFct, Window_Map, WINDOW_FUNCTION::SQUARE);

  /* DESCRIPTION: DES Constant */
  addDoubleOption("DES_CONST", Const_DES, 0.65);

  /* DESCRIPTION: Specify Hybrid RANS/LES model */
  addEnumOption("HYBRID_RANSLES", Kind_HybridRANSLES, HybridRANSLES_Map, NO_HYBRIDRANSLES);

  /* DESCRIPTION: Roe with low dissipation for unsteady flows */
  addEnumOption("ROE_LOW_DISSIPATION", Kind_RoeLowDiss, RoeLowDiss_Map, NO_ROELOWDISS);

  /* DESCRIPTION: Activate SA Quadratic Constitutive Relation, 2000 version */
  addBoolOption("SA_QCR", QCR, false);

  /* DESCRIPTION: Compute Average for unsteady simulations */
  addBoolOption("COMPUTE_AVERAGE", Compute_Average, false);

  /* DESCRIPTION: Multipoint design Mach number*/
  addPythonOption("MULTIPOINT_MACH_NUMBER");

  /* DESCRIPTION: Multipoint design Weight */
  addPythonOption("MULTIPOINT_WEIGHT");

  /* DESCRIPTION: Multipoint design Angle of Attack */
  addPythonOption("MULTIPOINT_AOA");

  /* DESCRIPTION: Multipoint design Sideslip angle */
  addPythonOption("MULTIPOINT_SIDESLIP_ANGLE");

  /* DESCRIPTION: Multipoint design target CL*/
  addPythonOption("MULTIPOINT_TARGET_CL");

  /* DESCRIPTION: Multipoint design Reynolds number */
  addPythonOption("MULTIPOINT_REYNOLDS_NUMBER");

  /* DESCRIPTION: Multipoint design freestream temperature */
  addPythonOption("MULTIPOINT_FREESTREAM_TEMPERATURE");

  /* DESCRIPTION: Multipoint design freestream pressure */
  addPythonOption("MULTIPOINT_FREESTREAM_PRESSURE");

  /* DESCRIPTION: Multipoint design for outlet quantities (varying back pressure or mass flow operating points). */
  addPythonOption("MULTIPOINT_OUTLET_VALUE");

  /* DESCRIPTION: Multipoint mesh filenames, if using different meshes for each point */
  addPythonOption("MULTIPOINT_MESH_FILENAME");

  /*--- options that are used for the output ---*/
  /*!\par CONFIG_CATEGORY:Output Options\ingroup Config*/

  /* DESCRIPTION: Type of screen output */
  addStringListOption("SCREEN_OUTPUT", nScreenOutput, ScreenOutput);
  /* DESCRIPTION: Type of output printed to the history file */
  addStringListOption("HISTORY_OUTPUT", nHistoryOutput, HistoryOutput);
  /* DESCRIPTION: Type of output printed to the volume solution file */
  addStringListOption("VOLUME_OUTPUT", nVolumeOutput, VolumeOutput);

  /* DESCRIPTION: History writing frequency (INNER_ITER) */
  addUnsignedLongOption("HISTORY_WRT_FREQ_INNER", HistoryWrtFreq[2], 1);
  /* DESCRIPTION: History writing frequency (OUTER_ITER) */
  addUnsignedLongOption("HISTORY_WRT_FREQ_OUTER", HistoryWrtFreq[1], 1);
  /* DESCRIPTION: History writing frequency (TIME_ITER) */
  addUnsignedLongOption("HISTORY_WRT_FREQ_TIME", HistoryWrtFreq[0], 1);

  /* DESCRIPTION: Screen writing frequency (INNER_ITER) */
  addUnsignedLongOption("SCREEN_WRT_FREQ_INNER", ScreenWrtFreq[2], 1);
  /* DESCRIPTION: Screen writing frequency (OUTER_ITER) */
  addUnsignedLongOption("SCREEN_WRT_FREQ_OUTER", ScreenWrtFreq[1], 1);
  /* DESCRIPTION: Screen writing frequency (TIME_ITER) */
  addUnsignedLongOption("SCREEN_WRT_FREQ_TIME", ScreenWrtFreq[0], 1);
  /* DESCRIPTION: Volume solution writing frequency */
  addUnsignedLongOption("OUTPUT_WRT_FREQ", VolumeWrtFreq, 250);
  /* DESCRIPTION: Volume solution files */
  addEnumListOption("OUTPUT_FILES", nVolumeOutputFiles, VolumeOutputFiles, Output_Map);

  /* DESCRIPTION: Using Uncertainty Quantification with SST Turbulence Model */
  addBoolOption("USING_UQ", using_uq, false);

  /* DESCRIPTION: Parameter to perturb eigenvalues */
  addDoubleOption("UQ_DELTA_B", uq_delta_b, 1.0);

  /* DESCRIPTION: Parameter to determine kind of perturbation */
  addUnsignedShortOption("UQ_COMPONENT", eig_val_comp, 1);

  /* DESCRIPTION: Parameter to perturb eigenvalues */
  addDoubleOption("UQ_URLX", uq_urlx, 0.1);

  /* DESCRIPTION: Permuting eigenvectors for UQ analysis */
  addBoolOption("UQ_PERMUTE", uq_permute, false);

  /* DESCRIPTION: Number of calls to 'Build' that trigger re-factorization (0 means only once). */
  addUnsignedLongOption("PASTIX_FACTORIZATION_FREQUENCY", pastix_fact_freq, 1);

  /* DESCRIPTION: 0 - Quiet, 1 - During factorization and cleanup, 2 - Even more detail. */
  addUnsignedShortOption("PASTIX_VERBOSITY_LEVEL", pastix_verb_lvl, 0);

  /* DESCRIPTION: Level of fill for PaStiX incomplete LU factorization. */
  addUnsignedShortOption("PASTIX_FILL_LEVEL", pastix_fill_lvl, 1);

  /* DESCRIPTION: Size of the edge groups colored for thread parallel edge loops (0 forces the reducer strategy). */
  addUnsignedLongOption("EDGE_COLORING_GROUP_SIZE", edgeColorGroupSize, 512);
  
  /*--- options that are used for libROM ---*/
  /*!\par CONFIG_CATEGORY:libROM options \ingroup Config*/
  
  /*!\brief SAVE_LIBROM \n DESCRIPTION: Flag for saving data with libROM. */
  addBoolOption("SAVE_LIBROM", libROM, false);
  
  /*!\brief LIBROM_BASE_FILENAME \n DESCRIPTION: Output base file name for libROM   \ingroup Config*/
  addStringOption("LIBROM_BASE_FILENAME", libROMbase_FileName, string("su2"));
  
  /*!\brief BASIS_GENERATION \n DESCRIPTION: Flag for saving data with libROM. */
  addEnumOption("BASIS_GENERATION", POD_Basis_Gen, POD_Map, POD_KIND::STATIC);
  
  /*!\brief MAX_BASIS_DIM \n DESCRIPTION: Maximum number of basis vectors.*/
  addUnsignedShortOption("MAX_BASIS_DIM", maxBasisDim, 100);
  
  /*!\brief MAX_BASIS_DIM \n DESCRIPTION: Maximum number of basis vectors.*/
  addUnsignedShortOption("ROM_SAVE_FREQ", rom_save_freq, 1);
  
  /* END_CONFIG_OPTIONS */

}

void CConfig::SetConfig_Parsing(char case_filename[MAX_STRING_SIZE]) {

  ifstream case_file;

  /*--- Read the configuration file ---*/

  case_file.open(case_filename, ios::in);

  if (case_file.fail()) {
    SU2_MPI::Error("The configuration file (.cfg) is missing!!", CURRENT_FUNCTION);
  }

  SetConfig_Parsing(case_file);

  case_file.close();

}

void CConfig::SetConfig_Parsing(istream& config_buffer){

  string text_line, option_name;
  vector<string> option_value;

  string errorString;

  const int max_err_count = 30; // Maximum number of errors to print before stopping
  int err_count = 0;  // How many errors have we found in the config file
  int line_count = 1;

  map<string, bool> included_options;

  /*--- Parse the configuration file and set the options ---*/

  while (getline (config_buffer, text_line)) {

    if (err_count >= max_err_count) {
      errorString.append("Too many errors, stopping parse.");
      break;
    }

     PrintingToolbox::trim(text_line);

    /*--- Check if there is a line continuation character at the
     * end of the current line or somewhere in between (the rest is ignored then).
     * If yes, read until there is a line without one or an empty line.
     * If there is a statement after a cont. char
     * throw an error. ---*/

     if (text_line.size() && (text_line.front() != '%')){
       while (text_line.back() == '\\' ||
              (PrintingToolbox::split(text_line, '\\').size() > 1)){
         string tmp;
         getline (config_buffer, tmp);
         line_count++;
         if (tmp.find_first_of('=') != string::npos){
           errorString.append("Line " + to_string(line_count)  + ": Statement found after continuation character.\n");
         }
         PrintingToolbox::trim(tmp);
         if (tmp.front() != '%'){
           text_line = PrintingToolbox::split(text_line, '\\')[0];
           text_line += " " + tmp;
         }
       }
     }

    if (TokenizeString(text_line, option_name, option_value)) {

      /*--- See if it's a python option ---*/

      if (option_map.find(option_name) == option_map.end()) {
          string newString;
          newString.append("Line " + to_string(line_count)  + " " + option_name);
          newString.append(": invalid option name");
          newString.append(". Check current SU2 options in config_template.cfg.");
          newString.append("\n");
          if (!option_name.compare("RELAXATION_FACTOR_ADJFLOW"))
            newString.append("Option RELAXATION_FACTOR_ADJFLOW is now RELAXATION_FACTOR_ADJOINT, "
                             "and it also applies to discrete adjoint problems.\n\n");
          else if (!option_name.compare("WRT_MESH_QUALITY"))
            newString.append("WRT_MESH_QUALITY is deprecated. Use VOLUME_OUTPUT= (MESH_QUALITY, ...) instead.\n\n");
          else if (!option_name.compare("VISUALIZE_SURFACE_DEF"))
            newString.append("VISUALIZE_SURFACE_DEF is deprecated. Simply add a surface format to OUTPUT_FILES.\n\n");
          else if (!option_name.compare("VISUALIZE_VOLUME_DEF"))
            newString.append("VISUALIZE_VOLUME_DEF is deprecated. Simply add a volume format to OUTPUT_FILES.\n\n");
          else if (!option_name.compare("WRT_BINARY_RESTART"))
            newString.append("WRT_BINARY_RESTART is deprecated. The type of restart is determined from the OUTPUT_FILES list.\n\n");
          else if (!option_name.compare("WRT_RESIDUALS"))
            newString.append("WRT_RESIDUALS is deprecated. Use VOLUME_OUTPUT= ( RESIDUAL, ... ) instead.\n\n");
          else if (!option_name.compare("WRT_LIMITERS"))
            newString.append("WRT_LIMITERS is deprecated. Use VOLUME_OUTPUT= ( LIMITER, ... ) instead.\n\n");
          else if (!option_name.compare("WRT_CON_FREQ"))
            newString.append("WRT_CON_FREQ is deprecated. Use SCREEN_WRT_FREQ_INNER or SCREEN_WRT_FREQ_OUTER for multizone cases instead.\n\n");
          else if (!option_name.compare("WRT_CON_FREQ_DUALTIME"))
            newString.append("WRT_CON_FREQ_DUALTIME is deprecated. Use SCREEN_WRT_FREQ_TIME instead.\n\n");
          else if (!option_name.compare("WRT_SRF_SOL"))
            newString.append("WRT_SRF_SOL is deprecated. Simply add a surface format to OUTPUT_FILES.\n\n");
          else if (!option_name.compare("WRT_CSV_SOL"))
            newString.append("WRT_CSV_SOL is deprecated. Simply add a CSV format to OUTPUT_FILES.\n\n");
          else if (!option_name.compare("WRT_SOL_FREQ"))
            newString.append("WRT_SOL_FREQ is deprecated. Use OUTPUT_WRT_FREQ instead.\n\n");
          else if (!option_name.compare("WRT_SOL_FREQ_DUALTIME"))
            newString.append("WRT_SOL_FREQ_DUALTIME is deprecated. Use OUTPUT_WRT_FREQ instead.\n\n");
<<<<<<< HEAD
          if (!option_name.compare("THERMAL_DIFFUSIVITY"))
            newString.append("THERMAL_DIFFUSIVITY is deprecated. See the INC_ENERGY_EQUATION options instead.\n\n");
          if (!option_name.compare("THERMAL_DIFFUSIVITY_SOLID"))
            newString.append("THERMAL_DIFFUSIVITY_SOLID is deprecated. Set KT_CONSTANT, MATERIAL_DENSITY and SPECIFIC_HEAT_CP instead.\n\n");
          if (!option_name.compare("SOLID_THERMAL_CONDUCTIVITY"))
            newString.append("SOLID_THERMAL_CONDUCTIVITY is deprecated. Use KT_CONSTANT instead.\n\n");
          if (!option_name.compare("SOLID_DENSITY"))
            newString.append("SOLID_DENSITY is deprecated. Use MATERIAL_DENSITY instead.\n\n");
          if (!option_name.compare("SOLID_TEMPERATURE_INIT"))
            newString.append("SOLID_TEMPERATURE_INIT is deprecated. Use FREESTREAM_TEMPERATURE instead.\n\n");
=======
          else if (!option_name.compare("UNST_RESTART_ITER"))
            newString.append("UNST_RESTART_ITER is deprecated. Use RESTART_ITER instead.\n\n");
          else if (!option_name.compare("DYN_RESTART_ITER"))
            newString.append("DYN_RESTART_ITER is deprecated. Use RESTART_ITER instead.\n\n");
          // This option is deprecated. After a grace period until 7.2.0 the usage warning should become an error.
          /*else if (!option_name.compare("CONV_CRITERIA"))
            newString.append(string("CONV_CRITERIA is deprecated. SU2 will choose the criteria automatically based on the CONV_FIELD.\n") +
                             string("RESIDUAL for any RMS_* BGS_* value. CAUCHY for coefficients like DRAG etc.\n\n"));*/
          else {
            /*--- Find the most likely candidate for the unrecognized option, based on the length
             of start and end character sequences shared by candidates and the option. ---*/
            auto countMatchChars = [&option_name](const string& candidate) {
              const size_t sz1 = option_name.size(), sz2 = candidate.size();
              size_t nMatch = 0;
              for (size_t i=0; i<min(sz1,sz2); ++i) {
                if (option_name[i] == candidate[i]) nMatch++;
                else break;
              }
              for (size_t i=0; i<min(sz1,sz2); ++i) {
                if (option_name[sz1-1-i] == candidate[sz2-1-i]) nMatch++;
                else break;
              }
              return nMatch;
            };
            string match;
            size_t maxScore = 0;
            for (auto& candidate : option_map) {
              auto score = countMatchChars(candidate.first);
              if (score > maxScore) {
                maxScore = score;
                match = candidate.first;
              }
            }
            newString.append("Did you mean ");
            newString.append(match);
            newString.append("?\n");
          }
>>>>>>> 22bb6699
          errorString.append(newString);
          err_count++;
          line_count++;
        continue;
      }

      /*--- Option exists, check if the option has already been in the config file ---*/

      if (included_options.find(option_name) != included_options.end()) {
        string newString;
        newString.append("Line " + to_string(line_count)  + " " + option_name);
        newString.append(": option appears twice");
        newString.append("\n");
        errorString.append(newString);
        err_count++;
        line_count++;
        continue;
      }

      /*--- New found option. Add it to the map, and delete from all options ---*/

      included_options.insert(pair<string, bool>(option_name, true));
      all_options.erase(option_name);

      /*--- Set the value and check error ---*/

      string out = option_map[option_name]->SetValue(option_value);
      if (out.compare("") != 0) {
        errorString.append(out);
        errorString.append("\n");
        err_count++;
      }
    }
    line_count++;
  }

  /*--- See if there were any errors parsing the config file ---*/

  if (errorString.size() != 0) {
    SU2_MPI::Error(errorString, CURRENT_FUNCTION);
  }
}

void CConfig::SetDefaultFromConfig(CConfig *config){

  map<string, bool> noInheritance = {{"SCREEN_OUTPUT", true},{"HISTORY_OUTPUT", true}};

  map<string, bool>::iterator iter = all_options.begin(), curr_iter;

  while (iter != all_options.end()){
    curr_iter = iter++;
    if (config->option_map[curr_iter->first]->GetValue().size() > 0 && !noInheritance[curr_iter->first]){
      option_map[curr_iter->first]->SetValue(config->option_map[curr_iter->first]->GetValue());
      all_options.erase(curr_iter);
    }
  }
}

void CConfig::SetDefault(){

  /*--- Set the default values for all of the options that weren't set ---*/

  for (map<string, bool>::iterator iter = all_options.begin(); iter != all_options.end(); ++iter) {
    if (option_map[iter->first]->GetValue().size() == 0)
      option_map[iter->first]->SetDefault();
  }
}

bool CConfig::SetRunTime_Parsing(char case_filename[MAX_STRING_SIZE]) {
  string text_line, option_name;
  ifstream case_file;
  vector<string> option_value;

  /*--- Read the configuration file ---*/

  case_file.open(case_filename, ios::in);

  if (case_file.fail()) { return false; }

  string errorString;

  int err_count = 0;  // How many errors have we found in the config file
  const int max_err_count = 30; // Maximum number of errors to print before stopping

  map<string, bool> included_options;

  /*--- Parse the configuration file and set the options ---*/

  while (getline (case_file, text_line)) {

    if (err_count >= max_err_count) {
      errorString.append("Too many errors, stopping parse.");
      break;
    }

    if (TokenizeString(text_line, option_name, option_value)) {

      if (option_map.find(option_name) == option_map.end()) {

        /*--- See if it's a python option ---*/

        string newString;
        newString.append(option_name);
        newString.append(": invalid option name");
        newString.append("\n");
        errorString.append(newString);
        err_count++;
        continue;
      }

      /*--- Option exists, check if the option has already been in the config file ---*/

      if (included_options.find(option_name) != included_options.end()) {
        string newString;
        newString.append(option_name);
        newString.append(": option appears twice");
        newString.append("\n");
        errorString.append(newString);
        err_count++;
        continue;
      }

      /*--- New found option. Add it to the map, and delete from all options ---*/

      included_options.insert(pair<string, bool>(option_name, true));
      all_options.erase(option_name);

      /*--- Set the value and check error ---*/

      string out = option_map[option_name]->SetValue(option_value);
      if (out.compare("") != 0) {
        errorString.append(out);
        errorString.append("\n");
        err_count++;
      }

    }
  }

  /*--- Set the default values for all of the options that weren't set ---*/

  for (map<string, bool>::iterator iter = all_options.begin(); iter != all_options.end(); ++iter) {
    option_map[iter->first]->SetDefault();
  }

  /*--- See if there were any errors parsing the runtime file ---*/

  if (errorString.size() != 0) {
    SU2_MPI::Error(errorString, CURRENT_FUNCTION);
  }

  case_file.close();

  return true;

}

void CConfig::SetHeader(SU2_COMPONENT val_software) const{

  if ((iZone == 0) && (rank == MASTER_NODE)){
    cout << endl << "-------------------------------------------------------------------------" << endl;
    cout << "|    ___ _   _ ___                                                      |" << endl;
    cout << "|   / __| | | |_  )   Release 7.1.1 \"Blackbird\"                         |" << endl;
    cout << "|   \\__ \\ |_| |/ /                                                      |" << endl;
    switch (val_software) {
    case SU2_COMPONENT::SU2_CFD: cout << "|   |___/\\___//___|   Suite (Computational Fluid Dynamics Code)         |" << endl; break;
    case SU2_COMPONENT::SU2_DEF: cout << "|   |___/\\___//___|   Suite (Mesh Deformation Code)                     |" << endl; break;
    case SU2_COMPONENT::SU2_DOT: cout << "|   |___/\\___//___|   Suite (Gradient Projection Code)                  |" << endl; break;
    case SU2_COMPONENT::SU2_GEO: cout << "|   |___/\\___//___|   Suite (Geometry Definition Code)                  |" << endl; break;
    case SU2_COMPONENT::SU2_SOL: cout << "|   |___/\\___//___|   Suite (Solution Exporting Code)                   |" << endl; break;
    }

    cout << "|                                                                       |" << endl;
    cout <<"-------------------------------------------------------------------------" << endl;
    cout << "| SU2 Project Website: https://su2code.github.io                        |" << endl;
    cout << "|                                                                       |" << endl;
    cout << "| The SU2 Project is maintained by the SU2 Foundation                   |" << endl;
    cout << "| (http://su2foundation.org)                                            |" << endl;
    cout <<"-------------------------------------------------------------------------" << endl;
    cout << "| Copyright 2012-2021, SU2 Contributors                                 |" << endl;
    cout << "|                                                                       |" << endl;
    cout << "| SU2 is free software; you can redistribute it and/or                  |" << endl;
    cout << "| modify it under the terms of the GNU Lesser General Public            |" << endl;
    cout << "| License as published by the Free Software Foundation; either          |" << endl;
    cout << "| version 2.1 of the License, or (at your option) any later version.    |" << endl;
    cout << "|                                                                       |" << endl;
    cout << "| SU2 is distributed in the hope that it will be useful,                |" << endl;
    cout << "| but WITHOUT ANY WARRANTY; without even the implied warranty of        |" << endl;
    cout << "| MERCHANTABILITY or FITNESS FOR A PARTICULAR PURPOSE. See the GNU      |" << endl;
    cout << "| Lesser General Public License for more details.                       |" << endl;
    cout << "|                                                                       |" << endl;
    cout << "| You should have received a copy of the GNU Lesser General Public      |" << endl;
    cout << "| License along with SU2. If not, see <http://www.gnu.org/licenses/>.   |" << endl;
    cout <<"-------------------------------------------------------------------------" << endl;
  }

}

void CConfig::SetnZone(){

  /*--- Just as a clarification --- */

  if (Multizone_Problem == NO && Kind_Solver != MULTIPHYSICS){
    nZone = 1;
  }

  if (Kind_Solver == MULTIPHYSICS){
    Multizone_Problem = YES;
    if (nConfig_Files == 0){
      SU2_MPI::Error("CONFIG_LIST must be provided if PHYSICAL_PROBLEM=MULTIPHYSICS", CURRENT_FUNCTION);
    }
  }

  if (Multizone_Problem == YES){

    /*--- Some basic multizone checks ---*/

    if (nMarker_ZoneInterface % 2 != 0){
      SU2_MPI::Error("Number of markers in MARKER_ZONE_INTERFACE must be a multiple of 2", CURRENT_FUNCTION);
    }

    SinglezoneDriver  = NO;

    if (Multizone_Mesh){

      /*--- Get the number of zones from the mesh file --- */

      nZone = GetnZone(Mesh_FileName, Mesh_FileFormat);

      /*--- If config list is set, make sure number matches number of zones in mesh file --- */

      if (nConfig_Files != 0 && (nZone != nConfig_Files)){
        SU2_MPI::Error("Number of CONFIG_LIST must match number of zones in mesh file.", CURRENT_FUNCTION);
      }
    } else {

      /*--- Number of zones is determined from the number of config files provided --- */

      if (nConfig_Files == 0){
        SU2_MPI::Error("If MULTIZONE_MESH is set to YES, you must provide a list of config files using CONFIG_LIST option", CURRENT_FUNCTION);
      }
      nZone = nConfig_Files;

    }

    /*--- Check if subconfig files exist --- */

    if (nConfig_Files != 0){
      for (unsigned short iConfig = 0; iConfig < nConfig_Files; iConfig++){
        ifstream f(Config_Filenames[iConfig].c_str());
        if (!f.good()){
          SU2_MPI::Error("Config file " + Config_Filenames[iConfig] + " defined in CONFIG_FILES does not exist", CURRENT_FUNCTION);
        }
      }
    }

  }

}

void CConfig::SetPostprocessing(SU2_COMPONENT val_software, unsigned short val_izone, unsigned short val_nDim) {

  unsigned short iCFL, iMarker;
  bool ideal_gas = ((Kind_FluidModel == STANDARD_AIR) ||
                    (Kind_FluidModel == IDEAL_GAS) ||
                    (Kind_FluidModel == INC_IDEAL_GAS) ||
                    (Kind_FluidModel == INC_IDEAL_GAS_POLY) ||
                    (Kind_FluidModel == CONSTANT_DENSITY));
  bool noneq_gas = ((Kind_FluidModel == MUTATIONPP) ||
                    (Kind_FluidModel == SU2_NONEQ));
  bool standard_air = ((Kind_FluidModel == STANDARD_AIR));
  bool nemo = GetNEMOProblem();

  if (nZone > 1){
    Multizone_Problem = YES;
  }

  /*--- Set the default output files ---*/
  if (!OptionIsSet("OUTPUT_FILES")){
    nVolumeOutputFiles = 3;
    VolumeOutputFiles = new unsigned short[nVolumeOutputFiles];
    VolumeOutputFiles[0] = RESTART_BINARY;
    VolumeOutputFiles[1] = PARAVIEW_XML;
    VolumeOutputFiles[2] = SURFACE_PARAVIEW_XML;
  }

  /*--- Check if SU2 was build with TecIO support, as that is required for Tecplot Binary output. ---*/
#ifndef HAVE_TECIO
  for (unsigned short iVolumeFile = 0; iVolumeFile < nVolumeOutputFiles; iVolumeFile++){
    if (VolumeOutputFiles[iVolumeFile] == TECPLOT_BINARY ||
        VolumeOutputFiles[iVolumeFile] == SURFACE_TECPLOT_BINARY) {
      SU2_MPI::Error(string("Tecplot binary file requested in option OUTPUT_FILES but SU2 was built without TecIO support.\n"), CURRENT_FUNCTION);
    }
  }
#endif

  /*--- STL_BINARY output not implelemted yet, but already a value in option_structure.hpp---*/
  for (unsigned short iVolumeFile = 0; iVolumeFile < nVolumeOutputFiles; iVolumeFile++) {
    if (VolumeOutputFiles[iVolumeFile] == STL_BINARY){
      SU2_MPI::Error(string("OUTPUT_FILES: 'STL_BINARY' output not implemented. Use 'STL' for ASCII output.\n"), CURRENT_FUNCTION);
    }
    if (val_nDim == 2 && (VolumeOutputFiles[iVolumeFile] == STL || VolumeOutputFiles[iVolumeFile] == STL_BINARY)) {
      SU2_MPI::Error(string("OUTPUT_FILES: 'STL(_BINARY)' output only reasonable for 3D cases.\n"), CURRENT_FUNCTION);
    }
  }

  /*--- Check if MESH_QUALITY is requested in VOLUME_OUTPUT and set the config boolean accordingly. ---*/
  Wrt_MeshQuality = false;
  for (unsigned short iField = 0; iField < nVolumeOutput; iField++) {
    if(VolumeOutput[iField].find("MESH_QUALITY") != string::npos) {
      Wrt_MeshQuality = true;
    }
  }

  /*--- Check if MULTIGRID is requested in VOLUME_OUTPUT and set the config boolean accordingly. ---*/
  Wrt_MultiGrid = false;
  for (unsigned short iField = 0; iField < nVolumeOutput; iField++) {
    if(VolumeOutput[iField].find("MULTIGRID") != string::npos) {
      Wrt_MultiGrid = true;
    }
  }

  if (Kind_Solver == NAVIER_STOKES && Kind_Turb_Model != NONE){
    SU2_MPI::Error("KIND_TURB_MODEL must be NONE if SOLVER= NAVIER_STOKES", CURRENT_FUNCTION);
  }
  if (Kind_Solver == INC_NAVIER_STOKES && Kind_Turb_Model != NONE){
    SU2_MPI::Error("KIND_TURB_MODEL must be NONE if SOLVER= INC_NAVIER_STOKES", CURRENT_FUNCTION);
  }
  if (Kind_Solver == RANS && Kind_Turb_Model == NONE){
    SU2_MPI::Error("A turbulence model must be specified with KIND_TURB_MODEL if SOLVER= RANS", CURRENT_FUNCTION);
  }
  if (Kind_Solver == INC_RANS && Kind_Turb_Model == NONE){
    SU2_MPI::Error("A turbulence model must be specified with KIND_TURB_MODEL if SOLVER= INC_RANS", CURRENT_FUNCTION);
  }

  /*--- Set the boolean Wall_Functions equal to true if there is a
   definition for the wall founctions ---*/

  Wall_Functions = false;
  if (nMarker_WallFunctions > 0) {
    for (iMarker = 0; iMarker < nMarker_WallFunctions; iMarker++) {
      if (Kind_WallFunctions[iMarker] != WALL_FUNCTIONS::NONE)
        Wall_Functions = true;

      if ((Kind_WallFunctions[iMarker] == WALL_FUNCTIONS::ADAPTIVE_FUNCTION) || (Kind_WallFunctions[iMarker] == WALL_FUNCTIONS::SCALABLE_FUNCTION)
        || (Kind_WallFunctions[iMarker] == WALL_FUNCTIONS::NONEQUILIBRIUM_MODEL))

        SU2_MPI::Error(string("For RANS problems, use NONE, STANDARD_WALL_FUNCTION or EQUILIBRIUM_WALL_MODEL.\n"), CURRENT_FUNCTION);

    }
  }

  /*--- Fixed CM mode requires a static movement of the grid ---*/

  if (Fixed_CM_Mode) {
    Kind_GridMovement = MOVING_HTP;
  }

  /*--- Initialize the AoA and Sideslip variables for the incompressible
   solver. This is typically unused (often internal flows). Also fixed CL
   mode for incompressible flows is not implemented ---*/

  if (Kind_Solver == INC_EULER ||
      Kind_Solver == INC_NAVIER_STOKES ||
      Kind_Solver == INC_RANS) {

    /*--- Compute x-velocity with a safegaurd for 0.0. ---*/

    su2double Vx = 1e-10;
    if (vel_init[0] != 0.0) {
      Vx = vel_init[0];
    }

    /*--- Compute the angle-of-attack and sideslip. ---*/

    su2double alpha = 0.0, beta = 0.0;
    if (val_nDim == 2) {
      alpha = atan(vel_init[1]/Vx)*180.0/PI_NUMBER;
    } else {
      alpha = atan(vel_init[2]/Vx)*180.0/PI_NUMBER;
      beta  = atan(vel_init[1]/Vx)*180.0/PI_NUMBER;
    }

    /*--- Set alpha and beta in the config class. ---*/

    SetAoA(alpha);
    SetAoS(beta);

    if (Fixed_CL_Mode) {
      SU2_MPI::Error(string("Fixed CL mode not implemented for the incompressible solver. \n"), CURRENT_FUNCTION);
    }

    /*--- Inc CHT simulation, but energy equation of fluid is inactive. ---*/
    if (Multizone_Problem && (nMarker_CHTInterface > 0) && !Energy_Equation)
      SU2_MPI::Error(string("You probably want to set INC_ENERGY_EQUATION= YES for the fluid solver. \n"), CURRENT_FUNCTION);
  }

  /*--- By default, in 2D we should use TWOD_AIRFOIL (independenly from the input file) ---*/

  if (val_nDim == 2) Geo_Description = TWOD_AIRFOIL;

  /*--- Store the SU2 module that we are executing. ---*/

  Kind_SU2 = val_software;

  /*--- Set limiter for no MUSCL reconstructions ---*/

  if ((!MUSCL_Flow) || (Kind_ConvNumScheme_Flow == SPACE_CENTERED)) Kind_SlopeLimit_Flow = NO_LIMITER;
  if ((!MUSCL_Turb) || (Kind_ConvNumScheme_Turb == SPACE_CENTERED)) Kind_SlopeLimit_Turb = NO_LIMITER;
  if ((!MUSCL_AdjFlow) || (Kind_ConvNumScheme_AdjFlow == SPACE_CENTERED)) Kind_SlopeLimit_AdjFlow = NO_LIMITER;
  if ((!MUSCL_AdjTurb) || (Kind_ConvNumScheme_AdjTurb == SPACE_CENTERED)) Kind_SlopeLimit_AdjTurb = NO_LIMITER;

  /*--- Set the default for thrust in ActDisk ---*/

  if ((Kind_ActDisk == NET_THRUST) || (Kind_ActDisk == BC_THRUST)
      || (Kind_ActDisk == DRAG_MINUS_THRUST) || (Kind_ActDisk == MASSFLOW)
      || (Kind_ActDisk == POWER))
    ActDisk_Jump = RATIO;

  /*--- Error-catching and automatic array adjustments for objective, marker, and weights arrays --- */

  /*--- If Kind_Obj has not been specified, these arrays need to take a default --*/

  if (Weight_ObjFunc == nullptr && Kind_ObjFunc == nullptr) {
    Kind_ObjFunc = new unsigned short[1];
    Kind_ObjFunc[0] = DRAG_COEFFICIENT;
    Weight_ObjFunc = new su2double[1];
    Weight_ObjFunc[0] = 1.0;
    nObj=1;
    nObjW=1;
  }

  /*--- Maker sure that arrays are the same length ---*/

  if (nObj>0) {
    if (nMarker_Monitoring!=nObj && Marker_Monitoring!= nullptr) {
      if (nMarker_Monitoring==1) {
        /*-- If only one marker was listed with multiple objectives, set that marker as the marker for each objective ---*/
        nMarker_Monitoring = nObj;
        string marker = Marker_Monitoring[0];
        delete[] Marker_Monitoring;
        Marker_Monitoring = new string[nMarker_Monitoring];
        for (iMarker=0; iMarker<nMarker_Monitoring; iMarker++)
          Marker_Monitoring[iMarker] = marker;
      }
      else if(nObj==1){
        /*--- If one objective and more than one marker: repeat objective over each marker, evenly weighted ---*/
        unsigned int obj = Kind_ObjFunc[0];
        su2double wt=1.0;
        delete[] Kind_ObjFunc;
        if (Weight_ObjFunc!=nullptr){
         wt = Weight_ObjFunc[0];
         delete[] Weight_ObjFunc;
        }
        Kind_ObjFunc = new short unsigned int[nMarker_Monitoring];
        Weight_ObjFunc = new su2double[nMarker_Monitoring];
        for (unsigned short iObj=0; iObj<nMarker_Monitoring; iObj++){
          Kind_ObjFunc[iObj] = obj;
          Weight_ObjFunc[iObj] = wt;
        }
        nObjW = nObj;
      }
      else if(nObj>1) {
        SU2_MPI::Error(string("When using more than one OBJECTIVE_FUNCTION, MARKER_MONITORING must be the same length or length 1.\n ") +
                       string("For multiple surfaces per objective, either use one objective or list the objective multiple times.\n") +
                       string("For multiple objectives per marker either use one marker or list the marker multiple times.\n")+
                       string("Similar rules apply for multi-objective optimization using OPT_OBJECTIVE rather than OBJECTIVE_FUNCTION."),
                       CURRENT_FUNCTION);
      }
    }
  }

  /*-- Correct for case where Weight_ObjFunc has not been provided or has length < kind_objfunc---*/

  if (nObjW<nObj) {
    if (Weight_ObjFunc!= nullptr && nObjW>1) {
      SU2_MPI::Error(string("The option OBJECTIVE_WEIGHT must either have the same length as OBJECTIVE_FUNCTION,\n") +
                     string("be lenght 1, or be deleted from the config file (equal weights will be applied)."), CURRENT_FUNCTION);
    }
    Weight_ObjFunc = new su2double[nObj];
    for (unsigned short iObj=0; iObj<nObj; iObj++)
      Weight_ObjFunc[iObj] = 1.0;
  }

  /*--- One final check for multi-objective with the set of objectives
   that are not counted per-surface. We will disable multi-objective here. ---*/

  if (nObj > 1) {
    unsigned short Obj_0 = Kind_ObjFunc[0];
    for (unsigned short iObj=1; iObj<nObj; iObj++){
      switch(Kind_ObjFunc[iObj]) {
        case INVERSE_DESIGN_PRESSURE:
        case INVERSE_DESIGN_HEATFLUX:
        case THRUST_COEFFICIENT:
        case TORQUE_COEFFICIENT:
        case FIGURE_OF_MERIT:
        case SURFACE_TOTAL_PRESSURE:
        case SURFACE_STATIC_PRESSURE:
        case SURFACE_STATIC_TEMPERATURE:
        case SURFACE_MASSFLOW:
        case SURFACE_UNIFORMITY:
        case SURFACE_SECONDARY:
        case SURFACE_MOM_DISTORTION:
        case SURFACE_SECOND_OVER_UNIFORM:
        case SURFACE_PRESSURE_DROP:
        case CUSTOM_OBJFUNC:
          if (Kind_ObjFunc[iObj] != Obj_0) {
            SU2_MPI::Error(string("The following objectives can only be used for the first surface in a multi-objective \n")+
                           string("problem or as a single objective applied to multiple monitoring markers:\n")+
                           string("INVERSE_DESIGN_PRESSURE, INVERSE_DESIGN_HEATFLUX, THRUST_COEFFICIENT, TORQUE_COEFFICIENT\n")+
                           string("FIGURE_OF_MERIT, SURFACE_TOTAL_PRESSURE, SURFACE_STATIC_PRESSURE, SURFACE_MASSFLOW\n")+
                           string("SURFACE_UNIFORMITY, SURFACE_SECONDARY, SURFACE_MOM_DISTORTION, SURFACE_SECOND_OVER_UNIFORM\n")+
                           string("SURFACE_PRESSURE_DROP, SURFACE_STATIC_TEMPERATURE, CUSTOM_OBJFUNC.\n"), CURRENT_FUNCTION);
          }
          break;
        default:
          break;
      }
    }
  }

  /*--- Check for unsteady problem ---*/

  if ((TimeMarching == TIME_MARCHING::TIME_STEPPING ||
       TimeMarching == TIME_MARCHING::DT_STEPPING_1ST ||
       TimeMarching == TIME_MARCHING::DT_STEPPING_2ND) && !Time_Domain){
    SU2_MPI::Error("TIME_DOMAIN must be set to YES if TIME_MARCHING is "
                   "TIME_STEPPING, DUAL_TIME_STEPPING-1ST_ORDER or DUAL_TIME_STEPPING-2ND_ORDER", CURRENT_FUNCTION);
  }

  if (Time_Domain){
    Delta_UnstTime = Time_Step;
    Delta_DynTime  = Time_Step;

    if (TimeMarching == TIME_MARCHING::TIME_STEPPING){ InnerIter = 1; }

    /*--- Set the default write frequency to 1 if unsteady instead of 250 ---*/
    if (!OptionIsSet("OUTPUT_WRT_FREQ")) { VolumeWrtFreq = 1; }

    /*--- Set History write freq for inner and outer iteration to zero by default, so only time iterations write. ---*/
    if (!OptionIsSet("HISTORY_WRT_FREQ_INNER")) { HistoryWrtFreq[2] = 0; }
    if (!OptionIsSet("HISTORY_WRT_FREQ_OUTER")) { HistoryWrtFreq[1] = 0; }

    if (Restart == NO) {
      Restart_Iter = 0;
    } else {
      if(nTimeIter <= Restart_Iter) SU2_MPI::Error("TIME_ITER must be larger than RESTART_ITER.", CURRENT_FUNCTION);
    }

    if (Time_Step <= 0.0 && Unst_CFL == 0.0){ SU2_MPI::Error("Invalid value for TIME_STEP.", CURRENT_FUNCTION); }
  } else {
    nTimeIter = 1;
    Time_Step = 0;

    /*--- Entry 0 corresponds to unsteady simulation so for steady simulation are just set to 1. ---*/
    ScreenWrtFreq[0]  = 1;
    HistoryWrtFreq[0] = 1;

    if (TimeMarching != TIME_MARCHING::HARMONIC_BALANCE) { TimeMarching = TIME_MARCHING::STEADY; }
  }

  /*--- Ensure that Discard_InFiles is false, owerwise the gradient could be wrong ---*/

  if ((ContinuousAdjoint || DiscreteAdjoint) && Fixed_CL_Mode && !Eval_dOF_dCX)
    Discard_InFiles = false;

  /*--- Deactivate the multigrid in the adjoint problem ---*/

  if ((ContinuousAdjoint && !MG_AdjointFlow) ||
      (TimeMarching == TIME_MARCHING::TIME_STEPPING)) { nMGLevels = 0; }

  if (Kind_Solver == EULER ||
      Kind_Solver == NAVIER_STOKES ||
      Kind_Solver == RANS ||
      Kind_Solver == NEMO_EULER ||
      Kind_Solver == NEMO_NAVIER_STOKES ||
      Kind_Solver == FEM_EULER ||
      Kind_Solver == FEM_NAVIER_STOKES ||
      Kind_Solver == FEM_RANS ||
      Kind_Solver == FEM_LES){
    Kind_Regime = ENUM_REGIME::COMPRESSIBLE;
  } else if (Kind_Solver == INC_EULER ||
             Kind_Solver == INC_NAVIER_STOKES ||
             Kind_Solver == INC_RANS){
    Kind_Regime = ENUM_REGIME::INCOMPRESSIBLE;
  }  else {
    Kind_Regime = ENUM_REGIME::NO_FLOW;
  }

  if ((rank == MASTER_NODE) && ContinuousAdjoint && (Ref_NonDim == DIMENSIONAL) && (Kind_SU2 == SU2_COMPONENT::SU2_CFD)) {
    cout << "WARNING: The adjoint solver should use a non-dimensional flow solution." << endl;
  }

  /*--- Initialize non-physical points/reconstructions to zero ---*/

  Nonphys_Points   = 0;
  Nonphys_Reconstr = 0;

  /*--- Set the number of external iterations to 1 for the steady state problem ---*/

  if (Kind_Solver == FEM_ELASTICITY) {
    nMGLevels = 0;
    if (Kind_Struct_Solver == STRUCT_DEFORMATION::SMALL){
      MinLogResidual = log10(Linear_Solver_Error);
    }
  }

  Radiation = (Kind_Radiation != RADIATION_MODEL::NONE);

  /*--- Check for unsupported features. ---*/

  if ((Kind_Solver != EULER && Kind_Solver != NAVIER_STOKES && Kind_Solver != RANS) && (TimeMarching == TIME_MARCHING::HARMONIC_BALANCE)){
    SU2_MPI::Error("Harmonic Balance not yet implemented for the incompressible solver.", CURRENT_FUNCTION);
  }

  /*--- Check for Fluid model consistency ---*/

  if (standard_air) {
    if (Gamma != 1.4 || Gas_Constant != 287.058) {
      Gamma = 1.4;
      Gas_Constant = 287.058;
    }
  }

  /*--- Overrule the default values for viscosity if the US measurement system is used. ---*/

  if (SystemMeasurements == US) {

    /* Correct the viscosities, if they contain the default SI values. */
    if(fabs(Mu_Constant-1.716E-5) < 1.0E-15) Mu_Constant /= 47.88025898;
    if(fabs(Mu_Ref-1.716E-5)      < 1.0E-15) Mu_Ref      /= 47.88025898;

    /* Correct the values with temperature dimension, if they contain the default SI values. */
    if(fabs(Mu_Temperature_Ref-273.15) < 1.0E-8) Mu_Temperature_Ref *= 1.8;
    if(fabs(Mu_S-110.4)                < 1.0E-8) Mu_S               *= 1.8;

    /* Correct the thermal conductivity, if it contains the default SI value. */
    if(fabs(Kt_Constant-0.0257) < 1.0E-10) Kt_Constant *= 0.577789317;
  }

  /*--- Check for Measurement System ---*/

  if (SystemMeasurements == US && !standard_air) {
    SU2_MPI::Error("Only STANDARD_AIR fluid model can be used with US Measurement System", CURRENT_FUNCTION);
  }

  if (nemo && Kind_TransCoeffModel != WILKE ) {
    SU2_MPI::Error("Only WILKE transport model is stable for the NEMO solver.", CURRENT_FUNCTION);
  }

  if (!ideal_gas && !nemo) {
    if (Kind_Upwind_Flow != ROE && Kind_Upwind_Flow != HLLC && Kind_Centered_Flow != JST) {
      SU2_MPI::Error("Only ROE Upwind, HLLC Upwind scheme, and JST scheme can be used for Non-Ideal Compressible Fluids", CURRENT_FUNCTION);
    }
  }

  if (nemo){
    if (Kind_Upwind_Flow == AUSMPWPLUS)
      SU2_MPI::Error("AUSMPW+ is extremely unstable. Feel free to fix me!", CURRENT_FUNCTION);
  }

  if (GetGasModel() == "ARGON" && GetKind_FluidModel() == SU2_NONEQ){
      SU2_MPI::Error("ARGON is not working with SU2_NONEQ fluid model!", CURRENT_FUNCTION);
  }

  if (GetKind_FluidModel() == MUTATIONPP && GetFrozen() == true){
      SU2_MPI::Error("The option of FROZEN_MIXTURE is not yet working with Mutation++ support.", CURRENT_FUNCTION);
  }

  if(GetBoolTurbomachinery()){
    nBlades = new su2double[nZone];
    FreeStreamTurboNormal= new su2double[3];
  }

  /*--- Check if Giles are used with turbo markers ---*/

  if (nMarker_Giles > 0 && !GetBoolTurbomachinery()){
    SU2_MPI::Error("Giles Boundary conditions can only be used with turbomachinery markers", CURRENT_FUNCTION);
  }

  /*--- Check for Boundary condition available for NICFD ---*/

  if ((!ideal_gas) && (!noneq_gas)) {
    if (nMarker_Inlet != 0) {
      SU2_MPI::Error("Riemann Boundary conditions or Giles must be used for inlet and outlet with Not Ideal Compressible Fluids ", CURRENT_FUNCTION);
    }
    if (nMarker_Outlet != 0) {
      SU2_MPI::Error("Riemann Boundary conditions or Giles must be used outlet with Not Ideal Compressible Fluids ", CURRENT_FUNCTION);
    }

    if (nMarker_FarField != 0) {
      SU2_MPI::Error("Riemann Boundary conditions or Giles must be used outlet with Not Ideal Compressible Fluids ", CURRENT_FUNCTION);
    }

  }

  /*--- Check for Boundary condition available for NICF ---*/

  if (ideal_gas && (Kind_Solver != INC_EULER && Kind_Solver != INC_NAVIER_STOKES && Kind_Solver != INC_RANS)) {
    if (SystemMeasurements == US && standard_air) {
      if (Kind_ViscosityModel != VISCOSITYMODEL::SUTHERLAND) {
        SU2_MPI::Error("Only SUTHERLAND viscosity model can be used with US Measurement", CURRENT_FUNCTION);
      }
    }
    if (Kind_ConductivityModel != CONDUCTIVITYMODEL::CONSTANT_PRANDTL ) {
      SU2_MPI::Error("Only CONSTANT_PRANDTL thermal conductivity model can be used with STANDARD_AIR and IDEAL_GAS", CURRENT_FUNCTION);
    }

  }
    /*--- Check for Boundary condition option agreement ---*/
  if (Kind_InitOption == REYNOLDS){
    if ((Kind_Solver == NAVIER_STOKES || Kind_Solver == RANS) && Reynolds <=0){
      SU2_MPI::Error("Reynolds number required for NAVIER_STOKES and RANS !!", CURRENT_FUNCTION);
    }
  }

  if (nKind_SurfaceMovement != nMarker_Moving) {
    SU2_MPI::Error("Number of SURFACE_MOVEMENT must match number of MARKER_MOVING", CURRENT_FUNCTION);
  }

  if (TimeMarching == TIME_MARCHING::TIME_STEPPING){
    nIter      = 1;
    nInnerIter  = 1;
  }

  if (!Multizone_Problem){
    ScreenWrtFreq[1]  = 0;
    HistoryWrtFreq[1] = 0;
    if (!Time_Domain){
      /*--- If not running multizone or unsteady, INNER_ITER and ITER are interchangeable,
       * but precedence will be given to INNER_ITER if both options are present. ---*/
      if (!OptionIsSet("INNER_ITER")){
        nInnerIter = nIter;
      }
    }
  }


  if ((Multizone_Problem || Time_Domain) && OptionIsSet("ITER")){
    SU2_MPI::Error("ITER must not be used when running multizone and/or unsteady problems.\n"
                   "Use TIME_ITER, OUTER_ITER or INNER_ITER to specify number of time iterations,\n"
                   "outer iterations or inner iterations, respectively.", CURRENT_FUNCTION);
  }

  /*--- If we're solving a purely steady problem with no prescribed grid
   movement (both rotating frame and moving walls can be steady), make sure that
   there is no grid motion ---*/

  if (GetGrid_Movement()){
    if ((Kind_SU2 == SU2_COMPONENT::SU2_CFD || Kind_SU2 == SU2_COMPONENT::SU2_SOL) &&
        (TimeMarching == TIME_MARCHING::STEADY && !Time_Domain)){

      if((Kind_GridMovement != ROTATING_FRAME) &&
         (Kind_GridMovement != STEADY_TRANSLATION) &&
         (Kind_GridMovement != NONE)){
        SU2_MPI::Error("Unsupported kind of grid movement for steady state problems.", CURRENT_FUNCTION);
      }
      for (iMarker = 0; iMarker < nMarker_Moving; iMarker++){
        if (Kind_SurfaceMovement[iMarker] != MOVING_WALL){
          SU2_MPI::Error("Unsupported kind of surface movement for steady state problems.", CURRENT_FUNCTION);
        }
      }
    }
  }

  /*--- The Line Search should be applied only in the deformation stage. ---*/

  if (Kind_SU2 != SU2_COMPONENT::SU2_DEF) {
    Opt_RelaxFactor = 1.0;
  }

  /*--- If it is not specified, set the mesh motion mach number
   equal to the freestream value. ---*/

  if (GetDynamic_Grid() && Mach_Motion == 0.0)
    Mach_Motion = Mach;

  /*--- Set the boolean flag if we are in a rotating frame (source term). ---*/

  if (Kind_GridMovement == ROTATING_FRAME)
    Rotating_Frame = true;
  else
    Rotating_Frame = false;

  /*--- In case the grid movement parameters have not been declared in the
   config file, set them equal to zero for safety. Also check to make sure
   that for each option, a value has been declared for each moving marker. ---*/

  if (nMarker_Moving > 0){
    if (nMarkerMotion_Origin == 0){
      nMarkerMotion_Origin = 3*nMarker_Moving;
      MarkerMotion_Origin = new su2double[nMarkerMotion_Origin] ();
    }
    if (nMarkerMotion_Origin/3 != nMarker_Moving){
      SU2_MPI::Error("Number of SURFACE_MOTION_ORIGIN must be three times the number of MARKER_MOVING, (x,y,z) per marker.", CURRENT_FUNCTION);
    }
    if (nMarkerTranslation == 0){
      nMarkerTranslation = 3*nMarker_Moving;
      MarkerTranslation_Rate = new su2double[nMarkerTranslation] ();
    }
    if (nMarkerTranslation/3 != nMarker_Moving){
      SU2_MPI::Error("Number of SURFACE_TRANSLATION_RATE must be three times the number of MARKER_MOVING, (x,y,z) per marker.", CURRENT_FUNCTION);
    }
    if (nMarkerRotation_Rate == 0){
      nMarkerRotation_Rate = 3*nMarker_Moving;
      MarkerRotation_Rate = new su2double[nMarkerRotation_Rate] ();
    }
    if (nMarkerRotation_Rate/3 != nMarker_Moving){
      SU2_MPI::Error("Number of SURFACE_ROTATION_RATE must be three times the number of MARKER_MOVING, (x,y,z) per marker.", CURRENT_FUNCTION);
    }
    if (nMarkerPlunging_Ampl == 0){
      nMarkerPlunging_Ampl = 3*nMarker_Moving;
      MarkerPlunging_Ampl = new su2double[nMarkerPlunging_Ampl] ();
    }
    if (nMarkerPlunging_Ampl/3 != nMarker_Moving){
      SU2_MPI::Error("Number of SURFACE_PLUNGING_AMPL must be three times the number of MARKER_MOVING, (x,y,z) per marker.", CURRENT_FUNCTION);
    }
    if (nMarkerPlunging_Omega == 0){
      nMarkerPlunging_Omega = 3*nMarker_Moving;
      MarkerPlunging_Omega = new su2double[nMarkerPlunging_Omega] ();
    }
    if (nMarkerPlunging_Omega/3 != nMarker_Moving){
      SU2_MPI::Error("Number of SURFACE_PLUNGING_OMEGA must be three times the number of MARKER_MOVING, (x,y,z) per marker.", CURRENT_FUNCTION);
    }
    if (nMarkerPitching_Ampl == 0){
      nMarkerPitching_Ampl = 3*nMarker_Moving;
      MarkerPitching_Ampl = new su2double[nMarkerPitching_Ampl] ();
    }
    if (nMarkerPitching_Ampl/3 != nMarker_Moving){
      SU2_MPI::Error("Number of SURFACE_PITCHING_AMPL must be three times the number of MARKER_MOVING, (x,y,z) per marker.", CURRENT_FUNCTION);
    }
    if (nMarkerPitching_Omega == 0){
      nMarkerPitching_Omega = 3*nMarker_Moving;
      MarkerPitching_Omega = new su2double[nMarkerPitching_Omega] ();
    }
    if (nMarkerPitching_Omega/3 != nMarker_Moving){
      SU2_MPI::Error("Number of SURFACE_PITCHING_OMEGA must be three times the number of MARKER_MOVING, (x,y,z) per marker.", CURRENT_FUNCTION);
    }
    if (nMarkerPitching_Phase == 0){
      nMarkerPitching_Phase = 3*nMarker_Moving;
      MarkerPitching_Phase = new su2double[nMarkerPitching_Phase] ();
    }
    if (nMarkerPitching_Phase/3 != nMarker_Moving){
      SU2_MPI::Error("Number of SURFACE_PITCHING_PHASE must be three times the number of MARKER_MOVING, (x,y,z) per marker.", CURRENT_FUNCTION);
    }

    if (nMoveMotion_Origin == 0){
      nMoveMotion_Origin = nMarker_Moving;
      MoveMotion_Origin = new unsigned short[nMoveMotion_Origin];
      for (iMarker = 0; iMarker < nMarker_Moving; iMarker++){
        MoveMotion_Origin[iMarker] = NO;
      }
    }
    if (nMoveMotion_Origin != nMarker_Moving){
      SU2_MPI::Error("Number of MOVE_MOTION_ORIGIN must match number of MARKER_MOVING.", CURRENT_FUNCTION);
    }
  }

  /*-- Setting Harmonic Balance period from the config file */

  if (TimeMarching == TIME_MARCHING::HARMONIC_BALANCE) {
    HarmonicBalance_Period = GetHarmonicBalance_Period();
    if (HarmonicBalance_Period < 0)  {
      SU2_MPI::Error("Not a valid value for time period!!", CURRENT_FUNCTION);
    }
    /* Initialize the Harmonic balance Frequency pointer */
    if (Omega_HB == nullptr) {
      Omega_HB = new su2double[nOmega_HB];
      for (unsigned short iZone = 0; iZone < nOmega_HB; iZone++ )
        Omega_HB[iZone] = 0.0;
  } else {
      if (nOmega_HB != nTimeInstances) {
        SU2_MPI::Error("Length of omega_HB  must match the number TIME_INSTANCES!!" , CURRENT_FUNCTION);
      }
    }
  }

  /*--- Force number of span-wise section to 1 if 2D case ---*/
  if(val_nDim ==2){
    nSpanWiseSections_User=1;
    Kind_SpanWise= EQUISPACED;
  }

  /*--- Set number of TurboPerformance markers ---*/
  if(nMarker_Turbomachinery > 0){
    if(nMarker_Turbomachinery > 1){
      nMarker_TurboPerformance = nMarker_Turbomachinery + SU2_TYPE::Int(nMarker_Turbomachinery/2) + 1;
    }else{
      nMarker_TurboPerformance = nMarker_Turbomachinery;
    }
  } else {
    nMarker_TurboPerformance = 0;
    nSpanWiseSections =1;
  }

  /*--- Set number of TurboPerformance markers ---*/
  if(nMarker_Turbomachinery != 0){
    nSpan_iZones = new unsigned short[nZone];
  }

  /*--- Set number of TurboPerformance markers ---*/
  if(GetGrid_Movement() && RampRotatingFrame && !DiscreteAdjoint){
    FinalRotation_Rate_Z = Rotation_Rate[2];
    if(abs(FinalRotation_Rate_Z) > 0.0){
      Rotation_Rate[2] = rampRotFrame_coeff[0];
    }
  }

  if(RampOutletPressure && !DiscreteAdjoint){
    for (iMarker = 0; iMarker < nMarker_Giles; iMarker++){
      if (Kind_Data_Giles[iMarker] == STATIC_PRESSURE || Kind_Data_Giles[iMarker] == STATIC_PRESSURE_1D || Kind_Data_Giles[iMarker] == RADIAL_EQUILIBRIUM ){
        FinalOutletPressure = Giles_Var1[iMarker];
        Giles_Var1[iMarker] = rampOutPres_coeff[0];
      }
    }
    for (iMarker = 0; iMarker < nMarker_Riemann; iMarker++){
      if (Kind_Data_Riemann[iMarker] == STATIC_PRESSURE || Kind_Data_Riemann[iMarker] == RADIAL_EQUILIBRIUM){
        FinalOutletPressure = Riemann_Var1[iMarker];
        Riemann_Var1[iMarker] = rampOutPres_coeff[0];
      }
    }
  }

  /*--- Check on extra Relaxation factor for Giles---*/
  if(extrarelfac[1] > 0.5){
    extrarelfac[1] = 0.5;
  }
    /*--- Use the various rigid-motion input frequencies to determine the period to be used with harmonic balance cases.
     There are THREE types of motion to consider, namely: rotation, pitching, and plunging.
     The largest period of motion is the one to be used for harmonic balance  calculations. ---*/

  /*if (Unsteady_Simulation == HARMONIC_BALANCE) {
    if (!(GetGrid_Movement())) {
      // No grid movement - Time period from config file //
      HarmonicBalance_Period = GetHarmonicBalance_Period();
    }

    else {
      unsigned short N_MOTION_TYPES = 3;
      su2double *periods;
      periods = new su2double[N_MOTION_TYPES];

      //--- rotation: ---//

      su2double Omega_mag_rot = sqrt(pow(Rotation_Rate_X[ZONE_0],2)+pow(Rotation_Rate_Y[ZONE_0],2)+pow(Rotation_Rate_Z[ZONE_0],2));
      if (Omega_mag_rot > 0)
          periods[0] = 2*PI_NUMBER/Omega_mag_rot;
      else
          periods[0] = 0.0;

      //--- pitching: ---//

      su2double Omega_mag_pitch = sqrt(pow(Pitching_Omega_X[ZONE_0],2)+pow(Pitching_Omega_Y[ZONE_0],2)+pow(Pitching_Omega_Z[ZONE_0],2));
      if (Omega_mag_pitch > 0)
          periods[1] = 2*PI_NUMBER/Omega_mag_pitch;
      else
          periods[1] = 0.0;

      //--- plunging: ---//

      su2double Omega_mag_plunge = sqrt(pow(Plunging_Omega_X[ZONE_0],2)+pow(Plunging_Omega_Y[ZONE_0],2)+pow(Plunging_Omega_Z[ZONE_0],2));
      if (Omega_mag_plunge > 0)
          periods[2] = 2*PI_NUMBER/Omega_mag_plunge;
      else
          periods[2] = 0.0;

      //--- determine which period is largest ---//

      unsigned short iVar;
      HarmonicBalance_Period = 0.0;
      for (iVar = 0; iVar < N_MOTION_TYPES; iVar++) {
          if (periods[iVar] > HarmonicBalance_Period)
              HarmonicBalance_Period = periods[iVar];
      }

      delete periods;
    }

  }*/


  /*--- In case the moment origin coordinates have not been declared in the
   config file, set them equal to zero for safety. Also check to make sure
   that for each marker, a value has been declared for the moment origin.
   Unless only one value was specified, then set this value for all the markers
   being monitored. ---*/


  if ((nRefOriginMoment_X != nRefOriginMoment_Y) || (nRefOriginMoment_X != nRefOriginMoment_Z) ) {
    SU2_MPI::Error("ERROR: Length of REF_ORIGIN_MOMENT_X, REF_ORIGIN_MOMENT_Y and REF_ORIGIN_MOMENT_Z must be the same!!", CURRENT_FUNCTION);
  }

  if (RefOriginMoment_X == nullptr) {
    RefOriginMoment_X = new su2double[nMarker_Monitoring];
    for (iMarker = 0; iMarker < nMarker_Monitoring; iMarker++ )
      RefOriginMoment_X[iMarker] = 0.0;
  } else {
    if (nRefOriginMoment_X == 1) {

      su2double aux_RefOriginMoment_X = RefOriginMoment_X[0];
      delete [] RefOriginMoment_X;
      RefOriginMoment_X = new su2double[nMarker_Monitoring];
      nRefOriginMoment_X = nMarker_Monitoring;

      for (iMarker = 0; iMarker < nMarker_Monitoring; iMarker++ )
        RefOriginMoment_X[iMarker] = aux_RefOriginMoment_X;
    }
    else if (nRefOriginMoment_X != nMarker_Monitoring) {
      SU2_MPI::Error("ERROR: Length of REF_ORIGIN_MOMENT_X must match number of Monitoring Markers!!", CURRENT_FUNCTION);
    }
  }

  if (RefOriginMoment_Y == nullptr) {
    RefOriginMoment_Y = new su2double[nMarker_Monitoring];
    for (iMarker = 0; iMarker < nMarker_Monitoring; iMarker++ )
      RefOriginMoment_Y[iMarker] = 0.0;
  } else {
    if (nRefOriginMoment_Y == 1) {

      su2double aux_RefOriginMoment_Y = RefOriginMoment_Y[0];
      delete [] RefOriginMoment_Y;
      RefOriginMoment_Y = new su2double[nMarker_Monitoring];
      nRefOriginMoment_Y = nMarker_Monitoring;

      for (iMarker = 0; iMarker < nMarker_Monitoring; iMarker++ )
        RefOriginMoment_Y[iMarker] = aux_RefOriginMoment_Y;
    }
    else if (nRefOriginMoment_Y != nMarker_Monitoring) {
      SU2_MPI::Error("ERROR: Length of REF_ORIGIN_MOMENT_Y must match number of Monitoring Markers!!", CURRENT_FUNCTION);
    }
  }

  if (RefOriginMoment_Z == nullptr) {
    RefOriginMoment_Z = new su2double[nMarker_Monitoring];
    for (iMarker = 0; iMarker < nMarker_Monitoring; iMarker++ )
      RefOriginMoment_Z[iMarker] = 0.0;
  } else {
    if (nRefOriginMoment_Z == 1) {

      su2double aux_RefOriginMoment_Z = RefOriginMoment_Z[0];
      delete [] RefOriginMoment_Z;
      RefOriginMoment_Z = new su2double[nMarker_Monitoring];
      nRefOriginMoment_Z = nMarker_Monitoring;

      for (iMarker = 0; iMarker < nMarker_Monitoring; iMarker++ )
        RefOriginMoment_Z[iMarker] = aux_RefOriginMoment_Z;
    }
    else if (nRefOriginMoment_Z != nMarker_Monitoring) {
      SU2_MPI::Error("ERROR: Length of REF_ORIGIN_MOMENT_Z must match number of Monitoring Markers!!", CURRENT_FUNCTION);
    }
  }

  /*--- Set the boolean flag if we are carrying out an aeroelastic simulation. ---*/

  if (GetGrid_Movement() && (GetSurface_Movement(AEROELASTIC) || GetSurface_Movement(AEROELASTIC_RIGID_MOTION))) Aeroelastic_Simulation = true;
  else Aeroelastic_Simulation = false;

  /*--- Initializing the size for the solutions of the Aeroelastic problem. ---*/


  if (GetGrid_Movement() && Aeroelastic_Simulation) {
    Aeroelastic_np1.resize(nMarker_Monitoring);
    Aeroelastic_n.resize(nMarker_Monitoring);
    Aeroelastic_n1.resize(nMarker_Monitoring);
    for (iMarker = 0; iMarker < nMarker_Monitoring; iMarker++) {
      Aeroelastic_np1[iMarker].resize(2);
      Aeroelastic_n[iMarker].resize(2);
      Aeroelastic_n1[iMarker].resize(2);
      for (int i =0; i<2; i++) {
        Aeroelastic_np1[iMarker][i].resize(2);
        Aeroelastic_n[iMarker][i].resize(2);
        Aeroelastic_n1[iMarker][i].resize(2);
        for (int j=0; j<2; j++) {
          Aeroelastic_np1[iMarker][i][j] = 0.0;
          Aeroelastic_n[iMarker][i][j] = 0.0;
          Aeroelastic_n1[iMarker][i][j] = 0.0;
        }
      }
    }
  }

  /*--- Allocate memory for the plunge and pitch and initialized them to zero ---*/

  if (GetGrid_Movement() && Aeroelastic_Simulation) {
    Aeroelastic_pitch = new su2double[nMarker_Monitoring];
    Aeroelastic_plunge = new su2double[nMarker_Monitoring];
    for (iMarker = 0; iMarker < nMarker_Monitoring; iMarker++ ) {
      Aeroelastic_pitch[iMarker] = 0.0;
      Aeroelastic_plunge[iMarker] = 0.0;
    }
  }

  FinestMesh = MESH_0;
  if (MGCycle == FULLMG_CYCLE) FinestMesh = nMGLevels;

  if ((Kind_Solver == NAVIER_STOKES) &&
      (Kind_Turb_Model != NONE))
    Kind_Solver = RANS;

  if ((Kind_Solver == INC_NAVIER_STOKES) &&
      (Kind_Turb_Model != NONE))
    Kind_Solver = INC_RANS;

  if (Kind_Solver == EULER ||
      Kind_Solver == INC_EULER ||
      Kind_Solver == NEMO_EULER ||
      Kind_Solver == FEM_EULER)
    Kind_Turb_Model = NONE;

  Kappa_2nd_Flow = jst_coeff[0];
  Kappa_4th_Flow = jst_coeff[1];
  Kappa_2nd_AdjFlow = jst_adj_coeff[0];
  Kappa_4th_AdjFlow = jst_adj_coeff[1];
  Kappa_2nd_Heat = ad_coeff_heat[0];
  Kappa_4th_Heat = ad_coeff_heat[1];

  /*--- Make the MG_PreSmooth, MG_PostSmooth, and MG_CorrecSmooth
   arrays consistent with nMGLevels ---*/

  unsigned short * tmp_smooth = new unsigned short[nMGLevels+1];

  if ((nMG_PreSmooth != nMGLevels+1) && (nMG_PreSmooth != 0)) {
    if (nMG_PreSmooth > nMGLevels+1) {

      /*--- Truncate by removing unnecessary elements at the end ---*/

      for (unsigned int i = 0; i <= nMGLevels; i++)
        tmp_smooth[i] = MG_PreSmooth[i];
      delete [] MG_PreSmooth;
      MG_PreSmooth=nullptr;
    }
    else {

      /*--- Add additional elements equal to last element ---*/

      for (unsigned int i = 0; i < nMG_PreSmooth; i++)
        tmp_smooth[i] = MG_PreSmooth[i];
      for (unsigned int i = nMG_PreSmooth; i <= nMGLevels; i++)
        tmp_smooth[i] = MG_PreSmooth[nMG_PreSmooth-1];
      delete [] MG_PreSmooth;
      MG_PreSmooth=nullptr;
    }

    nMG_PreSmooth = nMGLevels+1;
    MG_PreSmooth = new unsigned short[nMG_PreSmooth];
    for (unsigned int i = 0; i < nMG_PreSmooth; i++)
      MG_PreSmooth[i] = tmp_smooth[i];
  }
  if ((nMGLevels != 0) && (nMG_PreSmooth == 0)) {
    delete [] MG_PreSmooth;
    nMG_PreSmooth = nMGLevels+1;
    MG_PreSmooth = new unsigned short[nMG_PreSmooth];
    for (unsigned int i = 0; i < nMG_PreSmooth; i++)
      MG_PreSmooth[i] = i+1;
  }

  if ((nMG_PostSmooth != nMGLevels+1) && (nMG_PostSmooth != 0)) {
    if (nMG_PostSmooth > nMGLevels+1) {

      /*--- Truncate by removing unnecessary elements at the end ---*/

      for (unsigned int i = 0; i <= nMGLevels; i++)
        tmp_smooth[i] = MG_PostSmooth[i];
      delete [] MG_PostSmooth;
      MG_PostSmooth=nullptr;
    }
    else {

      /*--- Add additional elements equal to last element ---*/

      for (unsigned int i = 0; i < nMG_PostSmooth; i++)
        tmp_smooth[i] = MG_PostSmooth[i];
      for (unsigned int i = nMG_PostSmooth; i <= nMGLevels; i++)
        tmp_smooth[i] = MG_PostSmooth[nMG_PostSmooth-1];
      delete [] MG_PostSmooth;
      MG_PostSmooth=nullptr;
    }

    nMG_PostSmooth = nMGLevels+1;
    MG_PostSmooth = new unsigned short[nMG_PostSmooth];
    for (unsigned int i = 0; i < nMG_PostSmooth; i++)
      MG_PostSmooth[i] = tmp_smooth[i];

  }

  if ((nMGLevels != 0) && (nMG_PostSmooth == 0)) {
    delete [] MG_PostSmooth;
    nMG_PostSmooth = nMGLevels+1;
    MG_PostSmooth = new unsigned short[nMG_PostSmooth];
    for (unsigned int i = 0; i < nMG_PostSmooth; i++)
      MG_PostSmooth[i] = 0;
  }

  if ((nMG_CorrecSmooth != nMGLevels+1) && (nMG_CorrecSmooth != 0)) {
    if (nMG_CorrecSmooth > nMGLevels+1) {

      /*--- Truncate by removing unnecessary elements at the end ---*/

      for (unsigned int i = 0; i <= nMGLevels; i++)
        tmp_smooth[i] = MG_CorrecSmooth[i];
      delete [] MG_CorrecSmooth;
      MG_CorrecSmooth = nullptr;
    }
    else {

      /*--- Add additional elements equal to last element ---*/

      for (unsigned int i = 0; i < nMG_CorrecSmooth; i++)
        tmp_smooth[i] = MG_CorrecSmooth[i];
      for (unsigned int i = nMG_CorrecSmooth; i <= nMGLevels; i++)
        tmp_smooth[i] = MG_CorrecSmooth[nMG_CorrecSmooth-1];
      delete [] MG_CorrecSmooth;
      MG_CorrecSmooth = nullptr;
    }
    nMG_CorrecSmooth = nMGLevels+1;
    MG_CorrecSmooth = new unsigned short[nMG_CorrecSmooth];
    for (unsigned int i = 0; i < nMG_CorrecSmooth; i++)
      MG_CorrecSmooth[i] = tmp_smooth[i];
  }

  if ((nMGLevels != 0) && (nMG_CorrecSmooth == 0)) {
    delete [] MG_CorrecSmooth;
    nMG_CorrecSmooth = nMGLevels+1;
    MG_CorrecSmooth = new unsigned short[nMG_CorrecSmooth];
    for (unsigned int i = 0; i < nMG_CorrecSmooth; i++)
      MG_CorrecSmooth[i] = 0;
  }

  /*--- Override MG Smooth parameters ---*/

  if (nMG_PreSmooth != 0) MG_PreSmooth[MESH_0] = 1;
  if (nMG_PostSmooth != 0) {
    MG_PostSmooth[MESH_0] = 0;
    MG_PostSmooth[nMGLevels] = 0;
  }
  if (nMG_CorrecSmooth != 0) MG_CorrecSmooth[nMGLevels] = 0;

  if (Restart) MGCycle = V_CYCLE;

  if (ContinuousAdjoint) {
    if (Kind_Solver == EULER) Kind_Solver = ADJ_EULER;
    if (Kind_Solver == NAVIER_STOKES) Kind_Solver = ADJ_NAVIER_STOKES;
    if (Kind_Solver == RANS) Kind_Solver = ADJ_RANS;
  }

  nCFL = nMGLevels+1;
  CFL = new su2double[nCFL];
  CFL[0] = CFLFineGrid;

  /*--- Handle optional CFL adapt parameter values ---*/

  if (nCFL_AdaptParam < default_cfl_adapt.size()) {
    auto newParam = new su2double [default_cfl_adapt.size()];
    for (iCFL = 0; iCFL < default_cfl_adapt.size(); ++iCFL) {
      if (iCFL < nCFL_AdaptParam) newParam[iCFL] = CFL_AdaptParam[iCFL];
      else newParam[iCFL] = default_cfl_adapt[iCFL];
    }
    swap(newParam, CFL_AdaptParam);
    delete [] newParam;
    nCFL_AdaptParam = default_cfl_adapt.size();
  }

  /*--- Evaluate when the Cl should be evaluated ---*/

  Iter_Fixed_CM        = SU2_TYPE::Int(nInnerIter / (su2double(Update_iH)+1));
  Iter_Fixed_NetThrust = SU2_TYPE::Int(nInnerIter / (su2double(Update_BCThrust)+1));

  /*--- Setting relaxation factor and CFL for the adjoint runs ---*/

  if (ContinuousAdjoint) {
    CFL[0] = CFL[0] * CFLRedCoeff_AdjFlow;
    CFL_AdaptParam[2] *= CFLRedCoeff_AdjFlow;
    CFL_AdaptParam[3] *= CFLRedCoeff_AdjFlow;
    Iter_Fixed_CM = SU2_TYPE::Int(su2double (Iter_Fixed_CM) / CFLRedCoeff_AdjFlow);
    Iter_Fixed_NetThrust = SU2_TYPE::Int(su2double (Iter_Fixed_NetThrust) / CFLRedCoeff_AdjFlow);
  }

  if ((DiscreteAdjoint) && (Inconsistent_Disc)) {
    Kind_ConvNumScheme_Flow = Kind_ConvNumScheme_AdjFlow;
    Kind_Centered_Flow = Kind_Centered_AdjFlow;
    Kind_Upwind_Flow = Kind_Upwind_AdjFlow;
    Kappa_2nd_Flow = jst_adj_coeff[0];
    Kappa_4th_Flow = jst_adj_coeff[1];
  }

  if (Update_AoA_Iter_Limit == 0 && Fixed_CL_Mode) {
    SU2_MPI::Error("ERROR: Please specify non-zero UPDATE_AOA_ITER_LIMIT.", CURRENT_FUNCTION);
  }
  if (Iter_Fixed_CM == 0) { Iter_Fixed_CM = nInnerIter+1; Update_iH = 0; }
  if (Iter_Fixed_NetThrust == 0) { Iter_Fixed_NetThrust = nInnerIter+1; Update_BCThrust = 0; }

  for (iCFL = 1; iCFL < nCFL; iCFL++)
    CFL[iCFL] = CFL[iCFL-1];

  if (nRKStep == 0) {
    nRKStep = 1;
    RK_Alpha_Step = new su2double[1]; RK_Alpha_Step[0] = 1.0;
  }

  /* Check if the byte alignment of the matrix multiplications is a
     multiple of 64. */
  if( byteAlignmentMatMul%64 ) {
    SU2_MPI::Error("ALIGNED_BYTES_MATMUL must be a multiple of 64.", CURRENT_FUNCTION);
  }

  /* Determine the value of sizeMatMulPadding, which is the matrix size in
     the vectorization direction when padding is applied to have optimal
     performance in the matrix multiplications. */
  sizeMatMulPadding = byteAlignmentMatMul/sizeof(passivedouble);

  /* Correct the number of time levels for time accurate local time
     stepping, if needed.  */
  if (nLevels_TimeAccurateLTS == 0)  nLevels_TimeAccurateLTS =  1;
  if (nLevels_TimeAccurateLTS  > 15) nLevels_TimeAccurateLTS = 15;

  /* Check that no time accurate local time stepping is specified for time
     integration schemes other than ADER. */
  if (Kind_TimeIntScheme_FEM_Flow != ADER_DG && nLevels_TimeAccurateLTS != 1) {

    if (rank==MASTER_NODE) {
      cout << endl << "WARNING: "
           << nLevels_TimeAccurateLTS << " levels specified for time accurate local time stepping." << endl
           << "Time accurate local time stepping is only possible for ADER, hence this option is not used." << endl
           << endl;
    }

    nLevels_TimeAccurateLTS = 1;
  }

  if (Kind_TimeIntScheme_FEM_Flow == ADER_DG) {

    TimeMarching = TIME_MARCHING::TIME_STEPPING;  // Only time stepping for ADER.

    /* If time accurate local time stepping is used, make sure that an unsteady
       CFL is specified. If not, terminate. */
    if (nLevels_TimeAccurateLTS != 1) {
      if(Unst_CFL == 0.0)
        SU2_MPI::Error("ERROR: Unsteady CFL not specified for time accurate local time stepping.",
                       CURRENT_FUNCTION);
    }

    /* Determine the location of the ADER time DOFs, which are the Gauss-Legendre
       integration points corresponding to the number of time DOFs. */
    vector<passivedouble> GLPoints(nTimeDOFsADER_DG), GLWeights(nTimeDOFsADER_DG);
    CGaussJacobiQuadrature GaussJacobi;
    GaussJacobi.GetQuadraturePoints(0.0, 0.0, -1.0, 1.0, GLPoints, GLWeights);

    TimeDOFsADER_DG = new su2double[nTimeDOFsADER_DG];
    for(unsigned short i=0; i<nTimeDOFsADER_DG; ++i)
      TimeDOFsADER_DG[i] = GLPoints[i];

    /* Determine the number of integration points in time, their locations
       on the interval [-1..1] and their integration weights. */
    unsigned short orderExact = ceil(Quadrature_Factor_Time_ADER_DG*(nTimeDOFsADER_DG-1));
    nTimeIntegrationADER_DG = orderExact/2 + 1;
    nTimeIntegrationADER_DG = max(nTimeIntegrationADER_DG, nTimeDOFsADER_DG);
    GLPoints.resize(nTimeIntegrationADER_DG);
    GLWeights.resize(nTimeIntegrationADER_DG);
    GaussJacobi.GetQuadraturePoints(0.0, 0.0, -1.0, 1.0, GLPoints, GLWeights);

    TimeIntegrationADER_DG    = new su2double[nTimeIntegrationADER_DG];
    WeightsIntegrationADER_DG = new su2double[nTimeIntegrationADER_DG];
    for(unsigned short i=0; i<nTimeIntegrationADER_DG; ++i) {
      TimeIntegrationADER_DG[i]    = GLPoints[i];
      WeightsIntegrationADER_DG[i] = GLWeights[i];
    }
  }

  if (nIntCoeffs == 0) {
    nIntCoeffs = 2;
    Int_Coeffs = new su2double[2]; Int_Coeffs[0] = 0.25; Int_Coeffs[1] = 0.5;
  }

  if (nElasticityMod == 0) {
    nElasticityMod = 1;
    ElasticityMod = new su2double[1]; ElasticityMod[0] = 2E11;
  }

  if (nPoissonRatio == 0) {
    nPoissonRatio = 1;
    PoissonRatio = new su2double[1]; PoissonRatio[0] = 0.30;
  }

  if (nMaterialDensity == 0) {
    nMaterialDensity = 1;
    MaterialDensity = new su2double[1]; MaterialDensity[0] = 7854;
  }

  if (nElectric_Constant == 0) {
    nElectric_Constant = 1;
    Electric_Constant = new su2double[1]; Electric_Constant[0] = 0.0;
  }

  if (nElectric_Field == 0) {
    nElectric_Field = 1;
    Electric_Field_Mod = new su2double[1]; Electric_Field_Mod[0] = 0.0;
  }

  if (nDim_RefNode == 0) {
    nDim_RefNode = 3;
    RefNode_Displacement = new su2double[3];
    RefNode_Displacement[0] = 0.0; RefNode_Displacement[1] = 0.0; RefNode_Displacement[2] = 0.0;
  }

  if (nDim_Electric_Field == 0) {
    nDim_Electric_Field = 2;
    Electric_Field_Dir = new su2double[2]; Electric_Field_Dir[0] = 0.0;  Electric_Field_Dir[1] = 1.0;
  }

  if ((Kind_SU2 == SU2_COMPONENT::SU2_CFD) && (Kind_Solver == NO_SOLVER)) {
    SU2_MPI::Error("PHYSICAL_PROBLEM must be set in the configuration file", CURRENT_FUNCTION);
  }

  /*--- Set a flag for viscous simulations ---*/

  Viscous = (( Kind_Solver == NAVIER_STOKES          ) ||
             ( Kind_Solver == NEMO_NAVIER_STOKES     ) ||
             ( Kind_Solver == ADJ_NAVIER_STOKES      ) ||
             ( Kind_Solver == RANS                   ) ||
             ( Kind_Solver == ADJ_RANS               ) ||
             ( Kind_Solver == FEM_NAVIER_STOKES      ) ||
             ( Kind_Solver == FEM_RANS               ) ||
             ( Kind_Solver == FEM_LES                ) ||
             ( Kind_Solver == INC_NAVIER_STOKES      ) ||
             ( Kind_Solver == INC_RANS               ) );

  /*--- To avoid boundary intersections, let's add a small constant to the planes. ---*/

  if (Geo_Description == NACELLE) {
    for (unsigned short iSections = 0; iSections < nLocationStations; iSections++) {
      if (LocationStations[iSections] == 0) LocationStations[iSections] = 1E-6;
      if (LocationStations[iSections] == 360) LocationStations[iSections] = 359.999999;
    }
  }
  else {
    for (unsigned short iSections = 0; iSections < nLocationStations; iSections++) {
      LocationStations[iSections] += EPS;
    }
    geo_loc[0] += EPS;
    geo_loc[1] += EPS;
  }

  /*--- Length based parameter for slope limiters uses a default value of
   0.1m ---*/

  RefElemLength = 1.0;
  if (SystemMeasurements == US) RefElemLength /= 0.3048;

  /*--- Re-scale the length based parameters. The US system uses feet,
   but SU2 assumes that the grid is in inches ---*/

  if ((SystemMeasurements == US) && (Kind_SU2 == SU2_COMPONENT::SU2_CFD)) {

    for (iMarker = 0; iMarker < nMarker_Monitoring; iMarker++) {
      RefOriginMoment_X[iMarker] = RefOriginMoment_X[iMarker]/12.0;
      RefOriginMoment_Y[iMarker] = RefOriginMoment_Y[iMarker]/12.0;
      RefOriginMoment_Z[iMarker] = RefOriginMoment_Z[iMarker]/12.0;
    }

    for (iMarker = 0; iMarker < nMarker_Moving; iMarker++){
      for (unsigned short iDim = 0; iDim < 3; iDim++){
        MarkerMotion_Origin[3*iMarker+iDim] /= 12.0;
      }
    }

    RefLength = RefLength/12.0;

    if ((val_nDim == 2) && (!Axisymmetric)) RefArea = RefArea/12.0;
    else RefArea = RefArea/144.0;
    Length_Reynolds = Length_Reynolds/12.0;
    Highlite_Area = Highlite_Area/144.0;
    SemiSpan = SemiSpan/12.0;

    ea_lim[0] /= 12.0;
    ea_lim[1] /= 12.0;
    ea_lim[2] /= 12.0;

    if (Geo_Description != NACELLE) {
      for (unsigned short iSections = 0; iSections < nLocationStations; iSections++) {
        LocationStations[iSections] = LocationStations[iSections]/12.0;
      }
      geo_loc[0] /= 12.0;
      geo_loc[1] /= 12.0;
    }

    for (int i=0; i<7; ++i) eng_cyl[i] /= 12.0;
  }

  if ((Kind_Turb_Model != SA) && (Kind_Trans_Model == BC)){
    SU2_MPI::Error("BC transition model currently only available in combination with SA turbulence model!", CURRENT_FUNCTION);
  }

  if (Kind_Trans_Model == LM) {
    SU2_MPI::Error("The LM transition model is under maintenance.", CURRENT_FUNCTION);
  }

  if(Turb_Fixed_Values && !OptionIsSet("TURB_FIXED_VALUES_DOMAIN")){
    SU2_MPI::Error("TURB_FIXED_VALUES activated, but no domain set with TURB_FIXED_VALUES_DOMAIN.", CURRENT_FUNCTION);
  }

  /*--- Check for constant lift mode. Initialize the update flag for
   the AoA with each iteration to false  ---*/

  if (Fixed_CL_Mode) Update_AoA = false;
  if (Fixed_CM_Mode) Update_HTPIncidence = false;

  if (DirectDiff != NO_DERIVATIVE) {
#ifndef CODI_FORWARD_TYPE
    if (Kind_SU2 == SU2_COMPONENT::SU2_CFD) {
      SU2_MPI::Error("SU2_CFD: Config option DIRECT_DIFF= YES requires AD support.\n"
                     "Please use SU2_CFD_DIRECTDIFF (meson.py ... -Denable-directdiff=true ...).",
                     CURRENT_FUNCTION);
    }
#endif
    /*--- Initialize the derivative values ---*/
    switch (DirectDiff) {
      case D_MACH:
        SU2_TYPE::SetDerivative(Mach, 1.0);
        break;
      case D_AOA:
        SU2_TYPE::SetDerivative(AoA, 1.0);
        break;
      case D_SIDESLIP:
        SU2_TYPE::SetDerivative(AoS, 1.0);
        break;
      case D_REYNOLDS:
        SU2_TYPE::SetDerivative(Reynolds, 1.0);
        break;
      case D_TURB2LAM:
       SU2_TYPE::SetDerivative(Turb2LamViscRatio_FreeStream, 1.0);
        break;
      default:
        /*--- All other cases are handled in the specific solver ---*/
        break;
      }
  }

#if defined CODI_REVERSE_TYPE
  AD_Mode = YES;

#if defined HAVE_OMP
  AD::PreaccEnabled = false;
#else
  AD::PreaccEnabled = AD_Preaccumulation;
#endif

#else
  if (AD_Mode == YES) {
    SU2_MPI::Error("Config option AUTO_DIFF= YES requires AD support.\n"
                   "Please use SU2_???_AD (meson.py ... -Denable-autodiff=true ...).",
                   CURRENT_FUNCTION);
  }
#endif

  delete [] tmp_smooth;

  /*--- Make sure that implicit time integration is disabled
        for the FEM fluid solver (numerics). ---*/
  if ((Kind_Solver == FEM_EULER)         ||
      (Kind_Solver == FEM_NAVIER_STOKES) ||
      (Kind_Solver == FEM_RANS)          ||
      (Kind_Solver == FEM_LES)) {
     Kind_TimeIntScheme_Flow = Kind_TimeIntScheme_FEM_Flow;
  }

  /*--- Set up the time stepping / unsteady CFL options. ---*/
  if ((TimeMarching == TIME_MARCHING::TIME_STEPPING) && (Unst_CFL != 0.0)) {
    for (iCFL = 0; iCFL < nCFL; iCFL++)
      CFL[iCFL] = Unst_CFL;
  }


  /*--- If it is a fixed mode problem, then we will add Iter_dCL_dAlpha iterations to
    evaluate the derivatives with respect to a change in the AoA and CL ---*/

  if (!ContinuousAdjoint & !DiscreteAdjoint) {
    if (Fixed_CL_Mode) nInnerIter += Iter_dCL_dAlpha;

    if (Fixed_CM_Mode) {
      nInnerIter += Iter_dCL_dAlpha;
      MinLogResidual = -24;
    }
  }

  /* --- Set Finite Difference mode to false by default --- */

  Finite_Difference_Mode = false;

  /* --- Throw error if UQ used for any turbulence model other that SST --- */

  if (Kind_Solver == RANS && Kind_Turb_Model != SST && Kind_Turb_Model != SST_SUST && using_uq){
    SU2_MPI::Error("UQ capabilities only implemented for NAVIER_STOKES solver SST turbulence model", CURRENT_FUNCTION);
  }

  /* --- Throw error if invalid componentiality used --- */

  if (using_uq && (eig_val_comp > 3 || eig_val_comp < 1)){
    SU2_MPI::Error("Componentality should be either 1, 2, or 3!", CURRENT_FUNCTION);
  }

  /*--- If there are not design variables defined in the file ---*/

  if (nDV == 0) {
    nDV = 1;
    Design_Variable = new unsigned short [nDV];
    Design_Variable[0] = NO_DEFORMATION;
  }

  /*--- Checks for incompressible flow problems. ---*/

  if (Kind_Solver == INC_EULER) {
    /*--- Force inviscid problems to use constant density and disable energy. ---*/
    if (Kind_DensityModel != INC_DENSITYMODEL::CONSTANT || Energy_Equation == true) {
      SU2_MPI::Error("Inviscid incompressible problems must be constant density (no energy eqn.).\n Use DENSITY_MODEL= CONSTANT and ENERGY_EQUATION= NO.", CURRENT_FUNCTION);
    }
  }

  /*--- Default values should recover original incompressible behavior (for old config files). ---*/

  if (Kind_Solver == INC_EULER || Kind_Solver == INC_NAVIER_STOKES || Kind_Solver == INC_RANS) {
    if ((Kind_DensityModel == INC_DENSITYMODEL::CONSTANT) || (Kind_DensityModel == INC_DENSITYMODEL::BOUSSINESQ))
      Kind_FluidModel = CONSTANT_DENSITY;
  }

  /*--- Energy equation must be active for any fluid models other than constant density. ---*/

  if (Kind_DensityModel != INC_DENSITYMODEL::CONSTANT) Energy_Equation = true;

  if (Kind_DensityModel == INC_DENSITYMODEL::BOUSSINESQ) {
    Energy_Equation = true;
    if (Body_Force) {
      SU2_MPI::Error("Body force and Boussinesq source terms are not currently compatible.", CURRENT_FUNCTION);
    }
  }

  if (Kind_DensityModel == INC_DENSITYMODEL::VARIABLE) {
    if (Kind_FluidModel != INC_IDEAL_GAS && Kind_FluidModel != INC_IDEAL_GAS_POLY) {
      SU2_MPI::Error("Variable density incompressible solver limited to ideal gases.\n Check the fluid model options (use INC_IDEAL_GAS, INC_IDEAL_GAS_POLY).", CURRENT_FUNCTION);
    }
  }

  if (Kind_Solver != INC_EULER && Kind_Solver != INC_NAVIER_STOKES && Kind_Solver != INC_RANS) {
    if ((Kind_FluidModel == CONSTANT_DENSITY) || (Kind_FluidModel == INC_IDEAL_GAS) || (Kind_FluidModel == INC_IDEAL_GAS_POLY)) {
      SU2_MPI::Error("Fluid model not compatible with compressible flows.\n CONSTANT_DENSITY/INC_IDEAL_GAS/INC_IDEAL_GAS_POLY are for incompressible only.", CURRENT_FUNCTION);
    }
  }

  if (Kind_Solver == INC_NAVIER_STOKES || Kind_Solver == INC_RANS) {
    if (Kind_ViscosityModel == VISCOSITYMODEL::SUTHERLAND) {
      if ((Kind_FluidModel != INC_IDEAL_GAS) && (Kind_FluidModel != INC_IDEAL_GAS_POLY)) {
        SU2_MPI::Error("Sutherland's law only valid for ideal gases in incompressible flows.\n Must use VISCOSITY_MODEL=CONSTANT_VISCOSITY and set viscosity with\n MU_CONSTANT, or use DENSITY_MODEL= VARIABLE with FLUID_MODEL= INC_IDEAL_GAS or INC_IDEAL_GAS_POLY for VISCOSITY_MODEL=SUTHERLAND.\n NOTE: FREESTREAM_VISCOSITY is no longer used for incompressible flows!", CURRENT_FUNCTION);
      }
    }
  }

  /*--- Check the coefficients for the polynomial models. ---*/

  if (Kind_Solver != INC_EULER && Kind_Solver != INC_NAVIER_STOKES && Kind_Solver != INC_RANS) {
    if ((Kind_ViscosityModel == VISCOSITYMODEL::POLYNOMIAL) || (Kind_ConductivityModel == CONDUCTIVITYMODEL::POLYNOMIAL) || (Kind_FluidModel == INC_IDEAL_GAS_POLY)) {
      SU2_MPI::Error("POLYNOMIAL_VISCOSITY and POLYNOMIAL_CONDUCTIVITY are for incompressible only currently.", CURRENT_FUNCTION);
    }
  }

  if ((Kind_Solver == INC_EULER || Kind_Solver == INC_NAVIER_STOKES || Kind_Solver == INC_RANS) && (Kind_FluidModel == INC_IDEAL_GAS_POLY)) {
    su2double sum = 0.0;
    for (unsigned short iVar = 0; iVar < N_POLY_COEFFS; iVar++) {
      sum += GetCp_PolyCoeff(iVar);
    }
    if ((N_POLY_COEFFS < 1) || (sum == 0.0))
      SU2_MPI::Error(string("CP_POLYCOEFFS not set for fluid model INC_IDEAL_GAS_POLY. \n"), CURRENT_FUNCTION);
  }

  if (((Kind_Solver == INC_EULER || Kind_Solver == INC_NAVIER_STOKES || Kind_Solver == INC_RANS)) && (Kind_ViscosityModel == VISCOSITYMODEL::POLYNOMIAL)) {
    su2double sum = 0.0;
    for (unsigned short iVar = 0; iVar < N_POLY_COEFFS; iVar++) {
      sum += GetMu_PolyCoeff(iVar);
    }
    if ((N_POLY_COEFFS < 1) || (sum == 0.0))
      SU2_MPI::Error(string("MU_POLYCOEFFS not set for viscosity model POLYNOMIAL_VISCOSITY. \n"), CURRENT_FUNCTION);
  }

  if ((Kind_Solver == INC_EULER || Kind_Solver == INC_NAVIER_STOKES || Kind_Solver == INC_RANS) && (Kind_ConductivityModel == CONDUCTIVITYMODEL::POLYNOMIAL)) {
    su2double sum = 0.0;
    for (unsigned short iVar = 0; iVar < N_POLY_COEFFS; iVar++) {
      sum += GetKt_PolyCoeff(iVar);
    }
    if ((N_POLY_COEFFS < 1) || (sum == 0.0))
      SU2_MPI::Error(string("KT_POLYCOEFFS not set for conductivity model POLYNOMIAL_CONDUCTIVITY. \n"), CURRENT_FUNCTION);
  }

  /*--- Incompressible solver currently limited to SI units. ---*/

  if ((Kind_Solver == INC_EULER || Kind_Solver == INC_NAVIER_STOKES || Kind_Solver == INC_RANS) && (SystemMeasurements == US)) {
    SU2_MPI::Error("Must use SI units for incompressible solver.", CURRENT_FUNCTION);
  }

  /*--- Check that the non-dim type is valid. ---*/

  if ((Kind_Solver == INC_EULER || Kind_Solver == INC_NAVIER_STOKES || Kind_Solver == INC_RANS)) {
    if ((Ref_Inc_NonDim != INITIAL_VALUES) && (Ref_Inc_NonDim != REFERENCE_VALUES) && (Ref_Inc_NonDim != DIMENSIONAL)) {
      SU2_MPI::Error("Incompressible non-dim. scheme invalid.\n Must use INITIAL_VALUES, REFERENCE_VALUES, or DIMENSIONAL.", CURRENT_FUNCTION);
    }
  }

  /*--- Check that the incompressible inlets are correctly specified. ---*/

  if ((Kind_Solver == INC_EULER || Kind_Solver == INC_NAVIER_STOKES || Kind_Solver == INC_RANS) && (nMarker_Inlet != 0)) {
    if (nMarker_Inlet != nInc_Inlet) {
      SU2_MPI::Error("Inlet types for incompressible problem improperly specified.\n Use INC_INLET_TYPE= VELOCITY_INLET or PRESSURE_INLET.\n Must list a type for each inlet marker, including duplicates, e.g.,\n INC_INLET_TYPE= VELOCITY_INLET VELOCITY_INLET PRESSURE_INLET", CURRENT_FUNCTION);
    }
    for (unsigned short iInlet = 0; iInlet < nInc_Inlet; iInlet++){
      if ((Kind_Inc_Inlet[iInlet] != INLET_TYPE::VELOCITY_INLET) && (Kind_Inc_Inlet[iInlet] != INLET_TYPE::PRESSURE_INLET)) {
        SU2_MPI::Error("Undefined incompressible inlet type. VELOCITY_INLET or PRESSURE_INLET possible.", CURRENT_FUNCTION);
      }
    }
  }

  /*--- Check that the incompressible inlets are correctly specified. ---*/

  if ((Kind_Solver == INC_EULER || Kind_Solver == INC_NAVIER_STOKES || Kind_Solver == INC_RANS) && (nMarker_Outlet != 0)) {
    if (nMarker_Outlet != nInc_Outlet) {
      SU2_MPI::Error("Outlet types for incompressible problem improperly specified.\n Use INC_OUTLET_TYPE= PRESSURE_OUTLET or MASS_FLOW_OUTLET.\n Must list a type for each inlet marker, including duplicates, e.g.,\n INC_OUTLET_TYPE= PRESSURE_OUTLET PRESSURE_OUTLET MASS_FLOW_OUTLET", CURRENT_FUNCTION);
    }
    for (unsigned short iInlet = 0; iInlet < nInc_Outlet; iInlet++){
      if ((Kind_Inc_Outlet[iInlet] != INC_OUTLET_TYPE::PRESSURE_OUTLET) && (Kind_Inc_Outlet[iInlet] != INC_OUTLET_TYPE::MASS_FLOW_OUTLET)) {
        SU2_MPI::Error("Undefined incompressible outlet type. PRESSURE_OUTLET or MASS_FLOW_OUTLET possible.", CURRENT_FUNCTION);
      }
    }
  }

  /*--- Assert that there are two markers being analyzed if the
   pressure drop objective function is selected. ---*/

  for (unsigned short iObj = 0; iObj < nObj; iObj++) {
    if ((Kind_ObjFunc[iObj] == SURFACE_PRESSURE_DROP) && (nMarker_Analyze != 2)) {
      SU2_MPI::Error("Must list two markers for the pressure drop objective function.\n Expected format: MARKER_ANALYZE= (outlet_name, inlet_name).", CURRENT_FUNCTION);
    }
  }

  /*--- Check feassbility for Streamwise Periodic flow ---*/
  if (Kind_Streamwise_Periodic != ENUM_STREAMWISE_PERIODIC::NONE) {
    if (Kind_Regime != ENUM_REGIME::INCOMPRESSIBLE)
      SU2_MPI::Error("Streamwise Periodic Flow currently only implemented for incompressible flow.", CURRENT_FUNCTION);
    if (Kind_Solver == INC_EULER)
      SU2_MPI::Error("Streamwise Periodic Flow + Incompressible Euler: Not tested yet.", CURRENT_FUNCTION);
    if (nMarker_PerBound == 0)
      SU2_MPI::Error("A MARKER_PERIODIC pair has to be set with KIND_STREAMWISE_PERIODIC != NONE.", CURRENT_FUNCTION);
    if (Energy_Equation && Streamwise_Periodic_Temperature && nMarker_Isothermal != 0)
      SU2_MPI::Error("No MARKER_ISOTHERMAL marker allowed with STREAMWISE_PERIODIC_TEMPERATURE= YES, only MARKER_HEATFLUX & MARKER_SYM.", CURRENT_FUNCTION);
    if (DiscreteAdjoint && Kind_Streamwise_Periodic == ENUM_STREAMWISE_PERIODIC::MASSFLOW)
      SU2_MPI::Error("Discrete Adjoint currently not validated for prescribed MASSFLOW.", CURRENT_FUNCTION);
    if (Ref_Inc_NonDim != DIMENSIONAL)
      SU2_MPI::Error("Streamwise Periodicity only works with \"INC_NONDIM= DIMENSIONAL\", the nondimensionalization with source terms doesn;t work in general.", CURRENT_FUNCTION);
    if (Axisymmetric)
      SU2_MPI::Error("Streamwise Periodicity terms does not not have axisymmetric corrections.", CURRENT_FUNCTION);
    if (!Energy_Equation) Streamwise_Periodic_Temperature = false;
  } else {
    /*--- Safety measure ---*/
    Streamwise_Periodic_Temperature = false;
  }

  /*--- Check that if the wall roughness array are compatible and set deafult values if needed. ---*/
   if ((nMarker_HeatFlux > 0) || (nMarker_Isothermal > 0) || (nMarker_HeatTransfer) || (nMarker_CHTInterface > 0)) {

     /*--- The total number of wall markers. ---*/
     unsigned short nWall = nMarker_HeatFlux + nMarker_Isothermal + nMarker_HeatTransfer + nMarker_CHTInterface;

     /*--- If no roughness is specified all walls are assumed to be smooth. ---*/
     if (nRough_Wall == 0) {

       nRough_Wall = nWall;
       Roughness_Height = new su2double [nWall];
       Kind_Wall = new WALL_TYPE [nWall];
       for (iMarker = 0; iMarker < nMarker_HeatFlux; iMarker++) {
         Roughness_Height[iMarker] = 0.0;
         Kind_Wall[iMarker] = WALL_TYPE::SMOOTH;
       }
       for (iMarker = 0; iMarker < nMarker_Isothermal; iMarker++) {
         Roughness_Height[nMarker_HeatFlux + iMarker] = 0.0;
         Kind_Wall[nMarker_HeatFlux + iMarker] = WALL_TYPE::SMOOTH;
       }
       for (iMarker = 0; iMarker < nMarker_HeatTransfer; iMarker++) {
         Roughness_Height[nMarker_HeatFlux + nMarker_Isothermal + iMarker] = 0.0;
         Kind_Wall[nMarker_HeatFlux + nMarker_Isothermal + iMarker] = WALL_TYPE::SMOOTH;
       }
       for (iMarker = 0; iMarker < nMarker_CHTInterface; iMarker++) {
         Roughness_Height[nMarker_HeatFlux + nMarker_Isothermal + nMarker_HeatTransfer + iMarker] = 0.0;
         Kind_Wall[nMarker_HeatFlux + nMarker_Isothermal + nMarker_HeatTransfer + iMarker] = SMOOTH;
       }

       /*--- Check for mismatch in number of rough walls and solid walls. ---*/
     } else if (nRough_Wall > nWall) {
        SU2_MPI::Error("Mismatch in number of rough walls and solid walls. Number of rough walls cannot be more than solid walls.", CURRENT_FUNCTION);
       /*--- Check name of the marker and assign the corresponding roughness. ---*/
     } else {
       /*--- Store roughness heights in a temp array. ---*/
       vector<su2double> temp_rough;
       for (iMarker = 0; iMarker < nRough_Wall; iMarker++)
         temp_rough.push_back(Roughness_Height[iMarker]);

       /*--- Reallocate the roughness arrays in case not all walls are rough. ---*/
       delete Roughness_Height;
       delete Kind_Wall;
       Roughness_Height = new su2double [nWall];
       Kind_Wall = new WALL_TYPE [nWall];
       unsigned short jMarker, chkRough = 0;

       /*--- Initialize everything to smooth. ---*/
       for (iMarker = 0; iMarker < nWall; iMarker++) {
         Roughness_Height[iMarker] = 0.0;
         Kind_Wall[iMarker] = WALL_TYPE::SMOOTH;
       }

       /*--- Look through heat flux, isothermal, heat transfer and cht_interface markers and assign proper values. ---*/
       for (iMarker = 0; iMarker < nRough_Wall; iMarker++) {
         for (jMarker = 0; jMarker < nMarker_HeatFlux; jMarker++)
           if (Marker_HeatFlux[jMarker].compare(Marker_RoughWall[iMarker]) == 0) {
             Roughness_Height[jMarker] = temp_rough[iMarker];
             chkRough++;
           }

         for (jMarker = 0; jMarker < nMarker_Isothermal; jMarker++)
           if (Marker_Isothermal[jMarker].compare(Marker_RoughWall[iMarker]) == 0) {
             Roughness_Height[nMarker_HeatFlux + jMarker] = temp_rough[iMarker];
             chkRough++;
           }

         for (jMarker = 0; jMarker < nMarker_HeatTransfer; jMarker++)
           if (Marker_HeatTransfer[jMarker].compare(Marker_RoughWall[iMarker]) == 0) {
             Roughness_Height[nMarker_HeatFlux + nMarker_Isothermal + jMarker] = temp_rough[iMarker];
             chkRough++;
           }

         for (jMarker = 0; jMarker < nMarker_CHTInterface; jMarker++)
           if (Marker_CHTInterface[jMarker].compare(Marker_RoughWall[iMarker]) == 0) {
             Roughness_Height[nMarker_HeatFlux + nMarker_Isothermal + nMarker_HeatTransfer + jMarker] = temp_rough[iMarker];
             chkRough++;
           }
       }

       /*--- Update kind_wall when a non zero roughness value is specified. ---*/
       for (iMarker = 0; iMarker < nWall; iMarker++)
         if (Roughness_Height[iMarker] != 0.0)
           Kind_Wall[iMarker] = WALL_TYPE::ROUGH;

       /*--- Check if a non solid wall marker was specified as rough. ---*/
       if (chkRough != nRough_Wall)
         SU2_MPI::Error("Only solid walls can be rough.", CURRENT_FUNCTION);
     }
   }

  /*--- Handle default options for topology optimization ---*/

  if (topology_optimization && top_optim_nKernel==0) {
    top_optim_nKernel = 1;
    top_optim_kernels = new ENUM_FILTER_KERNEL [1];
    top_optim_kernels[0] = ENUM_FILTER_KERNEL::CONICAL_WEIGHT;
  }

  if (top_optim_nKernel != 0) {
    /*--- Set default value of kernel parameters ---*/
    if (top_optim_nKernelParams == 0) {
      top_optim_nKernelParams = top_optim_nKernel;
      top_optim_kernel_params = new su2double [top_optim_nKernel];
      for (unsigned short i=0; i<top_optim_nKernel; ++i) top_optim_kernel_params[i] = 1.0;
    }
    /*--- Broadcast the only value provided ---*/
    else if (top_optim_nKernelParams==1 && top_optim_nKernel>1) {
      su2double tmp = top_optim_kernel_params[0];
      delete [] top_optim_kernel_params;
      top_optim_nKernelParams = top_optim_nKernel;
      top_optim_kernel_params = new su2double [top_optim_nKernel];
      for (unsigned short i=0; i<top_optim_nKernel; ++i) top_optim_kernel_params[i] = tmp;
    }
    /*--- Numbers do not match ---*/
    else if (top_optim_nKernelParams != top_optim_nKernel) {
      SU2_MPI::Error("Different number of topology filter kernels and respective parameters.", CURRENT_FUNCTION);
    }

    /*--- Set default value of filter radius ---*/
    if (top_optim_nRadius == 0) {
      top_optim_nRadius = top_optim_nKernel;
      top_optim_filter_radius = new su2double [top_optim_nKernel];
      for (unsigned short i=0; i<top_optim_nKernel; ++i) top_optim_filter_radius[i] = 1.0e-6;
    }
    /*--- Broadcast the only value provided ---*/
    else if (top_optim_nRadius==1 && top_optim_nKernel>1) {
      su2double tmp = top_optim_filter_radius[0];
      delete [] top_optim_filter_radius;
      top_optim_nRadius = top_optim_nKernel;
      top_optim_filter_radius = new su2double [top_optim_nKernel];
      for (unsigned short i=0; i<top_optim_nKernel; ++i) top_optim_filter_radius[i] = tmp;
    }
    /*--- Numbers do not match ---*/
    else if (top_optim_nRadius != top_optim_nKernel) {
      SU2_MPI::Error("Different number of topology filter kernels and respective radii.", CURRENT_FUNCTION);
    }
  }

  /*--- If we are executing SU2_DOT in surface file mode, then
   force the projected surface sensitivity file to be written. ---*/

  Wrt_Projected_Sensitivity = false;
  if ((Kind_SU2 == SU2_COMPONENT::SU2_DOT) && (Design_Variable[0] == SURFACE_FILE)) {
    Wrt_Projected_Sensitivity = true;
  }

  /*--- Delay the output until exit for minimal communication mode. ---*/

  if (Comm_Level != COMM_FULL) {

    /*--- Disable the use of Comm_Level = NONE until we have properly
     implemented it. ---*/

    if (Comm_Level == COMM_NONE)
      SU2_MPI::Error("COMM_LEVEL = NONE not yet implemented.", CURRENT_FUNCTION);
  }

  /*--- Check the conductivity model. Deactivate the turbulent component
   if we are not running RANS. ---*/

  if ((Kind_Solver != RANS) &&
      (Kind_Solver != ADJ_RANS) &&
      (Kind_Solver != DISC_ADJ_RANS) &&
      (Kind_Solver != INC_RANS) &&
      (Kind_Solver != DISC_ADJ_INC_RANS)){
    Kind_ConductivityModel_Turb = CONDUCTIVITYMODEL_TURB::NONE;
  }

  /* Set a default for the size of the RECTANGLE / BOX grid sizes. */

  if (nMesh_Box_Size == 0) {
    nMesh_Box_Size = 3;
    Mesh_Box_Size = new short [nMesh_Box_Size];
    Mesh_Box_Size[0] = 33;
    Mesh_Box_Size[1] = 33;
    Mesh_Box_Size[2] = 33;
  } else if (nMesh_Box_Size != 3) {
    SU2_MPI::Error(string("MESH_BOX_SIZE specified without 3 values.\n"),
                   CURRENT_FUNCTION);
  }

  /* Force the lowest memory preconditioner when direct solvers are used. */

  auto isPastix = [](unsigned short kindSolver) {
    return kindSolver == PASTIX_LDLT || kindSolver == PASTIX_LU;
  };

  if (isPastix(Kind_Linear_Solver)) Kind_Linear_Solver_Prec = LU_SGS;
  if (isPastix(Kind_DiscAdj_Linear_Solver)) Kind_DiscAdj_Linear_Prec = LU_SGS;
  if (isPastix(Kind_Deform_Linear_Solver)) Kind_Deform_Linear_Solver_Prec = LU_SGS;


  if (DiscreteAdjoint) {
#if !defined CODI_REVERSE_TYPE
    if (Kind_SU2 == SU2_COMPONENT::SU2_CFD) {
      SU2_MPI::Error(string("SU2_CFD: Config option MATH_PROBLEM= DISCRETE_ADJOINT requires AD support!\n") +
                     string("Please use SU2_CFD_AD (configuration/compilation is done using the preconfigure.py script)."),
                     CURRENT_FUNCTION);
    }
#endif

    /*--- Use the same linear solver on the primal as the one used in the adjoint. ---*/
    Kind_Linear_Solver = Kind_DiscAdj_Linear_Solver;
    Kind_Linear_Solver_Prec = Kind_DiscAdj_Linear_Prec;

    if (Time_Domain) {

      Restart_Flow = false;

      if (Unst_AdjointIter- long(nTimeIter) < 0){
        SU2_MPI::Error(string("Invalid iteration number requested for unsteady adjoint.\n" ) +
                       string("Make sure EXT_ITER is larger or equal than UNST_ADJOINT_ITER."),
                       CURRENT_FUNCTION);
      }

      /*--- If the averaging interval is not set, we average over all time-steps ---*/

      if (Iter_Avg_Objective == 0.0) {
        Iter_Avg_Objective = nTimeIter;
      }

    }

    /*--- Note that this is deliberatly done at the end of this routine! ---*/
    switch(Kind_Solver) {
      case EULER:
        Kind_Solver = DISC_ADJ_EULER;
        break;
      case RANS:
        Kind_Solver = DISC_ADJ_RANS;
        break;
      case NAVIER_STOKES:
        Kind_Solver = DISC_ADJ_NAVIER_STOKES;
        break;
      case INC_EULER:
        Kind_Solver = DISC_ADJ_INC_EULER;
        break;
      case INC_RANS:
        Kind_Solver = DISC_ADJ_INC_RANS;
        break;
      case INC_NAVIER_STOKES:
        Kind_Solver = DISC_ADJ_INC_NAVIER_STOKES;
        break;
      case FEM_EULER :
        Kind_Solver = DISC_ADJ_FEM_EULER;
        break;
      case FEM_RANS :
        Kind_Solver = DISC_ADJ_FEM_RANS;
        break;
      case FEM_NAVIER_STOKES :
        Kind_Solver = DISC_ADJ_FEM_NS;
        break;
      case FEM_ELASTICITY:
        Kind_Solver = DISC_ADJ_FEM;
        break;
      case HEAT_EQUATION:
        Kind_Solver = DISC_ADJ_HEAT;
        break;
      default:
        break;
    }

    RampOutletPressure = false;
    RampRotatingFrame = false;
  }

  /* 2nd-order MUSCL is not possible for the continuous adjoint
   turbulence model. */

  if (MUSCL_AdjTurb) {
    SU2_MPI::Error(string("MUSCL_ADJTURB= YES not currently supported.\n") +
                   string("Please select MUSCL_ADJTURB= NO (first-order)."),
                   CURRENT_FUNCTION);
  }

  /* Check for whether we need a second gradient method to calculate
   gradients for uwpind reconstruction. Set additional booleans to
   minimize overhead as appropriate. */

  if (MUSCL_Flow || MUSCL_Turb || MUSCL_Heat || MUSCL_AdjFlow) {

    ReconstructionGradientRequired = true;

    if ((Kind_Gradient_Method_Recon == NO_GRADIENT) ||
        (Kind_Gradient_Method_Recon == Kind_Gradient_Method)) {

      /* The default behavior if no reconstruction gradient is specified
       is to use the same gradient as needed for the viscous/source terms
       without recomputation. If they are using the same method, then
       we also want to avoid recomputation. */

      ReconstructionGradientRequired = false;
      Kind_Gradient_Method_Recon     = Kind_Gradient_Method;
    }

  }

  if (ReconstructionGradientRequired && GetFluidProblem() && Kind_ConvNumScheme_Flow == SPACE_CENTERED)
    SU2_MPI::Error("For centered schemes the option NUM_METHOD_GRAD_RECON should not be set.", CURRENT_FUNCTION);

  /* Simpler boolean to control allocation of least-squares memory. */

  LeastSquaresRequired = false;
  if ((Kind_Gradient_Method_Recon == LEAST_SQUARES) ||
      (Kind_Gradient_Method_Recon == WEIGHTED_LEAST_SQUARES) ||
      (Kind_Gradient_Method       == LEAST_SQUARES) ||
      (Kind_Gradient_Method       == WEIGHTED_LEAST_SQUARES)) {
    LeastSquaresRequired = true;
  }

  if (Kind_Gradient_Method == LEAST_SQUARES) {
    SU2_MPI::Error(string("LEAST_SQUARES gradient method not allowed for viscous / source terms.\n") +
                   string("Please select either WEIGHTED_LEAST_SQUARES or GREEN_GAUSS."),
                   CURRENT_FUNCTION);
  }

  /* Protect against using CFL adaption for non-flow or certain
   unsteady flow problems. */

  if (CFL_Adapt && !GetFluidProblem()) {
    SU2_MPI::Error(string("CFL adaption only available for finite-volume fluid solvers.\n") +
                   string("Please select CFL_ADAPT = NO."),
                   CURRENT_FUNCTION);
  }

  if (CFL_Adapt && (TimeMarching == TIME_MARCHING::TIME_STEPPING)) {
    SU2_MPI::Error(string("CFL adaption not available for TIME_STEPPING integration.\n") +
                   string("Please select CFL_ADAPT = NO."),
                   CURRENT_FUNCTION);
  }

  /* Protect against using incorrect CFL adaption parameters. */

  if (CFL_Adapt && (CFL_AdaptParam[0] > 1.0)) {
    SU2_MPI::Error(string("CFL adaption factor down should be less than 1.0."), CURRENT_FUNCTION);
  }

  if (CFL_Adapt && (CFL_AdaptParam[1] < 1.0)) {
    SU2_MPI::Error(string("CFL adaption factor up should be greater than 1.0."), CURRENT_FUNCTION);
  }

  if (CFL_Adapt && (CFL_AdaptParam[2] > CFL_AdaptParam[3])) {
    SU2_MPI::Error(string("CFL adaption minimum CFL is larger than the maximum CFL."), CURRENT_FUNCTION);
  }

  /*--- 0 in the config file means "disable" which can be done using a very large group. ---*/
  if (edgeColorGroupSize==0) edgeColorGroupSize = 1<<30;

  /*--- Specifying a deforming surface requires a mesh deformation solver. ---*/
  if (GetSurface_Movement(DEFORMING)) Deform_Mesh = true;

  if (GetGasModel() == "ARGON") monoatomic = true;

  // This option is deprecated. After a grace period until 7.2.0 the usage warning should become an error.
  if(OptionIsSet("CONV_CRITERIA") && rank == MASTER_NODE) {
    cout << "\n\nWARNING: CONV_CRITERIA is deprecated. SU2 will choose the criteria automatically based on the CONV_FIELD.\n"
            "That is, RESIDUAL for any RMS_* BGS_* value, and CAUCHY for coefficients such as DRAG etc.\n" << endl;
  }
}

void CConfig::SetMarkers(SU2_COMPONENT val_software) {

  unsigned short iMarker_All, iMarker_CfgFile, iMarker_Euler, iMarker_Custom,
  iMarker_FarField, iMarker_SymWall, iMarker_PerBound,
  iMarker_NearFieldBound, iMarker_Fluid_InterfaceBound,
  iMarker_Inlet, iMarker_Riemann, iMarker_Giles, iMarker_Outlet,
  iMarker_Smoluchowski_Maxwell,
  iMarker_Isothermal,iMarker_HeatFlux,iMarker_HeatTansfer,
  iMarker_EngineInflow, iMarker_EngineExhaust, iMarker_Damper,
  iMarker_Displacement, iMarker_Load, iMarker_FlowLoad, iMarker_Internal,
  iMarker_Monitoring, iMarker_Designing, iMarker_GeoEval, iMarker_Plotting, iMarker_Analyze,
  iMarker_DV, iMarker_Moving, iMarker_PyCustom, iMarker_Supersonic_Inlet, iMarker_Supersonic_Outlet,
  iMarker_Clamped, iMarker_ZoneInterface, iMarker_CHTInterface, iMarker_Load_Dir, iMarker_Disp_Dir, iMarker_Load_Sine,
  iMarker_Fluid_Load, iMarker_Deform_Mesh, iMarker_Deform_Mesh_Sym_Plane,
  iMarker_ActDiskInlet, iMarker_ActDiskOutlet,
  iMarker_Turbomachinery, iMarker_MixingPlaneInterface;

  int size = SINGLE_NODE;
  SU2_MPI::Comm_size(SU2_MPI::GetComm(), &size);

  /*--- Compute the total number of markers in the config file ---*/
  cout << "                 nMaker heat flux (2): " << nMarker_HeatFlux << endl;
  nMarker_CfgFile = nMarker_Euler + nMarker_FarField + nMarker_SymWall +
  nMarker_PerBound + nMarker_NearFieldBound + nMarker_Fluid_InterfaceBound +
  nMarker_CHTInterface + nMarker_Inlet + nMarker_Riemann + nMarker_Smoluchowski_Maxwell +
  nMarker_Giles + nMarker_Outlet + nMarker_Isothermal +
  nMarker_HeatFlux + nMarker_HeatTransfer +
  nMarker_EngineInflow + nMarker_EngineExhaust + nMarker_Internal +
  nMarker_Supersonic_Inlet + nMarker_Supersonic_Outlet + nMarker_Displacement + nMarker_Load +
  nMarker_FlowLoad + nMarker_Custom + nMarker_Damper + nMarker_Fluid_Load +
  nMarker_Clamped + nMarker_Load_Sine + nMarker_Load_Dir + nMarker_Disp_Dir +
  nMarker_ActDiskInlet + nMarker_ActDiskOutlet + nMarker_ZoneInterface;

  /*--- Add the possible send/receive domains ---*/

  nMarker_Max = nMarker_CfgFile + OVERHEAD*size;

  /*--- Basic dimensionalization of the markers (worst scenario) ---*/

  nMarker_All = nMarker_Max;

  /*--- Allocate the memory (markers in each domain) ---*/

  Marker_All_TagBound       = new string[nMarker_All];    // Store the tag that correspond with each marker.
  Marker_All_SendRecv       = new short[nMarker_All] ();   // +#domain (send), -#domain (receive).
  Marker_All_KindBC         = new unsigned short[nMarker_All] (); // Store the kind of boundary condition.
  Marker_All_Monitoring     = new unsigned short[nMarker_All] (); // Store whether the boundary should be monitored.
  Marker_All_Designing      = new unsigned short[nMarker_All] (); // Store whether the boundary should be designed.
  Marker_All_Plotting       = new unsigned short[nMarker_All] (); // Store whether the boundary should be plotted.
  Marker_All_Analyze        = new unsigned short[nMarker_All] (); // Store whether the boundary should be plotted.
  Marker_All_ZoneInterface  = new unsigned short[nMarker_All] (); // Store whether the boundary is in the FSI interface.
  Marker_All_GeoEval        = new unsigned short[nMarker_All] (); // Store whether the boundary should be geometry evaluation.
  Marker_All_DV             = new unsigned short[nMarker_All] (); // Store whether the boundary should be affected by design variables.
  Marker_All_Moving         = new unsigned short[nMarker_All] (); // Store whether the boundary should be in motion.
  Marker_All_Deform_Mesh    = new unsigned short[nMarker_All] (); // Store whether the boundary is deformable.
  Marker_All_Deform_Mesh_Sym_Plane = new unsigned short[nMarker_All] (); //Store wheter the boundary will follow the deformation
  Marker_All_Fluid_Load     = new unsigned short[nMarker_All] (); // Store whether the boundary computes/applies fluid loads.
  Marker_All_PyCustom       = new unsigned short[nMarker_All] (); // Store whether the boundary is Python customizable.
  Marker_All_PerBound       = new short[nMarker_All] ();          // Store whether the boundary belongs to a periodic boundary.
  Marker_All_Turbomachinery       = new unsigned short[nMarker_All] (); // Store whether the boundary is in needed for Turbomachinery computations.
  Marker_All_TurbomachineryFlag   = new unsigned short[nMarker_All] (); // Store whether the boundary has a flag for Turbomachinery computations.
  Marker_All_MixingPlaneInterface = new unsigned short[nMarker_All] (); // Store whether the boundary has a in the MixingPlane interface.

  for (iMarker_All = 0; iMarker_All < nMarker_All; iMarker_All++) {
    Marker_All_TagBound[iMarker_All] = "SEND_RECEIVE";
  }

  /*--- Allocate the memory (markers in the config file) ---*/

  Marker_CfgFile_TagBound             = new string[nMarker_CfgFile];
  Marker_CfgFile_KindBC               = new unsigned short[nMarker_CfgFile] ();
  Marker_CfgFile_Monitoring           = new unsigned short[nMarker_CfgFile] ();
  Marker_CfgFile_Designing            = new unsigned short[nMarker_CfgFile] ();
  Marker_CfgFile_Plotting             = new unsigned short[nMarker_CfgFile] ();
  Marker_CfgFile_Analyze              = new unsigned short[nMarker_CfgFile] ();
  Marker_CfgFile_GeoEval              = new unsigned short[nMarker_CfgFile] ();
  Marker_CfgFile_ZoneInterface        = new unsigned short[nMarker_CfgFile] ();
  Marker_CfgFile_DV                   = new unsigned short[nMarker_CfgFile] ();
  Marker_CfgFile_Moving               = new unsigned short[nMarker_CfgFile] ();
  Marker_CfgFile_Deform_Mesh          = new unsigned short[nMarker_CfgFile] ();
  Marker_CfgFile_Deform_Mesh_Sym_Plane= new unsigned short[nMarker_CfgFile] ();
  Marker_CfgFile_Fluid_Load           = new unsigned short[nMarker_CfgFile] ();
  Marker_CfgFile_PerBound             = new unsigned short[nMarker_CfgFile] ();
  Marker_CfgFile_Turbomachinery       = new unsigned short[nMarker_CfgFile] ();
  Marker_CfgFile_TurbomachineryFlag   = new unsigned short[nMarker_CfgFile] ();
  Marker_CfgFile_MixingPlaneInterface = new unsigned short[nMarker_CfgFile] ();
  Marker_CfgFile_PyCustom             = new unsigned short[nMarker_CfgFile] ();

  for (iMarker_CfgFile = 0; iMarker_CfgFile < nMarker_CfgFile; iMarker_CfgFile++) {
    Marker_CfgFile_TagBound[iMarker_CfgFile] = "SEND_RECEIVE";
  }

  /*--- Allocate memory to store surface information (Analyze BC) ---*/

  Surface_MassFlow = new su2double[nMarker_Analyze] ();
  Surface_Mach = new su2double[nMarker_Analyze] ();
  Surface_Temperature = new su2double[nMarker_Analyze] ();
  Surface_Pressure = new su2double[nMarker_Analyze] ();
  Surface_Density = new su2double[nMarker_Analyze] ();
  Surface_Enthalpy = new su2double[nMarker_Analyze] ();
  Surface_NormalVelocity = new su2double[nMarker_Analyze] ();
  Surface_Uniformity = new su2double[nMarker_Analyze] ();
  Surface_SecondaryStrength = new su2double[nMarker_Analyze] ();
  Surface_SecondOverUniform = new su2double[nMarker_Analyze] ();
  Surface_MomentumDistortion = new su2double[nMarker_Analyze] ();
  Surface_TotalTemperature = new su2double[nMarker_Analyze] ();
  Surface_TotalPressure = new su2double[nMarker_Analyze] ();
  Surface_PressureDrop = new su2double[nMarker_Analyze] ();
  Surface_DC60 = new su2double[nMarker_Analyze] ();
  Surface_IDC = new su2double[nMarker_Analyze] ();
  Surface_IDC_Mach = new su2double[nMarker_Analyze] ();
  Surface_IDR = new su2double[nMarker_Analyze] ();

  /*--- Populate the marker information in the config file (all domains) ---*/

  iMarker_CfgFile = 0;
  for (iMarker_Euler = 0; iMarker_Euler < nMarker_Euler; iMarker_Euler++) {
    Marker_CfgFile_TagBound[iMarker_CfgFile] = Marker_Euler[iMarker_Euler];
    Marker_CfgFile_KindBC[iMarker_CfgFile] = EULER_WALL;
    iMarker_CfgFile++;
  }

  for (iMarker_FarField = 0; iMarker_FarField < nMarker_FarField; iMarker_FarField++) {
    Marker_CfgFile_TagBound[iMarker_CfgFile] = Marker_FarField[iMarker_FarField];
    Marker_CfgFile_KindBC[iMarker_CfgFile] = FAR_FIELD;
    iMarker_CfgFile++;
  }

  for (iMarker_SymWall = 0; iMarker_SymWall < nMarker_SymWall; iMarker_SymWall++) {
    Marker_CfgFile_TagBound[iMarker_CfgFile] = Marker_SymWall[iMarker_SymWall];
    Marker_CfgFile_KindBC[iMarker_CfgFile] = SYMMETRY_PLANE;
    iMarker_CfgFile++;
  }

  for (iMarker_PerBound = 0; iMarker_PerBound < nMarker_PerBound; iMarker_PerBound++) {
    Marker_CfgFile_TagBound[iMarker_CfgFile] = Marker_PerBound[iMarker_PerBound];
    Marker_CfgFile_KindBC[iMarker_CfgFile] = PERIODIC_BOUNDARY;
    Marker_CfgFile_PerBound[iMarker_CfgFile] = iMarker_PerBound + 1;
    iMarker_CfgFile++;
  }

  ActDisk_DeltaPress = new su2double[nMarker_ActDiskInlet] ();
  ActDisk_DeltaTemp = new su2double[nMarker_ActDiskInlet] ();
  ActDisk_TotalPressRatio = new su2double[nMarker_ActDiskInlet] ();
  ActDisk_TotalTempRatio = new su2double[nMarker_ActDiskInlet] ();
  ActDisk_StaticPressRatio = new su2double[nMarker_ActDiskInlet] ();
  ActDisk_StaticTempRatio = new su2double[nMarker_ActDiskInlet] ();
  ActDisk_Power = new su2double[nMarker_ActDiskInlet] ();
  ActDisk_MassFlow = new su2double[nMarker_ActDiskInlet] ();
  ActDisk_Mach = new su2double[nMarker_ActDiskInlet] ();
  ActDisk_Force = new su2double[nMarker_ActDiskInlet] ();
  ActDisk_NetThrust = new su2double[nMarker_ActDiskInlet] ();
  ActDisk_BCThrust = new su2double[nMarker_ActDiskInlet] ();
  ActDisk_BCThrust_Old = new su2double[nMarker_ActDiskInlet] ();
  ActDisk_GrossThrust = new su2double[nMarker_ActDiskInlet] ();
  ActDisk_Area = new su2double[nMarker_ActDiskInlet] ();
  ActDisk_ReverseMassFlow = new su2double[nMarker_ActDiskInlet] ();

  ActDiskInlet_MassFlow = new su2double[nMarker_ActDiskInlet] ();
  ActDiskInlet_Temperature = new su2double[nMarker_ActDiskInlet] ();
  ActDiskInlet_TotalTemperature = new su2double[nMarker_ActDiskInlet] ();
  ActDiskInlet_Pressure = new su2double[nMarker_ActDiskInlet] ();
  ActDiskInlet_TotalPressure = new su2double[nMarker_ActDiskInlet] ();
  ActDiskInlet_RamDrag = new su2double[nMarker_ActDiskInlet] ();
  ActDiskInlet_Force = new su2double[nMarker_ActDiskInlet] ();
  ActDiskInlet_Power = new su2double[nMarker_ActDiskInlet] ();

  for (iMarker_ActDiskInlet = 0; iMarker_ActDiskInlet < nMarker_ActDiskInlet; iMarker_ActDiskInlet++) {
    Marker_CfgFile_TagBound[iMarker_CfgFile] = Marker_ActDiskInlet[iMarker_ActDiskInlet];
    Marker_CfgFile_KindBC[iMarker_CfgFile] = ACTDISK_INLET;
    iMarker_CfgFile++;
  }

  ActDiskOutlet_MassFlow = new su2double[nMarker_ActDiskOutlet] ();
  ActDiskOutlet_Temperature = new su2double[nMarker_ActDiskOutlet] ();
  ActDiskOutlet_TotalTemperature = new su2double[nMarker_ActDiskOutlet] ();
  ActDiskOutlet_Pressure = new su2double[nMarker_ActDiskOutlet] ();
  ActDiskOutlet_TotalPressure = new su2double[nMarker_ActDiskOutlet] ();
  ActDiskOutlet_GrossThrust = new su2double[nMarker_ActDiskOutlet] ();
  ActDiskOutlet_Force = new su2double[nMarker_ActDiskOutlet] ();
  ActDiskOutlet_Power = new su2double[nMarker_ActDiskOutlet] ();

  for (iMarker_ActDiskOutlet = 0; iMarker_ActDiskOutlet < nMarker_ActDiskOutlet; iMarker_ActDiskOutlet++) {
    Marker_CfgFile_TagBound[iMarker_CfgFile] = Marker_ActDiskOutlet[iMarker_ActDiskOutlet];
    Marker_CfgFile_KindBC[iMarker_CfgFile] = ACTDISK_OUTLET;
    iMarker_CfgFile++;
  }

  Outlet_MassFlow = new su2double[nMarker_Outlet] ();
  Outlet_Density  = new su2double[nMarker_Outlet] ();
  Outlet_Area     = new su2double[nMarker_Outlet] ();

  for (iMarker_NearFieldBound = 0; iMarker_NearFieldBound < nMarker_NearFieldBound; iMarker_NearFieldBound++) {
    Marker_CfgFile_TagBound[iMarker_CfgFile] = Marker_NearFieldBound[iMarker_NearFieldBound];
    Marker_CfgFile_KindBC[iMarker_CfgFile] = NEARFIELD_BOUNDARY;
    iMarker_CfgFile++;
  }

  for (iMarker_Fluid_InterfaceBound = 0; iMarker_Fluid_InterfaceBound < nMarker_Fluid_InterfaceBound; iMarker_Fluid_InterfaceBound++) {
    Marker_CfgFile_TagBound[iMarker_CfgFile] = Marker_Fluid_InterfaceBound[iMarker_Fluid_InterfaceBound];
    Marker_CfgFile_KindBC[iMarker_CfgFile] = FLUID_INTERFACE;
    iMarker_CfgFile++;
  }

  for (iMarker_CHTInterface = 0; iMarker_CHTInterface < nMarker_CHTInterface; iMarker_CHTInterface++) {
    Marker_CfgFile_TagBound[iMarker_CfgFile] = Marker_CHTInterface[iMarker_CHTInterface];
    Marker_CfgFile_KindBC[iMarker_CfgFile] = CHT_WALL_INTERFACE;
    iMarker_CfgFile++;
  }

  for (iMarker_Inlet = 0; iMarker_Inlet < nMarker_Inlet; iMarker_Inlet++) {
    Marker_CfgFile_TagBound[iMarker_CfgFile] = Marker_Inlet[iMarker_Inlet];
    Marker_CfgFile_KindBC[iMarker_CfgFile] = INLET_FLOW;
    iMarker_CfgFile++;
  }

  for (iMarker_Riemann = 0; iMarker_Riemann < nMarker_Riemann; iMarker_Riemann++) {
    Marker_CfgFile_TagBound[iMarker_CfgFile] = Marker_Riemann[iMarker_Riemann];
    Marker_CfgFile_KindBC[iMarker_CfgFile] = RIEMANN_BOUNDARY;
    iMarker_CfgFile++;
  }

  for (iMarker_Giles = 0; iMarker_Giles < nMarker_Giles; iMarker_Giles++) {
    Marker_CfgFile_TagBound[iMarker_CfgFile] = Marker_Giles[iMarker_Giles];
    Marker_CfgFile_KindBC[iMarker_CfgFile] = GILES_BOUNDARY;
    iMarker_CfgFile++;
  }

  Engine_Power       = new su2double[nMarker_EngineInflow] ();
  Engine_Mach        = new su2double[nMarker_EngineInflow] ();
  Engine_Force       = new su2double[nMarker_EngineInflow] ();
  Engine_NetThrust   = new su2double[nMarker_EngineInflow] ();
  Engine_GrossThrust = new su2double[nMarker_EngineInflow] ();
  Engine_Area        = new su2double[nMarker_EngineInflow] ();

  Inflow_Mach = new su2double[nMarker_EngineInflow] ();
  Inflow_Pressure = new su2double[nMarker_EngineInflow] ();
  Inflow_MassFlow = new su2double[nMarker_EngineInflow] ();
  Inflow_ReverseMassFlow = new su2double[nMarker_EngineInflow] ();
  Inflow_TotalPressure = new su2double[nMarker_EngineInflow] ();
  Inflow_Temperature = new su2double[nMarker_EngineInflow] ();
  Inflow_TotalTemperature = new su2double[nMarker_EngineInflow] ();
  Inflow_RamDrag = new su2double[nMarker_EngineInflow] ();
  Inflow_Force = new su2double[nMarker_EngineInflow] ();
  Inflow_Power = new su2double[nMarker_EngineInflow] ();

  for (iMarker_EngineInflow = 0; iMarker_EngineInflow < nMarker_EngineInflow; iMarker_EngineInflow++) {
    Marker_CfgFile_TagBound[iMarker_CfgFile] = Marker_EngineInflow[iMarker_EngineInflow];
    Marker_CfgFile_KindBC[iMarker_CfgFile] = ENGINE_INFLOW;
    iMarker_CfgFile++;
  }

  Exhaust_Pressure = new su2double[nMarker_EngineExhaust] ();
  Exhaust_Temperature = new su2double[nMarker_EngineExhaust] ();
  Exhaust_MassFlow = new su2double[nMarker_EngineExhaust] ();
  Exhaust_TotalPressure = new su2double[nMarker_EngineExhaust] ();
  Exhaust_TotalTemperature = new su2double[nMarker_EngineExhaust] ();
  Exhaust_GrossThrust = new su2double[nMarker_EngineExhaust] ();
  Exhaust_Force = new su2double[nMarker_EngineExhaust] ();
  Exhaust_Power = new su2double[nMarker_EngineExhaust] ();

  for (iMarker_EngineExhaust = 0; iMarker_EngineExhaust < nMarker_EngineExhaust; iMarker_EngineExhaust++) {
    Marker_CfgFile_TagBound[iMarker_CfgFile] = Marker_EngineExhaust[iMarker_EngineExhaust];
    Marker_CfgFile_KindBC[iMarker_CfgFile] = ENGINE_EXHAUST;
    iMarker_CfgFile++;
  }

  for (iMarker_Supersonic_Inlet = 0; iMarker_Supersonic_Inlet < nMarker_Supersonic_Inlet; iMarker_Supersonic_Inlet++) {
    Marker_CfgFile_TagBound[iMarker_CfgFile] = Marker_Supersonic_Inlet[iMarker_Supersonic_Inlet];
    Marker_CfgFile_KindBC[iMarker_CfgFile] = SUPERSONIC_INLET;
    iMarker_CfgFile++;
  }

  for (iMarker_Supersonic_Outlet = 0; iMarker_Supersonic_Outlet < nMarker_Supersonic_Outlet; iMarker_Supersonic_Outlet++) {
    Marker_CfgFile_TagBound[iMarker_CfgFile] = Marker_Supersonic_Outlet[iMarker_Supersonic_Outlet];
    Marker_CfgFile_KindBC[iMarker_CfgFile] = SUPERSONIC_OUTLET;
    iMarker_CfgFile++;
  }

  for (iMarker_Internal = 0; iMarker_Internal < nMarker_Internal; iMarker_Internal++) {
    Marker_CfgFile_TagBound[iMarker_CfgFile] = Marker_Internal[iMarker_Internal];
    Marker_CfgFile_KindBC[iMarker_CfgFile] = INTERNAL_BOUNDARY;
    iMarker_CfgFile++;
  }

  for (iMarker_Custom = 0; iMarker_Custom < nMarker_Custom; iMarker_Custom++) {
    Marker_CfgFile_TagBound[iMarker_CfgFile] = Marker_Custom[iMarker_Custom];
    Marker_CfgFile_KindBC[iMarker_CfgFile] = CUSTOM_BOUNDARY;
    iMarker_CfgFile++;
  }

  for (iMarker_Outlet = 0; iMarker_Outlet < nMarker_Outlet; iMarker_Outlet++) {
    Marker_CfgFile_TagBound[iMarker_CfgFile] = Marker_Outlet[iMarker_Outlet];
    Marker_CfgFile_KindBC[iMarker_CfgFile] = OUTLET_FLOW;
    iMarker_CfgFile++;
  }

  for (iMarker_Isothermal = 0; iMarker_Isothermal < nMarker_Isothermal; iMarker_Isothermal++) {
    Marker_CfgFile_TagBound[iMarker_CfgFile] = Marker_Isothermal[iMarker_Isothermal];
    Marker_CfgFile_KindBC[iMarker_CfgFile] = ISOTHERMAL;
    iMarker_CfgFile++;
  }

  for (iMarker_Smoluchowski_Maxwell = 0; iMarker_Smoluchowski_Maxwell < nMarker_Smoluchowski_Maxwell; iMarker_Smoluchowski_Maxwell++) {
    Marker_CfgFile_TagBound[iMarker_CfgFile] = Marker_Smoluchowski_Maxwell[iMarker_Smoluchowski_Maxwell];
    Marker_CfgFile_KindBC[iMarker_CfgFile] = SMOLUCHOWSKI_MAXWELL;
    iMarker_CfgFile++;
  }

  for (iMarker_HeatFlux = 0; iMarker_HeatFlux < nMarker_HeatFlux; iMarker_HeatFlux++) {
    Marker_CfgFile_TagBound[iMarker_CfgFile] = Marker_HeatFlux[iMarker_HeatFlux];
    Marker_CfgFile_KindBC[iMarker_CfgFile] = HEAT_FLUX;
    iMarker_CfgFile++;
  }

  for (iMarker_HeatTansfer = 0; iMarker_HeatTansfer < nMarker_HeatTransfer; iMarker_HeatTansfer++) {
    Marker_CfgFile_TagBound[iMarker_CfgFile] = Marker_HeatTransfer[iMarker_HeatTansfer];
    Marker_CfgFile_KindBC[iMarker_CfgFile] = HEAT_TRANSFER;
    iMarker_CfgFile++;
  }

  for (iMarker_Clamped = 0; iMarker_Clamped < nMarker_Clamped; iMarker_Clamped++) {
    Marker_CfgFile_TagBound[iMarker_CfgFile] = Marker_Clamped[iMarker_Clamped];
    Marker_CfgFile_KindBC[iMarker_CfgFile] = CLAMPED_BOUNDARY;
    iMarker_CfgFile++;
  }

  for (iMarker_Displacement = 0; iMarker_Displacement < nMarker_Displacement; iMarker_Displacement++) {
    Marker_CfgFile_TagBound[iMarker_CfgFile] = Marker_Displacement[iMarker_Displacement];
    Marker_CfgFile_KindBC[iMarker_CfgFile] = DISPLACEMENT_BOUNDARY;
    iMarker_CfgFile++;
  }

  for (iMarker_Load = 0; iMarker_Load < nMarker_Load; iMarker_Load++) {
    Marker_CfgFile_TagBound[iMarker_CfgFile] = Marker_Load[iMarker_Load];
    Marker_CfgFile_KindBC[iMarker_CfgFile] = LOAD_BOUNDARY;
    iMarker_CfgFile++;
  }

  for (iMarker_Damper = 0; iMarker_Damper < nMarker_Damper; iMarker_Damper++) {
    Marker_CfgFile_TagBound[iMarker_CfgFile] = Marker_Damper[iMarker_Damper];
    Marker_CfgFile_KindBC[iMarker_CfgFile] = DAMPER_BOUNDARY;
    iMarker_CfgFile++;
  }

  for (iMarker_Load_Dir = 0; iMarker_Load_Dir < nMarker_Load_Dir; iMarker_Load_Dir++) {
    Marker_CfgFile_TagBound[iMarker_CfgFile] = Marker_Load_Dir[iMarker_Load_Dir];
    Marker_CfgFile_KindBC[iMarker_CfgFile] = LOAD_DIR_BOUNDARY;
    iMarker_CfgFile++;
  }

  for (iMarker_Disp_Dir = 0; iMarker_Disp_Dir < nMarker_Disp_Dir; iMarker_Disp_Dir++) {
    Marker_CfgFile_TagBound[iMarker_CfgFile] = Marker_Disp_Dir[iMarker_Disp_Dir];
    Marker_CfgFile_KindBC[iMarker_CfgFile] = DISP_DIR_BOUNDARY;
    iMarker_CfgFile++;
  }

  for (iMarker_Load_Sine = 0; iMarker_Load_Sine < nMarker_Load_Sine; iMarker_Load_Sine++) {
    Marker_CfgFile_TagBound[iMarker_CfgFile] = Marker_Load_Sine[iMarker_Load_Sine];
    Marker_CfgFile_KindBC[iMarker_CfgFile] = LOAD_SINE_BOUNDARY;
    iMarker_CfgFile++;
  }

  for (iMarker_Fluid_Load = 0; iMarker_Fluid_Load < nMarker_Fluid_Load; iMarker_Fluid_Load++) {
    Marker_CfgFile_TagBound[iMarker_CfgFile] = Marker_Fluid_Load[iMarker_Fluid_Load];
    iMarker_CfgFile++;
  }

  for (iMarker_FlowLoad = 0; iMarker_FlowLoad < nMarker_FlowLoad; iMarker_FlowLoad++) {
    Marker_CfgFile_TagBound[iMarker_CfgFile] = Marker_FlowLoad[iMarker_FlowLoad];
    Marker_CfgFile_KindBC[iMarker_CfgFile] = FLOWLOAD_BOUNDARY;
    iMarker_CfgFile++;
  }

  for (iMarker_CfgFile = 0; iMarker_CfgFile < nMarker_CfgFile; iMarker_CfgFile++) {
    Marker_CfgFile_Monitoring[iMarker_CfgFile] = NO;
    for (iMarker_Monitoring = 0; iMarker_Monitoring < nMarker_Monitoring; iMarker_Monitoring++)
      if (Marker_CfgFile_TagBound[iMarker_CfgFile] == Marker_Monitoring[iMarker_Monitoring])
        Marker_CfgFile_Monitoring[iMarker_CfgFile] = YES;
  }

  for (iMarker_CfgFile = 0; iMarker_CfgFile < nMarker_CfgFile; iMarker_CfgFile++) {
    Marker_CfgFile_GeoEval[iMarker_CfgFile] = NO;
    for (iMarker_GeoEval = 0; iMarker_GeoEval < nMarker_GeoEval; iMarker_GeoEval++)
      if (Marker_CfgFile_TagBound[iMarker_CfgFile] == Marker_GeoEval[iMarker_GeoEval])
        Marker_CfgFile_GeoEval[iMarker_CfgFile] = YES;
  }

  for (iMarker_CfgFile = 0; iMarker_CfgFile < nMarker_CfgFile; iMarker_CfgFile++) {
    Marker_CfgFile_Designing[iMarker_CfgFile] = NO;
    for (iMarker_Designing = 0; iMarker_Designing < nMarker_Designing; iMarker_Designing++)
      if (Marker_CfgFile_TagBound[iMarker_CfgFile] == Marker_Designing[iMarker_Designing])
        Marker_CfgFile_Designing[iMarker_CfgFile] = YES;
  }

  for (iMarker_CfgFile = 0; iMarker_CfgFile < nMarker_CfgFile; iMarker_CfgFile++) {
    Marker_CfgFile_Plotting[iMarker_CfgFile] = NO;
    for (iMarker_Plotting = 0; iMarker_Plotting < nMarker_Plotting; iMarker_Plotting++)
      if (Marker_CfgFile_TagBound[iMarker_CfgFile] == Marker_Plotting[iMarker_Plotting])
        Marker_CfgFile_Plotting[iMarker_CfgFile] = YES;
  }

  for (iMarker_CfgFile = 0; iMarker_CfgFile < nMarker_CfgFile; iMarker_CfgFile++) {
    Marker_CfgFile_Analyze[iMarker_CfgFile] = NO;
    for (iMarker_Analyze = 0; iMarker_Analyze < nMarker_Analyze; iMarker_Analyze++)
      if (Marker_CfgFile_TagBound[iMarker_CfgFile] == Marker_Analyze[iMarker_Analyze])
        Marker_CfgFile_Analyze[iMarker_CfgFile] = YES;
  }

  /*--- Identification of multi-physics interface markers ---*/

  for (iMarker_CfgFile = 0; iMarker_CfgFile < nMarker_CfgFile; iMarker_CfgFile++) {
    Marker_CfgFile_ZoneInterface[iMarker_CfgFile] = NO;
    for (iMarker_ZoneInterface = 0; iMarker_ZoneInterface < nMarker_ZoneInterface; iMarker_ZoneInterface++)
      if (Marker_CfgFile_TagBound[iMarker_CfgFile] == Marker_ZoneInterface[iMarker_ZoneInterface])
        Marker_CfgFile_ZoneInterface[iMarker_CfgFile] = YES;
  }

  /*--- Identification of Turbomachinery markers and flag them---*/

  for (iMarker_CfgFile = 0; iMarker_CfgFile < nMarker_CfgFile; iMarker_CfgFile++) {
    unsigned short indexMarker=0;
    Marker_CfgFile_Turbomachinery[iMarker_CfgFile] = NO;
    Marker_CfgFile_TurbomachineryFlag[iMarker_CfgFile] = NO;
    for (iMarker_Turbomachinery = 0; iMarker_Turbomachinery < nMarker_Turbomachinery; iMarker_Turbomachinery++){
      if (Marker_CfgFile_TagBound[iMarker_CfgFile] == Marker_TurboBoundIn[iMarker_Turbomachinery]){
        indexMarker=(iMarker_Turbomachinery+1);
        Marker_CfgFile_Turbomachinery[iMarker_CfgFile] = indexMarker;
        Marker_CfgFile_TurbomachineryFlag[iMarker_CfgFile] = INFLOW;
      }
      if (Marker_CfgFile_TagBound[iMarker_CfgFile] == Marker_TurboBoundOut[iMarker_Turbomachinery]){
        indexMarker=(iMarker_Turbomachinery+1);
        Marker_CfgFile_Turbomachinery[iMarker_CfgFile] = indexMarker;
        Marker_CfgFile_TurbomachineryFlag[iMarker_CfgFile] = OUTFLOW;
      }
    }
  }

  /*--- Identification of MixingPlane interface markers ---*/

  for (iMarker_CfgFile = 0; iMarker_CfgFile < nMarker_CfgFile; iMarker_CfgFile++) {
    unsigned short indexMarker=0;
    Marker_CfgFile_MixingPlaneInterface[iMarker_CfgFile] = NO;
    for (iMarker_MixingPlaneInterface = 0; iMarker_MixingPlaneInterface < nMarker_MixingPlaneInterface; iMarker_MixingPlaneInterface++)
      if (Marker_CfgFile_TagBound[iMarker_CfgFile] == Marker_MixingPlaneInterface[iMarker_MixingPlaneInterface])
        indexMarker=(int)(iMarker_MixingPlaneInterface/2+1);
    Marker_CfgFile_MixingPlaneInterface[iMarker_CfgFile] = indexMarker;
  }

  for (iMarker_CfgFile = 0; iMarker_CfgFile < nMarker_CfgFile; iMarker_CfgFile++) {
    Marker_CfgFile_DV[iMarker_CfgFile] = NO;
    for (iMarker_DV = 0; iMarker_DV < nMarker_DV; iMarker_DV++)
      if (Marker_CfgFile_TagBound[iMarker_CfgFile] == Marker_DV[iMarker_DV])
        Marker_CfgFile_DV[iMarker_CfgFile] = YES;
  }

  /*--- Add an extra check for DV_MARKER to make sure that any given marker
   *    name is recognized as an existing boundary in the problem. ---*/

  for (iMarker_DV = 0; iMarker_DV < nMarker_DV; iMarker_DV++) {
    bool found = false;
    for (iMarker_CfgFile = 0; iMarker_CfgFile < nMarker_CfgFile; iMarker_CfgFile++) {
      if (Marker_CfgFile_TagBound[iMarker_CfgFile] == Marker_DV[iMarker_DV]) {
        found = true;
        break;
      }
    }
    if(!found) {
      SU2_MPI::Error("DV_MARKER contains marker names that do not exist in the lists of BCs in the config file.", CURRENT_FUNCTION);
    }
  }

  for (iMarker_CfgFile = 0; iMarker_CfgFile < nMarker_CfgFile; iMarker_CfgFile++) {
    Marker_CfgFile_Moving[iMarker_CfgFile] = NO;
    for (iMarker_Moving = 0; iMarker_Moving < nMarker_Moving; iMarker_Moving++)
      if (Marker_CfgFile_TagBound[iMarker_CfgFile] == Marker_Moving[iMarker_Moving])
        Marker_CfgFile_Moving[iMarker_CfgFile] = YES;
  }

  for (iMarker_CfgFile = 0; iMarker_CfgFile < nMarker_CfgFile; iMarker_CfgFile++) {
    Marker_CfgFile_Deform_Mesh[iMarker_CfgFile] = NO;
    for (iMarker_Deform_Mesh = 0; iMarker_Deform_Mesh < nMarker_Deform_Mesh; iMarker_Deform_Mesh++)
      if (Marker_CfgFile_TagBound[iMarker_CfgFile] == Marker_Deform_Mesh[iMarker_Deform_Mesh])
        Marker_CfgFile_Deform_Mesh[iMarker_CfgFile] = YES;
  }

  for (iMarker_CfgFile = 0; iMarker_CfgFile < nMarker_CfgFile; iMarker_CfgFile++) {
    Marker_CfgFile_Deform_Mesh_Sym_Plane[iMarker_CfgFile] = NO;
    for (iMarker_Deform_Mesh_Sym_Plane = 0; iMarker_Deform_Mesh_Sym_Plane < nMarker_Deform_Mesh_Sym_Plane; iMarker_Deform_Mesh_Sym_Plane++)
      if (Marker_CfgFile_TagBound[iMarker_CfgFile] == Marker_Deform_Mesh_Sym_Plane[iMarker_Deform_Mesh_Sym_Plane])
        Marker_CfgFile_Deform_Mesh_Sym_Plane[iMarker_CfgFile] = YES;
  }

  for (iMarker_CfgFile = 0; iMarker_CfgFile < nMarker_CfgFile; iMarker_CfgFile++) {
    Marker_CfgFile_Fluid_Load[iMarker_CfgFile] = NO;
    for (iMarker_Fluid_Load = 0; iMarker_Fluid_Load < nMarker_Fluid_Load; iMarker_Fluid_Load++)
      if (Marker_CfgFile_TagBound[iMarker_CfgFile] == Marker_Fluid_Load[iMarker_Fluid_Load])
        Marker_CfgFile_Fluid_Load[iMarker_CfgFile] = YES;
  }

  for (iMarker_CfgFile=0; iMarker_CfgFile < nMarker_CfgFile; iMarker_CfgFile++) {
    Marker_CfgFile_PyCustom[iMarker_CfgFile] = NO;
    for(iMarker_PyCustom=0; iMarker_PyCustom < nMarker_PyCustom; iMarker_PyCustom++)
      if (Marker_CfgFile_TagBound[iMarker_CfgFile] == Marker_PyCustom[iMarker_PyCustom])
        Marker_CfgFile_PyCustom[iMarker_CfgFile] = YES;
  }

}

void CConfig::SetOutput(SU2_COMPONENT val_software, unsigned short val_izone) {

  unsigned short iMarker_Euler, iMarker_Custom, iMarker_FarField,
  iMarker_SymWall, iMarker_PerBound, iMarker_NearFieldBound,
  iMarker_Fluid_InterfaceBound, iMarker_Inlet, iMarker_Riemann,
  iMarker_Deform_Mesh, iMarker_Deform_Mesh_Sym_Plane, iMarker_Fluid_Load,
  iMarker_Smoluchowski_Maxwell, iWall_Catalytic,
  iMarker_Giles, iMarker_Outlet, iMarker_Isothermal, iMarker_HeatFlux, iMarker_HeatTransfer,
  iMarker_EngineInflow, iMarker_EngineExhaust, iMarker_Displacement, iMarker_Damper,
  iMarker_Load, iMarker_FlowLoad, iMarker_Internal, iMarker_Monitoring,
  iMarker_Designing, iMarker_GeoEval, iMarker_Plotting, iMarker_Analyze, iMarker_DV, iDV_Value,
  iMarker_ZoneInterface, iMarker_PyCustom, iMarker_Load_Dir, iMarker_Disp_Dir, iMarker_Load_Sine, iMarker_Clamped,
  iMarker_Moving, iMarker_Supersonic_Inlet, iMarker_Supersonic_Outlet, iMarker_ActDiskInlet,
  iMarker_Emissivity,
  iMarker_ActDiskOutlet, iMarker_MixingPlaneInterface;

  bool fea = ((Kind_Solver == FEM_ELASTICITY) || (Kind_Solver == DISC_ADJ_FEM));

  cout << endl <<"----------------- Physical Case Definition ( Zone "  << iZone << " ) -------------------" << endl;
  if (val_software == SU2_COMPONENT::SU2_CFD) {
    if (FSI_Problem)
     cout << "Fluid-Structure Interaction." << endl;

    if (DiscreteAdjoint) {
     cout <<"Discrete Adjoint equations using Algorithmic Differentiation\n";
     cout <<"based on the physical case: ";
    }
    switch (Kind_Solver) {
      case EULER:     case DISC_ADJ_EULER:
      case INC_EULER: case DISC_ADJ_INC_EULER:
      case FEM_EULER: case DISC_ADJ_FEM_EULER:
        if (Kind_Regime == ENUM_REGIME::COMPRESSIBLE) cout << "Compressible Euler equations." << endl;
        if (Kind_Regime == ENUM_REGIME::INCOMPRESSIBLE) cout << "Incompressible Euler equations." << endl;
        break;
      case NAVIER_STOKES:     case DISC_ADJ_NAVIER_STOKES:
      case INC_NAVIER_STOKES: case DISC_ADJ_INC_NAVIER_STOKES:
      case FEM_NAVIER_STOKES: case DISC_ADJ_FEM_NS:
        if (Kind_Regime == ENUM_REGIME::COMPRESSIBLE) cout << "Compressible Laminar Navier-Stokes' equations." << endl;
        if (Kind_Regime == ENUM_REGIME::INCOMPRESSIBLE) cout << "Incompressible Laminar Navier-Stokes' equations." << endl;
        break;
      case RANS:     case DISC_ADJ_RANS:
      case INC_RANS: case DISC_ADJ_INC_RANS:
      case FEM_RANS: case DISC_ADJ_FEM_RANS:
        if (Kind_Regime == ENUM_REGIME::COMPRESSIBLE) cout << "Compressible RANS equations." << endl;
        if (Kind_Regime == ENUM_REGIME::INCOMPRESSIBLE) cout << "Incompressible RANS equations." << endl;
        cout << "Turbulence model: ";
        switch (Kind_Turb_Model) {
          case SA:        cout << "Spalart Allmaras" << endl; break;
          case SA_NEG:    cout << "Negative Spalart Allmaras" << endl; break;
          case SA_E:      cout << "Edwards Spalart Allmaras" << endl; break;
          case SA_COMP:   cout << "Compressibility Correction Spalart Allmaras" << endl; break;
          case SA_E_COMP: cout << "Compressibility Correction Edwards Spalart Allmaras" << endl; break;
          case SST:       cout << "Menter's SST"     << endl; break;
          case SST_SUST:  cout << "Menter's SST with sustaining terms" << endl; break;
        }
        if (QCR) cout << "Using Quadratic Constitutive Relation, 2000 version (QCR2000)" << endl;
        if (Kind_Trans_Model == BC) cout << "Using the revised BC transition model (2020)" << endl;
        cout << "Hybrid RANS/LES: ";
        switch (Kind_HybridRANSLES){
          case NO_HYBRIDRANSLES: cout <<  "No Hybrid RANS/LES" << endl; break;
          case SA_DES:   cout << "Detached Eddy Simulation (DES97) " << endl; break;
          case SA_DDES:  cout << "Delayed Detached Eddy Simulation (DDES) with Standard SGS" << endl; break;
          case SA_ZDES:  cout << "Delayed Detached Eddy Simulation (DDES) with Vorticity-based SGS" << endl; break;
          case SA_EDDES: cout << "Delayed Detached Eddy Simulation (DDES) with Shear-layer Adapted SGS" << endl; break;
        }
        if (using_uq){
          cout << "Perturbing Reynold's Stress Matrix towards "<< eig_val_comp << " component turbulence"<< endl;
          if (uq_permute) cout << "Permuting eigenvectors" << endl;
        }
        break;
      case NEMO_EULER:
        if (Kind_Regime == ENUM_REGIME::COMPRESSIBLE) cout << "Compressible two-temperature thermochemical non-equilibrium Euler equations." << endl;
        if(Kind_FluidModel == SU2_NONEQ){
          if ((GasModel != "N2") && (GasModel != "AIR-5") && (GasModel != "ARGON"))
          SU2_MPI::Error("The GAS_MODEL given as input is not valid. Choose one of the options: N2, AIR-5, ARGON.", CURRENT_FUNCTION);
        }
        break;
      case NEMO_NAVIER_STOKES:
        if (Kind_Regime == ENUM_REGIME::COMPRESSIBLE) cout << "Compressible two-temperature thermochemical non-equilibrium Navier-Stokes equations." << endl;
        if(Kind_FluidModel == SU2_NONEQ){
          if ((GasModel != "N2") && (GasModel != "AIR-5") && (GasModel != "ARGON"))
          SU2_MPI::Error("The GAS_MODEL given as input is not valid. Choose one of the options: N2, AIR-5, ARGON.", CURRENT_FUNCTION);
        }
        break;
      case FEM_LES:
        if (Kind_Regime == ENUM_REGIME::COMPRESSIBLE)   cout << "Compressible LES equations." << endl;
        if (Kind_Regime == ENUM_REGIME::INCOMPRESSIBLE) cout << "Incompressible LES equations." << endl;
        cout << "Subgrid Scale model: ";
        switch (Kind_SGS_Model) {
          case IMPLICIT_LES: cout << "Implicit LES" << endl; break;
          case SMAGORINSKY:  cout << "Smagorinsky " << endl; break;
          case WALE:         cout << "WALE"         << endl; break;
          case VREMAN:       cout << "VREMAN"         << endl; break;
          default:
            SU2_MPI::Error("Subgrid Scale model not specified.", CURRENT_FUNCTION);

        }
        break;
      case FEM_ELASTICITY: case DISC_ADJ_FEM:
        if (Kind_Struct_Solver == STRUCT_DEFORMATION::SMALL) cout << "Geometrically linear elasticity solver." << endl;
        if (Kind_Struct_Solver == STRUCT_DEFORMATION::LARGE) cout << "Geometrically non-linear elasticity solver." << endl;
        if (Kind_Material == STRUCT_MODEL::LINEAR_ELASTIC) cout << "Linear elastic material." << endl;
        if (Kind_Material == STRUCT_MODEL::NEO_HOOKEAN) {
          if (Kind_Material_Compress == STRUCT_COMPRESS::COMPRESSIBLE)
            cout << "Compressible Neo-Hookean material model." << endl;
        }
        break;
      case ADJ_EULER: cout << "Continuous Euler adjoint equations." << endl; break;
      case ADJ_NAVIER_STOKES:
        if (Frozen_Visc_Cont)
          cout << "Continuous Navier-Stokes adjoint equations with frozen (laminar) viscosity." << endl;
        else
          cout << "Continuous Navier-Stokes adjoint equations." << endl;
        break;
      case ADJ_RANS:
        if (Frozen_Visc_Cont)
          cout << "Continuous RANS adjoint equations with frozen (laminar and eddy) viscosity." << endl;
        else
          cout << "Continuous RANS adjoint equations." << endl;

        break;

    }

    if ((Kind_Regime == ENUM_REGIME::COMPRESSIBLE) && (Kind_Solver != FEM_ELASTICITY)) {
      cout << "Mach number: " << Mach <<"."<< endl;
      cout << "Angle of attack (AoA): " << AoA <<" deg, and angle of sideslip (AoS): " << AoS <<" deg."<< endl;
      if ((Kind_Solver == NAVIER_STOKES) || (Kind_Solver == ADJ_NAVIER_STOKES) ||
          (Kind_Solver == RANS) || (Kind_Solver == ADJ_RANS) ||
          (Kind_Solver == NEMO_NAVIER_STOKES))
        cout << "Reynolds number: " << Reynolds <<". Reference length "  << Length_Reynolds << "." << endl;
      if (Fixed_CL_Mode) {
        cout << "Fixed CL mode, target value: " << Target_CL << "." << endl;
      }
      if (Fixed_CM_Mode) {
          cout << "Fixed CM mode, target value:  " << Target_CM << "." << endl;
          cout << "HTP rotation axis (X,Z): ("<< htp_axis[0] <<", "<< htp_axis[1] <<")."<< endl;
      }
    }

    if (EquivArea) {
      cout <<"The equivalent area is going to be evaluated on the near-field."<< endl;
      cout <<"The lower integration limit is "<<ea_lim[0]<<", and the upper is "<<ea_lim[1]<<"."<< endl;
      cout <<"The near-field is situated at "<<ea_lim[2]<<"."<< endl;
    }

    if (GetGrid_Movement()) {
      cout << "Performing a dynamic mesh simulation: ";
      switch (Kind_GridMovement) {
        case NO_MOVEMENT:     cout << "no direct movement." << endl; break;
        case RIGID_MOTION:    cout << "rigid mesh motion." << endl; break;
        case MOVING_HTP:      cout << "HTP moving." << endl; break;
        case ROTATING_FRAME:  cout << "rotating reference frame." << endl; break;
        case EXTERNAL:        cout << "externally prescribed motion." << endl; break;
      }
    }

    if (Restart) {
      if (Read_Binary_Restart) cout << "Reading and writing binary SU2 native restart files." << endl;
      else cout << "Reading and writing ASCII SU2 native restart files." << endl;
      if (!ContinuousAdjoint && Kind_Solver != FEM_ELASTICITY) cout << "Read flow solution from: " << Solution_FileName << "." << endl;
      if (ContinuousAdjoint) cout << "Read adjoint solution from: " << Solution_AdjFileName << "." << endl;
    }
    else {
        if (fea) cout << "No restart solution, initialize from undeformed configuration." << endl;
        else cout << "No restart solution, use the values at infinity (freestream)." << endl;
    }

    if (ContinuousAdjoint)
      cout << "Read flow solution from: " << Solution_FileName << "." << endl;

    if (!fea){
      if (Kind_Regime == ENUM_REGIME::COMPRESSIBLE) {
        if (Ref_NonDim == DIMENSIONAL) { cout << "Dimensional simulation." << endl; }
        else if (Ref_NonDim == FREESTREAM_PRESS_EQ_ONE) { cout << "Non-Dimensional simulation (P=1.0, Rho=1.0, T=1.0 at the farfield)." << endl; }
        else if (Ref_NonDim == FREESTREAM_VEL_EQ_MACH) { cout << "Non-Dimensional simulation (V=Mach, Rho=1.0, T=1.0 at the farfield)." << endl; }
        else if (Ref_NonDim == FREESTREAM_VEL_EQ_ONE) { cout << "Non-Dimensional simulation (V=1.0, Rho=1.0, T=1.0 at the farfield)." << endl; }
    } else if (Kind_Regime == ENUM_REGIME::INCOMPRESSIBLE) {
        if (Ref_Inc_NonDim == DIMENSIONAL) { cout << "Dimensional simulation." << endl; }
        else if (Ref_Inc_NonDim == INITIAL_VALUES) { cout << "Non-Dimensional simulation using intialization values." << endl; }
        else if (Ref_Inc_NonDim == REFERENCE_VALUES) { cout << "Non-Dimensional simulation using user-specified reference values." << endl; }
      }

      if (RefArea == 0.0) cout << "The reference area will be computed using y(2D) or z(3D) projection." << endl;
      else { cout << "The reference area is " << RefArea;
        if (SystemMeasurements == US) cout << " ft^2." << endl; else cout << " m^2." << endl;
      }

      if (SemiSpan == 0.0) cout << "The semi-span will be computed using the max y(3D) value." << endl;
      else { cout << "The semi-span length area is " << SemiSpan;
        if (SystemMeasurements == US) cout << " ft." << endl; else cout << " m." << endl;
      }

      cout << "The reference length is " << RefLength;
      if (SystemMeasurements == US) cout << " ft." << endl; else cout << " m." << endl;

      if (nMarker_Monitoring != 0){
        if ((nRefOriginMoment_X > 1) || (nRefOriginMoment_Y > 1) || (nRefOriginMoment_Z > 1)) {
          cout << "Surface(s) where the force coefficients are evaluated and \n";
          cout << "their reference origin for moment computation: \n";

          for (iMarker_Monitoring = 0; iMarker_Monitoring < nMarker_Monitoring; iMarker_Monitoring++) {
            cout << "   - " << Marker_Monitoring[iMarker_Monitoring] << " (" << RefOriginMoment_X[iMarker_Monitoring] <<", "<<RefOriginMoment_Y[iMarker_Monitoring] <<", "<< RefOriginMoment_Z[iMarker_Monitoring] << ")";
            if (iMarker_Monitoring < nMarker_Monitoring-1) cout << ".\n";
            else {
              if (SystemMeasurements == US) cout <<" ft."<< endl;
              else cout <<" m."<< endl;
            }

          }
        }
        else {
          cout << "Reference origin for moment evaluation is (" << RefOriginMoment_X[0] << ", " << RefOriginMoment_Y[0] << ", " << RefOriginMoment_Z[0] << ")." << endl;
          cout << "Surface(s) where the force coefficients are evaluated: ";
          for (iMarker_Monitoring = 0; iMarker_Monitoring < nMarker_Monitoring; iMarker_Monitoring++) {
            cout << Marker_Monitoring[iMarker_Monitoring];
            if (iMarker_Monitoring < nMarker_Monitoring-1) cout << ", ";
            else cout <<"."<< endl;
          }
          cout<< endl;
        }
      }
    }

    if (nMarker_Designing != 0) {
      cout << "Surface(s) where the objective function is evaluated: ";
      for (iMarker_Designing = 0; iMarker_Designing < nMarker_Designing; iMarker_Designing++) {
        cout << Marker_Designing[iMarker_Designing];
        if (iMarker_Designing < nMarker_Designing-1) cout << ", ";
        else cout <<".";
      }
      cout<< endl;
    }

    if (nMarker_Plotting != 0) {
      cout << "Surface(s) plotted in the output file: ";
      for (iMarker_Plotting = 0; iMarker_Plotting < nMarker_Plotting; iMarker_Plotting++) {
        cout << Marker_Plotting[iMarker_Plotting];
        if (iMarker_Plotting < nMarker_Plotting-1) cout << ", ";
        else cout <<".";
      }
      cout<< endl;
    }

    if (nMarker_Analyze != 0) {
      cout << "Surface(s) to be analyzed in detail: ";
      for (iMarker_Analyze = 0; iMarker_Analyze < nMarker_Analyze; iMarker_Analyze++) {
        cout << Marker_Analyze[iMarker_Analyze];
        if (iMarker_Analyze < nMarker_Analyze-1) cout << ", ";
        else cout <<".";
      }
      cout<< endl;
    }

    if (nMarker_ZoneInterface != 0) {
      cout << "Surface(s) acting as an interface among zones: ";
      for (iMarker_ZoneInterface = 0; iMarker_ZoneInterface < nMarker_ZoneInterface; iMarker_ZoneInterface++) {
        cout << Marker_ZoneInterface[iMarker_ZoneInterface];
        if (iMarker_ZoneInterface < nMarker_ZoneInterface-1) cout << ", ";
        else cout <<".";
      }
      cout<<endl;
    }

    if(nMarker_PyCustom != 0) {
      cout << "Surface(s) that are customizable in Python: ";
      for(iMarker_PyCustom=0; iMarker_PyCustom < nMarker_PyCustom; iMarker_PyCustom++){
        cout << Marker_PyCustom[iMarker_PyCustom];
        if (iMarker_PyCustom < nMarker_PyCustom-1) cout << ", ";
        else cout << ".";
      }
      cout << endl;
    }

    if (nMarker_DV != 0) {
      cout << "Surface(s) affected by the design variables: ";
      for (iMarker_DV = 0; iMarker_DV < nMarker_DV; iMarker_DV++) {
        cout << Marker_DV[iMarker_DV];
        if (iMarker_DV < nMarker_DV-1) cout << ", ";
        else cout <<".";
      }
      cout<< endl;
    }

    if (nMarker_Moving != 0) {
      cout << "Surface(s) in motion: ";
      for (iMarker_Moving = 0; iMarker_Moving < nMarker_Moving; iMarker_Moving++) {
        cout << Marker_Moving[iMarker_Moving];
        if (iMarker_Moving < nMarker_Moving-1) cout << ", ";
        else cout <<".";
      }
      cout<< endl;
    }

  }

  if (val_software == SU2_COMPONENT::SU2_GEO) {
    if (nMarker_GeoEval != 0) {
      cout << "Surface(s) where the geometrical based functions is evaluated: ";
      for (iMarker_GeoEval = 0; iMarker_GeoEval < nMarker_GeoEval; iMarker_GeoEval++) {
        cout << Marker_GeoEval[iMarker_GeoEval];
        if (iMarker_GeoEval < nMarker_GeoEval-1) cout << ", ";
        else cout <<".";
      }
      cout<< endl;
    }
  }

  cout << "Input mesh file name: " << Mesh_FileName << endl;

  if (val_software == SU2_COMPONENT::SU2_DOT) {
    if (DiscreteAdjoint) {
      cout << "Input sensitivity file name: " << GetObjFunc_Extension(Solution_AdjFileName) << "." << endl;
    }else {
    cout << "Input sensitivity file name: " << SurfAdjCoeff_FileName << "." << endl;
  }
  }

  if (val_software == SU2_COMPONENT::SU2_DEF) {
    cout << endl <<"---------------- Grid deformation parameters ( Zone "  << iZone << " )  ----------------" << endl;
    cout << "Grid deformation using a linear elasticity method." << endl;

    if (Hold_GridFixed == YES) cout << "Hold some regions of the mesh fixed (hardcode implementation)." << endl;
  }

  if (val_software == SU2_COMPONENT::SU2_DOT) {
  cout << endl <<"-------------- Surface deformation parameters ( Zone "  << iZone << " ) ----------------" << endl;
  }

  if (((val_software == SU2_COMPONENT::SU2_DEF) || (val_software == SU2_COMPONENT::SU2_DOT)) && (Design_Variable[0] != NO_DEFORMATION)) {

    for (unsigned short iDV = 0; iDV < nDV; iDV++) {


      if ((Design_Variable[iDV] != NO_DEFORMATION) &&
          (Design_Variable[iDV] != FFD_SETTING) &&
          (Design_Variable[iDV] != SCALE_GRID) &&
          (Design_Variable[iDV] != TRANSLATE_GRID) &&
          (Design_Variable[iDV] != ROTATE_GRID) &&
          (Design_Variable[iDV] != SURFACE_FILE)) {

        if (iDV == 0)
          cout << "Design variables definition (markers <-> value <-> param):" << endl;

        switch (Design_Variable[iDV]) {
          case FFD_CONTROL_POINT_2D:  cout << "FFD 2D (control point) <-> "; break;
          case FFD_CAMBER_2D:         cout << "FFD 2D (camber) <-> "; break;
          case FFD_THICKNESS_2D:      cout << "FFD 2D (thickness) <-> "; break;
          case FFD_TWIST_2D:          cout << "FFD 2D (twist) <-> "; break;
          case HICKS_HENNE:           cout << "Hicks Henne <-> " ; break;
          case SURFACE_BUMP:          cout << "Surface bump <-> " ; break;
          case ANGLE_OF_ATTACK:       cout << "Angle of attack <-> " ; break;
          case CST:                   cout << "Kulfan parameter number (CST) <-> " ; break;
          case TRANSLATION:           cout << "Translation design variable."; break;
          case SCALE:                 cout << "Scale design variable."; break;
          case NACA_4DIGITS:          cout << "NACA four digits <-> "; break;
          case PARABOLIC:             cout << "Parabolic <-> "; break;
          case AIRFOIL:               cout << "Airfoil <-> "; break;
          case ROTATION:              cout << "Rotation <-> "; break;
          case FFD_CONTROL_POINT:     cout << "FFD (control point) <-> "; break;
          case FFD_NACELLE:           cout << "FFD (nacelle) <-> "; break;
          case FFD_GULL:              cout << "FFD (gull) <-> "; break;
          case FFD_TWIST:             cout << "FFD (twist) <-> "; break;
          case FFD_ROTATION:          cout << "FFD (rotation) <-> "; break;
          case FFD_CONTROL_SURFACE:   cout << "FFD (control surface) <-> "; break;
          case FFD_CAMBER:            cout << "FFD (camber) <-> "; break;
          case FFD_THICKNESS:         cout << "FFD (thickness) -> "; break;
          case FFD_ANGLE_OF_ATTACK:   cout << "FFD (angle of attack) <-> "; break;
        }

        for (iMarker_DV = 0; iMarker_DV < nMarker_DV; iMarker_DV++) {
          cout << Marker_DV[iMarker_DV];
          if (iMarker_DV < nMarker_DV-1) cout << ", ";
          else cout << " <-> ";
        }

        for (iDV_Value = 0; iDV_Value < nDV_Value[iDV]; iDV_Value++) {
          cout << DV_Value[iDV][iDV_Value];
          if (iDV_Value != nDV_Value[iDV]-1) cout << ", ";
        }
        cout << " <-> ";

        if ((Design_Variable[iDV] == NO_DEFORMATION) ||
            (Design_Variable[iDV] == FFD_SETTING) ||
            (Design_Variable[iDV] == SCALE) ) nParamDV = 0;
        if (Design_Variable[iDV] == ANGLE_OF_ATTACK) nParamDV = 1;
        if ((Design_Variable[iDV] == FFD_CAMBER_2D) ||
            (Design_Variable[iDV] == FFD_THICKNESS_2D) ||
            (Design_Variable[iDV] == HICKS_HENNE) ||
            (Design_Variable[iDV] == PARABOLIC) ||
            (Design_Variable[iDV] == AIRFOIL) ||
            (Design_Variable[iDV] == FFD_GULL) ||
            (Design_Variable[iDV] == FFD_ANGLE_OF_ATTACK) ) nParamDV = 2;
        if ((Design_Variable[iDV] ==  TRANSLATION) ||
            (Design_Variable[iDV] ==  NACA_4DIGITS) ||
            (Design_Variable[iDV] ==  CST) ||
            (Design_Variable[iDV] ==  SURFACE_BUMP) ||
            (Design_Variable[iDV] ==  FFD_CAMBER) ||
            (Design_Variable[iDV] ==  FFD_TWIST_2D) ||
            (Design_Variable[iDV] ==  FFD_THICKNESS) ) nParamDV = 3;
        if (Design_Variable[iDV] == FFD_CONTROL_POINT_2D) nParamDV = 5;
        if (Design_Variable[iDV] == ROTATION) nParamDV = 6;
        if ((Design_Variable[iDV] ==  FFD_CONTROL_POINT) ||
            (Design_Variable[iDV] ==  FFD_ROTATION) ||
            (Design_Variable[iDV] ==  FFD_CONTROL_SURFACE) ) nParamDV = 7;
        if (Design_Variable[iDV] == FFD_TWIST) nParamDV = 8;

        for (unsigned short iParamDV = 0; iParamDV < nParamDV; iParamDV++) {

          if (iParamDV == 0) cout << "( ";

          if ((iParamDV == 0) &&
              ((Design_Variable[iDV] == NO_DEFORMATION) ||
               (Design_Variable[iDV] == FFD_SETTING) ||
               (Design_Variable[iDV] == FFD_ANGLE_OF_ATTACK) ||
               (Design_Variable[iDV] == FFD_CONTROL_POINT_2D) ||
               (Design_Variable[iDV] == FFD_CAMBER_2D) ||
               (Design_Variable[iDV] == FFD_THICKNESS_2D) ||
               (Design_Variable[iDV] == FFD_TWIST_2D) ||
               (Design_Variable[iDV] == FFD_CONTROL_POINT) ||
               (Design_Variable[iDV] == FFD_NACELLE) ||
               (Design_Variable[iDV] == FFD_GULL) ||
               (Design_Variable[iDV] == FFD_TWIST) ||
               (Design_Variable[iDV] == FFD_ROTATION) ||
               (Design_Variable[iDV] == FFD_CONTROL_SURFACE) ||
               (Design_Variable[iDV] == FFD_CAMBER) ||
               (Design_Variable[iDV] == FFD_THICKNESS))) cout << FFDTag[iDV];
          else cout << ParamDV[iDV][iParamDV];

          if (iParamDV < nParamDV-1) cout << ", ";
          else cout <<" )"<< endl;

        }

      }

      else if (Design_Variable[iDV] == NO_DEFORMATION) {
        cout << "No deformation of the numerical grid. Just output .su2 file." << endl;
      }

      else if (Design_Variable[iDV] == SCALE_GRID) {
        nParamDV = 0;
        cout << "Scaling of the volume grid by a constant factor." << endl;
      }

      else if (Design_Variable[iDV] == TRANSLATE_GRID) {
        nParamDV = 3;
        cout << "Rigid translation of the volume grid." << endl;
      }

      else if (Design_Variable[iDV] == ROTATE_GRID) {
        nParamDV = 6;
        cout << "Rigid rotation of the volume grid." << endl;
      }

      else if (Design_Variable[iDV] == FFD_SETTING) {

        cout << "Setting the FFD box structure." << endl;
        cout << "FFD boxes definition (FFD tag <-> degree <-> coord):" << endl;

        for (unsigned short iFFDBox = 0; iFFDBox < nFFDBox; iFFDBox++) {

          cout << TagFFDBox[iFFDBox] << " <-> ";

          for (unsigned short iDegreeFFD = 0; iDegreeFFD < 3; iDegreeFFD++) {
            if (iDegreeFFD == 0) cout << "( ";
            cout << DegreeFFDBox[iFFDBox][iDegreeFFD];
            if (iDegreeFFD < 2) cout << ", ";
            else cout <<" )";
          }

          cout << " <-> ";

          for (unsigned short iCoordFFD = 0; iCoordFFD < 24; iCoordFFD++) {
            if (iCoordFFD == 0) cout << "( ";
            cout << CoordFFDBox[iFFDBox][iCoordFFD];
            if (iCoordFFD < 23) cout << ", ";
            else cout <<" )"<< endl;
          }

        }

      }

      else cout << endl;

    }
  }

  if (((val_software == SU2_COMPONENT::SU2_CFD) && ( ContinuousAdjoint || DiscreteAdjoint)) || (val_software == SU2_COMPONENT::SU2_DOT)) {

    cout << endl <<"---------------- Design problem definition  ( Zone "  << iZone << " ) ------------------" << endl;
    if (nObj==1) {
      switch (Kind_ObjFunc[0]) {
        case DRAG_COEFFICIENT:           cout << "CD objective function";
          if (Fixed_CL_Mode) {           cout << " using fixed CL mode, dCD/dCL = " << dCD_dCL << "." << endl; }
          else if (Fixed_CM_Mode) {      cout << " using fixed CMy mode, dCD/dCMy = " << dCD_dCMy << "." << endl; }
          else {                         cout << "." << endl; }
          break;
        case LIFT_COEFFICIENT:           cout << "CL objective function." << endl; break;
        case MOMENT_X_COEFFICIENT:       cout << "CMx objective function" << endl;
          if (Fixed_CL_Mode) {           cout << " using fixed CL mode, dCMx/dCL = " << dCMx_dCL << "." << endl; }
          else {                         cout << "." << endl; }
          break;
        case MOMENT_Y_COEFFICIENT:       cout << "CMy objective function" << endl;
          if (Fixed_CL_Mode) {           cout << " using fixed CL mode, dCMy/dCL = " << dCMy_dCL << "." << endl; }
          else {                         cout << "." << endl; }
          break;
        case MOMENT_Z_COEFFICIENT:       cout << "CMz objective function" << endl;
          if (Fixed_CL_Mode) {           cout << " using fixed CL mode, dCMz/dCL = " << dCMz_dCL << "." << endl; }
          else {                         cout << "." << endl; }
          break;
        case INVERSE_DESIGN_PRESSURE:    cout << "Inverse design (Cp) objective function." << endl; break;
        case INVERSE_DESIGN_HEATFLUX:    cout << "Inverse design (Heat Flux) objective function." << endl; break;
        case SIDEFORCE_COEFFICIENT:      cout << "Side force objective function." << endl; break;
        case EFFICIENCY:                 cout << "CL/CD objective function." << endl; break;
        case EQUIVALENT_AREA:            cout << "Equivalent area objective function. CD weight: " << WeightCd <<"."<< endl;  break;
        case NEARFIELD_PRESSURE:         cout << "Nearfield pressure objective function. CD weight: " << WeightCd <<"."<< endl;  break;
        case FORCE_X_COEFFICIENT:        cout << "X-force objective function." << endl; break;
        case FORCE_Y_COEFFICIENT:        cout << "Y-force objective function." << endl; break;
        case FORCE_Z_COEFFICIENT:        cout << "Z-force objective function." << endl; break;
        case THRUST_COEFFICIENT:         cout << "Thrust objective function." << endl; break;
        case TORQUE_COEFFICIENT:         cout << "Torque efficiency objective function." << endl; break;
        case TOTAL_HEATFLUX:             cout << "Total heat flux objective function." << endl; break;
        case MAXIMUM_HEATFLUX:           cout << "Maximum heat flux objective function." << endl; break;
        case FIGURE_OF_MERIT:            cout << "Rotor Figure of Merit objective function." << endl; break;
        case BUFFET_SENSOR:              cout << "Buffet sensor objective function." << endl; break;
        case SURFACE_TOTAL_PRESSURE:     cout << "Average total pressure objective function." << endl; break;
        case SURFACE_STATIC_PRESSURE:    cout << "Average static pressure objective function." << endl; break;
        case SURFACE_STATIC_TEMPERATURE: cout << "Average static temperature objective function." << endl; break;
        case SURFACE_MASSFLOW:           cout << "Mass flow rate objective function." << endl; break;
        case SURFACE_MACH:               cout << "Mach number objective function." << endl; break;
        case CUSTOM_OBJFUNC:             cout << "Custom objective function." << endl; break;
        case REFERENCE_GEOMETRY:         cout << "Target geometry objective function." << endl; break;
        case REFERENCE_NODE:             cout << "Target node displacement objective function." << endl; break;
        case VOLUME_FRACTION:            cout << "Volume fraction objective function." << endl; break;
        case TOPOL_DISCRETENESS:         cout << "Topology discreteness objective function." << endl; break;
        case TOPOL_COMPLIANCE:           cout << "Topology compliance objective function." << endl; break;
        case STRESS_PENALTY:             cout << "Stress penalty objective function." << endl; break;
      }
    }
    else {
      cout << "Weighted sum objective function." << endl;
    }

  }

  if (val_software == SU2_COMPONENT::SU2_CFD) {
    cout << endl <<"--------------- Space Numerical Integration ( Zone "  << iZone << " ) ------------------" << endl;

    if (SmoothNumGrid) cout << "There are some smoothing iterations on the grid coordinates." << endl;

    if ((Kind_Solver == EULER)          || (Kind_Solver == NAVIER_STOKES)          || (Kind_Solver == RANS) ||
        (Kind_Solver == INC_EULER)      || (Kind_Solver == INC_NAVIER_STOKES)      || (Kind_Solver == INC_RANS) ||
        (Kind_Solver == NEMO_EULER)     || (Kind_Solver == NEMO_NAVIER_STOKES)     ||
        (Kind_Solver == DISC_ADJ_EULER) || (Kind_Solver == DISC_ADJ_NAVIER_STOKES) || (Kind_Solver == DISC_ADJ_RANS) ) {

      if (Kind_ConvNumScheme_Flow == SPACE_CENTERED) {
        if (Kind_Centered_Flow == LAX) {
          cout << "Lax-Friedrich scheme (1st order in space) for the flow inviscid terms."<< endl;
          cout << "Lax viscous coefficients (1st): " << Kappa_1st_Flow << "." << endl;
          cout << "First order integration." << endl;
        }
        else {
          cout << "Jameson-Schmidt-Turkel scheme (2nd order in space) for the flow inviscid terms."<< endl;
          cout << "JST viscous coefficients (2nd & 4th): " << Kappa_2nd_Flow << ", " << Kappa_4th_Flow << "." << endl;
          cout << "The method includes a grid stretching correction (p = 0.3)."<< endl;
        }
      }

      if (Kind_ConvNumScheme_Flow == SPACE_UPWIND) {
        if (Kind_Upwind_Flow == ROE)    cout << "Roe (with entropy fix = "<< EntropyFix_Coeff <<") solver for the flow inviscid terms."<< endl;
        if (Kind_Upwind_Flow == TURKEL) cout << "Roe-Turkel solver for the flow inviscid terms."<< endl;
        if (Kind_Upwind_Flow == AUSM)   cout << "AUSM solver for the flow inviscid terms."<< endl;
        if (Kind_Upwind_Flow == HLLC)   cout << "HLLC solver for the flow inviscid terms."<< endl;
        if (Kind_Upwind_Flow == SW)     cout << "Steger-Warming solver for the flow inviscid terms."<< endl;
        if (Kind_Upwind_Flow == MSW)    cout << "Modified Steger-Warming solver for the flow inviscid terms."<< endl;
        if (Kind_Upwind_Flow == CUSP)   cout << "CUSP solver for the flow inviscid terms."<< endl;
        if (Kind_Upwind_Flow == L2ROE)  cout << "L2ROE Low Mach ROE solver for the flow inviscid terms."<< endl;
        if (Kind_Upwind_Flow == LMROE)  cout << "Rieper Low Mach ROE solver for the flow inviscid terms."<< endl;
        if (Kind_Upwind_Flow == SLAU)   cout << "Simple Low-Dissipation AUSM solver for the flow inviscid terms."<< endl;
        if (Kind_Upwind_Flow == SLAU2)  cout << "Simple Low-Dissipation AUSM 2 solver for the flow inviscid terms."<< endl;
        if (Kind_Upwind_Flow == FDS)    cout << "Flux difference splitting (FDS) upwind scheme for the flow inviscid terms."<< endl;
        if (Kind_Upwind_Flow == AUSMPLUSUP)  cout << "AUSM+-up solver for the flow inviscid terms."<< endl;
        if (Kind_Upwind_Flow == AUSMPLUSUP2) cout << "AUSM+-up2 solver for the flow inviscid terms."<< endl;
        if (Kind_Upwind_Flow == AUSMPWPLUS)  cout << "AUSMPWPLUS solver for the flow inviscid terms."<< endl;

        if (Kind_Solver == EULER         || Kind_Solver == DISC_ADJ_EULER ||
            Kind_Solver == NAVIER_STOKES || Kind_Solver == DISC_ADJ_NAVIER_STOKES ||
            Kind_Solver == RANS          || Kind_Solver == DISC_ADJ_RANS) {
          switch (Kind_RoeLowDiss) {
            case NO_ROELOWDISS: cout << "Standard Roe without low-dissipation function."<< endl; break;
            case NTS: cout << "Roe with NTS low-dissipation function."<< endl; break;
            case FD: cout << "Roe with DDES's FD low-dissipation function."<< endl; break;
            case NTS_DUCROS: cout << "Roe with NTS low-dissipation function + Ducros shock sensor."<< endl; break;
            case FD_DUCROS: cout << "Roe with DDES's FD low-dissipation function + Ducros shock sensor."<< endl; break;
          }
        }

        if (MUSCL_Flow) {
          cout << "Second order integration in space, with slope limiter." << endl;
            switch (Kind_SlopeLimit_Flow) {
              case NO_LIMITER:
                cout << "No slope-limiting method. "<< endl;
                break;
              case VENKATAKRISHNAN:
                cout << "Venkatakrishnan slope-limiting method, with constant: " << Venkat_LimiterCoeff <<". "<< endl;
                cout << "The reference element size is: " << RefElemLength <<". "<< endl;
                break;
              case VENKATAKRISHNAN_WANG:
                cout << "Venkatakrishnan-Wang slope-limiting method, with constant: " << Venkat_LimiterCoeff <<". "<< endl;
                break;
              case BARTH_JESPERSEN:
                cout << "Barth-Jespersen slope-limiting method." << endl;
                break;
              case VAN_ALBADA_EDGE:
                cout << "Van Albada slope-limiting method implemented by edges." << endl;
                break;
            }
        }
        else {
          cout << "First order integration in space." << endl;
        }

      }

    }

    if ((Kind_Solver == RANS) || (Kind_Solver == DISC_ADJ_RANS)) {
      if (Kind_ConvNumScheme_Turb == SPACE_UPWIND) {
        if (Kind_Upwind_Turb == SCALAR_UPWIND) cout << "Scalar upwind solver for the turbulence model."<< endl;
        if (MUSCL_Turb) {
          cout << "Second order integration in space with slope limiter." << endl;
            switch (Kind_SlopeLimit_Turb) {
              case NO_LIMITER:
                cout << "No slope-limiting method. "<< endl;
                break;
              case VENKATAKRISHNAN:
                cout << "Venkatakrishnan slope-limiting method, with constant: " << Venkat_LimiterCoeff <<". "<< endl;
                cout << "The reference element size is: " << RefElemLength <<". "<< endl;
                break;
              case VENKATAKRISHNAN_WANG:
                cout << "Venkatakrishnan-Wang slope-limiting method, with constant: " << Venkat_LimiterCoeff <<". "<< endl;
                break;
              case BARTH_JESPERSEN:
                cout << "Barth-Jespersen slope-limiting method." << endl;
                break;
              case VAN_ALBADA_EDGE:
                cout << "Van Albada slope-limiting method implemented by edges." << endl;
                break;
            }
        }
        else {
          cout << "First order integration in space." << endl;
        }
      }
    }

    if ((Kind_Solver == ADJ_EULER) || (Kind_Solver == ADJ_NAVIER_STOKES) || (Kind_Solver == ADJ_RANS)) {

      if (Kind_ConvNumScheme_AdjFlow == SPACE_CENTERED) {
        if (Kind_Centered_AdjFlow == JST) {
          cout << "Jameson-Schmidt-Turkel scheme for the adjoint inviscid terms."<< endl;
          cout << "JST viscous coefficients (1st, 2nd, & 4th): " << Kappa_1st_AdjFlow
          << ", " << Kappa_2nd_AdjFlow << ", " << Kappa_4th_AdjFlow <<"."<< endl;
          cout << "The method includes a grid stretching correction (p = 0.3)."<< endl;
          cout << "Second order integration." << endl;
        }
        if (Kind_Centered_AdjFlow == LAX) {
          cout << "Lax-Friedrich scheme for the adjoint inviscid terms."<< endl;
          cout << "First order integration." << endl;
        }
      }

      if (Kind_ConvNumScheme_AdjFlow == SPACE_UPWIND) {
        if (Kind_Upwind_AdjFlow == ROE) cout << "Roe (with entropy fix = "<< EntropyFix_Coeff <<") solver for the adjoint inviscid terms."<< endl;
        if (MUSCL_AdjFlow) {
          cout << "Second order integration with slope limiter." << endl;
            switch (Kind_SlopeLimit_AdjFlow) {
              case NO_LIMITER:
                cout << "No slope-limiting method. "<< endl;
                break;
              case VENKATAKRISHNAN:
                cout << "Venkatakrishnan slope-limiting method, with constant: " << Venkat_LimiterCoeff <<". "<< endl;
                cout << "The reference element size is: " << RefElemLength <<". "<< endl;
                break;
              case VENKATAKRISHNAN_WANG:
                cout << "Venkatakrishnan-Wang slope-limiting method, with constant: " << Venkat_LimiterCoeff <<". "<< endl;
                break;
              case BARTH_JESPERSEN:
                cout << "Barth-Jespersen slope-limiting method." << endl;
                break;
              case VAN_ALBADA_EDGE:
                cout << "Van Albada slope-limiting method implemented by edges." << endl;
                break;
              case SHARP_EDGES:
                cout << "Sharp edges slope-limiting method, with constant: " << Venkat_LimiterCoeff <<". "<< endl;
                cout << "The reference element size is: " << RefElemLength <<". "<< endl;
                cout << "The reference sharp edge distance is: " << AdjSharp_LimiterCoeff*RefElemLength*Venkat_LimiterCoeff <<". "<< endl;
                break;
              case WALL_DISTANCE:
                cout << "Wall distance slope-limiting method, with constant: " << Venkat_LimiterCoeff <<". "<< endl;
                cout << "The reference element size is: " << RefElemLength <<". "<< endl;
                cout << "The reference wall distance is: " << AdjSharp_LimiterCoeff*RefElemLength*Venkat_LimiterCoeff <<". "<< endl;
                break;
            }
        }
        else {
          cout << "First order integration." << endl;
        }
      }

      cout << "The reference sharp edge distance is: " << AdjSharp_LimiterCoeff*RefElemLength*Venkat_LimiterCoeff <<". "<< endl;

    }

    if ((Kind_Solver == ADJ_RANS) && (!Frozen_Visc_Cont)) {
      if (Kind_ConvNumScheme_AdjTurb == SPACE_UPWIND) {
        if (Kind_Upwind_Turb == SCALAR_UPWIND) cout << "Scalar upwind solver (first order) for the adjoint turbulence model."<< endl;
        if (MUSCL_AdjTurb) {
          cout << "Second order integration with slope limiter." << endl;
            switch (Kind_SlopeLimit_AdjTurb) {
              case NO_LIMITER:
                cout << "No slope-limiting method. "<< endl;
                break;
              case VENKATAKRISHNAN:
                cout << "Venkatakrishnan slope-limiting method, with constant: " << Venkat_LimiterCoeff <<". "<< endl;
                cout << "The reference element size is: " << RefElemLength <<". "<< endl;
                break;
              case VENKATAKRISHNAN_WANG:
                cout << "Venkatakrishnan-Wang slope-limiting method, with constant: " << Venkat_LimiterCoeff <<". "<< endl;
                break;
              case BARTH_JESPERSEN:
                cout << "Barth-Jespersen slope-limiting method." << endl;
                break;
              case VAN_ALBADA_EDGE:
                cout << "Van Albada slope-limiting method implemented by edges." << endl;
                break;
              case SHARP_EDGES:
                cout << "Sharp edges slope-limiting method, with constant: " << Venkat_LimiterCoeff <<". "<< endl;
                cout << "The reference element size is: " << RefElemLength <<". "<< endl;
                cout << "The reference sharp edge distance is: " << AdjSharp_LimiterCoeff*RefElemLength*Venkat_LimiterCoeff <<". "<< endl;
                break;
              case WALL_DISTANCE:
                cout << "Wall distance slope-limiting method, with constant: " << Venkat_LimiterCoeff <<". "<< endl;
                cout << "The reference element size is: " << RefElemLength <<". "<< endl;
                cout << "The reference wall distance is: " << AdjSharp_LimiterCoeff*RefElemLength*Venkat_LimiterCoeff <<". "<< endl;
                break;
            }
        }
        else {
          cout << "First order integration." << endl;
        }
      }
    }

    if ((Kind_Solver == NAVIER_STOKES) || (Kind_Solver == RANS) ||
        (Kind_Solver == INC_NAVIER_STOKES) || (Kind_Solver == INC_RANS) ||
        (Kind_Solver == NEMO_NAVIER_STOKES) ||
        (Kind_Solver == DISC_ADJ_INC_NAVIER_STOKES) || (Kind_Solver == DISC_ADJ_INC_RANS) ||
        (Kind_Solver == DISC_ADJ_NAVIER_STOKES) || (Kind_Solver == DISC_ADJ_RANS)) {
        cout << "Average of gradients with correction (viscous flow terms)." << endl;
    }

    if ((Kind_Solver == ADJ_NAVIER_STOKES) || (Kind_Solver == ADJ_RANS)) {
      cout << "Average of gradients with correction (viscous adjoint terms)." << endl;
    }

    if ((Kind_Solver == RANS) || (Kind_Solver == DISC_ADJ_RANS) || (Kind_Solver == INC_RANS) || (Kind_Solver == DISC_ADJ_INC_RANS) ) {
      cout << "Average of gradients with correction (viscous turbulence terms)." << endl;
    }

    if ((Kind_Solver == ADJ_RANS) && (!Frozen_Visc_Cont)) {
      cout << "Average of gradients with correction (2nd order) for computation of adjoint viscous turbulence terms." << endl;
      if (Kind_TimeIntScheme_AdjTurb == EULER_IMPLICIT) cout << "Euler implicit method for the turbulent adjoint equation." << endl;
    }

    if(Kind_Solver != FEM_EULER && Kind_Solver != FEM_NAVIER_STOKES &&
       Kind_Solver != FEM_RANS  && Kind_Solver != FEM_LES &&
       Kind_Solver != DISC_ADJ_FEM_EULER && Kind_Solver != DISC_ADJ_FEM_NS &&
       Kind_Solver != DISC_ADJ_FEM_RANS) {
      if (!fea){
        switch (Kind_Gradient_Method_Recon) {
          case GREEN_GAUSS: cout << "Gradient for upwind reconstruction: Green-Gauss." << endl; break;
          case LEAST_SQUARES: cout << "Gradient for upwind reconstruction: unweighted Least-Squares." << endl; break;
          case WEIGHTED_LEAST_SQUARES: cout << "Gradient for upwind reconstruction: inverse-distance weighted Least-Squares." << endl; break;
        }
        switch (Kind_Gradient_Method) {
          case GREEN_GAUSS: cout << "Gradient for viscous and source terms: Green-Gauss." << endl; break;
          case LEAST_SQUARES: cout << "Gradient for viscous and source terms: unweighted Least-Squares." << endl; break;
          case WEIGHTED_LEAST_SQUARES: cout << "Gradient for viscous and source terms: inverse-distance weighted Least-Squares." << endl; break;
        }
      }
      else{
        cout << "Spatial discretization using the Finite Element Method." << endl;
      }
    }

    if(Kind_Solver == FEM_EULER || Kind_Solver == FEM_NAVIER_STOKES ||
       Kind_Solver == FEM_RANS  || Kind_Solver == FEM_LES ||
       Kind_Solver == DISC_ADJ_FEM_EULER || Kind_Solver == DISC_ADJ_FEM_NS ||
       Kind_Solver == DISC_ADJ_FEM_RANS) {
      if(Kind_FEM_Flow == DG) {
        cout << "Discontinuous Galerkin Finite element solver" << endl;

        switch( Riemann_Solver_FEM ) {
          case ROE:           cout << "Roe (with entropy fix) solver for inviscid fluxes over the faces" << endl; break;
          case LAX_FRIEDRICH: cout << "Lax-Friedrich solver for inviscid fluxes over the faces" << endl; break;
          case AUSM:          cout << "AUSM solver inviscid fluxes over the faces" << endl; break;
          case HLLC:          cout << "HLLC solver inviscid fluxes over the faces" << endl; break;
        }

        if(Kind_Solver != FEM_EULER && Kind_Solver != DISC_ADJ_FEM_EULER) {
          cout << "Theta symmetrizing terms interior penalty: " << Theta_Interior_Penalty_DGFEM << endl;
        }
      }

      cout << "Quadrature factor for elements with constant Jacobian:     " << Quadrature_Factor_Straight << endl;
      cout << "Quadrature factor for elements with non-constant Jacobian: " << Quadrature_Factor_Curved << endl;

      cout << "Byte alignment matrix multiplications:      " << byteAlignmentMatMul << endl;
      cout << "Padded matrix size for optimal performance: " << sizeMatMulPadding << endl;
    }

    cout << endl <<"--------------- Time Numerical Integration  ( Zone "  << iZone << " ) ------------------" << endl;

    if (!fea) {
    switch (TimeMarching) {
      case TIME_MARCHING::STEADY:
        cout << "Local time stepping (steady state simulation)." << endl; break;

      case TIME_MARCHING::TIME_STEPPING:
        cout << "Unsteady simulation using a time stepping strategy."<< endl;
        if (Unst_CFL != 0.0) {
          cout << "Time step computed by the code. Unsteady CFL number: " << Unst_CFL <<"."<< endl;
          if (Delta_UnstTime != 0.0) {
            cout << "Synchronization time provided by the user (s): "<< Delta_UnstTime << "." << endl;
          }
        }
        else cout << "Unsteady time step provided by the user (s): "<< Delta_UnstTime << "." << endl;
        break;

      case TIME_MARCHING::DT_STEPPING_1ST: case TIME_MARCHING::DT_STEPPING_2ND:
        if (TimeMarching == TIME_MARCHING::DT_STEPPING_1ST) cout << "Unsteady simulation, dual time stepping strategy (first order in time)."<< endl;
        if (TimeMarching == TIME_MARCHING::DT_STEPPING_2ND) cout << "Unsteady simulation, dual time stepping strategy (second order in time)."<< endl;
        if (Unst_CFL != 0.0) cout << "Time step computed by the code. Unsteady CFL number: " << Unst_CFL <<"."<< endl;
        else cout << "Unsteady time step provided by the user (s): "<< Delta_UnstTime << "." << endl;
        break;

      default:
        break;
    }
  }
  else {
    if (Time_Domain) {
      cout << "Dynamic structural analysis."<< endl;
      cout << "Time step provided by the user for the dynamic analysis(s): "<< Delta_DynTime << "." << endl;
    } else {
      cout << "Static structural analysis." << endl;
    }
  }

    if ((Kind_Solver == EULER) || (Kind_Solver == NAVIER_STOKES) || (Kind_Solver == RANS) ||
        (Kind_Solver == INC_EULER) || (Kind_Solver == INC_NAVIER_STOKES) || (Kind_Solver == INC_RANS) ||
        (Kind_Solver == NEMO_EULER) || (Kind_Solver == NEMO_NAVIER_STOKES) ||
        (Kind_Solver == DISC_ADJ_INC_EULER) || (Kind_Solver == DISC_ADJ_INC_NAVIER_STOKES) || (Kind_Solver == DISC_ADJ_INC_RANS) ||
        (Kind_Solver == DISC_ADJ_EULER) || (Kind_Solver == DISC_ADJ_NAVIER_STOKES) || (Kind_Solver == DISC_ADJ_RANS) ||
        (Kind_Solver == DISC_ADJ_FEM_EULER) || (Kind_Solver == DISC_ADJ_FEM_NS) || (Kind_Solver == DISC_ADJ_FEM_RANS)) {
      switch (Kind_TimeIntScheme_Flow) {
        case RUNGE_KUTTA_EXPLICIT:
          cout << "Runge-Kutta explicit method for the flow equations." << endl;
          cout << "Number of steps: " << nRKStep << endl;
          cout << "Alpha coefficients: ";
          for (unsigned short iRKStep = 0; iRKStep < nRKStep; iRKStep++) {
            cout << "\t" << RK_Alpha_Step[iRKStep];
          }
          cout << endl;
          break;
        case EULER_EXPLICIT:
          cout << "Euler explicit method for the flow equations." << endl;
          break;
        case EULER_IMPLICIT:
          cout << "Euler implicit method for the flow equations." << endl;
          if((Kind_Solver == NEMO_EULER) || (Kind_Solver == NEMO_NAVIER_STOKES))
            SU2_MPI::Error("Implicit time scheme is not working with NEMO. Use EULER_EXPLICIT.", CURRENT_FUNCTION);
          switch (Kind_Linear_Solver) {
            case BCGSTAB:
            case FGMRES:
            case RESTARTED_FGMRES:
              if (Kind_Linear_Solver == BCGSTAB)
                cout << "BCGSTAB is used for solving the linear system." << endl;
              else
                cout << "FGMRES is used for solving the linear system." << endl;
              switch (Kind_Linear_Solver_Prec) {
                case ILU: cout << "Using a ILU("<< Linear_Solver_ILU_n <<") preconditioning."<< endl; break;
                case LINELET: cout << "Using a linelet preconditioning."<< endl; break;
                case LU_SGS:  cout << "Using a LU-SGS preconditioning."<< endl; break;
                case JACOBI:  cout << "Using a Jacobi preconditioning."<< endl; break;
              }
              break;
            case SMOOTHER:
              switch (Kind_Linear_Solver_Prec) {
                case ILU:     cout << "A ILU(" << Linear_Solver_ILU_n << ")"; break;
                case LINELET: cout << "A Linelet"; break;
                case LU_SGS:  cout << "A LU-SGS"; break;
                case JACOBI:  cout << "A Jacobi"; break;
              }
              cout << " method is used for smoothing the linear system." << endl;
              break;
          }
          cout << "Convergence criteria of the linear solver: "<< Linear_Solver_Error <<"."<< endl;
          cout << "Max number of linear iterations: "<< Linear_Solver_Iter <<"."<< endl;
          break;
        case CLASSICAL_RK4_EXPLICIT:
          cout << "Classical RK4 explicit method for the flow equations." << endl;
          cout << "Number of steps: " << 4 << endl;
          cout << "Time coefficients: {0.5, 0.5, 1, 1}" << endl;
          cout << "Function coefficients: {1/6, 1/3, 1/3, 1/6}" << endl;
          break;
      }
    }

    if (fea) {
      switch (Kind_TimeIntScheme_FEA) {
        case STRUCT_TIME_INT::CD_EXPLICIT:
          cout << "Explicit time integration (NOT IMPLEMENTED YET)." << endl;
          break;
        case STRUCT_TIME_INT::GENERALIZED_ALPHA:
          cout << "Generalized-alpha method." << endl;
          break;
        case STRUCT_TIME_INT::NEWMARK_IMPLICIT:
          if (Dynamic_Analysis) cout << "Newmark implicit method for the structural time integration." << endl;
          switch (Kind_Linear_Solver) {
            case BCGSTAB:
              cout << "BCGSTAB is used for solving the linear system." << endl;
              cout << "Convergence criteria of the linear solver: "<< Linear_Solver_Error <<"."<< endl;
              cout << "Max number of iterations: "<< Linear_Solver_Iter <<"."<< endl;
              break;
            case FGMRES: case RESTARTED_FGMRES:
              cout << "FGMRES is used for solving the linear system." << endl;
              cout << "Convergence criteria of the linear solver: "<< Linear_Solver_Error <<"."<< endl;
              cout << "Max number of iterations: "<< Linear_Solver_Iter <<"."<< endl;
              break;
            case CONJUGATE_GRADIENT:
              cout << "A Conjugate Gradient method is used for solving the linear system." << endl;
              cout << "Convergence criteria of the linear solver: "<< Linear_Solver_Error <<"."<< endl;
              cout << "Max number of iterations: "<< Linear_Solver_Iter <<"."<< endl;
              break;
          }
          break;
      }
    }

    if ((Kind_Solver == ADJ_EULER) || (Kind_Solver == ADJ_NAVIER_STOKES) || (Kind_Solver == ADJ_RANS)) {
      switch (Kind_TimeIntScheme_AdjFlow) {
        case RUNGE_KUTTA_EXPLICIT:
          cout << "Runge-Kutta explicit method for the adjoint equations." << endl;
          cout << "Number of steps: " << nRKStep << endl;
          cout << "Alpha coefficients: ";
          for (unsigned short iRKStep = 0; iRKStep < nRKStep; iRKStep++) {
            cout << "\t" << RK_Alpha_Step[iRKStep];
          }
          cout << endl;
          break;
        case EULER_EXPLICIT: cout << "Euler explicit method for the adjoint equations." << endl; break;
        case EULER_IMPLICIT: cout << "Euler implicit method for the adjoint equations." << endl; break;
      }
    }

    if(Kind_Solver == FEM_EULER || Kind_Solver == FEM_NAVIER_STOKES ||
       Kind_Solver == FEM_RANS  || Kind_Solver == FEM_LES) {
      switch (Kind_TimeIntScheme_FEM_Flow) {
        case RUNGE_KUTTA_EXPLICIT:
          cout << "Runge-Kutta explicit method for the flow equations." << endl;
          cout << "Number of steps: " << nRKStep << endl;
          cout << "Alpha coefficients: ";
          for (unsigned short iRKStep = 0; iRKStep < nRKStep; iRKStep++) {
            cout << "\t" << RK_Alpha_Step[iRKStep];
          }
          cout << endl;
          break;
        case CLASSICAL_RK4_EXPLICIT:
          cout << "Classical RK4 explicit method for the flow equations." << endl;
          cout << "Number of steps: " << 4 << endl;
          cout << "Time coefficients: {0.5, 0.5, 1, 1}" << endl;
          cout << "Function coefficients: {1/6, 1/3, 1/3, 1/6}" << endl;
          break;

        case ADER_DG:
          if(nLevels_TimeAccurateLTS == 1)
            cout << "ADER-DG for the flow equations with global time stepping." << endl;
          else
            cout << "ADER-DG for the flow equations with " << nLevels_TimeAccurateLTS
                 << " levels for time accurate local time stepping." << endl;

          switch( Kind_ADER_Predictor ) {
            case ADER_ALIASED_PREDICTOR:
              cout << "An aliased approach is used in the predictor step. " << endl;
              break;
            case ADER_NON_ALIASED_PREDICTOR:
              cout << "A non-aliased approach is used in the predictor step. " << endl;
              break;
          }
          cout << "Number of time DOFs ADER-DG predictor step: " << nTimeDOFsADER_DG << endl;
          cout << "Location of time DOFs ADER-DG on the interval [-1,1]: ";
          for (unsigned short iDOF=0; iDOF<nTimeDOFsADER_DG; iDOF++) {
            cout << "\t" << TimeDOFsADER_DG[iDOF];
          }
          cout << endl;
          cout << "Time quadrature factor for ADER-DG: " << Quadrature_Factor_Time_ADER_DG << endl;
          cout << "Number of time integration points ADER-DG: " << nTimeIntegrationADER_DG << endl;
          cout << "Location of time integration points ADER-DG on the interval [-1,1]: ";
          for (unsigned short iDOF=0; iDOF<nTimeIntegrationADER_DG; iDOF++) {
            cout << "\t" << TimeIntegrationADER_DG[iDOF];
          }
          cout << endl;
          cout << "Weights of time integration points ADER-DG on the interval [-1,1]: ";
          for (unsigned short iDOF=0; iDOF<nTimeIntegrationADER_DG; iDOF++) {
            cout << "\t" << WeightsIntegrationADER_DG[iDOF];
          }
          cout << endl;
          break;
      }
    }

    if (nMGLevels !=0) {

      if (nStartUpIter != 0) cout << "A total of " << nStartUpIter << " start up iterations on the fine grid."<< endl;
      if (MGCycle == V_CYCLE) cout << "V Multigrid Cycle, with " << nMGLevels << " multigrid levels."<< endl;
      if (MGCycle == W_CYCLE) cout << "W Multigrid Cycle, with " << nMGLevels << " multigrid levels."<< endl;
      if (MGCycle == FULLMG_CYCLE) cout << "Full Multigrid Cycle, with " << nMGLevels << " multigrid levels."<< endl;

      cout << "Damping factor for the residual restriction: " << Damp_Res_Restric <<"."<< endl;
      cout << "Damping factor for the correction prolongation: " << Damp_Correc_Prolong <<"."<< endl;
    }

    if ((Kind_Solver != FEM_ELASTICITY) && (Kind_Solver != DISC_ADJ_FEM)) {

      if (!CFL_Adapt) cout << "No CFL adaptation." << endl;
      else cout << "CFL adaptation. Factor down: "<< CFL_AdaptParam[0] <<", factor up: "<< CFL_AdaptParam[1]
        <<",\n                lower limit: "<< CFL_AdaptParam[2] <<", upper limit: " << CFL_AdaptParam[3]
        <<",\n                acceptable linear residual: "<< CFL_AdaptParam[4] << "." << endl;

      if (nMGLevels !=0) {
        PrintingToolbox::CTablePrinter MGTable(&std::cout);

        MGTable.AddColumn("MG Level",         10);
        MGTable.AddColumn("Presmooth",     10);
        MGTable.AddColumn("PostSmooth",    10);
        MGTable.AddColumn("CorrectSmooth", 10);
        MGTable.SetAlign(PrintingToolbox::CTablePrinter::RIGHT);
        MGTable.PrintHeader();
        for (unsigned short iLevel = 0; iLevel < nMGLevels+1; iLevel++) {
          MGTable << iLevel << MG_PreSmooth[iLevel] << MG_PostSmooth[iLevel] << MG_CorrecSmooth[iLevel];
        }
        MGTable.PrintFooter();
      }
      if (TimeMarching != TIME_MARCHING::TIME_STEPPING) {
        cout << "Courant-Friedrichs-Lewy number:   ";
        cout.precision(3);
        cout.width(6); cout << CFL[0];
        cout << endl;
      }

    }

    if ((Kind_Solver == RANS) || (Kind_Solver == DISC_ADJ_RANS) ||
        (Kind_Solver == INC_RANS) || (Kind_Solver == DISC_ADJ_INC_RANS))
      if (Kind_TimeIntScheme_Turb == EULER_IMPLICIT)
        cout << "Euler implicit time integration for the turbulence model." << endl;
  }

  if (val_software == SU2_COMPONENT::SU2_CFD) {

    cout << endl <<"------------------ Convergence Criteria  ( Zone "  << iZone << " ) ---------------------" << endl;

    cout << "Maximum number of solver subiterations: " << nInnerIter <<"."<< endl;
    if (Multizone_Problem)
      cout << "Maximum number of solver outer iterations: " << nOuterIter <<"."<< endl;
    if (Time_Domain)
      cout << "Maximum number of physical time-steps: " << nTimeIter <<"."<< endl;

    cout << "Begin convergence monitoring at iteration " << StartConv_Iter << "." << endl;
    cout << "Residual minimum value: 1e" << MinLogResidual << "." << endl;
    cout << "Cauchy series min. value: " << Cauchy_Eps << "." << endl;
    cout << "Number of Cauchy elements: " << Cauchy_Elems << "." << endl;
    if(Cauchy_Elems <1){
      SU2_MPI::Error(to_string(Cauchy_Elems) + string(" Cauchy elements are no viable input. Please check your configuration file."), CURRENT_FUNCTION);
    }
    cout << "Begin windowed time average at iteration " << StartWindowIteration << "." << endl;

    if(Wnd_Cauchy_Crit){
      cout << "Begin time convergence monitoring at iteration " << Wnd_StartConv_Iter + StartWindowIteration << "." << endl;
      cout << "Time cauchy series min. value: " << Wnd_Cauchy_Eps << "." << endl;
      cout << "Number of Cauchy elements: " << Wnd_Cauchy_Elems << "." << endl;
      if(Wnd_Cauchy_Elems <1){
        SU2_MPI::Error(to_string(Wnd_Cauchy_Elems) +string(" Cauchy elements are no viable input. Please check your configuration file."), CURRENT_FUNCTION);
      }
    }
  }

  cout << endl <<"-------------------- Output Information ( Zone "  << iZone << " ) ----------------------" << endl;

  if (val_software == SU2_COMPONENT::SU2_CFD) {

    cout << "Writing solution files every " << VolumeWrtFreq <<" iterations."<< endl;
    cout << "Writing the convergence history file every " << HistoryWrtFreq[2] <<" inner iterations."<< endl;
    if (Multizone_Problem){
      cout << "Writing the convergence history file every " << HistoryWrtFreq[1] <<" outer iterations."<< endl;
    }
    if (Time_Domain) {
      cout << "Writing the convergence history file every " << HistoryWrtFreq[0] <<" time iterations."<< endl;
    }
    cout << "Writing the screen convergence history every " << ScreenWrtFreq[2] <<" inner iterations."<< endl;
    if (Multizone_Problem){
      cout << "Writing the screen convergence history every " << ScreenWrtFreq[1] <<" outer iterations."<< endl;
    }
    if (Time_Domain) {
      cout << "Writing the screen convergence history every " << ScreenWrtFreq[0] <<" time iterations."<< endl;
    }

    switch (Tab_FileFormat) {
      case TAB_CSV: cout << "The tabular file format is CSV (.csv)." << endl; break;
      case TAB_TECPLOT: cout << "The tabular file format is Tecplot (.dat)." << endl; break;
    }

    cout << "Convergence history file name: " << Conv_FileName << "." << endl;

    cout << "Forces breakdown file name: " << Breakdown_FileName << "." << endl;


    if (!ContinuousAdjoint && !DiscreteAdjoint) {
      cout << "Surface file name: " << SurfCoeff_FileName << "." << endl;
      cout << "Volume file name: " << Volume_FileName << "." << endl;
      cout << "Restart file name: " << Restart_FileName << "." << endl;
    }

    if (ContinuousAdjoint || DiscreteAdjoint) {
      cout << "Adjoint solution file name: " << Solution_AdjFileName << "." << endl;
      cout << "Restart adjoint file name: " << Restart_AdjFileName << "." << endl;
      cout << "Adjoint variables file name: " << Adj_FileName << "." << endl;
      cout << "Surface adjoint file name: " << SurfAdjCoeff_FileName << "." << endl;
    }

  }

  if (val_software == SU2_COMPONENT::SU2_SOL) {
    switch (Tab_FileFormat) {
      case TAB_CSV: cout << "The tabular file format is CSV (.csv)." << endl; break;
      case TAB_TECPLOT: cout << "The tabular file format is Tecplot (.dat)." << endl; break;
    }
    cout << "Flow variables file name: " << Volume_FileName << "." << endl;
  }

  if (val_software == SU2_COMPONENT::SU2_DEF) {
    cout << "Output mesh file name: " << Mesh_Out_FileName << ". " << endl;
    switch (GetDeform_Stiffness_Type()) {
      case INVERSE_VOLUME:
        cout << "Cell stiffness scaled by inverse of the cell volume." << endl;
        break;
      case SOLID_WALL_DISTANCE:
        cout << "Cell stiffness scaled by distance to nearest solid surface." << endl;
        break;
      case CONSTANT_STIFFNESS:
        cout << "Imposing constant cell stiffness." << endl;
        break;
    }
  }

  if (val_software == SU2_COMPONENT::SU2_DOT) {
    if (DiscreteAdjoint) {
      cout << "Output Volume Sensitivity file name: " << VolSens_FileName << ". " << endl;
      cout << "Output Surface Sensitivity file name: " << SurfSens_FileName << ". " << endl;
    }
    cout << "Output gradient file name: " << ObjFunc_Grad_FileName << ". " << endl;
  }

  cout << endl <<"------------- Config File Boundary Information ( Zone "  << iZone << " ) ---------------" << endl;

  PrintingToolbox::CTablePrinter BoundaryTable(&std::cout);
  BoundaryTable.AddColumn("Marker Type", 35);
  BoundaryTable.AddColumn("Marker Name", 35);

  BoundaryTable.PrintHeader();

  if (nMarker_Euler != 0) {
    BoundaryTable << "Euler wall";
    for (iMarker_Euler = 0; iMarker_Euler < nMarker_Euler; iMarker_Euler++) {
      BoundaryTable << Marker_Euler[iMarker_Euler];
      if (iMarker_Euler < nMarker_Euler-1)  BoundaryTable << " ";
    }
    BoundaryTable.PrintFooter();
  }

  if (nMarker_FarField != 0) {
    BoundaryTable << "Far-field";
    for (iMarker_FarField = 0; iMarker_FarField < nMarker_FarField; iMarker_FarField++) {
      BoundaryTable << Marker_FarField[iMarker_FarField];
      if (iMarker_FarField < nMarker_FarField-1)  BoundaryTable << " ";
    }
    BoundaryTable.PrintFooter();
  }

  if (nMarker_SymWall != 0) {
    BoundaryTable << "Symmetry plane";
    for (iMarker_SymWall = 0; iMarker_SymWall < nMarker_SymWall; iMarker_SymWall++) {
      BoundaryTable << Marker_SymWall[iMarker_SymWall];
      if (iMarker_SymWall < nMarker_SymWall-1)  BoundaryTable << " ";
    }
    BoundaryTable.PrintFooter();
  }

  if (nMarker_PerBound != 0) {
    BoundaryTable << "Periodic boundary";
    for (iMarker_PerBound = 0; iMarker_PerBound < nMarker_PerBound; iMarker_PerBound++) {
      BoundaryTable << Marker_PerBound[iMarker_PerBound];
      if (iMarker_PerBound < nMarker_PerBound-1)  BoundaryTable << " ";
    }
    BoundaryTable.PrintFooter();
  }

  if (nMarker_NearFieldBound != 0) {
    BoundaryTable << "Near-field boundary";
    for (iMarker_NearFieldBound = 0; iMarker_NearFieldBound < nMarker_NearFieldBound; iMarker_NearFieldBound++) {
      BoundaryTable << Marker_NearFieldBound[iMarker_NearFieldBound];
      if (iMarker_NearFieldBound < nMarker_NearFieldBound-1)  BoundaryTable << " ";
    }
    BoundaryTable.PrintFooter();
  }

  if (nMarker_Deform_Mesh != 0) {
    BoundaryTable << "Deformable mesh boundary";
    for (iMarker_Deform_Mesh = 0; iMarker_Deform_Mesh < nMarker_Deform_Mesh; iMarker_Deform_Mesh++) {
      BoundaryTable << Marker_Deform_Mesh[iMarker_Deform_Mesh];
      if (iMarker_Deform_Mesh < nMarker_Deform_Mesh-1)  BoundaryTable << " ";
    }
    BoundaryTable.PrintFooter();
  }

  if (nMarker_Deform_Mesh_Sym_Plane != 0) {
    BoundaryTable << "Symmetric deformable mesh boundary";
    for (iMarker_Deform_Mesh_Sym_Plane = 0; iMarker_Deform_Mesh_Sym_Plane < nMarker_Deform_Mesh_Sym_Plane; iMarker_Deform_Mesh_Sym_Plane++) {
      BoundaryTable << Marker_Deform_Mesh_Sym_Plane[iMarker_Deform_Mesh_Sym_Plane];
      if (iMarker_Deform_Mesh_Sym_Plane < nMarker_Deform_Mesh_Sym_Plane-1)  BoundaryTable << " ";
    }
    BoundaryTable.PrintFooter();
  }

  if (nMarker_Fluid_Load != 0) {
    BoundaryTable << "Fluid loads boundary";
    for (iMarker_Fluid_Load = 0; iMarker_Fluid_Load < nMarker_Fluid_Load; iMarker_Fluid_Load++) {
      BoundaryTable << Marker_Fluid_Load[iMarker_Fluid_Load];
      if (iMarker_Fluid_Load < nMarker_Fluid_Load-1)  BoundaryTable << " ";
    }
    BoundaryTable.PrintFooter();
  }

  if (nMarker_Fluid_InterfaceBound != 0) {
    BoundaryTable << "Fluid interface boundary";
    for (iMarker_Fluid_InterfaceBound = 0; iMarker_Fluid_InterfaceBound < nMarker_Fluid_InterfaceBound; iMarker_Fluid_InterfaceBound++) {
      BoundaryTable << Marker_Fluid_InterfaceBound[iMarker_Fluid_InterfaceBound];
      if (iMarker_Fluid_InterfaceBound < nMarker_Fluid_InterfaceBound-1)  BoundaryTable << " ";
    }
    BoundaryTable.PrintFooter();
  }

  if (nMarker_FlowLoad != 0) {
    BoundaryTable << "Flow load boundary";
    for (iMarker_FlowLoad = 0; iMarker_FlowLoad < nMarker_FlowLoad; iMarker_FlowLoad++) {
      BoundaryTable << Marker_FlowLoad[iMarker_FlowLoad];
      if (iMarker_FlowLoad < nMarker_FlowLoad-1)  BoundaryTable << " ";
    }
    BoundaryTable.PrintFooter();
  }

  if (nMarker_Internal != 0) {
    BoundaryTable << "Internal boundary";
    for (iMarker_Internal = 0; iMarker_Internal < nMarker_Internal; iMarker_Internal++) {
      BoundaryTable << Marker_Internal[iMarker_Internal];
      if (iMarker_Internal < nMarker_Internal-1)  BoundaryTable << " ";
    }
    BoundaryTable.PrintFooter();
  }

  if (nMarker_Inlet != 0) {
    BoundaryTable << "Inlet boundary";
    for (iMarker_Inlet = 0; iMarker_Inlet < nMarker_Inlet; iMarker_Inlet++) {
      BoundaryTable << Marker_Inlet[iMarker_Inlet];
      if (iMarker_Inlet < nMarker_Inlet-1)  BoundaryTable << " ";
    }
    BoundaryTable.PrintFooter();
  }

  if (nMarker_Riemann != 0) {
    BoundaryTable << "Riemann boundary";
    for (iMarker_Riemann = 0; iMarker_Riemann < nMarker_Riemann; iMarker_Riemann++) {
      BoundaryTable << Marker_Riemann[iMarker_Riemann];
      if (iMarker_Riemann < nMarker_Riemann-1)  BoundaryTable << " ";
    }
    BoundaryTable.PrintFooter();
  }

  if (nMarker_Giles != 0) {
    BoundaryTable << "Giles boundary";
    for (iMarker_Giles = 0; iMarker_Giles < nMarker_Giles; iMarker_Giles++) {
      BoundaryTable << Marker_Giles[iMarker_Giles];
      if (iMarker_Giles < nMarker_Giles-1)  BoundaryTable << " ";
    }
    BoundaryTable.PrintFooter();
  }

  if (nMarker_MixingPlaneInterface != 0) {
    BoundaryTable << "MixingPlane boundary";
    for (iMarker_MixingPlaneInterface = 0; iMarker_MixingPlaneInterface < nMarker_MixingPlaneInterface; iMarker_MixingPlaneInterface++) {
      BoundaryTable << Marker_MixingPlaneInterface[iMarker_MixingPlaneInterface];
      if (iMarker_MixingPlaneInterface < nMarker_MixingPlaneInterface-1)  BoundaryTable << " ";
    }
    BoundaryTable.PrintFooter();
  }

  if (nMarker_EngineInflow != 0) {
    BoundaryTable << "Engine inflow boundary";
    for (iMarker_EngineInflow = 0; iMarker_EngineInflow < nMarker_EngineInflow; iMarker_EngineInflow++) {
      BoundaryTable << Marker_EngineInflow[iMarker_EngineInflow];
      if (iMarker_EngineInflow < nMarker_EngineInflow-1)  BoundaryTable << " ";
    }
    BoundaryTable.PrintFooter();
  }

  if (nMarker_EngineExhaust != 0) {
    BoundaryTable << "Engine exhaust boundary";
    for (iMarker_EngineExhaust = 0; iMarker_EngineExhaust < nMarker_EngineExhaust; iMarker_EngineExhaust++) {
      BoundaryTable << Marker_EngineExhaust[iMarker_EngineExhaust];
      if (iMarker_EngineExhaust < nMarker_EngineExhaust-1)  BoundaryTable << " ";
    }
    BoundaryTable.PrintFooter();
  }

  if (nMarker_Supersonic_Inlet != 0) {
    BoundaryTable << "Supersonic inlet boundary";
    for (iMarker_Supersonic_Inlet = 0; iMarker_Supersonic_Inlet < nMarker_Supersonic_Inlet; iMarker_Supersonic_Inlet++) {
      BoundaryTable << Marker_Supersonic_Inlet[iMarker_Supersonic_Inlet];
      if (iMarker_Supersonic_Inlet < nMarker_Supersonic_Inlet-1)  BoundaryTable << " ";
    }
    BoundaryTable.PrintFooter();
  }

  if (nMarker_Supersonic_Outlet != 0) {
    BoundaryTable << "Supersonic outlet boundary";
    for (iMarker_Supersonic_Outlet = 0; iMarker_Supersonic_Outlet < nMarker_Supersonic_Outlet; iMarker_Supersonic_Outlet++) {
      BoundaryTable << Marker_Supersonic_Outlet[iMarker_Supersonic_Outlet];
      if (iMarker_Supersonic_Outlet < nMarker_Supersonic_Outlet-1)  BoundaryTable << " ";
    }
    BoundaryTable.PrintFooter();
  }

  if (nMarker_Outlet != 0) {
    BoundaryTable << "Outlet boundary";
    for (iMarker_Outlet = 0; iMarker_Outlet < nMarker_Outlet; iMarker_Outlet++) {
      BoundaryTable << Marker_Outlet[iMarker_Outlet];
      if (iMarker_Outlet < nMarker_Outlet-1)  BoundaryTable << " ";
    }
    BoundaryTable.PrintFooter();
  }

  if (nMarker_Isothermal != 0) {
    BoundaryTable << "Isothermal wall";
    for (iMarker_Isothermal = 0; iMarker_Isothermal < nMarker_Isothermal; iMarker_Isothermal++) {
      BoundaryTable << Marker_Isothermal[iMarker_Isothermal];
      if (iMarker_Isothermal < nMarker_Isothermal-1)  BoundaryTable << " ";
    }
    BoundaryTable.PrintFooter();
  }

  if (nMarker_Smoluchowski_Maxwell != 0) {
    BoundaryTable << "Smoluchowski/Maxwell jump wall";
    for (iMarker_Smoluchowski_Maxwell = 0; iMarker_Smoluchowski_Maxwell < nMarker_Smoluchowski_Maxwell; iMarker_Smoluchowski_Maxwell++) {
      BoundaryTable << Marker_Smoluchowski_Maxwell[iMarker_Smoluchowski_Maxwell];
      if (iMarker_Smoluchowski_Maxwell< nMarker_Smoluchowski_Maxwell-1)  BoundaryTable << " ";
    }
    BoundaryTable.PrintFooter();
  }

  if (nMarker_HeatFlux != 0) {
    BoundaryTable << "Heat flux wall";
    for (iMarker_HeatFlux = 0; iMarker_HeatFlux < nMarker_HeatFlux; iMarker_HeatFlux++) {
      BoundaryTable << Marker_HeatFlux[iMarker_HeatFlux];
      if (iMarker_HeatFlux < nMarker_HeatFlux-1)  BoundaryTable << " ";
    }
    BoundaryTable.PrintFooter();
  }

  if (nMarker_HeatTransfer != 0) {
    BoundaryTable << "Heat transfer wall";
    for (iMarker_HeatTransfer = 0; iMarker_HeatTransfer < nMarker_HeatTransfer; iMarker_HeatTransfer++) {
      BoundaryTable << Marker_HeatTransfer[iMarker_HeatTransfer];
      if (iMarker_HeatTransfer < nMarker_HeatTransfer-1)  BoundaryTable << " ";
    }
    BoundaryTable.PrintFooter();
  }

  if (nWall_Catalytic != 0) {
    BoundaryTable << "Catalytic wall";
    for (iWall_Catalytic = 0; iWall_Catalytic < nWall_Catalytic; iWall_Catalytic++) {
      BoundaryTable << Wall_Catalytic[iWall_Catalytic];
      if (iWall_Catalytic < nWall_Catalytic-1)  BoundaryTable << " ";
    }
    BoundaryTable.PrintFooter();
  }

  if (nMarker_Clamped != 0) {
    BoundaryTable << "Clamped boundary";
    for (iMarker_Clamped = 0; iMarker_Clamped < nMarker_Clamped; iMarker_Clamped++) {
      BoundaryTable << Marker_Clamped[iMarker_Clamped];
      if (iMarker_Clamped < nMarker_Clamped-1)  BoundaryTable << " ";
    }
    BoundaryTable.PrintFooter();
  }

  if (nMarker_Displacement != 0) {
    BoundaryTable << "Displacement boundary";
    for (iMarker_Displacement = 0; iMarker_Displacement < nMarker_Displacement; iMarker_Displacement++) {
      BoundaryTable << Marker_Displacement[iMarker_Displacement];
      if (iMarker_Displacement < nMarker_Displacement-1)  BoundaryTable << " ";
    }
    BoundaryTable.PrintFooter();
  }

  if (nMarker_Load != 0) {
    BoundaryTable << "Normal load boundary";
    for (iMarker_Load = 0; iMarker_Load < nMarker_Load; iMarker_Load++) {
      BoundaryTable << Marker_Load[iMarker_Load];
      if (iMarker_Load < nMarker_Load-1)  BoundaryTable << " ";
    }
    BoundaryTable.PrintFooter();
  }

  if (nMarker_Damper != 0) {
    BoundaryTable << "Damper boundary";
    for (iMarker_Damper = 0; iMarker_Damper < nMarker_Damper; iMarker_Damper++) {
      BoundaryTable << Marker_Damper[iMarker_Damper];
      if (iMarker_Damper < nMarker_Damper-1)  BoundaryTable << " ";
    }
    BoundaryTable.PrintFooter();
  }

  if (nMarker_Load_Dir != 0) {
    BoundaryTable << "Load boundary";
    for (iMarker_Load_Dir = 0; iMarker_Load_Dir < nMarker_Load_Dir; iMarker_Load_Dir++) {
      BoundaryTable << Marker_Load_Dir[iMarker_Load_Dir];
      if (iMarker_Load_Dir < nMarker_Load_Dir-1)  BoundaryTable << " ";
    }
    BoundaryTable.PrintFooter();
  }

  if (nMarker_Disp_Dir != 0) {
    BoundaryTable << "Disp boundary";
    for (iMarker_Disp_Dir = 0; iMarker_Disp_Dir < nMarker_Disp_Dir; iMarker_Disp_Dir++) {
      BoundaryTable << Marker_Disp_Dir[iMarker_Disp_Dir];
      if (iMarker_Disp_Dir < nMarker_Disp_Dir-1)  BoundaryTable << " ";
    }
    BoundaryTable.PrintFooter();
  }

  if (nMarker_Load_Sine != 0) {
    BoundaryTable << "Sine-Wave boundary";
    for (iMarker_Load_Sine = 0; iMarker_Load_Sine < nMarker_Load_Sine; iMarker_Load_Sine++) {
      BoundaryTable << Marker_Load_Sine[iMarker_Load_Sine];
      if (iMarker_Load_Sine < nMarker_Load_Sine-1)  BoundaryTable << " ";
    }
    BoundaryTable.PrintFooter();
  }

  if (nMarker_Emissivity != 0) {
    BoundaryTable << "Radiative boundary";
    for (iMarker_Emissivity = 0; iMarker_Emissivity < nMarker_Emissivity; iMarker_Emissivity++) {
      BoundaryTable << Marker_Emissivity[iMarker_Emissivity]; // << "(" << Wall_Emissivity[iMarker_Emissivity] << ")";
      if (iMarker_Emissivity < nMarker_Emissivity-1)  BoundaryTable << " ";
    }
    BoundaryTable.PrintFooter();
  }

  if (nMarker_Custom != 0) {
    BoundaryTable << "Custom boundary";
    for (iMarker_Custom = 0; iMarker_Custom < nMarker_Custom; iMarker_Custom++) {
      BoundaryTable << Marker_Custom[iMarker_Custom];
      if (iMarker_Custom < nMarker_Custom-1)  BoundaryTable << " ";
    }
    BoundaryTable.PrintFooter();
  }

  if (nMarker_ActDiskInlet != 0) {
    BoundaryTable << "Actuator disk (inlet) boundary";
    for (iMarker_ActDiskInlet = 0; iMarker_ActDiskInlet < nMarker_ActDiskInlet; iMarker_ActDiskInlet++) {
      BoundaryTable << Marker_ActDiskInlet[iMarker_ActDiskInlet];
      if (iMarker_ActDiskInlet < nMarker_ActDiskInlet-1)  BoundaryTable << " ";
    }
    BoundaryTable.PrintFooter();
  }

  if (nMarker_ActDiskOutlet != 0) {
    BoundaryTable << "Actuator disk (outlet) boundary";
    for (iMarker_ActDiskOutlet = 0; iMarker_ActDiskOutlet < nMarker_ActDiskOutlet; iMarker_ActDiskOutlet++) {
      BoundaryTable << Marker_ActDiskOutlet[iMarker_ActDiskOutlet];
      if (iMarker_ActDiskOutlet < nMarker_ActDiskOutlet-1)  BoundaryTable << " ";
    }
    BoundaryTable.PrintFooter();
  }

  if (nMarker_ActDiskOutlet != 0) {
    if (GetKind_ActDisk() == VARIABLE_LOAD) {
      cout << endl << "Actuator disk with variable load." << endl;
      cout << "Actuator disk data read from file: " << GetActDisk_FileName() << endl;
    }
  }

}

bool CConfig::TokenizeString(string & str, string & option_name,
                             vector<string> & option_value) {
  const string delimiters(" (){}:,\t\n\v\f\r");
  // check for comments or empty string
  string::size_type pos, last_pos;
  pos = str.find_first_of("%");
  if ( (str.length() == 0) || (pos == 0) ) {
    // str is empty or a comment line, so no option here
    return false;
  }
  if (pos != string::npos) {
    // remove comment at end if necessary
    str.erase(pos);
  }

  // look for line composed on only delimiters (usually whitespace)
  pos = str.find_first_not_of(delimiters);
  if (pos == string::npos) {
    return false;
  }

  // find the equals sign and split string
  string name_part, value_part;
  pos = str.find("=");
  if (pos == string::npos) {
    cerr << "Error in TokenizeString(): "
    << "line in the configuration file with no \"=\" sign."
    << endl;
    cout << "Look for: " << str << endl;
    cout << "str.length() = " << str.length() << endl;
    throw(-1);
  }
  name_part = str.substr(0, pos);
  value_part = str.substr(pos+1, string::npos);
  //cout << "name_part  = |" << name_part  << "|" << endl;
  //cout << "value_part = |" << value_part << "|" << endl;

  // the first_part should consist of one string with no interior delimiters
  last_pos = name_part.find_first_not_of(delimiters, 0);
  pos = name_part.find_first_of(delimiters, last_pos);
  if ( (name_part.length() == 0) || (last_pos == string::npos) ) {
    cerr << "Error in CConfig::TokenizeString(): "
    << "line in the configuration file with no name before the \"=\" sign."
    << endl;
    throw(-1);
  }
  if (pos == string::npos) pos = name_part.length();
  option_name = name_part.substr(last_pos, pos - last_pos);
  last_pos = name_part.find_first_not_of(delimiters, pos);
  if (last_pos != string::npos) {
    cerr << "Error in TokenizeString(): "
    << "two or more options before an \"=\" sign in the configuration file."
    << endl;
    throw(-1);
  }
  StringToUpperCase(option_name);

  //cout << "option_name = |" << option_name << "|" << endl;
  //cout << "pos = " << pos << ": last_pos = " << last_pos << endl;

  // now fill the option value vector
  option_value.clear();
  last_pos = value_part.find_first_not_of(delimiters, 0);
  pos = value_part.find_first_of(delimiters, last_pos);
  while (string::npos != pos || string::npos != last_pos) {
    // add token to the vector<string>
    option_value.push_back(value_part.substr(last_pos, pos - last_pos));
    // skip delimiters
    last_pos = value_part.find_first_not_of(delimiters, pos);
    // find next "non-delimiter"
    pos = value_part.find_first_of(delimiters, last_pos);
  }
  if (option_value.size() == 0) {
    cerr << "Error in TokenizeString(): "
    << "option " << option_name << " in configuration file with no value assigned."
    << endl;
    throw(-1);
  }

#if 0
  cout << "option value(s) = ";
  for (unsigned int i = 0; i < option_value.size(); i++)
    cout << option_value[i] << " ";
  cout << endl;
#endif

  // look for ';' DV delimiters attached to values
  vector<string>::iterator it;
  it = option_value.begin();
  while (it != option_value.end()) {
    if (it->compare(";") == 0) {
      it++;
      continue;
    }

    pos = it->find(';');
    if (pos != string::npos) {
      string before_semi = it->substr(0, pos);
      string after_semi= it->substr(pos+1, string::npos);
      if (before_semi.empty()) {
        *it = ";";
        it++;
        option_value.insert(it, after_semi);
      } else {
        *it = before_semi;
        it++;
        vector<string> to_insert;
        to_insert.push_back(";");
        if (!after_semi.empty())
          to_insert.push_back(after_semi);
        option_value.insert(it, to_insert.begin(), to_insert.end());
      }
      it = option_value.begin(); // go back to beginning; not efficient
      continue;
    } else {
      it++;
    }
  }
#if 0
  cout << "option value(s) = ";
  for (unsigned int i = 0; i < option_value.size(); i++)
    cout << option_value[i] << " ";
  cout << endl;
#endif
  // remove any consecutive ";"
  it = option_value.begin();
  bool semi_at_prev = false;
  while (it != option_value.end()) {
    if (semi_at_prev) {
      if (it->compare(";") == 0) {
        option_value.erase(it);
        it = option_value.begin();
        semi_at_prev = false;
        continue;
      }
    }
    if (it->compare(";") == 0) {
      semi_at_prev = true;
    } else {
      semi_at_prev = false;
    }
    it++;
  }

#if 0
  cout << "option value(s) = ";
  for (unsigned int i = 0; i < option_value.size(); i++)
    cout << option_value[i] << " ";
  cout << endl;
#endif
  return true;
}

unsigned short CConfig::GetMarker_CfgFile_TagBound(string val_marker) const {

  unsigned short iMarker_CfgFile;

  for (iMarker_CfgFile = 0; iMarker_CfgFile < nMarker_CfgFile; iMarker_CfgFile++)
    if (Marker_CfgFile_TagBound[iMarker_CfgFile] == val_marker)
      return iMarker_CfgFile;

  SU2_MPI::Error(string("The configuration file doesn't have any definition for marker ") + val_marker, CURRENT_FUNCTION);
  return 0;
}

string CConfig::GetMarker_CfgFile_TagBound(unsigned short val_marker) const {
  return Marker_CfgFile_TagBound[val_marker];
}

unsigned short CConfig::GetMarker_CfgFile_KindBC(string val_marker) const {
  unsigned short iMarker_CfgFile;
  for (iMarker_CfgFile = 0; iMarker_CfgFile < nMarker_CfgFile; iMarker_CfgFile++)
    if (Marker_CfgFile_TagBound[iMarker_CfgFile] == val_marker) break;
  return Marker_CfgFile_KindBC[iMarker_CfgFile];
}

unsigned short CConfig::GetMarker_CfgFile_Monitoring(string val_marker) const {
  unsigned short iMarker_CfgFile;
  for (iMarker_CfgFile = 0; iMarker_CfgFile < nMarker_CfgFile; iMarker_CfgFile++)
    if (Marker_CfgFile_TagBound[iMarker_CfgFile] == val_marker) break;
  return Marker_CfgFile_Monitoring[iMarker_CfgFile];
}

unsigned short CConfig::GetMarker_CfgFile_GeoEval(string val_marker) const {
  unsigned short iMarker_CfgFile;
  for (iMarker_CfgFile = 0; iMarker_CfgFile < nMarker_CfgFile; iMarker_CfgFile++)
    if (Marker_CfgFile_TagBound[iMarker_CfgFile] == val_marker) break;
  return Marker_CfgFile_GeoEval[iMarker_CfgFile];
}

unsigned short CConfig::GetMarker_CfgFile_Designing(string val_marker) const {
  unsigned short iMarker_CfgFile;
  for (iMarker_CfgFile = 0; iMarker_CfgFile < nMarker_CfgFile; iMarker_CfgFile++)
    if (Marker_CfgFile_TagBound[iMarker_CfgFile] == val_marker) break;
  return Marker_CfgFile_Designing[iMarker_CfgFile];
}

unsigned short CConfig::GetMarker_CfgFile_Plotting(string val_marker) const {
  unsigned short iMarker_CfgFile;
  for (iMarker_CfgFile = 0; iMarker_CfgFile < nMarker_CfgFile; iMarker_CfgFile++)
    if (Marker_CfgFile_TagBound[iMarker_CfgFile] == val_marker) break;
  return Marker_CfgFile_Plotting[iMarker_CfgFile];
}

unsigned short CConfig::GetMarker_CfgFile_Analyze(string val_marker) const {
  unsigned short iMarker_CfgFile;
  for (iMarker_CfgFile = 0; iMarker_CfgFile < nMarker_CfgFile; iMarker_CfgFile++)
    if (Marker_CfgFile_TagBound[iMarker_CfgFile] == val_marker) break;
  return Marker_CfgFile_Analyze[iMarker_CfgFile];
}

unsigned short CConfig::GetMarker_CfgFile_ZoneInterface(string val_marker) const {
  unsigned short iMarker_CfgFile;
  for (iMarker_CfgFile = 0; iMarker_CfgFile < nMarker_CfgFile; iMarker_CfgFile++)
    if (Marker_CfgFile_TagBound[iMarker_CfgFile] == val_marker) break;
  return Marker_CfgFile_ZoneInterface[iMarker_CfgFile];
}

unsigned short CConfig::GetMarker_CfgFile_Turbomachinery(string val_marker) const {
  unsigned short iMarker_CfgFile;
  for (iMarker_CfgFile = 0; iMarker_CfgFile < nMarker_CfgFile; iMarker_CfgFile++)
    if (Marker_CfgFile_TagBound[iMarker_CfgFile] == val_marker) break;
  return Marker_CfgFile_Turbomachinery[iMarker_CfgFile];
}

unsigned short CConfig::GetMarker_CfgFile_TurbomachineryFlag(string val_marker) const {
  unsigned short iMarker_CfgFile;
  for (iMarker_CfgFile = 0; iMarker_CfgFile < nMarker_CfgFile; iMarker_CfgFile++)
    if (Marker_CfgFile_TagBound[iMarker_CfgFile] == val_marker) break;
  return Marker_CfgFile_TurbomachineryFlag[iMarker_CfgFile];
}

unsigned short CConfig::GetMarker_CfgFile_MixingPlaneInterface(string val_marker) const {
  unsigned short iMarker_CfgFile;
  for (iMarker_CfgFile = 0; iMarker_CfgFile < nMarker_CfgFile; iMarker_CfgFile++)
    if (Marker_CfgFile_TagBound[iMarker_CfgFile] == val_marker) break;
  return Marker_CfgFile_MixingPlaneInterface[iMarker_CfgFile];
}

unsigned short CConfig::GetMarker_CfgFile_DV(string val_marker) const {
  unsigned short iMarker_CfgFile;
  for (iMarker_CfgFile = 0; iMarker_CfgFile < nMarker_CfgFile; iMarker_CfgFile++)
    if (Marker_CfgFile_TagBound[iMarker_CfgFile] == val_marker) break;
  return Marker_CfgFile_DV[iMarker_CfgFile];
}

unsigned short CConfig::GetMarker_CfgFile_Moving(string val_marker) const {
  unsigned short iMarker_CfgFile;
  for (iMarker_CfgFile = 0; iMarker_CfgFile < nMarker_CfgFile; iMarker_CfgFile++)
    if (Marker_CfgFile_TagBound[iMarker_CfgFile] == val_marker) break;
  return Marker_CfgFile_Moving[iMarker_CfgFile];
}

unsigned short CConfig::GetMarker_CfgFile_Deform_Mesh(string val_marker) const {
  unsigned short iMarker_CfgFile;
  for (iMarker_CfgFile = 0; iMarker_CfgFile < nMarker_CfgFile; iMarker_CfgFile++)
    if (Marker_CfgFile_TagBound[iMarker_CfgFile] == val_marker) break;
  return Marker_CfgFile_Deform_Mesh[iMarker_CfgFile];
}

unsigned short CConfig::GetMarker_CfgFile_Deform_Mesh_Sym_Plane(string val_marker) const {
  unsigned short iMarker_CfgFile;
  for (iMarker_CfgFile = 0; iMarker_CfgFile < nMarker_CfgFile; iMarker_CfgFile++)
    if (Marker_CfgFile_TagBound[iMarker_CfgFile] == val_marker) break;
  return Marker_CfgFile_Deform_Mesh_Sym_Plane[iMarker_CfgFile];
}

unsigned short CConfig::GetMarker_CfgFile_Fluid_Load(string val_marker) const {
  unsigned short iMarker_CfgFile;
  for (iMarker_CfgFile = 0; iMarker_CfgFile < nMarker_CfgFile; iMarker_CfgFile++)
    if (Marker_CfgFile_TagBound[iMarker_CfgFile] == val_marker) break;
  return Marker_CfgFile_Fluid_Load[iMarker_CfgFile];
}

unsigned short CConfig::GetMarker_CfgFile_PyCustom(string val_marker) const {
  unsigned short iMarker_CfgFile;
  for (iMarker_CfgFile=0; iMarker_CfgFile < nMarker_CfgFile; iMarker_CfgFile++)
    if (Marker_CfgFile_TagBound[iMarker_CfgFile] == val_marker) break;
  return Marker_CfgFile_PyCustom[iMarker_CfgFile];
}

unsigned short CConfig::GetMarker_CfgFile_PerBound(string val_marker) const {
  unsigned short iMarker_CfgFile;
  for (iMarker_CfgFile = 0; iMarker_CfgFile < nMarker_CfgFile; iMarker_CfgFile++)
    if (Marker_CfgFile_TagBound[iMarker_CfgFile] == val_marker) break;
  return Marker_CfgFile_PerBound[iMarker_CfgFile];
}

unsigned short CConfig::GetMarker_ZoneInterface(string val_marker) const {
  unsigned short iMarker_CfgFile;
  for (iMarker_CfgFile = 0; iMarker_CfgFile < nMarker_CfgFile; iMarker_CfgFile++)
    if (Marker_CfgFile_TagBound[iMarker_CfgFile] == val_marker) break;
  return Marker_CfgFile_ZoneInterface[iMarker_CfgFile];
}

bool CConfig::GetViscous_Wall(unsigned short iMarker) const {

  return (Marker_All_KindBC[iMarker] == HEAT_FLUX  ||
          Marker_All_KindBC[iMarker] == ISOTHERMAL ||
          Marker_All_KindBC[iMarker] == HEAT_TRANSFER ||
          Marker_All_KindBC[iMarker] == SMOLUCHOWSKI_MAXWELL ||
          Marker_All_KindBC[iMarker] == CHT_WALL_INTERFACE);
}

bool CConfig::GetSolid_Wall(unsigned short iMarker) const {

  return GetViscous_Wall(iMarker) ||
         Marker_All_KindBC[iMarker] == EULER_WALL;
}

void CConfig::SetSurface_Movement(unsigned short iMarker, unsigned short kind_movement) {

  unsigned short* new_surface_movement = new unsigned short[nMarker_Moving + 1];
  string* new_marker_moving = new string[nMarker_Moving+1];

  for (unsigned short iMarker_Moving = 0; iMarker_Moving < nMarker_Moving; iMarker_Moving++){
    new_surface_movement[iMarker_Moving] = Kind_SurfaceMovement[iMarker_Moving];
    new_marker_moving[iMarker_Moving] = Marker_Moving[iMarker_Moving];
  }

  if (nKind_SurfaceMovement > 0){
    delete [] Marker_Moving;
    delete [] Kind_SurfaceMovement;
  }

  Kind_SurfaceMovement = new_surface_movement;
  Marker_Moving        = new_marker_moving;

  Kind_SurfaceMovement[nMarker_Moving] = kind_movement;
  Marker_Moving[nMarker_Moving] = Marker_All_TagBound[iMarker];

  nMarker_Moving++;
  nKind_SurfaceMovement++;

}
CConfig::~CConfig(void) {

  unsigned long iDV, iMarker, iPeriodic, iFFD;

  /*--- Delete all of the option objects in the global option map ---*/

  for(map<string, COptionBase*>::iterator itr = option_map.begin(); itr != option_map.end(); itr++) {
    delete itr->second;
  }

  delete [] TimeDOFsADER_DG;
  delete [] TimeIntegrationADER_DG;
  delete [] WeightsIntegrationADER_DG;
  delete [] RK_Alpha_Step;
  delete [] MG_PreSmooth;
  delete [] MG_PostSmooth;

  /*--- Free memory for Aeroelastic problems. ---*/

  delete[] Aeroelastic_pitch;
  delete[] Aeroelastic_plunge;

 /*--- Free memory for airfoil sections ---*/

 delete [] LocationStations;

  /*--- motion origin: ---*/

  delete [] MarkerMotion_Origin;

  delete [] MoveMotion_Origin;

  /*--- translation: ---*/

  delete [] MarkerTranslation_Rate;

  /*--- rotation: ---*/

  delete [] MarkerRotation_Rate;

  /*--- pitching: ---*/

  delete [] MarkerPitching_Omega;

  /*--- pitching amplitude: ---*/

  delete [] MarkerPitching_Ampl;

  /*--- pitching phase: ---*/

  delete [] MarkerPitching_Phase;

  /*--- plunging: ---*/

  delete [] MarkerPlunging_Omega;

  /*--- plunging amplitude: ---*/
  delete [] MarkerPlunging_Ampl;

  /*--- reference origin for moments ---*/

  delete [] RefOriginMoment_X;
  delete [] RefOriginMoment_Y;
  delete [] RefOriginMoment_Z;

  /*--- Free memory for Harmonic Blance Frequency  pointer ---*/

  delete [] Omega_HB;

  /*--- Marker pointers ---*/

  delete[] Marker_CfgFile_GeoEval;
  delete[] Marker_All_GeoEval;

  delete[] Marker_CfgFile_TagBound;
  delete[] Marker_All_TagBound;

  delete[] Marker_CfgFile_KindBC;
  delete[] Marker_All_KindBC;

  delete[] Marker_CfgFile_Monitoring;
  delete[] Marker_All_Monitoring;

  delete[] Marker_CfgFile_Designing;
  delete[] Marker_All_Designing;

  delete[] Marker_CfgFile_Plotting;
  delete[] Marker_All_Plotting;

  delete[] Marker_CfgFile_Analyze;
  delete[] Marker_All_Analyze;

  delete[] Marker_CfgFile_ZoneInterface;
  delete[] Marker_All_ZoneInterface;

  delete[] Marker_CfgFile_DV;
  delete[] Marker_All_DV;

  delete[] Marker_CfgFile_Moving;
  delete[] Marker_All_Moving;

  delete[] Marker_CfgFile_Deform_Mesh;
  delete[] Marker_All_Deform_Mesh;

  delete[] Marker_CfgFile_Deform_Mesh_Sym_Plane;
  delete[] Marker_All_Deform_Mesh_Sym_Plane;

  delete[] Marker_CfgFile_Fluid_Load;
  delete[] Marker_All_Fluid_Load;

  delete[] Marker_CfgFile_PyCustom;
  delete[] Marker_All_PyCustom;

  delete[] Marker_CfgFile_PerBound;
  delete[] Marker_All_PerBound;

  delete [] Marker_CfgFile_Turbomachinery;
  delete [] Marker_All_Turbomachinery;

  delete [] Marker_CfgFile_TurbomachineryFlag;
  delete [] Marker_All_TurbomachineryFlag;

  delete [] Marker_CfgFile_MixingPlaneInterface;
  delete [] Marker_All_MixingPlaneInterface;

  delete[] Marker_DV;
  delete[] Marker_Moving;
  delete[] Marker_Monitoring;
  delete[] Marker_Designing;
  delete[] Marker_GeoEval;
  delete[] Marker_Plotting;
  delete[] Marker_Analyze;
  delete[] Marker_WallFunctions;
  delete[] Marker_ZoneInterface;
  delete[] Marker_CHTInterface;
  delete [] Marker_PyCustom;
  delete[] Marker_All_SendRecv;

  delete[] Kind_Inc_Inlet;
  delete[] Kind_Inc_Outlet;

  delete[] Kind_WallFunctions;

  delete[] Kind_Wall;

  delete[] Config_Filenames;

  if (IntInfo_WallFunctions != nullptr) {
    for (iMarker = 0; iMarker < nMarker_WallFunctions; ++iMarker) {
      if (IntInfo_WallFunctions[iMarker] != nullptr)
        delete[] IntInfo_WallFunctions[iMarker];
    }
    delete[] IntInfo_WallFunctions;
  }

  if (DoubleInfo_WallFunctions != nullptr) {
    for (iMarker = 0; iMarker < nMarker_WallFunctions; ++iMarker) {
      if (DoubleInfo_WallFunctions[iMarker] != nullptr)
        delete[] DoubleInfo_WallFunctions[iMarker];
    }
    delete[] DoubleInfo_WallFunctions;
  }

       delete[] Kind_ObjFunc;
       delete[] Weight_ObjFunc;

  if (DV_Value != nullptr) {
    for (iDV = 0; iDV < nDV; iDV++) delete[] DV_Value[iDV];
    delete [] DV_Value;
  }

  if (ParamDV != nullptr) {
    for (iDV = 0; iDV < nDV; iDV++) delete[] ParamDV[iDV];
    delete [] ParamDV;
  }

  if (CoordFFDBox != nullptr) {
    for (iFFD = 0; iFFD < nFFDBox; iFFD++) delete[] CoordFFDBox[iFFD];
    delete [] CoordFFDBox;
  }

  if (DegreeFFDBox != nullptr) {
    for (iFFD = 0; iFFD < nFFDBox; iFFD++) delete[] DegreeFFDBox[iFFD];
    delete [] DegreeFFDBox;
  }

     delete[] Design_Variable;

     delete[]  Exhaust_Temperature_Target;
     delete[]  Exhaust_Pressure_Target;
     delete[] Exhaust_Pressure;
     delete[] Exhaust_Temperature;
     delete[] Exhaust_MassFlow;
     delete[] Exhaust_TotalPressure;
     delete[] Exhaust_TotalTemperature;
     delete[] Exhaust_GrossThrust;
     delete[] Exhaust_Force;
     delete[] Exhaust_Power;

     delete[]  Inflow_Mach;
     delete[] Inflow_Pressure;
     delete[] Inflow_MassFlow;
     delete[] Inflow_ReverseMassFlow;
     delete[] Inflow_TotalPressure;
     delete[] Inflow_Temperature;
     delete[] Inflow_TotalTemperature;
     delete[] Inflow_RamDrag;
     delete[]  Inflow_Force;
     delete[] Inflow_Power;

     delete[]  Engine_Power;
     delete[]  Engine_Mach;
     delete[]  Engine_Force;
     delete[]  Engine_NetThrust;
     delete[]  Engine_GrossThrust;
     delete[]  Engine_Area;
     delete[] EngineInflow_Target;

     delete[]  ActDiskInlet_MassFlow;
     delete[]  ActDiskInlet_Temperature;
     delete[]  ActDiskInlet_TotalTemperature;
     delete[]  ActDiskInlet_Pressure;
     delete[]  ActDiskInlet_TotalPressure;
     delete[]  ActDiskInlet_RamDrag;
     delete[]  ActDiskInlet_Force;
     delete[]  ActDiskInlet_Power;

     delete[]  ActDiskOutlet_MassFlow;
     delete[]  ActDiskOutlet_Temperature;
     delete[]  ActDiskOutlet_TotalTemperature;
     delete[]  ActDiskOutlet_Pressure;
     delete[]  ActDiskOutlet_TotalPressure;
     delete[]  ActDiskOutlet_GrossThrust;
     delete[]  ActDiskOutlet_Force;
     delete[]  ActDiskOutlet_Power;

     delete[]  Outlet_MassFlow;
     delete[]  Outlet_Density;
     delete[]  Outlet_Area;

     delete[]  ActDisk_DeltaPress;
     delete[]  ActDisk_DeltaTemp;
     delete[]  ActDisk_TotalPressRatio;
     delete[]  ActDisk_TotalTempRatio;
     delete[]  ActDisk_StaticPressRatio;
     delete[]  ActDisk_StaticTempRatio;
     delete[]  ActDisk_Power;
     delete[]  ActDisk_MassFlow;
     delete[]  ActDisk_Mach;
     delete[]  ActDisk_Force;
     delete[]  ActDisk_NetThrust;
     delete[]  ActDisk_BCThrust;
     delete[]  ActDisk_BCThrust_Old;
     delete[]  ActDisk_GrossThrust;
     delete[]  ActDisk_Area;
     delete[]  ActDisk_ReverseMassFlow;

     delete[]  Surface_MassFlow;
     delete[]  Surface_Mach;
     delete[]  Surface_Temperature;
     delete[]  Surface_Pressure;
     delete[]  Surface_Density;
     delete[]  Surface_Enthalpy;
     delete[]  Surface_NormalVelocity;
     delete[]  Surface_Uniformity;
     delete[]  Surface_SecondaryStrength;
     delete[]  Surface_SecondOverUniform;
     delete[]  Surface_MomentumDistortion;
     delete[]  Surface_TotalTemperature;
     delete[]  Surface_TotalPressure;
     delete[]  Surface_PressureDrop;
     delete[]  Surface_DC60;
     delete[]  Surface_IDC;
     delete[]  Surface_IDC_Mach;
     delete[]  Surface_IDR;

  delete[]  Inlet_Ttotal;
  delete[]  Inlet_Ptotal;
  if (Inlet_FlowDir != nullptr) {
    for (iMarker = 0; iMarker < nMarker_Inlet; iMarker++)
      delete [] Inlet_FlowDir[iMarker];
    delete [] Inlet_FlowDir;
  }

  if (Inlet_Velocity != nullptr) {
    for (iMarker = 0; iMarker < nMarker_Supersonic_Inlet; iMarker++)
      delete [] Inlet_Velocity[iMarker];
    delete [] Inlet_Velocity;
  }

  if (Inlet_MassFrac != nullptr) {
    for (iMarker = 0; iMarker < nMarker_Supersonic_Inlet; iMarker++)
      delete [] Inlet_MassFrac[iMarker];
    delete [] Inlet_MassFrac;
  }

  if (Riemann_FlowDir != nullptr) {
    for (iMarker = 0; iMarker < nMarker_Riemann; iMarker++)
      delete [] Riemann_FlowDir[iMarker];
    delete [] Riemann_FlowDir;
  }

  if (Giles_FlowDir != nullptr) {
    for (iMarker = 0; iMarker < nMarker_Giles; iMarker++)
      delete [] Giles_FlowDir[iMarker];
    delete [] Giles_FlowDir;
  }

  if (Load_Sine_Dir != nullptr) {
    for (iMarker = 0; iMarker < nMarker_Load_Sine; iMarker++)
      delete [] Load_Sine_Dir[iMarker];
    delete [] Load_Sine_Dir;
  }

  if (Load_Dir != nullptr) {
    for (iMarker = 0; iMarker < nMarker_Load_Dir; iMarker++)
      delete [] Load_Dir[iMarker];
    delete [] Load_Dir;
  }

     delete[] Inlet_Temperature;
     delete[] Inlet_Pressure;
     delete[] Outlet_Pressure;
     delete[] Isothermal_Temperature;
     delete[] Heat_Flux;
     delete[] HeatTransfer_Coeff;
     delete[] HeatTransfer_WallTemp;
     delete[] Displ_Value;
     delete[] Load_Value;
     delete[] Damper_Constant;
     delete[] Load_Dir_Multiplier;
     delete[] Load_Dir_Value;
     delete[] Disp_Dir;
     delete[] Disp_Dir_Multiplier;
     delete[] Disp_Dir_Value;
     delete[] Load_Sine_Amplitude;
     delete[] Load_Sine_Frequency;
     delete[] FlowLoad_Value;
     delete[] Roughness_Height;
     delete[] Wall_Emissivity;
  /*--- related to periodic boundary conditions ---*/

  for (iMarker = 0; iMarker < nMarker_PerBound; iMarker++) {
    if (Periodic_RotCenter   != nullptr) delete [] Periodic_RotCenter[iMarker];
    if (Periodic_RotAngles   != nullptr) delete [] Periodic_RotAngles[iMarker];
    if (Periodic_Translation != nullptr) delete [] Periodic_Translation[iMarker];
  }
  delete[] Periodic_RotCenter;
  delete[] Periodic_RotAngles;
  delete[] Periodic_Translation;

  for (iPeriodic = 0; iPeriodic < nPeriodic_Index; iPeriodic++) {
    if (Periodic_Center    != nullptr) delete [] Periodic_Center[iPeriodic];
    if (Periodic_Rotation  != nullptr) delete [] Periodic_Rotation[iPeriodic];
    if (Periodic_Translate != nullptr) delete [] Periodic_Translate[iPeriodic];
  }
  delete[] Periodic_Center;
  delete[] Periodic_Rotation;
  delete[] Periodic_Translate;

  delete[] MG_CorrecSmooth;
         delete[] PlaneTag;
              delete[] CFL;
   delete[] CFL_AdaptParam;

  /*--- String markers ---*/

               delete[] Marker_Euler;
            delete[] Marker_FarField;
              delete[] Marker_Custom;
             delete[] Marker_SymWall;
            delete[] Marker_PerBound;
            delete[] Marker_PerDonor;
      delete[] Marker_NearFieldBound;
         delete[] Marker_Deform_Mesh;
         delete[] Marker_Deform_Mesh_Sym_Plane;
          delete[] Marker_Fluid_Load;
      delete[] Marker_Fluid_InterfaceBound;
               delete[] Marker_Inlet;
    delete[] Marker_Supersonic_Inlet;
    delete[] Marker_Supersonic_Outlet;
              delete[] Marker_Outlet;
          delete[] Marker_Isothermal;
  delete[] Marker_Smoluchowski_Maxwell;
       delete[] Marker_EngineInflow;
      delete[] Marker_EngineExhaust;
        delete[] Marker_Displacement;
                delete[] Marker_Load;
                delete[] Marker_Damper;
                delete[] Marker_Load_Dir;
                delete[] Marker_Disp_Dir;
                delete[] Marker_Load_Sine;
            delete[] Marker_FlowLoad;
             delete[] Marker_Internal;
                delete[] Marker_HeatFlux;
          delete[] Marker_Emissivity;

  delete [] Int_Coeffs;

  delete [] ElasticityMod;
  delete [] PoissonRatio;
  delete [] MaterialDensity;
  delete [] Electric_Constant;
  delete [] Electric_Field_Mod;
  delete [] RefNode_Displacement;
  delete [] Electric_Field_Dir;

  /*--- Delete some arrays needed just for initializing options. ---*/

  delete [] FFDTag;
  delete [] nDV_Value;
  delete [] TagFFDBox;

  delete [] Kind_Data_Riemann;
  delete [] Riemann_Var1;
  delete [] Riemann_Var2;
  delete [] Kind_Data_Giles;
  delete [] Giles_Var1;
  delete [] Giles_Var2;
  delete [] RelaxFactorAverage;
  delete [] RelaxFactorFourier;
  delete [] nSpan_iZones;
  delete [] Kind_TurboMachinery;

  delete [] Marker_MixingPlaneInterface;
  delete [] Marker_TurboBoundIn;
  delete [] Marker_TurboBoundOut;
  delete [] Marker_Riemann;
  delete [] Marker_Giles;
  delete [] Marker_Shroud;

  delete [] nBlades;
  delete [] FreeStreamTurboNormal;

  delete [] top_optim_kernels;
  delete [] top_optim_kernel_params;
  delete [] top_optim_filter_radius;

  delete [] ScreenOutput;
  delete [] HistoryOutput;
  delete [] VolumeOutput;
  delete [] Mesh_Box_Size;
  delete [] VolumeOutputFiles;

  delete [] ConvField;

}

string CConfig::GetFilename(string filename, string ext, int Iter) const {

  /*--- Remove any extension --- */

  unsigned short lastindex = filename.find_last_of(".");
  filename = filename.substr(0, lastindex);

  /*--- Add the extension --- */

  filename = filename + string(ext);

  /*--- Append the zone number if multizone problems ---*/
  if (Multizone_Problem)
    filename = GetMultizone_FileName(filename, GetiZone(), ext);

  /*--- Append the zone number if multiple instance problems ---*/
  if (GetnTimeInstances() > 1)
    filename = GetMultiInstance_FileName(filename, GetiInst(), ext);

  if (GetTime_Domain()){
    filename = GetUnsteady_FileName(filename, Iter, ext);
  }

  return filename;
}

string CConfig::GetUnsteady_FileName(string val_filename, int val_iter, string ext) const {

  string UnstExt="", UnstFilename = val_filename;
  char buffer[50];

  /*--- Check that a positive value iteration is requested (for now). ---*/

  if (val_iter < 0) {
    SU2_MPI::Error("Requesting a negative iteration number for the restart file!!", CURRENT_FUNCTION);
  }

  unsigned short lastindex = UnstFilename.find_last_of(".");
  UnstFilename = UnstFilename.substr(0, lastindex);

  /*--- Append iteration number for unsteady cases ---*/

  if (Time_Domain) {

    if ((val_iter >= 0)    && (val_iter < 10))    SPRINTF (buffer, "_0000%d", val_iter);
    if ((val_iter >= 10)   && (val_iter < 100))   SPRINTF (buffer, "_000%d",  val_iter);
    if ((val_iter >= 100)  && (val_iter < 1000))  SPRINTF (buffer, "_00%d",   val_iter);
    if ((val_iter >= 1000) && (val_iter < 10000)) SPRINTF (buffer, "_0%d",    val_iter);
    if (val_iter >= 10000) SPRINTF (buffer, "_%d", val_iter);
    UnstExt = string(buffer);
  }
  UnstExt += ext;
  UnstFilename.append(UnstExt);

  return UnstFilename;
}

string CConfig::GetMultizone_FileName(string val_filename, int val_iZone, string ext) const {

    string multizone_filename = val_filename;
    char buffer[50];

    unsigned short lastindex = multizone_filename.find_last_of(".");
    multizone_filename = multizone_filename.substr(0, lastindex);

    if (Multizone_Problem) {
        SPRINTF (buffer, "_%d", SU2_TYPE::Int(val_iZone));
        multizone_filename.append(string(buffer));
    }

    multizone_filename += ext;
    return multizone_filename;
}

string CConfig::GetMultizone_HistoryFileName(string val_filename, int val_iZone, string ext) const {

    string multizone_filename = val_filename;
    char buffer[50];
    unsigned short lastindex = multizone_filename.find_last_of(".");
    multizone_filename = multizone_filename.substr(0, lastindex);
    if (Multizone_Problem) {
        SPRINTF (buffer, "_%d", SU2_TYPE::Int(val_iZone));
        multizone_filename.append(string(buffer));
    }
    multizone_filename += ext;
    return multizone_filename;
}

string CConfig::GetMultiInstance_FileName(string val_filename, int val_iInst, string ext) const {

  string multizone_filename = val_filename;
  char buffer[50];

  unsigned short lastindex = multizone_filename.find_last_of(".");
  multizone_filename = multizone_filename.substr(0, lastindex);
  SPRINTF (buffer, "_%d", SU2_TYPE::Int(val_iInst));
  multizone_filename.append(string(buffer));
  multizone_filename += ext;
  return multizone_filename;
}

string CConfig::GetMultiInstance_HistoryFileName(string val_filename, int val_iInst) const {

  string multizone_filename = val_filename;
  char buffer[50];

  unsigned short lastindex = multizone_filename.find_last_of(".");
  multizone_filename = multizone_filename.substr(0, lastindex);
  SPRINTF (buffer, "_%d", SU2_TYPE::Int(val_iInst));
  multizone_filename.append(string(buffer));

  return multizone_filename;
}

string CConfig::GetObjFunc_Extension(string val_filename) const {

  string AdjExt, Filename = val_filename;

  if (ContinuousAdjoint || DiscreteAdjoint) {

    /*--- Remove filename extension (.dat) ---*/

    unsigned short lastindex = Filename.find_last_of(".");
    Filename = Filename.substr(0, lastindex);

    if (nObj==1) {
      switch (Kind_ObjFunc[0]) {
        case DRAG_COEFFICIENT:            AdjExt = "_cd";       break;
        case LIFT_COEFFICIENT:            AdjExt = "_cl";       break;
        case SIDEFORCE_COEFFICIENT:       AdjExt = "_csf";      break;
        case INVERSE_DESIGN_PRESSURE:     AdjExt = "_invpress"; break;
        case INVERSE_DESIGN_HEATFLUX:     AdjExt = "_invheat";  break;
        case MOMENT_X_COEFFICIENT:        AdjExt = "_cmx";      break;
        case MOMENT_Y_COEFFICIENT:        AdjExt = "_cmy";      break;
        case MOMENT_Z_COEFFICIENT:        AdjExt = "_cmz";      break;
        case EFFICIENCY:                  AdjExt = "_eff";      break;
        case EQUIVALENT_AREA:             AdjExt = "_ea";       break;
        case NEARFIELD_PRESSURE:          AdjExt = "_nfp";      break;
        case FORCE_X_COEFFICIENT:         AdjExt = "_cfx";      break;
        case FORCE_Y_COEFFICIENT:         AdjExt = "_cfy";      break;
        case FORCE_Z_COEFFICIENT:         AdjExt = "_cfz";      break;
        case THRUST_COEFFICIENT:          AdjExt = "_ct";       break;
        case TORQUE_COEFFICIENT:          AdjExt = "_cq";       break;
        case TOTAL_HEATFLUX:              AdjExt = "_totheat";  break;
        case MAXIMUM_HEATFLUX:            AdjExt = "_maxheat";  break;
        case AVG_TEMPERATURE:             AdjExt = "_avtp";     break;
        case FIGURE_OF_MERIT:             AdjExt = "_merit";    break;
        case BUFFET_SENSOR:               AdjExt = "_buffet";   break;
        case SURFACE_TOTAL_PRESSURE:      AdjExt = "_pt";       break;
        case SURFACE_STATIC_PRESSURE:     AdjExt = "_pe";       break;
        case SURFACE_STATIC_TEMPERATURE:  AdjExt = "_T";        break;
        case SURFACE_MASSFLOW:            AdjExt = "_mfr";      break;
        case SURFACE_UNIFORMITY:          AdjExt = "_uniform";  break;
        case SURFACE_SECONDARY:           AdjExt = "_second";   break;
        case SURFACE_MOM_DISTORTION:      AdjExt = "_distort";  break;
        case SURFACE_SECOND_OVER_UNIFORM: AdjExt = "_sou";      break;
        case SURFACE_PRESSURE_DROP:       AdjExt = "_dp";       break;
        case SURFACE_MACH:                AdjExt = "_mach";     break;
        case CUSTOM_OBJFUNC:              AdjExt = "_custom";   break;
        case KINETIC_ENERGY_LOSS:         AdjExt = "_ke";       break;
        case TOTAL_PRESSURE_LOSS:         AdjExt = "_pl";       break;
        case FLOW_ANGLE_OUT:              AdjExt = "_fao";      break;
        case FLOW_ANGLE_IN:               AdjExt = "_fai";      break;
        case TOTAL_EFFICIENCY:            AdjExt = "_teff";     break;
        case TOTAL_STATIC_EFFICIENCY:     AdjExt = "_tseff";    break;
        case EULERIAN_WORK:               AdjExt = "_ew";       break;
        case MASS_FLOW_IN:                AdjExt = "_mfi";      break;
        case MASS_FLOW_OUT:               AdjExt = "_mfo";      break;
        case ENTROPY_GENERATION:          AdjExt = "_entg";     break;
        case REFERENCE_GEOMETRY:          AdjExt = "_refgeom";  break;
        case REFERENCE_NODE:              AdjExt = "_refnode";  break;
        case VOLUME_FRACTION:             AdjExt = "_volfrac";  break;
        case TOPOL_DISCRETENESS:          AdjExt = "_topdisc";  break;
        case TOPOL_COMPLIANCE:            AdjExt = "_topcomp";  break;
        case STRESS_PENALTY:              AdjExt = "_stress";   break;
      }
    }
    else{
      AdjExt = "_combo";
    }
    Filename.append(AdjExt);

    /*--- Lastly, add the .dat extension ---*/
    Filename.append(".dat");

  }

  return Filename;
}

unsigned short CConfig::GetContainerPosition(unsigned short val_eqsystem) {

  switch (val_eqsystem) {
    case RUNTIME_FLOW_SYS:      return FLOW_SOL;
    case RUNTIME_TURB_SYS:      return TURB_SOL;
    case RUNTIME_TRANS_SYS:     return TRANS_SOL;
    case RUNTIME_HEAT_SYS:      return HEAT_SOL;
    case RUNTIME_FEA_SYS:       return FEA_SOL;
    case RUNTIME_ADJFLOW_SYS:   return ADJFLOW_SOL;
    case RUNTIME_ADJTURB_SYS:   return ADJTURB_SOL;
    case RUNTIME_ADJFEA_SYS:    return ADJFEA_SOL;
    case RUNTIME_RADIATION_SYS: return RAD_SOL;
    case RUNTIME_MULTIGRID_SYS: return 0;
  }
  return 0;
}

void CConfig::SetKind_ConvNumScheme(unsigned short val_kind_convnumscheme,
                                    unsigned short val_kind_centered, unsigned short val_kind_upwind,
                                    unsigned short val_kind_slopelimit, bool val_muscl,
                                    unsigned short val_kind_fem) {

  Kind_ConvNumScheme = val_kind_convnumscheme;
  Kind_Centered = val_kind_centered;
  Kind_Upwind = val_kind_upwind;
  Kind_FEM = val_kind_fem;
  Kind_SlopeLimit = val_kind_slopelimit;
  MUSCL = val_muscl;

}

void CConfig::SetGlobalParam(unsigned short val_solver,
                             unsigned short val_system) {

  /*--- Set the simulation global time ---*/

  Current_UnstTime = static_cast<su2double>(TimeIter)*Delta_UnstTime;
  Current_UnstTimeND = static_cast<su2double>(TimeIter)*Delta_UnstTimeND;

  /*--- Set the solver methods ---*/

  switch (val_solver) {
    case EULER: case INC_EULER: case NEMO_EULER:
      if (val_system == RUNTIME_FLOW_SYS) {
        SetKind_ConvNumScheme(Kind_ConvNumScheme_Flow, Kind_Centered_Flow,
                              Kind_Upwind_Flow, Kind_SlopeLimit_Flow,
                              MUSCL_Flow, NONE);
        SetKind_TimeIntScheme(Kind_TimeIntScheme_Flow);
      }
      break;
    case NAVIER_STOKES: case INC_NAVIER_STOKES: case NEMO_NAVIER_STOKES:
      if (val_system == RUNTIME_FLOW_SYS) {
        SetKind_ConvNumScheme(Kind_ConvNumScheme_Flow, Kind_Centered_Flow,
                              Kind_Upwind_Flow, Kind_SlopeLimit_Flow,
                              MUSCL_Flow, NONE);
        SetKind_TimeIntScheme(Kind_TimeIntScheme_Flow);
      }
      if (val_system == RUNTIME_HEAT_SYS) {
        SetKind_ConvNumScheme(Kind_ConvNumScheme_Heat, NONE, NONE, NONE, NONE, NONE);
        SetKind_TimeIntScheme(Kind_TimeIntScheme_Heat);
      }
      break;
    case RANS: case INC_RANS:
      if (val_system == RUNTIME_FLOW_SYS) {
        SetKind_ConvNumScheme(Kind_ConvNumScheme_Flow, Kind_Centered_Flow,
                              Kind_Upwind_Flow, Kind_SlopeLimit_Flow,
                              MUSCL_Flow, NONE);
        SetKind_TimeIntScheme(Kind_TimeIntScheme_Flow);
      }
      if (val_system == RUNTIME_TURB_SYS) {
        SetKind_ConvNumScheme(Kind_ConvNumScheme_Turb, Kind_Centered_Turb,
                              Kind_Upwind_Turb, Kind_SlopeLimit_Turb,
                              MUSCL_Turb, NONE);
        SetKind_TimeIntScheme(Kind_TimeIntScheme_Turb);
      }
      if (val_system == RUNTIME_TRANS_SYS) {
        SetKind_ConvNumScheme(Kind_ConvNumScheme_Turb, Kind_Centered_Turb,
                              Kind_Upwind_Turb, Kind_SlopeLimit_Turb,
                              MUSCL_Turb, NONE);
        SetKind_TimeIntScheme(Kind_TimeIntScheme_Turb);
      }
      if (val_system == RUNTIME_HEAT_SYS) {
        SetKind_ConvNumScheme(Kind_ConvNumScheme_Heat, NONE, NONE, NONE, NONE, NONE);
        SetKind_TimeIntScheme(Kind_TimeIntScheme_Heat);
      }
      break;
    case FEM_EULER:
      if (val_system == RUNTIME_FLOW_SYS) {
        SetKind_ConvNumScheme(Kind_ConvNumScheme_FEM_Flow, Kind_Centered_Flow,
                              Kind_Upwind_Flow, Kind_SlopeLimit_Flow,
                              MUSCL_Flow, Kind_FEM_Flow);
        SetKind_TimeIntScheme(Kind_TimeIntScheme_FEM_Flow);
      }
      break;
    case FEM_NAVIER_STOKES:
      if (val_system == RUNTIME_FLOW_SYS) {
        SetKind_ConvNumScheme(Kind_ConvNumScheme_Flow, Kind_Centered_Flow,
                              Kind_Upwind_Flow, Kind_SlopeLimit_Flow,
                              MUSCL_Flow, Kind_FEM_Flow);
        SetKind_TimeIntScheme(Kind_TimeIntScheme_FEM_Flow);
      }
      break;
    case FEM_LES:
      if (val_system == RUNTIME_FLOW_SYS) {
        SetKind_ConvNumScheme(Kind_ConvNumScheme_Flow, Kind_Centered_Flow,
                              Kind_Upwind_Flow, Kind_SlopeLimit_Flow,
                              MUSCL_Flow, Kind_FEM_Flow);
        SetKind_TimeIntScheme(Kind_TimeIntScheme_FEM_Flow);
      }
      break;
    case ADJ_EULER:
      if (val_system == RUNTIME_FLOW_SYS) {
        SetKind_ConvNumScheme(Kind_ConvNumScheme_Flow, Kind_Centered_Flow,
                              Kind_Upwind_Flow, Kind_SlopeLimit_Flow,
                              MUSCL_Flow, NONE);
        SetKind_TimeIntScheme(Kind_TimeIntScheme_Flow);
      }
      if (val_system == RUNTIME_ADJFLOW_SYS) {
        SetKind_ConvNumScheme(Kind_ConvNumScheme_AdjFlow, Kind_Centered_AdjFlow,
                              Kind_Upwind_AdjFlow, Kind_SlopeLimit_AdjFlow,
                              MUSCL_AdjFlow, NONE);
        SetKind_TimeIntScheme(Kind_TimeIntScheme_AdjFlow);
      }
      break;
    case ADJ_NAVIER_STOKES:
      if (val_system == RUNTIME_FLOW_SYS) {
        SetKind_ConvNumScheme(Kind_ConvNumScheme_Flow, Kind_Centered_Flow,
                              Kind_Upwind_Flow, Kind_SlopeLimit_Flow,
                              MUSCL_Flow, NONE);
        SetKind_TimeIntScheme(Kind_TimeIntScheme_Flow);
      }
      if (val_system == RUNTIME_ADJFLOW_SYS) {
        SetKind_ConvNumScheme(Kind_ConvNumScheme_AdjFlow, Kind_Centered_AdjFlow,
                              Kind_Upwind_AdjFlow, Kind_SlopeLimit_AdjFlow,
                              MUSCL_AdjFlow, NONE);
        SetKind_TimeIntScheme(Kind_TimeIntScheme_AdjFlow);
      }
      break;
    case ADJ_RANS:
      if (val_system == RUNTIME_FLOW_SYS) {
        SetKind_ConvNumScheme(Kind_ConvNumScheme_Flow, Kind_Centered_Flow,
                              Kind_Upwind_Flow, Kind_SlopeLimit_Flow,
                              MUSCL_Flow, NONE);
        SetKind_TimeIntScheme(Kind_TimeIntScheme_Flow);
      }
      if (val_system == RUNTIME_ADJFLOW_SYS) {
        SetKind_ConvNumScheme(Kind_ConvNumScheme_AdjFlow, Kind_Centered_AdjFlow,
                              Kind_Upwind_AdjFlow, Kind_SlopeLimit_AdjFlow,
                              MUSCL_AdjFlow, NONE);
        SetKind_TimeIntScheme(Kind_TimeIntScheme_AdjFlow);
      }
      if (val_system == RUNTIME_TURB_SYS) {
        SetKind_ConvNumScheme(Kind_ConvNumScheme_Turb, Kind_Centered_Turb,
                              Kind_Upwind_Turb, Kind_SlopeLimit_Turb,
                              MUSCL_Turb, NONE);
        SetKind_TimeIntScheme(Kind_TimeIntScheme_Turb);
      }
      if (val_system == RUNTIME_ADJTURB_SYS) {
        SetKind_ConvNumScheme(Kind_ConvNumScheme_AdjTurb, Kind_Centered_AdjTurb,
                              Kind_Upwind_AdjTurb, Kind_SlopeLimit_AdjTurb,
                              MUSCL_AdjTurb, NONE);
        SetKind_TimeIntScheme(Kind_TimeIntScheme_AdjTurb);
      }
      break;
    case HEAT_EQUATION:
      if (val_system == RUNTIME_HEAT_SYS) {
        SetKind_ConvNumScheme(NONE, NONE, NONE, NONE, NONE, NONE);
        SetKind_TimeIntScheme(Kind_TimeIntScheme_Heat);
      }
      break;

    case FEM_ELASTICITY:

      Current_DynTime = static_cast<su2double>(TimeIter)*Delta_DynTime;

      if (val_system == RUNTIME_FEA_SYS) {
        SetKind_ConvNumScheme(NONE, NONE, NONE, NONE, NONE, NONE);
        SetKind_TimeIntScheme(NONE);
      }
      break;
  }
}

const su2double* CConfig::GetPeriodicRotCenter(string val_marker) const {
  unsigned short iMarker_PerBound;
  for (iMarker_PerBound = 0; iMarker_PerBound < nMarker_PerBound; iMarker_PerBound++)
    if (Marker_PerBound[iMarker_PerBound] == val_marker) break;
  return Periodic_RotCenter[iMarker_PerBound];
}

const su2double* CConfig::GetPeriodicRotAngles(string val_marker) const {
  unsigned short iMarker_PerBound;
  for (iMarker_PerBound = 0; iMarker_PerBound < nMarker_PerBound; iMarker_PerBound++)
    if (Marker_PerBound[iMarker_PerBound] == val_marker) break;
  return Periodic_RotAngles[iMarker_PerBound];
}

const su2double* CConfig::GetPeriodicTranslation(string val_marker) const {
  unsigned short iMarker_PerBound;
  for (iMarker_PerBound = 0; iMarker_PerBound < nMarker_PerBound; iMarker_PerBound++)
    if (Marker_PerBound[iMarker_PerBound] == val_marker) break;
  return Periodic_Translation[iMarker_PerBound];
}

unsigned short CConfig::GetMarker_Periodic_Donor(string val_marker) const {
  unsigned short iMarker_PerBound, jMarker_PerBound, kMarker_All;

  /*--- Find the marker for this periodic boundary. ---*/
  for (iMarker_PerBound = 0; iMarker_PerBound < nMarker_PerBound; iMarker_PerBound++)
    if (Marker_PerBound[iMarker_PerBound] == val_marker) break;

  /*--- Find corresponding donor. ---*/
  for (jMarker_PerBound = 0; jMarker_PerBound < nMarker_PerBound; jMarker_PerBound++)
    if (Marker_PerBound[jMarker_PerBound] == Marker_PerDonor[iMarker_PerBound]) break;

  /*--- Find and return global marker index for donor boundary. ---*/
  for (kMarker_All = 0; kMarker_All < nMarker_CfgFile; kMarker_All++)
    if (Marker_PerBound[jMarker_PerBound] == Marker_All_TagBound[kMarker_All]) break;

  return kMarker_All;
}

su2double CConfig::GetActDisk_NetThrust(string val_marker) const {
  unsigned short iMarker_ActDisk;
  for (iMarker_ActDisk = 0; iMarker_ActDisk < nMarker_ActDiskInlet; iMarker_ActDisk++)
    if ((Marker_ActDiskInlet[iMarker_ActDisk] == val_marker) ||
        (Marker_ActDiskOutlet[iMarker_ActDisk] == val_marker)) break;
  return ActDisk_NetThrust[iMarker_ActDisk];
}

su2double CConfig::GetActDisk_Power(string val_marker) const {
  unsigned short iMarker_ActDisk;
  for (iMarker_ActDisk = 0; iMarker_ActDisk < nMarker_ActDiskInlet; iMarker_ActDisk++)
    if ((Marker_ActDiskInlet[iMarker_ActDisk] == val_marker) ||
        (Marker_ActDiskOutlet[iMarker_ActDisk] == val_marker)) break;
  return ActDisk_Power[iMarker_ActDisk];
}

su2double CConfig::GetActDisk_MassFlow(string val_marker) const {
  unsigned short iMarker_ActDisk;
  for (iMarker_ActDisk = 0; iMarker_ActDisk < nMarker_ActDiskInlet; iMarker_ActDisk++)
    if ((Marker_ActDiskInlet[iMarker_ActDisk] == val_marker) ||
        (Marker_ActDiskOutlet[iMarker_ActDisk] == val_marker)) break;
  return ActDisk_MassFlow[iMarker_ActDisk];
}

su2double CConfig::GetActDisk_Mach(string val_marker) const {
  unsigned short iMarker_ActDisk;
  for (iMarker_ActDisk = 0; iMarker_ActDisk < nMarker_ActDiskInlet; iMarker_ActDisk++)
    if ((Marker_ActDiskInlet[iMarker_ActDisk] == val_marker) ||
        (Marker_ActDiskOutlet[iMarker_ActDisk] == val_marker)) break;
  return ActDisk_Mach[iMarker_ActDisk];
}

su2double CConfig::GetActDisk_Force(string val_marker) const {
  unsigned short iMarker_ActDisk;
  for (iMarker_ActDisk = 0; iMarker_ActDisk < nMarker_ActDiskInlet; iMarker_ActDisk++)
    if ((Marker_ActDiskInlet[iMarker_ActDisk] == val_marker) ||
        (Marker_ActDiskOutlet[iMarker_ActDisk] == val_marker)) break;
  return ActDisk_Force[iMarker_ActDisk];
}

su2double CConfig::GetActDisk_BCThrust(string val_marker) const {
  unsigned short iMarker_ActDisk;
  for (iMarker_ActDisk = 0; iMarker_ActDisk < nMarker_ActDiskInlet; iMarker_ActDisk++)
    if ((Marker_ActDiskInlet[iMarker_ActDisk] == val_marker) ||
        (Marker_ActDiskOutlet[iMarker_ActDisk] == val_marker)) break;
  return ActDisk_BCThrust[iMarker_ActDisk];
}

su2double CConfig::GetActDisk_BCThrust_Old(string val_marker) const {
  unsigned short iMarker_ActDisk;
  for (iMarker_ActDisk = 0; iMarker_ActDisk < nMarker_ActDiskInlet; iMarker_ActDisk++)
    if ((Marker_ActDiskInlet[iMarker_ActDisk] == val_marker) ||
        (Marker_ActDiskOutlet[iMarker_ActDisk] == val_marker)) break;
  return ActDisk_BCThrust_Old[iMarker_ActDisk];
}

void CConfig::SetActDisk_BCThrust(string val_marker, su2double val_actdisk_bcthrust) {
  unsigned short iMarker_ActDisk;
  for (iMarker_ActDisk = 0; iMarker_ActDisk < nMarker_ActDiskInlet; iMarker_ActDisk++)
    if ((Marker_ActDiskInlet[iMarker_ActDisk] == val_marker) ||
        (Marker_ActDiskOutlet[iMarker_ActDisk] == val_marker)) break;
  ActDisk_BCThrust[iMarker_ActDisk] = val_actdisk_bcthrust;
}

void CConfig::SetActDisk_BCThrust_Old(string val_marker, su2double val_actdisk_bcthrust_old) {
  unsigned short iMarker_ActDisk;
  for (iMarker_ActDisk = 0; iMarker_ActDisk < nMarker_ActDiskInlet; iMarker_ActDisk++)
    if ((Marker_ActDiskInlet[iMarker_ActDisk] == val_marker) ||
        (Marker_ActDiskOutlet[iMarker_ActDisk] == val_marker)) break;
  ActDisk_BCThrust_Old[iMarker_ActDisk] = val_actdisk_bcthrust_old;
}

su2double CConfig::GetActDisk_Area(string val_marker) const {
  unsigned short iMarker_ActDisk;
  for (iMarker_ActDisk = 0; iMarker_ActDisk < nMarker_ActDiskInlet; iMarker_ActDisk++)
    if ((Marker_ActDiskInlet[iMarker_ActDisk] == val_marker) ||
        (Marker_ActDiskOutlet[iMarker_ActDisk] == val_marker)) break;
  return ActDisk_Area[iMarker_ActDisk];
}

su2double CConfig::GetActDisk_ReverseMassFlow(string val_marker) const {
  unsigned short iMarker_ActDisk;
  for (iMarker_ActDisk = 0; iMarker_ActDisk < nMarker_ActDiskInlet; iMarker_ActDisk++)
    if ((Marker_ActDiskInlet[iMarker_ActDisk] == val_marker) ||
        (Marker_ActDiskOutlet[iMarker_ActDisk] == val_marker)) break;
  return ActDisk_ReverseMassFlow[iMarker_ActDisk];
}

su2double CConfig::GetActDisk_PressJump(string val_marker, unsigned short val_value) const {
  unsigned short iMarker_ActDisk;
  for (iMarker_ActDisk = 0; iMarker_ActDisk < nMarker_ActDiskInlet; iMarker_ActDisk++)
    if ((Marker_ActDiskInlet[iMarker_ActDisk] == val_marker) ||
        (Marker_ActDiskOutlet[iMarker_ActDisk] == val_marker)) break;
  return ActDisk_PressJump[iMarker_ActDisk][val_value];
}

su2double CConfig::GetActDisk_TempJump(string val_marker, unsigned short val_value) const {
  unsigned short iMarker_ActDisk;
  for (iMarker_ActDisk = 0; iMarker_ActDisk < nMarker_ActDiskInlet; iMarker_ActDisk++)
    if ((Marker_ActDiskInlet[iMarker_ActDisk] == val_marker) ||
        (Marker_ActDiskOutlet[iMarker_ActDisk] == val_marker)) break;
  return ActDisk_TempJump[iMarker_ActDisk][val_value];;
}

su2double CConfig::GetActDisk_Omega(string val_marker, unsigned short val_value) const {
  unsigned short iMarker_ActDisk;
  for (iMarker_ActDisk = 0; iMarker_ActDisk < nMarker_ActDiskInlet; iMarker_ActDisk++)
    if ((Marker_ActDiskInlet[iMarker_ActDisk] == val_marker) ||
        (Marker_ActDiskOutlet[iMarker_ActDisk] == val_marker)) break;
  return ActDisk_Omega[iMarker_ActDisk][val_value];;
}

su2double CConfig::GetOutlet_MassFlow(string val_marker) const {
  unsigned short iMarker_Outlet;
  for (iMarker_Outlet = 0; iMarker_Outlet < nMarker_Outlet; iMarker_Outlet++)
    if ((Marker_Outlet[iMarker_Outlet] == val_marker)) break;
  return Outlet_MassFlow[iMarker_Outlet];
}

su2double CConfig::GetOutlet_Density(string val_marker) const {
  unsigned short iMarker_Outlet;
  for (iMarker_Outlet = 0; iMarker_Outlet < nMarker_Outlet; iMarker_Outlet++)
    if ((Marker_Outlet[iMarker_Outlet] == val_marker)) break;
  return Outlet_Density[iMarker_Outlet];
}

su2double CConfig::GetOutlet_Area(string val_marker) const {
  unsigned short iMarker_Outlet;
  for (iMarker_Outlet = 0; iMarker_Outlet < nMarker_Outlet; iMarker_Outlet++)
    if ((Marker_Outlet[iMarker_Outlet] == val_marker)) break;
  return Outlet_Area[iMarker_Outlet];
}

unsigned short CConfig::GetMarker_CfgFile_ActDiskOutlet(string val_marker) const {
  unsigned short iMarker_ActDisk, kMarker_All;

  /*--- Find the marker for this actuator disk inlet. ---*/

  for (iMarker_ActDisk = 0; iMarker_ActDisk < nMarker_ActDiskInlet; iMarker_ActDisk++)
    if (Marker_ActDiskInlet[iMarker_ActDisk] == val_marker) break;

  /*--- Find and return global marker index for the actuator disk outlet. ---*/

  for (kMarker_All = 0; kMarker_All < nMarker_CfgFile; kMarker_All++)
    if (Marker_ActDiskOutlet[iMarker_ActDisk] == Marker_CfgFile_TagBound[kMarker_All]) break;

  return kMarker_All;
}

unsigned short CConfig::GetMarker_CfgFile_EngineExhaust(string val_marker) const {
  unsigned short iMarker_Engine, kMarker_All;

  /*--- Find the marker for this engine inflow. ---*/

  for (iMarker_Engine = 0; iMarker_Engine < nMarker_EngineInflow; iMarker_Engine++)
    if (Marker_EngineInflow[iMarker_Engine] == val_marker) break;

  /*--- Find and return global marker index for the engine exhaust. ---*/

  for (kMarker_All = 0; kMarker_All < nMarker_CfgFile; kMarker_All++)
    if (Marker_EngineExhaust[iMarker_Engine] == Marker_CfgFile_TagBound[kMarker_All]) break;

  return kMarker_All;
}

bool CConfig::GetVolumetric_Movement() const {
  bool volumetric_movement = false;

  if (GetSurface_Movement(AEROELASTIC) ||
      GetSurface_Movement(AEROELASTIC_RIGID_MOTION)||
      GetSurface_Movement(EXTERNAL) ||
      GetSurface_Movement(EXTERNAL_ROTATION)){
    volumetric_movement = true;
  }

  if (Kind_SU2 == SU2_COMPONENT::SU2_DEF ||
      Kind_SU2 == SU2_COMPONENT::SU2_DOT ||
      DirectDiff)
  { volumetric_movement = true;}
  return volumetric_movement;
}

bool CConfig::GetSurface_Movement(unsigned short kind_movement) const {
  for (unsigned short iMarkerMoving = 0; iMarkerMoving < nKind_SurfaceMovement; iMarkerMoving++){
    if (Kind_SurfaceMovement[iMarkerMoving] == kind_movement){
      return true;
    }
  }
  return false;
}

unsigned short CConfig::GetMarker_Moving(string val_marker) const {
  unsigned short iMarker_Moving;

  /*--- Find the marker for this moving boundary. ---*/
  for (iMarker_Moving = 0; iMarker_Moving < nMarker_Moving; iMarker_Moving++)
    if (Marker_Moving[iMarker_Moving] == val_marker) break;

  return iMarker_Moving;
}

bool CConfig::GetMarker_Moving_Bool(string val_marker) const {
  unsigned short iMarker_Moving;

  /*--- Find the marker for this moving boundary, if it exists. ---*/
  for (iMarker_Moving = 0; iMarker_Moving < nMarker_Moving; iMarker_Moving++)
    if (Marker_Moving[iMarker_Moving] == val_marker) return true;

  return false;
}

unsigned short CConfig::GetMarker_Deform_Mesh(string val_marker) const {
  unsigned short iMarker_Deform_Mesh;

  /*--- Find the marker for this interface boundary. ---*/
  for (iMarker_Deform_Mesh = 0; iMarker_Deform_Mesh < nMarker_Deform_Mesh; iMarker_Deform_Mesh++)
    if (Marker_Deform_Mesh[iMarker_Deform_Mesh] == val_marker) break;

  return iMarker_Deform_Mesh;
}

unsigned short CConfig::GetMarker_Deform_Mesh_Sym_Plane(string val_marker) const {
  unsigned short iMarker_Deform_Mesh_Sym_Plane;

  /*--- Find the marker for this interface boundary. ---*/
  for (iMarker_Deform_Mesh_Sym_Plane = 0; iMarker_Deform_Mesh_Sym_Plane < nMarker_Deform_Mesh_Sym_Plane; iMarker_Deform_Mesh_Sym_Plane++)
    if (Marker_Deform_Mesh_Sym_Plane[iMarker_Deform_Mesh_Sym_Plane] == val_marker) break;

  return iMarker_Deform_Mesh_Sym_Plane;
}

unsigned short CConfig::GetMarker_Fluid_Load(string val_marker) const {
  unsigned short iMarker_Fluid_Load;

  /*--- Find the marker for this interface boundary. ---*/
  for (iMarker_Fluid_Load = 0; iMarker_Fluid_Load < nMarker_Fluid_Load; iMarker_Fluid_Load++)
    if (Marker_Fluid_Load[iMarker_Fluid_Load] == val_marker) break;

  return iMarker_Fluid_Load;
}

su2double CConfig::GetExhaust_Temperature_Target(string val_marker) const {
  unsigned short iMarker_EngineExhaust;
  for (iMarker_EngineExhaust = 0; iMarker_EngineExhaust < nMarker_EngineExhaust; iMarker_EngineExhaust++)
    if (Marker_EngineExhaust[iMarker_EngineExhaust] == val_marker) break;
  return Exhaust_Temperature_Target[iMarker_EngineExhaust];
}

su2double CConfig::GetExhaust_Pressure_Target(string val_marker) const {
  unsigned short iMarker_EngineExhaust;
  for (iMarker_EngineExhaust = 0; iMarker_EngineExhaust < nMarker_EngineExhaust; iMarker_EngineExhaust++)
    if (Marker_EngineExhaust[iMarker_EngineExhaust] == val_marker) break;
  return Exhaust_Pressure_Target[iMarker_EngineExhaust];
}

INLET_TYPE CConfig::GetKind_Inc_Inlet(string val_marker) const {
  unsigned short iMarker_Inlet;
  for (iMarker_Inlet = 0; iMarker_Inlet < nMarker_Inlet; iMarker_Inlet++)
    if (Marker_Inlet[iMarker_Inlet] == val_marker) break;
  return Kind_Inc_Inlet[iMarker_Inlet];
}

INC_OUTLET_TYPE CConfig::GetKind_Inc_Outlet(string val_marker) const {
  unsigned short iMarker_Outlet;
  for (iMarker_Outlet = 0; iMarker_Outlet < nMarker_Outlet; iMarker_Outlet++)
    if (Marker_Outlet[iMarker_Outlet] == val_marker) break;
  return Kind_Inc_Outlet[iMarker_Outlet];
}

su2double CConfig::GetInlet_Ttotal(string val_marker) const {
  unsigned short iMarker_Inlet;
  for (iMarker_Inlet = 0; iMarker_Inlet < nMarker_Inlet; iMarker_Inlet++)
    if (Marker_Inlet[iMarker_Inlet] == val_marker) break;
  return Inlet_Ttotal[iMarker_Inlet];
}

su2double CConfig::GetInlet_Ptotal(string val_marker) const {
  unsigned short iMarker_Inlet;
  for (iMarker_Inlet = 0; iMarker_Inlet < nMarker_Inlet; iMarker_Inlet++)
    if (Marker_Inlet[iMarker_Inlet] == val_marker) break;
  return Inlet_Ptotal[iMarker_Inlet];
}

void CConfig::SetInlet_Ptotal(su2double val_pressure, string val_marker) {
  unsigned short iMarker_Inlet;
  for (iMarker_Inlet = 0; iMarker_Inlet < nMarker_Inlet; iMarker_Inlet++)
    if (Marker_Inlet[iMarker_Inlet] == val_marker)
      Inlet_Ptotal[iMarker_Inlet] = val_pressure;
}

const su2double* CConfig::GetInlet_FlowDir(string val_marker) const {
  unsigned short iMarker_Inlet;
  for (iMarker_Inlet = 0; iMarker_Inlet < nMarker_Inlet; iMarker_Inlet++)
    if (Marker_Inlet[iMarker_Inlet] == val_marker) break;
  return Inlet_FlowDir[iMarker_Inlet];
}

su2double CConfig::GetInlet_Temperature(string val_marker) const {
  unsigned short iMarker_Supersonic_Inlet;
  for (iMarker_Supersonic_Inlet = 0; iMarker_Supersonic_Inlet < nMarker_Supersonic_Inlet; iMarker_Supersonic_Inlet++)
    if (Marker_Supersonic_Inlet[iMarker_Supersonic_Inlet] == val_marker) break;
  return Inlet_Temperature[iMarker_Supersonic_Inlet];
}

su2double CConfig::GetInlet_Pressure(string val_marker) const {
  unsigned short iMarker_Supersonic_Inlet;
  for (iMarker_Supersonic_Inlet = 0; iMarker_Supersonic_Inlet < nMarker_Supersonic_Inlet; iMarker_Supersonic_Inlet++)
    if (Marker_Supersonic_Inlet[iMarker_Supersonic_Inlet] == val_marker) break;
  return Inlet_Pressure[iMarker_Supersonic_Inlet];
}

const su2double* CConfig::GetInlet_Velocity(string val_marker) const {
  unsigned short iMarker_Supersonic_Inlet;
  for (iMarker_Supersonic_Inlet = 0; iMarker_Supersonic_Inlet < nMarker_Supersonic_Inlet; iMarker_Supersonic_Inlet++)
    if (Marker_Supersonic_Inlet[iMarker_Supersonic_Inlet] == val_marker) break;
  return Inlet_Velocity[iMarker_Supersonic_Inlet];
}

const su2double* CConfig::GetInlet_MassFrac(string val_marker) const {
  unsigned short iMarker_Supersonic_Inlet;
  for (iMarker_Supersonic_Inlet = 0; iMarker_Supersonic_Inlet < nMarker_Supersonic_Inlet; iMarker_Supersonic_Inlet++)
    if (Marker_Supersonic_Inlet[iMarker_Supersonic_Inlet] == val_marker) break;
  return Inlet_MassFrac[iMarker_Supersonic_Inlet];
}

su2double CConfig::GetOutlet_Pressure(string val_marker) const {
  unsigned short iMarker_Outlet;
  for (iMarker_Outlet = 0; iMarker_Outlet < nMarker_Outlet; iMarker_Outlet++)
    if (Marker_Outlet[iMarker_Outlet] == val_marker) break;
  return Outlet_Pressure[iMarker_Outlet];
}

void CConfig::SetOutlet_Pressure(su2double val_pressure, string val_marker) {
  unsigned short iMarker_Outlet;
  for (iMarker_Outlet = 0; iMarker_Outlet < nMarker_Outlet; iMarker_Outlet++)
    if (Marker_Outlet[iMarker_Outlet] == val_marker)
      Outlet_Pressure[iMarker_Outlet] = val_pressure;
}

su2double CConfig::GetRiemann_Var1(string val_marker) const {
  unsigned short iMarker_Riemann;
  for (iMarker_Riemann = 0; iMarker_Riemann < nMarker_Riemann; iMarker_Riemann++)
    if (Marker_Riemann[iMarker_Riemann] == val_marker) break;
  return Riemann_Var1[iMarker_Riemann];
}

su2double CConfig::GetRiemann_Var2(string val_marker) const {
  unsigned short iMarker_Riemann;
  for (iMarker_Riemann = 0; iMarker_Riemann < nMarker_Riemann; iMarker_Riemann++)
    if (Marker_Riemann[iMarker_Riemann] == val_marker) break;
  return Riemann_Var2[iMarker_Riemann];
}

const su2double* CConfig::GetRiemann_FlowDir(string val_marker) const {
  unsigned short iMarker_Riemann;
  for (iMarker_Riemann = 0; iMarker_Riemann < nMarker_Riemann; iMarker_Riemann++)
    if (Marker_Riemann[iMarker_Riemann] == val_marker) break;
  return Riemann_FlowDir[iMarker_Riemann];
}

unsigned short CConfig::GetKind_Data_Riemann(string val_marker) const {
  unsigned short iMarker_Riemann;
  for (iMarker_Riemann = 0; iMarker_Riemann < nMarker_Riemann; iMarker_Riemann++)
    if (Marker_Riemann[iMarker_Riemann] == val_marker) break;
  return Kind_Data_Riemann[iMarker_Riemann];
}

su2double CConfig::GetGiles_Var1(string val_marker) const {
  unsigned short iMarker_Giles;
  for (iMarker_Giles = 0; iMarker_Giles < nMarker_Giles; iMarker_Giles++)
    if (Marker_Giles[iMarker_Giles] == val_marker) break;
  return Giles_Var1[iMarker_Giles];
}

void CConfig::SetGiles_Var1(su2double newVar1, string val_marker) {
  unsigned short iMarker_Giles;
  for (iMarker_Giles = 0; iMarker_Giles < nMarker_Giles; iMarker_Giles++)
    if (Marker_Giles[iMarker_Giles] == val_marker) break;
  Giles_Var1[iMarker_Giles] = newVar1;
}

su2double CConfig::GetGiles_Var2(string val_marker) const {
  unsigned short iMarker_Giles;
  for (iMarker_Giles = 0; iMarker_Giles < nMarker_Giles; iMarker_Giles++)
    if (Marker_Giles[iMarker_Giles] == val_marker) break;
  return Giles_Var2[iMarker_Giles];
}

su2double CConfig::GetGiles_RelaxFactorAverage(string val_marker) const {
  unsigned short iMarker_Giles;
  for (iMarker_Giles = 0; iMarker_Giles < nMarker_Giles; iMarker_Giles++)
    if (Marker_Giles[iMarker_Giles] == val_marker) break;
  return RelaxFactorAverage[iMarker_Giles];
}

su2double CConfig::GetGiles_RelaxFactorFourier(string val_marker) const {
  unsigned short iMarker_Giles;
  for (iMarker_Giles = 0; iMarker_Giles < nMarker_Giles; iMarker_Giles++)
    if (Marker_Giles[iMarker_Giles] == val_marker) break;
  return RelaxFactorFourier[iMarker_Giles];
}

const su2double* CConfig::GetGiles_FlowDir(string val_marker) const {
  unsigned short iMarker_Giles;
  for (iMarker_Giles = 0; iMarker_Giles < nMarker_Giles; iMarker_Giles++)
    if (Marker_Giles[iMarker_Giles] == val_marker) break;
  return Giles_FlowDir[iMarker_Giles];
}

unsigned short CConfig::GetKind_Data_Giles(string val_marker) const {
  unsigned short iMarker_Giles;
  for (iMarker_Giles = 0; iMarker_Giles < nMarker_Giles; iMarker_Giles++)
    if (Marker_Giles[iMarker_Giles] == val_marker) break;
  return Kind_Data_Giles[iMarker_Giles];
}

su2double CConfig::GetPressureOut_BC() const {
  unsigned short iMarker_BC;
  su2double pres_out = 0.0;
  for (iMarker_BC = 0; iMarker_BC < nMarker_Giles; iMarker_BC++){
    if (Kind_Data_Giles[iMarker_BC] == STATIC_PRESSURE || Kind_Data_Giles[iMarker_BC] == STATIC_PRESSURE_1D || Kind_Data_Giles[iMarker_BC] == RADIAL_EQUILIBRIUM ){
      pres_out = Giles_Var1[iMarker_BC];
    }
  }
  for (iMarker_BC = 0; iMarker_BC < nMarker_Riemann; iMarker_BC++){
    if (Kind_Data_Riemann[iMarker_BC] == STATIC_PRESSURE || Kind_Data_Riemann[iMarker_BC] == RADIAL_EQUILIBRIUM){
      pres_out = Riemann_Var1[iMarker_BC];
    }
  }
  return pres_out/Pressure_Ref;
}

void CConfig::SetPressureOut_BC(su2double val_press) {
  unsigned short iMarker_BC;
  for (iMarker_BC = 0; iMarker_BC < nMarker_Giles; iMarker_BC++){
    if (Kind_Data_Giles[iMarker_BC] == STATIC_PRESSURE || Kind_Data_Giles[iMarker_BC] == STATIC_PRESSURE_1D || Kind_Data_Giles[iMarker_BC] == RADIAL_EQUILIBRIUM ){
      Giles_Var1[iMarker_BC] = val_press*Pressure_Ref;
    }
  }
  for (iMarker_BC = 0; iMarker_BC < nMarker_Riemann; iMarker_BC++){
    if (Kind_Data_Riemann[iMarker_BC] == STATIC_PRESSURE || Kind_Data_Riemann[iMarker_BC] == RADIAL_EQUILIBRIUM){
      Riemann_Var1[iMarker_BC] = val_press*Pressure_Ref;
    }
  }
}

su2double CConfig::GetTotalPressureIn_BC() const {
  unsigned short iMarker_BC;
  su2double tot_pres_in = 0.0;
  for (iMarker_BC = 0; iMarker_BC < nMarker_Giles; iMarker_BC++){
    if (Kind_Data_Giles[iMarker_BC] == TOTAL_CONDITIONS_PT || Kind_Data_Giles[iMarker_BC] == TOTAL_CONDITIONS_PT_1D){
      tot_pres_in = Giles_Var1[iMarker_BC];
    }
  }
  for (iMarker_BC = 0; iMarker_BC < nMarker_Riemann; iMarker_BC++){
    if (Kind_Data_Riemann[iMarker_BC] == TOTAL_CONDITIONS_PT ){
      tot_pres_in = Riemann_Var1[iMarker_BC];
    }
  }
  if(nMarker_Inlet == 1 && Kind_Inlet == INLET_TYPE::TOTAL_CONDITIONS){
    tot_pres_in = Inlet_Ptotal[0];
  }
  return tot_pres_in/Pressure_Ref;
}

su2double CConfig::GetTotalTemperatureIn_BC() const {
  unsigned short iMarker_BC;
  su2double tot_temp_in = 0.0;
  for (iMarker_BC = 0; iMarker_BC < nMarker_Giles; iMarker_BC++){
    if (Kind_Data_Giles[iMarker_BC] == TOTAL_CONDITIONS_PT || Kind_Data_Giles[iMarker_BC] == TOTAL_CONDITIONS_PT_1D){
      tot_temp_in = Giles_Var2[iMarker_BC];
    }
  }
  for (iMarker_BC = 0; iMarker_BC < nMarker_Riemann; iMarker_BC++){
    if (Kind_Data_Riemann[iMarker_BC] == TOTAL_CONDITIONS_PT ){
      tot_temp_in = Riemann_Var2[iMarker_BC];
    }
  }

  if(nMarker_Inlet == 1 && Kind_Inlet == INLET_TYPE::TOTAL_CONDITIONS){
    tot_temp_in = Inlet_Ttotal[0];
  }
  return tot_temp_in/Temperature_Ref;
}

void CConfig::SetTotalTemperatureIn_BC(su2double val_temp) {
  unsigned short iMarker_BC;
  for (iMarker_BC = 0; iMarker_BC < nMarker_Giles; iMarker_BC++){
    if (Kind_Data_Giles[iMarker_BC] == TOTAL_CONDITIONS_PT || Kind_Data_Giles[iMarker_BC] == TOTAL_CONDITIONS_PT_1D){
      Giles_Var2[iMarker_BC] = val_temp*Temperature_Ref;
    }
  }
  for (iMarker_BC = 0; iMarker_BC < nMarker_Riemann; iMarker_BC++){
    if (Kind_Data_Riemann[iMarker_BC] == TOTAL_CONDITIONS_PT ){
      Riemann_Var2[iMarker_BC] = val_temp*Temperature_Ref;
    }
  }

  if(nMarker_Inlet == 1 && Kind_Inlet == INLET_TYPE::TOTAL_CONDITIONS){
    Inlet_Ttotal[0] = val_temp*Temperature_Ref;
  }
}

su2double CConfig::GetFlowAngleIn_BC() const {
  unsigned short iMarker_BC;
  su2double alpha_in = 0.0;
  for (iMarker_BC = 0; iMarker_BC < nMarker_Giles; iMarker_BC++){
    if (Kind_Data_Giles[iMarker_BC] == TOTAL_CONDITIONS_PT || Kind_Data_Giles[iMarker_BC] == TOTAL_CONDITIONS_PT_1D){
      alpha_in = atan(Giles_FlowDir[iMarker_BC][1]/Giles_FlowDir[iMarker_BC][0]);
    }
  }
  for (iMarker_BC = 0; iMarker_BC < nMarker_Riemann; iMarker_BC++){
    if (Kind_Data_Riemann[iMarker_BC] == TOTAL_CONDITIONS_PT ){
      alpha_in = atan(Riemann_FlowDir[iMarker_BC][1]/Riemann_FlowDir[iMarker_BC][0]);
    }
  }

  if(nMarker_Inlet == 1 && Kind_Inlet == INLET_TYPE::TOTAL_CONDITIONS){
    alpha_in = atan(Inlet_FlowDir[0][1]/Inlet_FlowDir[0][0]);
  }

  return alpha_in;
}

su2double CConfig::GetIncInlet_BC() const {

  su2double val_out = 0.0;

  if (nMarker_Inlet > 0) {
    if (Kind_Inc_Inlet[0] == INLET_TYPE::VELOCITY_INLET)
      val_out = Inlet_Ptotal[0]/Velocity_Ref;
    else if (Kind_Inc_Inlet[0] == INLET_TYPE::PRESSURE_INLET)
      val_out = Inlet_Ptotal[0]/Pressure_Ref;
  }

  return val_out;
}

void CConfig::SetIncInlet_BC(su2double val_in) {

  if (nMarker_Inlet > 0) {
    if (Kind_Inc_Inlet[0] == INLET_TYPE::VELOCITY_INLET)
      Inlet_Ptotal[0] = val_in*Velocity_Ref;
    else if (Kind_Inc_Inlet[0] == INLET_TYPE::PRESSURE_INLET)
      Inlet_Ptotal[0] = val_in*Pressure_Ref;
  }
}

su2double CConfig::GetIncTemperature_BC() const {

  su2double val_out = 0.0;

  if (nMarker_Inlet > 0)
    val_out = Inlet_Ttotal[0]/Temperature_Ref;

  return val_out;
}

void CConfig::SetIncTemperature_BC(su2double val_temperature) {
  if (nMarker_Inlet > 0)
    Inlet_Ttotal[0] = val_temperature*Temperature_Ref;
}

su2double CConfig::GetIncPressureOut_BC() const {

  su2double pressure_out = 0.0;

  if (nMarker_FarField > 0){
    pressure_out = Pressure_FreeStreamND;
  } else if (nMarker_Outlet > 0) {
    pressure_out = Outlet_Pressure[0]/Pressure_Ref;
  }

  return pressure_out;
}

void CConfig::SetIncPressureOut_BC(su2double val_pressure) {

  if (nMarker_FarField > 0){
    Pressure_FreeStreamND = val_pressure;
  } else if (nMarker_Outlet > 0) {
    Outlet_Pressure[0] = val_pressure*Pressure_Ref;
  }

}

su2double CConfig::GetIsothermal_Temperature(string val_marker) const {

  unsigned short iMarker_Isothermal = 0;

  if (nMarker_Isothermal > 0) {
    for (iMarker_Isothermal = 0; iMarker_Isothermal < nMarker_Isothermal; iMarker_Isothermal++)
      if (Marker_Isothermal[iMarker_Isothermal] == val_marker) break;
  }

  return Isothermal_Temperature[iMarker_Isothermal];
}

su2double CConfig::GetWall_HeatFlux(string val_marker) const {
  unsigned short iMarker_HeatFlux = 0;

  if (nMarker_HeatFlux > 0) {
  for (iMarker_HeatFlux = 0; iMarker_HeatFlux < nMarker_HeatFlux; iMarker_HeatFlux++)
    if (Marker_HeatFlux[iMarker_HeatFlux] == val_marker) break;
  }

  return Heat_Flux[iMarker_HeatFlux];
}

<<<<<<< HEAD
su2double CConfig::GetWall_HeatTransfer_Coefficient(string val_marker) const {
  unsigned short iMarker_HeatTransfer = 0;

  if (nMarker_HeatTransfer > 0) {
  for (iMarker_HeatTransfer = 0; iMarker_HeatTransfer < nMarker_HeatTransfer; iMarker_HeatTransfer++)
    if (Marker_HeatTransfer[iMarker_HeatTransfer] == val_marker) break;
  }

  return HeatTransfer_Coeff[iMarker_HeatTransfer];
}

su2double CConfig::GetWall_HeatTransfer_Temperature(string val_marker) const {
  unsigned short iMarker_HeatTransfer = 0;

  if (nMarker_HeatTransfer > 0) {
  for (iMarker_HeatTransfer = 0; iMarker_HeatTransfer < nMarker_HeatTransfer; iMarker_HeatTransfer++)
    if (Marker_HeatTransfer[iMarker_HeatTransfer] == val_marker) break;
  }

  return HeatTransfer_WallTemp[iMarker_HeatTransfer];
}

pair<unsigned short, su2double> CConfig::GetWallRoughnessProperties(string val_marker) const {
=======
pair<WALL_TYPE, su2double> CConfig::GetWallRoughnessProperties(string val_marker) const {
>>>>>>> 22bb6699
  unsigned short iMarker = 0;
  short          flag = -1;
  pair<WALL_TYPE, su2double> WallProp;

  if (nMarker_HeatFlux > 0 || nMarker_Isothermal > 0 || nMarker_HeatTransfer || nMarker_CHTInterface > 0) {
    for (iMarker = 0; iMarker < nMarker_HeatFlux; iMarker++)
      if (Marker_HeatFlux[iMarker] == val_marker) {
        flag = iMarker;
        WallProp = make_pair(Kind_Wall[flag], Roughness_Height[flag]);
        return WallProp;
      }
    for (iMarker = 0; iMarker < nMarker_Isothermal; iMarker++)
      if (Marker_Isothermal[iMarker] == val_marker) {
        flag = nMarker_HeatFlux + iMarker;
        WallProp = make_pair(Kind_Wall[flag], Roughness_Height[flag]);
        return WallProp;
      }
    for (iMarker = 0; iMarker < nMarker_HeatTransfer; iMarker++)
      if (Marker_HeatTransfer[iMarker] == val_marker) {
        flag = nMarker_HeatFlux + nMarker_Isothermal + iMarker;
        WallProp = make_pair(Kind_Wall[flag], Roughness_Height[flag]);
        return WallProp;
      }
    for (iMarker = 0; iMarker < nMarker_CHTInterface; iMarker++)
      if (Marker_CHTInterface[iMarker] == val_marker) {
        flag = nMarker_HeatFlux + nMarker_Isothermal + nMarker_HeatTransfer + iMarker;
        WallProp = make_pair(Kind_Wall[flag], Roughness_Height[flag]);
        return WallProp;
      }
  }

  WallProp = make_pair(WALL_TYPE::SMOOTH, 0.0);
  return WallProp;
}

WALL_FUNCTIONS CConfig::GetWallFunction_Treatment(string val_marker) const {

  WALL_FUNCTIONS WallFunction = WALL_FUNCTIONS::NONE;

  for(unsigned short iMarker=0; iMarker<nMarker_WallFunctions; iMarker++) {
    if(Marker_WallFunctions[iMarker] == val_marker) {
      WallFunction = Kind_WallFunctions[iMarker];
      break;
    }
  }

  return WallFunction;
}

const unsigned short* CConfig::GetWallFunction_IntInfo(string val_marker) const {
  unsigned short *intInfo = nullptr;

  for(unsigned short iMarker=0; iMarker<nMarker_WallFunctions; iMarker++) {
    if(Marker_WallFunctions[iMarker] == val_marker) {
      intInfo = IntInfo_WallFunctions[iMarker];
      break;
    }
  }

  return intInfo;
}

const su2double* CConfig::GetWallFunction_DoubleInfo(string val_marker) const {
  su2double *doubleInfo = nullptr;

  for(unsigned short iMarker=0; iMarker<nMarker_WallFunctions; iMarker++) {
    if(Marker_WallFunctions[iMarker] == val_marker) {
      doubleInfo = DoubleInfo_WallFunctions[iMarker];
      break;
    }
  }

  return doubleInfo;
}

su2double CConfig::GetEngineInflow_Target(string val_marker) const {
  unsigned short iMarker_EngineInflow;
  for (iMarker_EngineInflow = 0; iMarker_EngineInflow < nMarker_EngineInflow; iMarker_EngineInflow++)
    if (Marker_EngineInflow[iMarker_EngineInflow] == val_marker) break;
  return EngineInflow_Target[iMarker_EngineInflow];
}

su2double CConfig::GetInflow_Pressure(string val_marker) const {
  unsigned short iMarker_EngineInflow;
  for (iMarker_EngineInflow = 0; iMarker_EngineInflow < nMarker_EngineInflow; iMarker_EngineInflow++)
    if (Marker_EngineInflow[iMarker_EngineInflow] == val_marker) break;
  return Inflow_Pressure[iMarker_EngineInflow];
}

su2double CConfig::GetInflow_MassFlow(string val_marker) const {
  unsigned short iMarker_EngineInflow;
  for (iMarker_EngineInflow = 0; iMarker_EngineInflow < nMarker_EngineInflow; iMarker_EngineInflow++)
    if (Marker_EngineInflow[iMarker_EngineInflow] == val_marker) break;
  return Inflow_MassFlow[iMarker_EngineInflow];
}

su2double CConfig::GetInflow_ReverseMassFlow(string val_marker) const {
  unsigned short iMarker_EngineInflow;
  for (iMarker_EngineInflow = 0; iMarker_EngineInflow < nMarker_EngineInflow; iMarker_EngineInflow++)
    if (Marker_EngineInflow[iMarker_EngineInflow] == val_marker) break;
  return Inflow_ReverseMassFlow[iMarker_EngineInflow];
}

su2double CConfig::GetInflow_TotalPressure(string val_marker) const {
  unsigned short iMarker_EngineInflow;
  for (iMarker_EngineInflow = 0; iMarker_EngineInflow < nMarker_EngineInflow; iMarker_EngineInflow++)
    if (Marker_EngineInflow[iMarker_EngineInflow] == val_marker) break;
  return Inflow_TotalPressure[iMarker_EngineInflow];
}

su2double CConfig::GetInflow_Temperature(string val_marker) const {
  unsigned short iMarker_EngineInflow;
  for (iMarker_EngineInflow = 0; iMarker_EngineInflow < nMarker_EngineInflow; iMarker_EngineInflow++)
    if (Marker_EngineInflow[iMarker_EngineInflow] == val_marker) break;
  return Inflow_Temperature[iMarker_EngineInflow];
}

su2double CConfig::GetInflow_TotalTemperature(string val_marker) const {
  unsigned short iMarker_EngineInflow;
  for (iMarker_EngineInflow = 0; iMarker_EngineInflow < nMarker_EngineInflow; iMarker_EngineInflow++)
    if (Marker_EngineInflow[iMarker_EngineInflow] == val_marker) break;
  return Inflow_TotalTemperature[iMarker_EngineInflow];
}

su2double CConfig::GetInflow_RamDrag(string val_marker) const {
  unsigned short iMarker_EngineInflow;
  for (iMarker_EngineInflow = 0; iMarker_EngineInflow < nMarker_EngineInflow; iMarker_EngineInflow++)
    if (Marker_EngineInflow[iMarker_EngineInflow] == val_marker) break;
  return Inflow_RamDrag[iMarker_EngineInflow];
}

su2double CConfig::GetInflow_Force(string val_marker) const {
  unsigned short iMarker_EngineInflow;
  for (iMarker_EngineInflow = 0; iMarker_EngineInflow < nMarker_EngineInflow; iMarker_EngineInflow++)
    if (Marker_EngineInflow[iMarker_EngineInflow] == val_marker) break;
  return Inflow_Force[iMarker_EngineInflow];
}

su2double CConfig::GetInflow_Power(string val_marker) const {
  unsigned short iMarker_EngineInflow;
  for (iMarker_EngineInflow = 0; iMarker_EngineInflow < nMarker_EngineInflow; iMarker_EngineInflow++)
    if (Marker_EngineInflow[iMarker_EngineInflow] == val_marker) break;
  return Inflow_Power[iMarker_EngineInflow];
}

su2double CConfig::GetInflow_Mach(string val_marker) const {
  unsigned short iMarker_EngineInflow;
  for (iMarker_EngineInflow = 0; iMarker_EngineInflow < nMarker_EngineInflow; iMarker_EngineInflow++)
    if (Marker_EngineInflow[iMarker_EngineInflow] == val_marker) break;
  return Inflow_Mach[iMarker_EngineInflow];
}

su2double CConfig::GetExhaust_Pressure(string val_marker) const {
  unsigned short iMarker_EngineExhaust;
  for (iMarker_EngineExhaust = 0; iMarker_EngineExhaust < nMarker_EngineExhaust; iMarker_EngineExhaust++)
    if (Marker_EngineExhaust[iMarker_EngineExhaust] == val_marker) break;
  return Exhaust_Pressure[iMarker_EngineExhaust];
}

su2double CConfig::GetExhaust_Temperature(string val_marker) const {
  unsigned short iMarker_EngineExhaust;
  for (iMarker_EngineExhaust = 0; iMarker_EngineExhaust < nMarker_EngineExhaust; iMarker_EngineExhaust++)
    if (Marker_EngineExhaust[iMarker_EngineExhaust] == val_marker) break;
  return Exhaust_Temperature[iMarker_EngineExhaust];
}

su2double CConfig::GetExhaust_MassFlow(string val_marker) const {
  unsigned short iMarker_EngineExhaust;
  for (iMarker_EngineExhaust = 0; iMarker_EngineExhaust < nMarker_EngineExhaust; iMarker_EngineExhaust++)
    if (Marker_EngineExhaust[iMarker_EngineExhaust] == val_marker) break;
  return Exhaust_MassFlow[iMarker_EngineExhaust];
}

su2double CConfig::GetExhaust_TotalPressure(string val_marker) const {
  unsigned short iMarker_EngineExhaust;
  for (iMarker_EngineExhaust = 0; iMarker_EngineExhaust < nMarker_EngineExhaust; iMarker_EngineExhaust++)
    if (Marker_EngineExhaust[iMarker_EngineExhaust] == val_marker) break;
  return Exhaust_TotalPressure[iMarker_EngineExhaust];
}

su2double CConfig::GetExhaust_TotalTemperature(string val_marker) const {
  unsigned short iMarker_EngineExhaust;
  for (iMarker_EngineExhaust = 0; iMarker_EngineExhaust < nMarker_EngineExhaust; iMarker_EngineExhaust++)
    if (Marker_EngineExhaust[iMarker_EngineExhaust] == val_marker) break;
  return Exhaust_TotalTemperature[iMarker_EngineExhaust];
}

su2double CConfig::GetExhaust_GrossThrust(string val_marker) const {
  unsigned short iMarker_EngineExhaust;
  for (iMarker_EngineExhaust = 0; iMarker_EngineExhaust < nMarker_EngineExhaust; iMarker_EngineExhaust++)
    if (Marker_EngineExhaust[iMarker_EngineExhaust] == val_marker) break;
  return Exhaust_GrossThrust[iMarker_EngineExhaust];
}

su2double CConfig::GetExhaust_Force(string val_marker) const {
  unsigned short iMarker_EngineExhaust;
  for (iMarker_EngineExhaust = 0; iMarker_EngineExhaust < nMarker_EngineExhaust; iMarker_EngineExhaust++)
    if (Marker_EngineExhaust[iMarker_EngineExhaust] == val_marker) break;
  return Exhaust_Force[iMarker_EngineExhaust];
}

su2double CConfig::GetExhaust_Power(string val_marker) const {
  unsigned short iMarker_EngineExhaust;
  for (iMarker_EngineExhaust = 0; iMarker_EngineExhaust < nMarker_EngineExhaust; iMarker_EngineExhaust++)
    if (Marker_EngineExhaust[iMarker_EngineExhaust] == val_marker) break;
  return Exhaust_Power[iMarker_EngineExhaust];
}

su2double CConfig::GetActDiskInlet_Pressure(string val_marker) const {
  unsigned short iMarker_ActDiskInlet;
  for (iMarker_ActDiskInlet = 0; iMarker_ActDiskInlet < nMarker_ActDiskInlet; iMarker_ActDiskInlet++)
    if (Marker_ActDiskInlet[iMarker_ActDiskInlet] == val_marker) break;
  return ActDiskInlet_Pressure[iMarker_ActDiskInlet];
}

su2double CConfig::GetActDiskInlet_TotalPressure(string val_marker) const {
  unsigned short iMarker_ActDiskInlet;
  for (iMarker_ActDiskInlet = 0; iMarker_ActDiskInlet < nMarker_ActDiskInlet; iMarker_ActDiskInlet++)
    if (Marker_ActDiskInlet[iMarker_ActDiskInlet] == val_marker) break;
  return ActDiskInlet_TotalPressure[iMarker_ActDiskInlet];
}

su2double CConfig::GetActDiskInlet_RamDrag(string val_marker) const {
  unsigned short iMarker_ActDiskInlet;
  for (iMarker_ActDiskInlet = 0; iMarker_ActDiskInlet < nMarker_ActDiskInlet; iMarker_ActDiskInlet++)
    if (Marker_ActDiskInlet[iMarker_ActDiskInlet] == val_marker) break;
  return ActDiskInlet_RamDrag[iMarker_ActDiskInlet];
}

su2double CConfig::GetActDiskInlet_Force(string val_marker) const {
  unsigned short iMarker_ActDiskInlet;
  for (iMarker_ActDiskInlet = 0; iMarker_ActDiskInlet < nMarker_ActDiskInlet; iMarker_ActDiskInlet++)
    if (Marker_ActDiskInlet[iMarker_ActDiskInlet] == val_marker) break;
  return ActDiskInlet_Force[iMarker_ActDiskInlet];
}

su2double CConfig::GetActDiskInlet_Power(string val_marker) const {
  unsigned short iMarker_ActDiskInlet;
  for (iMarker_ActDiskInlet = 0; iMarker_ActDiskInlet < nMarker_ActDiskInlet; iMarker_ActDiskInlet++)
    if (Marker_ActDiskInlet[iMarker_ActDiskInlet] == val_marker) break;
  return ActDiskInlet_Power[iMarker_ActDiskInlet];
}

su2double CConfig::GetActDiskOutlet_Pressure(string val_marker) const {
  unsigned short iMarker_ActDiskOutlet;
  for (iMarker_ActDiskOutlet = 0; iMarker_ActDiskOutlet < nMarker_ActDiskOutlet; iMarker_ActDiskOutlet++)
    if (Marker_ActDiskOutlet[iMarker_ActDiskOutlet] == val_marker) break;
  return ActDiskOutlet_Pressure[iMarker_ActDiskOutlet];
}

su2double CConfig::GetActDiskOutlet_TotalPressure(string val_marker) const {
  unsigned short iMarker_ActDiskOutlet;
  for (iMarker_ActDiskOutlet = 0; iMarker_ActDiskOutlet < nMarker_ActDiskOutlet; iMarker_ActDiskOutlet++)
    if (Marker_ActDiskOutlet[iMarker_ActDiskOutlet] == val_marker) break;
  return ActDiskOutlet_TotalPressure[iMarker_ActDiskOutlet];
}

su2double CConfig::GetActDiskOutlet_GrossThrust(string val_marker) const {
  unsigned short iMarker_ActDiskOutlet;
  for (iMarker_ActDiskOutlet = 0; iMarker_ActDiskOutlet < nMarker_ActDiskOutlet; iMarker_ActDiskOutlet++)
    if (Marker_ActDiskOutlet[iMarker_ActDiskOutlet] == val_marker) break;
  return ActDiskOutlet_GrossThrust[iMarker_ActDiskOutlet];
}

su2double CConfig::GetActDiskOutlet_Force(string val_marker) const {
  unsigned short iMarker_ActDiskOutlet;
  for (iMarker_ActDiskOutlet = 0; iMarker_ActDiskOutlet < nMarker_ActDiskOutlet; iMarker_ActDiskOutlet++)
    if (Marker_ActDiskOutlet[iMarker_ActDiskOutlet] == val_marker) break;
  return ActDiskOutlet_Force[iMarker_ActDiskOutlet];
}

su2double CConfig::GetActDiskOutlet_Power(string val_marker) const {
  unsigned short iMarker_ActDiskOutlet;
  for (iMarker_ActDiskOutlet = 0; iMarker_ActDiskOutlet < nMarker_ActDiskOutlet; iMarker_ActDiskOutlet++)
    if (Marker_ActDiskOutlet[iMarker_ActDiskOutlet] == val_marker) break;
  return ActDiskOutlet_Power[iMarker_ActDiskOutlet];
}

su2double CConfig::GetActDiskInlet_Temperature(string val_marker) const {
  unsigned short iMarker_ActDiskInlet;
  for (iMarker_ActDiskInlet = 0; iMarker_ActDiskInlet < nMarker_ActDiskInlet; iMarker_ActDiskInlet++)
    if (Marker_ActDiskInlet[iMarker_ActDiskInlet] == val_marker) break;
  return ActDiskInlet_Temperature[iMarker_ActDiskInlet];
}

su2double CConfig::GetActDiskInlet_TotalTemperature(string val_marker) const {
  unsigned short iMarker_ActDiskInlet;
  for (iMarker_ActDiskInlet = 0; iMarker_ActDiskInlet < nMarker_ActDiskInlet; iMarker_ActDiskInlet++)
    if (Marker_ActDiskInlet[iMarker_ActDiskInlet] == val_marker) break;
  return ActDiskInlet_TotalTemperature[iMarker_ActDiskInlet];
}

su2double CConfig::GetActDiskOutlet_Temperature(string val_marker) const {
  unsigned short iMarker_ActDiskOutlet;
  for (iMarker_ActDiskOutlet = 0; iMarker_ActDiskOutlet < nMarker_ActDiskOutlet; iMarker_ActDiskOutlet++)
    if (Marker_ActDiskOutlet[iMarker_ActDiskOutlet] == val_marker) break;
  return ActDiskOutlet_Temperature[iMarker_ActDiskOutlet];
}

su2double CConfig::GetActDiskOutlet_TotalTemperature(string val_marker) const {
  unsigned short iMarker_ActDiskOutlet;
  for (iMarker_ActDiskOutlet = 0; iMarker_ActDiskOutlet < nMarker_ActDiskOutlet; iMarker_ActDiskOutlet++)
    if (Marker_ActDiskOutlet[iMarker_ActDiskOutlet] == val_marker) break;
  return ActDiskOutlet_TotalTemperature[iMarker_ActDiskOutlet];
}

su2double CConfig::GetActDiskInlet_MassFlow(string val_marker) const {
  unsigned short iMarker_ActDiskInlet;
  for (iMarker_ActDiskInlet = 0; iMarker_ActDiskInlet < nMarker_ActDiskInlet; iMarker_ActDiskInlet++)
    if (Marker_ActDiskInlet[iMarker_ActDiskInlet] == val_marker) break;
  return ActDiskInlet_MassFlow[iMarker_ActDiskInlet];
}

su2double CConfig::GetActDiskOutlet_MassFlow(string val_marker) const {
  unsigned short iMarker_ActDiskOutlet;
  for (iMarker_ActDiskOutlet = 0; iMarker_ActDiskOutlet < nMarker_ActDiskOutlet; iMarker_ActDiskOutlet++)
    if (Marker_ActDiskOutlet[iMarker_ActDiskOutlet] == val_marker) break;
  return ActDiskOutlet_MassFlow[iMarker_ActDiskOutlet];
}

su2double CConfig::GetDispl_Value(string val_marker) const {
  unsigned short iMarker_Displacement;
  for (iMarker_Displacement = 0; iMarker_Displacement < nMarker_Displacement; iMarker_Displacement++)
    if (Marker_Displacement[iMarker_Displacement] == val_marker) break;
  return Displ_Value[iMarker_Displacement];
}

su2double CConfig::GetLoad_Value(string val_marker) const {
  unsigned short iMarker_Load;
  for (iMarker_Load = 0; iMarker_Load < nMarker_Load; iMarker_Load++)
    if (Marker_Load[iMarker_Load] == val_marker) break;
  return Load_Value[iMarker_Load];
}

su2double CConfig::GetDamper_Constant(string val_marker) const {
  unsigned short iMarker_Damper;
  for (iMarker_Damper = 0; iMarker_Damper < nMarker_Damper; iMarker_Damper++)
    if (Marker_Damper[iMarker_Damper] == val_marker) break;
  return Damper_Constant[iMarker_Damper];
}

su2double CConfig::GetLoad_Dir_Value(string val_marker) const {
  unsigned short iMarker_Load_Dir;
  for (iMarker_Load_Dir = 0; iMarker_Load_Dir < nMarker_Load_Dir; iMarker_Load_Dir++)
    if (Marker_Load_Dir[iMarker_Load_Dir] == val_marker) break;
  return Load_Dir_Value[iMarker_Load_Dir];
}

su2double CConfig::GetLoad_Dir_Multiplier(string val_marker) const {
  unsigned short iMarker_Load_Dir;
  for (iMarker_Load_Dir = 0; iMarker_Load_Dir < nMarker_Load_Dir; iMarker_Load_Dir++)
    if (Marker_Load_Dir[iMarker_Load_Dir] == val_marker) break;
  return Load_Dir_Multiplier[iMarker_Load_Dir];
}

su2double CConfig::GetDisp_Dir_Value(string val_marker) const {
  unsigned short iMarker_Disp_Dir;
  for (iMarker_Disp_Dir = 0; iMarker_Disp_Dir < nMarker_Disp_Dir; iMarker_Disp_Dir++)
    if (Marker_Disp_Dir[iMarker_Disp_Dir] == val_marker) break;
  return Disp_Dir_Value[iMarker_Disp_Dir];
}

su2double CConfig::GetDisp_Dir_Multiplier(string val_marker) const {
  unsigned short iMarker_Disp_Dir;
  for (iMarker_Disp_Dir = 0; iMarker_Disp_Dir < nMarker_Disp_Dir; iMarker_Disp_Dir++)
    if (Marker_Disp_Dir[iMarker_Disp_Dir] == val_marker) break;
  return Disp_Dir_Multiplier[iMarker_Disp_Dir];
}

const su2double* CConfig::GetLoad_Dir(string val_marker) const {
  unsigned short iMarker_Load_Dir;
  for (iMarker_Load_Dir = 0; iMarker_Load_Dir < nMarker_Load_Dir; iMarker_Load_Dir++)
    if (Marker_Load_Dir[iMarker_Load_Dir] == val_marker) break;
  return Load_Dir[iMarker_Load_Dir];
}

const su2double* CConfig::GetDisp_Dir(string val_marker) const {
  unsigned short iMarker_Disp_Dir;
  for (iMarker_Disp_Dir = 0; iMarker_Disp_Dir < nMarker_Disp_Dir; iMarker_Disp_Dir++)
    if (Marker_Disp_Dir[iMarker_Disp_Dir] == val_marker) break;
  return Disp_Dir[iMarker_Disp_Dir];
}

su2double CConfig::GetLoad_Sine_Amplitude(string val_marker) const {
  unsigned short iMarker_Load_Sine;
  for (iMarker_Load_Sine = 0; iMarker_Load_Sine < nMarker_Load_Sine; iMarker_Load_Sine++)
    if (Marker_Load_Sine[iMarker_Load_Sine] == val_marker) break;
  return Load_Sine_Amplitude[iMarker_Load_Sine];
}

su2double CConfig::GetLoad_Sine_Frequency(string val_marker) const {
  unsigned short iMarker_Load_Sine;
  for (iMarker_Load_Sine = 0; iMarker_Load_Sine < nMarker_Load_Sine; iMarker_Load_Sine++)
    if (Marker_Load_Sine[iMarker_Load_Sine] == val_marker) break;
  return Load_Sine_Frequency[iMarker_Load_Sine];
}

const su2double* CConfig::GetLoad_Sine_Dir(string val_marker) const {
  unsigned short iMarker_Load_Sine;
  for (iMarker_Load_Sine = 0; iMarker_Load_Sine < nMarker_Load_Sine; iMarker_Load_Sine++)
    if (Marker_Load_Sine[iMarker_Load_Sine] == val_marker) break;
  return Load_Sine_Dir[iMarker_Load_Sine];
}

su2double CConfig::GetWall_Emissivity(string val_marker) const {

  unsigned short iMarker_Emissivity = 0;

  if (nMarker_Emissivity > 0) {
    for (iMarker_Emissivity = 0; iMarker_Emissivity < nMarker_Emissivity; iMarker_Emissivity++)
      if (Marker_Emissivity[iMarker_Emissivity] == val_marker) break;
  }

  return Wall_Emissivity[iMarker_Emissivity];
}

su2double CConfig::GetFlowLoad_Value(string val_marker) const {
  unsigned short iMarker_FlowLoad;
  for (iMarker_FlowLoad = 0; iMarker_FlowLoad < nMarker_FlowLoad; iMarker_FlowLoad++)
    if (Marker_FlowLoad[iMarker_FlowLoad] == val_marker) break;
  return FlowLoad_Value[iMarker_FlowLoad];
}

short CConfig::FindInterfaceMarker(unsigned short iInterface) const {

  /*--- The names of the two markers that form the interface. ---*/
  const auto& sideA = Marker_ZoneInterface[2*iInterface];
  const auto& sideB = Marker_ZoneInterface[2*iInterface+1];

  for (unsigned short iMarker = 0; iMarker < nMarker_All; iMarker++) {
    /*--- If the marker is sideA or sideB of the interface (order does not matter). ---*/
    const auto& tag = Marker_All_TagBound[iMarker];
    if ((tag == sideA) || (tag == sideB)) return iMarker;
  }
  return -1;
}

void CConfig::Tick(double *val_start_time) {

#ifdef PROFILE
  *val_start_time = SU2_MPI::Wtime();
#endif

}

void CConfig::Tock(double val_start_time, string val_function_name, int val_group_id) {

#ifdef PROFILE

  double val_stop_time = 0.0, val_elapsed_time = 0.0;

  val_stop_time = SU2_MPI::Wtime();

  /*--- Compute the elapsed time for this subroutine ---*/
  val_elapsed_time = val_stop_time - val_start_time;

  /*--- Store the subroutine name and the elapsed time ---*/
  Profile_Function_tp.push_back(val_function_name);
  Profile_Time_tp.push_back(val_elapsed_time);
  Profile_ID_tp.push_back(val_group_id);

#endif

}

void CConfig::SetProfilingCSV(void) {

#ifdef PROFILE

  int rank = MASTER_NODE;
  int size = SINGLE_NODE;
#ifdef HAVE_MPI
  SU2_MPI::Comm_rank(SU2_MPI::GetComm(), &rank);
  SU2_MPI::Comm_size(SU2_MPI::GetComm(), &size);
#endif

  /*--- Each rank has the same stack trace, so the they have the same
   function calls and ordering in the vectors. We're going to reduce
   the timings from each rank and extract the avg, min, and max timings. ---*/

  /*--- First, create a local mapping, so that we can extract the
   min and max values for each function. ---*/

  for (unsigned int i = 0; i < Profile_Function_tp.size(); i++) {

    /*--- Add the function and initialize if not already stored (the ID
     only needs to be stored the first time).---*/
    if (Profile_Map_tp.find(Profile_Function_tp[i]) == Profile_Map_tp.end()) {

      vector<int> profile; profile.push_back(i);
      Profile_Map_tp.insert(pair<string,vector<int> >(Profile_Function_tp[i],profile));

    } else {

      /*--- This function has already been added, so simply increment the
       number of calls and total time for this function. ---*/

      Profile_Map_tp[Profile_Function_tp[i]].push_back(i);

    }
  }

  /*--- We now have everything gathered by function name, so we can loop over
   each function and store the min/max times. ---*/

  int map_size = 0;
  for (map<string,vector<int> >::iterator it=Profile_Map_tp.begin(); it!=Profile_Map_tp.end(); ++it) {
    map_size++;
  }

  /*--- Allocate and initialize memory ---*/

  double *l_min_red = NULL, *l_max_red = NULL, *l_tot_red = NULL, *l_avg_red = NULL;
  int *n_calls_red = NULL;
  double* l_min = new double[map_size];
  double* l_max = new double[map_size];
  double* l_tot = new double[map_size];
  double* l_avg = new double[map_size];
  int* n_calls  = new int[map_size];
  for (int i = 0; i < map_size; i++)
  {
    l_min[i]   = 1e10;
    l_max[i]   = 0.0;
    l_tot[i]   = 0.0;
    l_avg[i]   = 0.0;
    n_calls[i] = 0;
  }

  /*--- Collect the info for each function from the current rank ---*/

  int func_counter = 0;
  for (map<string,vector<int> >::iterator it=Profile_Map_tp.begin(); it!=Profile_Map_tp.end(); ++it) {

    for (unsigned int i = 0; i < (it->second).size(); i++) {
      n_calls[func_counter]++;
      l_tot[func_counter] += Profile_Time_tp[(it->second)[i]];
      if (Profile_Time_tp[(it->second)[i]] < l_min[func_counter])
        l_min[func_counter] = Profile_Time_tp[(it->second)[i]];
      if (Profile_Time_tp[(it->second)[i]] > l_max[func_counter])
        l_max[func_counter] = Profile_Time_tp[(it->second)[i]];

    }
    l_avg[func_counter] = l_tot[func_counter]/((double)n_calls[func_counter]);
    func_counter++;
  }

  /*--- Now reduce the data ---*/

  if (rank == MASTER_NODE) {
    l_min_red = new double[map_size];
    l_max_red = new double[map_size];
    l_tot_red = new double[map_size];
    l_avg_red = new double[map_size];
    n_calls_red  = new int[map_size];
  }

#ifdef HAVE_MPI
  MPI_Reduce(n_calls, n_calls_red, map_size, MPI_INT, MPI_SUM, MASTER_NODE, SU2_MPI::GetComm());
  MPI_Reduce(l_tot, l_tot_red, map_size, MPI_DOUBLE, MPI_SUM, MASTER_NODE, SU2_MPI::GetComm());
  MPI_Reduce(l_avg, l_avg_red, map_size, MPI_DOUBLE, MPI_SUM, MASTER_NODE, SU2_MPI::GetComm());
  MPI_Reduce(l_min, l_min_red, map_size, MPI_DOUBLE, MPI_MIN, MASTER_NODE, SU2_MPI::GetComm());
  MPI_Reduce(l_max, l_max_red, map_size, MPI_DOUBLE, MPI_MAX, MASTER_NODE, SU2_MPI::GetComm());
#else
  memcpy(n_calls_red, n_calls, map_size*sizeof(int));
  memcpy(l_tot_red,   l_tot,   map_size*sizeof(double));
  memcpy(l_avg_red,   l_avg,   map_size*sizeof(double));
  memcpy(l_min_red,   l_min,   map_size*sizeof(double));
  memcpy(l_max_red,   l_max,   map_size*sizeof(double));
#endif

  /*--- The master rank will write the file ---*/

  if (rank == MASTER_NODE) {

    /*--- Take averages over all ranks on the master ---*/

    for (int i = 0; i < map_size; i++) {
      l_tot_red[i]   = l_tot_red[i]/(double)size;
      l_avg_red[i]   = l_avg_red[i]/(double)size;
      n_calls_red[i] = n_calls_red[i]/size;
    }

    /*--- Now write a CSV file with the processed results ---*/

    ofstream Profile_File;
    Profile_File.precision(15);
    Profile_File.open("profiling.csv");

    /*--- Create the CSV header ---*/

    Profile_File << "\"Function_Name\", \"N_Calls\", \"Avg_Total_Time\", \"Avg_Time\", \"Min_Time\", \"Max_Time\", \"Function_ID\"" << endl;

    /*--- Loop through the map and write the results to the file ---*/

    func_counter = 0;
    for (map<string,vector<int> >::iterator it=Profile_Map_tp.begin(); it!=Profile_Map_tp.end(); ++it) {

      Profile_File << scientific << it->first << ", " << n_calls_red[func_counter] << ", " << l_tot_red[func_counter] << ", " << l_avg_red[func_counter] << ", " << l_min_red[func_counter] << ", " << l_max_red[func_counter] << ", " << (int)Profile_ID_tp[(it->second)[0]] << endl;
      func_counter++;
    }

    Profile_File.close();

  }

  delete [] l_min;
  delete [] l_max;
  delete [] l_avg;
  delete [] l_tot;
  delete [] n_calls;
  if (rank == MASTER_NODE) {
    delete [] l_min_red;
    delete [] l_max_red;
    delete [] l_avg_red;
    delete [] l_tot_red;
    delete [] n_calls_red;
  }

#endif

}

void CConfig::GEMM_Tick(double *val_start_time) const {

#ifdef PROFILE

#ifdef HAVE_MKL
  *val_start_time = dsecnd();
#else
  *val_start_time = SU2_MPI::Wtime();
#endif

#endif

}

void CConfig::GEMM_Tock(double val_start_time, int M, int N, int K) const {

#ifdef PROFILE

  /* Determine the timing value. The actual function called depends on
     the type of executable. */
  double val_stop_time = 0.0;

#ifdef HAVE_MKL
  val_stop_time = dsecnd();
#else
  val_stop_time = SU2_MPI::Wtime();
#endif

  /* Compute the elapsed time. */
  const double val_elapsed_time = val_stop_time - val_start_time;

  /* Create the CLong3T from the M-N-K values and check if it is already
     stored in the map GEMM_Profile_MNK. */
  CLong3T MNK(M, N, K);
  map<CLong3T, int>::iterator MI = GEMM_Profile_MNK.find(MNK);

  if(MI == GEMM_Profile_MNK.end()) {

    /* Entry is not present yet. Create it. */
    const int ind = GEMM_Profile_MNK.size();
    GEMM_Profile_MNK[MNK] = ind;

    GEMM_Profile_NCalls.push_back(1);
    GEMM_Profile_TotTime.push_back(val_elapsed_time);
    GEMM_Profile_MinTime.push_back(val_elapsed_time);
    GEMM_Profile_MaxTime.push_back(val_elapsed_time);
  }
  else {

    /* Entry is already present. Determine its index in the
       map and update the corresponding vectors. */
    const int ind = MI->second;
    ++GEMM_Profile_NCalls[ind];
    GEMM_Profile_TotTime[ind] += val_elapsed_time;
    GEMM_Profile_MinTime[ind]  = min(GEMM_Profile_MinTime[ind], val_elapsed_time);
    GEMM_Profile_MaxTime[ind]  = max(GEMM_Profile_MaxTime[ind], val_elapsed_time);
  }

#endif

}

void CConfig::GEMMProfilingCSV(void) {

#ifdef PROFILE

  /* Initialize the rank to the master node. */
  int rank = MASTER_NODE;

#ifdef HAVE_MPI
  /* Parallel executable. The profiling data must be sent to the master node.
     First determine the rank and size. */
  int size;
  SU2_MPI::Comm_rank(SU2_MPI::GetComm(), &rank);
  SU2_MPI::Comm_size(SU2_MPI::GetComm(), &size);

  /* Check for the master node. */
  if(rank == MASTER_NODE) {

    /* Master node. Loop over the other ranks to receive their data. */
    for(int proc=1; proc<size; ++proc) {

      /* Block until a message from this processor arrives. Determine
         the number of entries in the receive buffers. */
      SU2_MPI::Status status;
      SU2_MPI::Probe(proc, 0, SU2_MPI::GetComm(), &status);

      int nEntries;
      SU2_MPI::Get_count(&status, MPI_LONG, &nEntries);

      /* Allocate the memory for the receive buffers and receive the
         three messages using blocking receives. */
      vector<long>   recvBufNCalls(nEntries);
      vector<double> recvBufTotTime(nEntries);
      vector<double> recvBufMinTime(nEntries);
      vector<double> recvBufMaxTime(nEntries);
      vector<long>   recvBufMNK(3*nEntries);

      SU2_MPI::Recv(recvBufNCalls.data(), recvBufNCalls.size(),
                    MPI_LONG, proc, 0, SU2_MPI::GetComm(), &status);
      SU2_MPI::Recv(recvBufTotTime.data(), recvBufTotTime.size(),
                    MPI_DOUBLE, proc, 1, SU2_MPI::GetComm(), &status);
      SU2_MPI::Recv(recvBufMinTime.data(), recvBufMinTime.size(),
                    MPI_DOUBLE, proc, 2, SU2_MPI::GetComm(), &status);
      SU2_MPI::Recv(recvBufMaxTime.data(), recvBufMaxTime.size(),
                    MPI_DOUBLE, proc, 3, SU2_MPI::GetComm(), &status);
      SU2_MPI::Recv(recvBufMNK.data(), recvBufMNK.size(),
                    MPI_LONG, proc, 4, SU2_MPI::GetComm(), &status);

      /* Loop over the number of entries. */
      for(int i=0; i<nEntries; ++i) {

        /* Create the CLong3T from the M-N-K values and check if it is already
           stored in the map GEMM_Profile_MNK. */
        CLong3T MNK(recvBufMNK[3*i], recvBufMNK[3*i+1], recvBufMNK[3*i+2]);
        map<CLong3T, int>::iterator MI = GEMM_Profile_MNK.find(MNK);

        if(MI == GEMM_Profile_MNK.end()) {

          /* Entry is not present yet. Create it. */
          const int ind = GEMM_Profile_MNK.size();
          GEMM_Profile_MNK[MNK] = ind;

          GEMM_Profile_NCalls.push_back(recvBufNCalls[i]);
          GEMM_Profile_TotTime.push_back(recvBufTotTime[i]);
          GEMM_Profile_MinTime.push_back(recvBufMinTime[i]);
          GEMM_Profile_MaxTime.push_back(recvBufMaxTime[i]);
        }
        else {

          /* Entry is already present. Determine its index in the
             map and update the corresponding vectors. */
          const int ind = MI->second;
          GEMM_Profile_NCalls[ind]  += recvBufNCalls[i];
          GEMM_Profile_TotTime[ind] += recvBufTotTime[i];
          GEMM_Profile_MinTime[ind]  = min(GEMM_Profile_MinTime[ind], recvBufMinTime[i]);
          GEMM_Profile_MaxTime[ind]  = max(GEMM_Profile_MaxTime[ind], recvBufMaxTime[i]);
        }
      }
    }
  }
  else {

    /* Not the master node. Create the send buffer for the MNK data. */
    vector<long> sendBufMNK(3*GEMM_Profile_NCalls.size());
    for(map<CLong3T, int>::iterator MI =GEMM_Profile_MNK.begin();
                                    MI!=GEMM_Profile_MNK.end(); ++MI) {

      const int ind = 3*MI->second;
      sendBufMNK[ind]   = MI->first.long0;
      sendBufMNK[ind+1] = MI->first.long1;
      sendBufMNK[ind+2] = MI->first.long2;
    }

    /* Send the data to the master node using blocking sends. */
    SU2_MPI::Send(GEMM_Profile_NCalls.data(), GEMM_Profile_NCalls.size(),
                  MPI_LONG, MASTER_NODE, 0, SU2_MPI::GetComm());
    SU2_MPI::Send(GEMM_Profile_TotTime.data(), GEMM_Profile_TotTime.size(),
                  MPI_DOUBLE, MASTER_NODE, 1, SU2_MPI::GetComm());
    SU2_MPI::Send(GEMM_Profile_MinTime.data(), GEMM_Profile_MinTime.size(),
                  MPI_DOUBLE, MASTER_NODE, 2, SU2_MPI::GetComm());
    SU2_MPI::Send(GEMM_Profile_MaxTime.data(), GEMM_Profile_MaxTime.size(),
                  MPI_DOUBLE, MASTER_NODE, 3, SU2_MPI::GetComm());
    SU2_MPI::Send(sendBufMNK.data(), sendBufMNK.size(),
                  MPI_LONG, MASTER_NODE, 4, SU2_MPI::GetComm());
  }

#endif

  /*--- The master rank will write the file ---*/
  if (rank == MASTER_NODE) {

    /* Store the elements of the map GEMM_Profile_MNK in
       vectors for post processing reasons. */
    const unsigned int nItems = GEMM_Profile_MNK.size();
    vector<long> M(nItems), N(nItems), K(nItems);
    for(map<CLong3T, int>::iterator MI =GEMM_Profile_MNK.begin();
                                    MI!=GEMM_Profile_MNK.end(); ++MI) {

      const int ind = MI->second;
      M[ind] = MI->first.long0;
      N[ind] = MI->first.long1;
      K[ind] = MI->first.long2;
    }

    /* In order to create a nicer output the profiling data is sorted in
       terms of CPU time spent. Create a vector of pairs for carrying
       out this sort. */
    vector<pair<double, unsigned int> > sortedTime;

    for(unsigned int i=0; i<GEMM_Profile_TotTime.size(); ++i)
      sortedTime.push_back(make_pair(GEMM_Profile_TotTime[i], i));

    sort(sortedTime.begin(), sortedTime.end());

    /* Open the profiling file. */
    ofstream Profile_File;
    Profile_File.precision(15);
    Profile_File.open("gemm_profiling.csv");

    /* Create the CSV header */
    Profile_File << "\"Total_Time\", \"N_Calls\", \"Avg_Time\", \"Min_Time\", \"Max_Time\", \"M\", \"N\", \"K\", \"Avg GFLOPs\"" << endl;

    /* Loop through the different items, where the item with the largest total time is
       written first. As sortedTime is sorted in increasing order, the sequence of
       sortedTime must be reversed. */
    for(vector<pair<double, unsigned int> >::reverse_iterator rit =sortedTime.rbegin();
                                                              rit!=sortedTime.rend(); ++rit) {
      /* Determine the original index in the profiling vectors. */
      const unsigned int ind = rit->second;
      const double AvgTime = GEMM_Profile_TotTime[ind]/GEMM_Profile_NCalls[ind];
      const double GFlops   = 2.0e-9*M[ind]*N[ind]*K[ind]/AvgTime;

      /* Write the data. */
      Profile_File << scientific << GEMM_Profile_TotTime[ind] << ", " << GEMM_Profile_NCalls[ind] << ", "
                   << AvgTime << ", " << GEMM_Profile_MinTime[ind] << ", " << GEMM_Profile_MaxTime[ind] << ", "
                   << M[ind] << ", " << N[ind] << ", " << K[ind] << ", " << GFlops << endl;
    }

    /* Close the file. */
    Profile_File.close();
  }

#endif

}

void CConfig::SetFreeStreamTurboNormal(const su2double* turboNormal){

  FreeStreamTurboNormal[0] = turboNormal[0];
  FreeStreamTurboNormal[1] = turboNormal[1];
  FreeStreamTurboNormal[2] = 0.0;

}

void CConfig::SetMultizone(const CConfig *driver_config, const CConfig* const* config_container){

  for (unsigned short iZone = 0; iZone < nZone; iZone++){

    if (config_container[iZone]->GetTime_Domain() != GetTime_Domain()){
      SU2_MPI::Error("Option TIME_DOMAIN must be the same in all zones.", CURRENT_FUNCTION);
    }
    if (config_container[iZone]->GetnTime_Iter() != GetnTime_Iter()){
      SU2_MPI::Error("Option TIME_ITER must be the same in all zones.", CURRENT_FUNCTION);
    }
    if (config_container[iZone]->GetnOuter_Iter() != GetnOuter_Iter()){
      SU2_MPI::Error("Option OUTER_ITER must be the same in all zones.", CURRENT_FUNCTION);
    }
    if (config_container[iZone]->GetTime_Step() != GetTime_Step()){
      SU2_MPI::Error("Option TIME_STEP must be the same in all zones.", CURRENT_FUNCTION);
    }
    if (config_container[iZone]->GetUnst_CFL() != 0.0){
      SU2_MPI::Error("Option UNST_CFL_NUMBER cannot be used in multizone problems (must be 0),"
                     " use a fixed TIME_STEP instead.", CURRENT_FUNCTION);
    }
    if (config_container[iZone]->GetMultizone_Problem() != GetMultizone_Problem()){
      SU2_MPI::Error("Option MULTIZONE must be the same in all zones.", CURRENT_FUNCTION);
    }
    if (config_container[iZone]->GetMultizone_Mesh() != GetMultizone_Mesh()){
      SU2_MPI::Error("Option MULTIZONE_MESH must be the same in all zones.", CURRENT_FUNCTION);
    }
    if(config_container[iZone]->GetWnd_Cauchy_Crit() == true){
      SU2_MPI::Error("Option WINDOW_CAUCHY_CRIT must be deactivated for multizone problems.", CURRENT_FUNCTION);
    }
  }
  if(driver_config->GetWnd_Cauchy_Crit() == true){
    SU2_MPI::Error("Option WINDOW_CAUCHY_CRIT must be deactivated for multizone problems.", CURRENT_FUNCTION);
  }

  bool multiblockDriver = false;
  for (unsigned short iFiles = 0; iFiles < driver_config->GetnVolumeOutputFiles(); iFiles++){
    if (driver_config->GetVolumeOutputFiles()[iFiles] == PARAVIEW_MULTIBLOCK){
      multiblockDriver = true;
    }
  }

  bool multiblockZone = false;
  for (unsigned short iZone = 0; iZone < nZone; iZone++){
    multiblockZone = false;
    for (unsigned short iFiles = 0; iFiles < config_container[iZone]->GetnVolumeOutputFiles(); iFiles++){
      if (config_container[iZone]->GetVolumeOutputFiles()[iFiles] == PARAVIEW_MULTIBLOCK){
        multiblockZone = true;
      }
    }
    if (multiblockZone != multiblockDriver){
      SU2_MPI::Error("To enable PARAVIEW_MULTIBLOCK output, add it to OUTPUT_FILES option in main config and\n"
                     "remove option from sub-config files.", CURRENT_FUNCTION);
    }
  }

  /*--- Fix the Time Step for all subdomains, for the case of time-dependent problems ---*/
  if (driver_config->GetTime_Domain()){
    Delta_UnstTime = driver_config->GetTime_Step();
    Delta_DynTime  = driver_config->GetTime_Step();

    Time_Domain = true;
  }

  /*------------------------------------------------------------*/
  /*------ Determine the special properties of the problem -----*/
  /*------------------------------------------------------------*/

  bool fluid_zone = false;
  bool structural_zone = false;

  /*--- If there is at least a fluid and a structural zone ---*/
  for (auto iZone = 0u; iZone < nZone; iZone++) {
    fluid_zone |= config_container[iZone]->GetFluidProblem();
    structural_zone |= config_container[iZone]->GetStructuralProblem();
  }

  if (structural_zone) Relaxation = true;

  /*--- If the problem has FSI properties ---*/
  FSI_Problem = fluid_zone && structural_zone;

  Multizone_Residual = true;
}<|MERGE_RESOLUTION|>--- conflicted
+++ resolved
@@ -2894,7 +2894,14 @@
             newString.append("WRT_SOL_FREQ is deprecated. Use OUTPUT_WRT_FREQ instead.\n\n");
           else if (!option_name.compare("WRT_SOL_FREQ_DUALTIME"))
             newString.append("WRT_SOL_FREQ_DUALTIME is deprecated. Use OUTPUT_WRT_FREQ instead.\n\n");
-<<<<<<< HEAD
+          else if (!option_name.compare("UNST_RESTART_ITER"))
+            newString.append("UNST_RESTART_ITER is deprecated. Use RESTART_ITER instead.\n\n");
+          else if (!option_name.compare("DYN_RESTART_ITER"))
+            newString.append("DYN_RESTART_ITER is deprecated. Use RESTART_ITER instead.\n\n");
+          // This option is deprecated. After a grace period until 7.2.0 the usage warning should become an error.
+          /*else if (!option_name.compare("CONV_CRITERIA"))
+            newString.append(string("CONV_CRITERIA is deprecated. SU2 will choose the criteria automatically based on the CONV_FIELD.\n") +
+                             string("RESIDUAL for any RMS_* BGS_* value. CAUCHY for coefficients like DRAG etc.\n\n"));*/
           if (!option_name.compare("THERMAL_DIFFUSIVITY"))
             newString.append("THERMAL_DIFFUSIVITY is deprecated. See the INC_ENERGY_EQUATION options instead.\n\n");
           if (!option_name.compare("THERMAL_DIFFUSIVITY_SOLID"))
@@ -2905,15 +2912,6 @@
             newString.append("SOLID_DENSITY is deprecated. Use MATERIAL_DENSITY instead.\n\n");
           if (!option_name.compare("SOLID_TEMPERATURE_INIT"))
             newString.append("SOLID_TEMPERATURE_INIT is deprecated. Use FREESTREAM_TEMPERATURE instead.\n\n");
-=======
-          else if (!option_name.compare("UNST_RESTART_ITER"))
-            newString.append("UNST_RESTART_ITER is deprecated. Use RESTART_ITER instead.\n\n");
-          else if (!option_name.compare("DYN_RESTART_ITER"))
-            newString.append("DYN_RESTART_ITER is deprecated. Use RESTART_ITER instead.\n\n");
-          // This option is deprecated. After a grace period until 7.2.0 the usage warning should become an error.
-          /*else if (!option_name.compare("CONV_CRITERIA"))
-            newString.append(string("CONV_CRITERIA is deprecated. SU2 will choose the criteria automatically based on the CONV_FIELD.\n") +
-                             string("RESIDUAL for any RMS_* BGS_* value. CAUCHY for coefficients like DRAG etc.\n\n"));*/
           else {
             /*--- Find the most likely candidate for the unrecognized option, based on the length
              of start and end character sequences shared by candidates and the option. ---*/
@@ -2943,7 +2941,6 @@
             newString.append(match);
             newString.append("?\n");
           }
->>>>>>> 22bb6699
           errorString.append(newString);
           err_count++;
           line_count++;
@@ -8896,7 +8893,6 @@
   return Heat_Flux[iMarker_HeatFlux];
 }
 
-<<<<<<< HEAD
 su2double CConfig::GetWall_HeatTransfer_Coefficient(string val_marker) const {
   unsigned short iMarker_HeatTransfer = 0;
 
@@ -8919,10 +8915,7 @@
   return HeatTransfer_WallTemp[iMarker_HeatTransfer];
 }
 
-pair<unsigned short, su2double> CConfig::GetWallRoughnessProperties(string val_marker) const {
-=======
 pair<WALL_TYPE, su2double> CConfig::GetWallRoughnessProperties(string val_marker) const {
->>>>>>> 22bb6699
   unsigned short iMarker = 0;
   short          flag = -1;
   pair<WALL_TYPE, su2double> WallProp;
