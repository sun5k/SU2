--- conflicted
+++ resolved
@@ -834,11 +834,7 @@
   Marker_SymWall              = nullptr;    Marker_PerBound             = nullptr;
   Marker_PerDonor             = nullptr;    Marker_NearFieldBound       = nullptr;
   Marker_Deform_Mesh          = nullptr;    Marker_Deform_Mesh_Sym_Plane= nullptr;    Marker_Fluid_Load          = nullptr;
-<<<<<<< HEAD
-  Marker_Inlet                = nullptr;    Marker_Outlet               = nullptr;
-=======
   Marker_Inlet                = nullptr;    Marker_Outlet               = nullptr;    Marker_Inlet_Species       = nullptr;
->>>>>>> 1249f9f6
   Marker_Supersonic_Inlet     = nullptr;    Marker_Supersonic_Outlet    = nullptr;    Marker_Smoluchowski_Maxwell= nullptr;
   Marker_Isothermal           = nullptr;    Marker_HeatFlux             = nullptr;    Marker_EngineInflow        = nullptr;
   Marker_Load                 = nullptr;    Marker_Disp_Dir             = nullptr;    Marker_RoughWall           = nullptr;
@@ -853,7 +849,6 @@
 
     /*--- Boundary Condition settings ---*/
 
-  Isothermal_Temperature = nullptr;    HeatTransfer_Coeff     = nullptr;    HeatTransfer_WallTemp  = nullptr;
   Heat_Flux              = nullptr;    Displ_Value            = nullptr;    Load_Value             = nullptr;
   FlowLoad_Value         = nullptr;    Damper_Constant        = nullptr;    Wall_Emissivity        = nullptr;
   Roughness_Height       = nullptr;
@@ -863,7 +858,6 @@
   Inlet_Ttotal    = nullptr;    Inlet_Ptotal      = nullptr;
   Inlet_FlowDir   = nullptr;    Inlet_Temperature = nullptr;    Inlet_Pressure = nullptr;
   Inlet_Velocity  = nullptr;    Inlet_MassFrac    = nullptr;
-  Outlet_Pressure = nullptr;    Inlet_SpeciesVal  = nullptr;
 
   /*--- Engine Boundary Condition settings ---*/
 
@@ -1095,22 +1089,14 @@
   const bool discAdjDefault = false;
 #endif
   /*!\brief MATH_PROBLEM  \n DESCRIPTION: Mathematical problem \n  Options: DIRECT, ADJOINT \ingroup Config*/
-<<<<<<< HEAD
   addMathProblemOption("MATH_PROBLEM", ContinuousAdjoint, false, DiscreteAdjoint, discAdjDefault, Restart_Flow, false, Reduced_Model, false);
   /*!\brief KIND_TURB_MODEL \n DESCRIPTION: Specify turbulence model \n Options: see \link Turb_Model_Map \endlink \n DEFAULT: NO_TURB_MODEL \ingroup Config*/
   addEnumOption("KIND_TURB_MODEL", Kind_Turb_Model, Turb_Model_Map, TURB_MODEL::NONE);
-  /*!\brief KIND_TRANS_MODEL \n DESCRIPTION: Specify transition model OPTIONS: see \link Trans_Model_Map \endlink \n DEFAULT: NO_TRANS_MODEL \ingroup Config*/
-  addEnumOption("KIND_TRANS_MODEL", Kind_Trans_Model, Trans_Model_Map, NO_TRANS_MODEL);
-=======
-  addMathProblemOption("MATH_PROBLEM", ContinuousAdjoint, false, DiscreteAdjoint, discAdjDefault, Restart_Flow, discAdjDefault);
-  /*!\brief KIND_TURB_MODEL \n DESCRIPTION: Specify turbulence model \n Options: see \link Turb_Model_Map \endlink \n DEFAULT: NONE \ingroup Config*/
-  addEnumOption("KIND_TURB_MODEL", Kind_Turb_Model, Turb_Model_Map, TURB_MODEL::NONE);
   /*!\brief KIND_TRANS_MODEL \n DESCRIPTION: Specify transition model OPTIONS: see \link Trans_Model_Map \endlink \n DEFAULT: NONE \ingroup Config*/
   addEnumOption("KIND_TRANS_MODEL", Kind_Trans_Model, Trans_Model_Map, TURB_TRANS_MODEL::NONE);
 
   /*!\brief KIND_SPECIES_MODEL \n DESCRIPTION: Specify scalar transport model \n Options: see \link Scalar_Model_Map \endlink \n DEFAULT: NONE \ingroup Config*/
   addEnumOption("KIND_SCALAR_MODEL", Kind_Species_Model, Species_Model_Map, SPECIES_MODEL::NONE);
->>>>>>> 1249f9f6
 
   /*!\brief KIND_SGS_MODEL \n DESCRIPTION: Specify subgrid scale model OPTIONS: see \link SGS_Model_Map \endlink \n DEFAULT: NONE \ingroup Config*/
   addEnumOption("KIND_SGS_MODEL", Kind_SGS_Model, SGS_Model_Map, TURB_SGS_MODEL::NONE);
@@ -2865,47 +2851,24 @@
 
   /* DESCRIPTION: Size of the edge groups colored for thread parallel edge loops (0 forces the reducer strategy). */
   addUnsignedLongOption("EDGE_COLORING_GROUP_SIZE", edgeColorGroupSize, 512);
-<<<<<<< HEAD
-  
+
   /*--- options that are used for libROM ---*/
   /*!\par CONFIG_CATEGORY:libROM options \ingroup Config*/
-  
+
   /*!\brief SAVE_LIBROM \n DESCRIPTION: Flag for saving data with libROM. */
   addBoolOption("SAVE_LIBROM", libROM, false);
-  
+
   /*!\brief LIBROM_BASE_FILENAME \n DESCRIPTION: Output base file name for libROM   \ingroup Config*/
   addStringOption("LIBROM_BASE_FILENAME", libROMbase_FileName, string("su2"));
-  
+
   /*!\brief BASIS_GENERATION \n DESCRIPTION: Flag for saving data with libROM. */
   addEnumOption("BASIS_GENERATION", POD_Basis_Gen, POD_Map, POD_KIND::STATIC);
-  
+
   /*!\brief MAX_BASIS_DIM \n DESCRIPTION: Maximum number of basis vectors.*/
   addUnsignedShortOption("MAX_BASIS_DIM", maxBasisDim, 100);
-  
-  /*!\brief MAX_BASIS_DIM \n DESCRIPTION: Maximum number of basis vectors.*/
-  addUnsignedShortOption("ROM_SAVE_FREQ", rom_save_freq, 1);
-  
-=======
-
-  /*--- options that are used for libROM ---*/
-  /*!\par CONFIG_CATEGORY:libROM options \ingroup Config*/
-
-  /*!\brief SAVE_LIBROM \n DESCRIPTION: Flag for saving data with libROM. */
-  addBoolOption("SAVE_LIBROM", libROM, false);
-
-  /*!\brief LIBROM_BASE_FILENAME \n DESCRIPTION: Output base file name for libROM   \ingroup Config*/
-  addStringOption("LIBROM_BASE_FILENAME", libROMbase_FileName, string("su2"));
-
-  /*!\brief BASIS_GENERATION \n DESCRIPTION: Flag for saving data with libROM. */
-  addEnumOption("BASIS_GENERATION", POD_Basis_Gen, POD_Map, POD_KIND::STATIC);
-
-  /*!\brief MAX_BASIS_DIM \n DESCRIPTION: Maximum number of basis vectors.*/
-  addUnsignedShortOption("MAX_BASIS_DIM", maxBasisDim, 100);
 
   /*!\brief ROM_SAVE_FREQ \n DESCRIPTION: How often to save snapshots for unsteady problems.*/
   addUnsignedShortOption("ROM_SAVE_FREQ", rom_save_freq, 1);
-
->>>>>>> 1249f9f6
   /* END_CONFIG_OPTIONS */
 
 }
@@ -3391,18 +3354,6 @@
     }
   }
 
-<<<<<<< HEAD
-  if (Kind_Solver == NAVIER_STOKES && Kind_Turb_Model != TURB_MODEL::NONE){
-    SU2_MPI::Error("KIND_TURB_MODEL must be NONE if SOLVER= NAVIER_STOKES", CURRENT_FUNCTION);
-  }
-  if (Kind_Solver == INC_NAVIER_STOKES && Kind_Turb_Model != TURB_MODEL::NONE){
-    SU2_MPI::Error("KIND_TURB_MODEL must be NONE if SOLVER= INC_NAVIER_STOKES", CURRENT_FUNCTION);
-  }
-  if (Kind_Solver == RANS && Kind_Turb_Model == TURB_MODEL::NONE){
-    SU2_MPI::Error("A turbulence model must be specified with KIND_TURB_MODEL if SOLVER= RANS", CURRENT_FUNCTION);
-  }
-  if (Kind_Solver == INC_RANS && Kind_Turb_Model == TURB_MODEL::NONE){
-=======
   if (Kind_Solver == MAIN_SOLVER::NAVIER_STOKES && Kind_Turb_Model != TURB_MODEL::NONE){
     SU2_MPI::Error("KIND_TURB_MODEL must be NONE if SOLVER= NAVIER_STOKES", CURRENT_FUNCTION);
   }
@@ -3413,7 +3364,6 @@
     SU2_MPI::Error("A turbulence model must be specified with KIND_TURB_MODEL if SOLVER= RANS", CURRENT_FUNCTION);
   }
   if (Kind_Solver == MAIN_SOLVER::INC_RANS && Kind_Turb_Model == TURB_MODEL::NONE){
->>>>>>> 1249f9f6
     SU2_MPI::Error("A turbulence model must be specified with KIND_TURB_MODEL if SOLVER= INC_RANS", CURRENT_FUNCTION);
   }
 
@@ -3432,11 +3382,7 @@
         SU2_MPI::Error(string("For RANS problems, use NONE, STANDARD_WALL_FUNCTION or EQUILIBRIUM_WALL_MODEL.\n"), CURRENT_FUNCTION);
 
       if (Kind_WallFunctions[iMarker] == WALL_FUNCTIONS::STANDARD_FUNCTION) {
-<<<<<<< HEAD
-        if (!((Kind_Solver == RANS) || (Kind_Solver == INC_RANS)))
-=======
         if (!((Kind_Solver == MAIN_SOLVER::RANS) || (Kind_Solver == MAIN_SOLVER::INC_RANS)))
->>>>>>> 1249f9f6
           SU2_MPI::Error(string("Wall model STANDARD_FUNCTION only available for RANS or INC_RANS.\n"), CURRENT_FUNCTION);
         if (nRough_Wall != 0)
           SU2_MPI::Error(string("Wall model STANDARD_FUNCTION and WALL_ROUGHNESS migh not be compatible. Checking required!\n"), CURRENT_FUNCTION);
@@ -4184,20 +4130,6 @@
   FinestMesh = MESH_0;
   if (MGCycle == FULLMG_CYCLE) FinestMesh = nMGLevels;
 
-<<<<<<< HEAD
-  if ((Kind_Solver == NAVIER_STOKES) &&
-      (Kind_Turb_Model != TURB_MODEL::NONE))
-    Kind_Solver = RANS;
-
-  if ((Kind_Solver == INC_NAVIER_STOKES) &&
-      (Kind_Turb_Model != TURB_MODEL::NONE))
-    Kind_Solver = INC_RANS;
-
-  if (Kind_Solver == EULER ||
-      Kind_Solver == INC_EULER ||
-      Kind_Solver == NEMO_EULER ||
-      Kind_Solver == FEM_EULER)
-=======
   if ((Kind_Solver == MAIN_SOLVER::NAVIER_STOKES) &&
       (Kind_Turb_Model != TURB_MODEL::NONE))
     Kind_Solver = MAIN_SOLVER::RANS;
@@ -4210,7 +4142,6 @@
       Kind_Solver == MAIN_SOLVER::INC_EULER ||
       Kind_Solver == MAIN_SOLVER::NEMO_EULER ||
       Kind_Solver == MAIN_SOLVER::FEM_EULER)
->>>>>>> 1249f9f6
     Kind_Turb_Model = TURB_MODEL::NONE;
 
   Kappa_2nd_Flow = jst_coeff[0];
@@ -4597,11 +4528,7 @@
     for (int i=0; i<7; ++i) eng_cyl[i] /= 12.0;
   }
 
-<<<<<<< HEAD
-  if ((Kind_Turb_Model != TURB_MODEL::SA) && (Kind_Trans_Model == BC)){
-=======
   if ((Kind_Turb_Model != TURB_MODEL::SA) && (Kind_Trans_Model == TURB_TRANS_MODEL::BC)){
->>>>>>> 1249f9f6
     SU2_MPI::Error("BC transition model currently only available in combination with SA turbulence model!", CURRENT_FUNCTION);
   }
 
@@ -4699,11 +4626,7 @@
 
   /* --- Throw error if UQ used for any turbulence model other that SST --- */
 
-<<<<<<< HEAD
-  if (Kind_Solver == RANS && Kind_Turb_Model != TURB_MODEL::SST && Kind_Turb_Model != TURB_MODEL::SST_SUST && using_uq){
-=======
   if (Kind_Solver == MAIN_SOLVER::RANS && Kind_Turb_Model != TURB_MODEL::SST && Kind_Turb_Model != TURB_MODEL::SST_SUST && using_uq){
->>>>>>> 1249f9f6
     SU2_MPI::Error("UQ capabilities only implemented for NAVIER_STOKES solver SST turbulence model", CURRENT_FUNCTION);
   }
 
@@ -4760,11 +4683,7 @@
     }
   }
 
-<<<<<<< HEAD
-  if (Kind_Solver == INC_NAVIER_STOKES || Kind_Solver == INC_RANS) {
-=======
   if (Kind_Solver == MAIN_SOLVER::INC_NAVIER_STOKES || Kind_Solver == MAIN_SOLVER::INC_RANS) {
->>>>>>> 1249f9f6
     if (Kind_ViscosityModel == VISCOSITYMODEL::SUTHERLAND) {
       if ((Kind_FluidModel != INC_IDEAL_GAS) && (Kind_FluidModel != INC_IDEAL_GAS_POLY)) {
         SU2_MPI::Error("Sutherland's law only valid for ideal gases in incompressible flows.\n Must use VISCOSITY_MODEL=CONSTANT_VISCOSITY and set viscosity with\n MU_CONSTANT, or use DENSITY_MODEL= VARIABLE with FLUID_MODEL= INC_IDEAL_GAS or INC_IDEAL_GAS_POLY for VISCOSITY_MODEL=SUTHERLAND.\n NOTE: FREESTREAM_VISCOSITY is no longer used for incompressible flows!", CURRENT_FUNCTION);
@@ -4774,11 +4693,7 @@
 
   /*--- Check the coefficients for the polynomial models. ---*/
 
-<<<<<<< HEAD
-  if (Kind_Solver != INC_EULER && Kind_Solver != INC_NAVIER_STOKES && Kind_Solver != INC_RANS) {
-=======
   if (Kind_Solver != MAIN_SOLVER::INC_EULER && Kind_Solver != MAIN_SOLVER::INC_NAVIER_STOKES && Kind_Solver != MAIN_SOLVER::INC_RANS) {
->>>>>>> 1249f9f6
     if ((Kind_ViscosityModel == VISCOSITYMODEL::POLYNOMIAL) || (Kind_ConductivityModel == CONDUCTIVITYMODEL::POLYNOMIAL) || (Kind_FluidModel == INC_IDEAL_GAS_POLY)) {
       SU2_MPI::Error("POLYNOMIAL_VISCOSITY and POLYNOMIAL_CONDUCTIVITY are for incompressible only currently.", CURRENT_FUNCTION);
     }
@@ -4793,11 +4708,7 @@
       SU2_MPI::Error(string("CP_POLYCOEFFS not set for fluid model INC_IDEAL_GAS_POLY. \n"), CURRENT_FUNCTION);
   }
 
-<<<<<<< HEAD
-  if (((Kind_Solver == INC_EULER || Kind_Solver == INC_NAVIER_STOKES || Kind_Solver == INC_RANS)) && (Kind_ViscosityModel == VISCOSITYMODEL::POLYNOMIAL)) {
-=======
   if (((Kind_Solver == MAIN_SOLVER::INC_EULER || Kind_Solver == MAIN_SOLVER::INC_NAVIER_STOKES || Kind_Solver == MAIN_SOLVER::INC_RANS)) && (Kind_ViscosityModel == VISCOSITYMODEL::POLYNOMIAL)) {
->>>>>>> 1249f9f6
     su2double sum = 0.0;
     for (unsigned short iVar = 0; iVar < N_POLY_COEFFS; iVar++) {
       sum += GetMu_PolyCoeff(iVar);
@@ -4806,11 +4717,7 @@
       SU2_MPI::Error(string("MU_POLYCOEFFS not set for viscosity model POLYNOMIAL_VISCOSITY. \n"), CURRENT_FUNCTION);
   }
 
-<<<<<<< HEAD
-  if ((Kind_Solver == INC_EULER || Kind_Solver == INC_NAVIER_STOKES || Kind_Solver == INC_RANS) && (Kind_ConductivityModel == CONDUCTIVITYMODEL::POLYNOMIAL)) {
-=======
   if ((Kind_Solver == MAIN_SOLVER::INC_EULER || Kind_Solver == MAIN_SOLVER::INC_NAVIER_STOKES || Kind_Solver == MAIN_SOLVER::INC_RANS) && (Kind_ConductivityModel == CONDUCTIVITYMODEL::POLYNOMIAL)) {
->>>>>>> 1249f9f6
     su2double sum = 0.0;
     for (unsigned short iVar = 0; iVar < N_POLY_COEFFS; iVar++) {
       sum += GetKt_PolyCoeff(iVar);
@@ -5050,19 +4957,11 @@
   /*--- Check the conductivity model. Deactivate the turbulent component
    if we are not running RANS. ---*/
 
-<<<<<<< HEAD
-  if ((Kind_Solver != RANS) &&
-      (Kind_Solver != ADJ_RANS) &&
-      (Kind_Solver != DISC_ADJ_RANS) &&
-      (Kind_Solver != INC_RANS) &&
-      (Kind_Solver != DISC_ADJ_INC_RANS)){
-=======
   if ((Kind_Solver != MAIN_SOLVER::RANS) &&
       (Kind_Solver != MAIN_SOLVER::ADJ_RANS) &&
       (Kind_Solver != MAIN_SOLVER::DISC_ADJ_RANS) &&
       (Kind_Solver != MAIN_SOLVER::INC_RANS) &&
       (Kind_Solver != MAIN_SOLVER::DISC_ADJ_INC_RANS)){
->>>>>>> 1249f9f6
     Kind_ConductivityModel_Turb = CONDUCTIVITYMODEL_TURB::NONE;
   }
 
@@ -5251,8 +5150,6 @@
 
   if (GetGasModel() == "ARGON") {monoatomic = true;}
   else {monoatomic = false;}
-<<<<<<< HEAD
-=======
 
   /*--- Set number of Turbulence Variables. ---*/
   switch(Kind_Turb_Model) {
@@ -5337,7 +5234,6 @@
     }
 
   } // species transport checks
->>>>>>> 1249f9f6
 
   // This option is deprecated. After a grace period until 7.2.0 the usage warning should become an error.
   if(OptionIsSet("CONV_CRITERIA") && rank == MASTER_NODE) {
@@ -5953,11 +5849,7 @@
 
         }
         break;
-<<<<<<< HEAD
-      case FEM_ELASTICITY: case DISC_ADJ_FEM:
-=======
       case MAIN_SOLVER::FEM_ELASTICITY: case MAIN_SOLVER::DISC_ADJ_FEM:
->>>>>>> 1249f9f6
         if (Kind_Struct_Solver == STRUCT_DEFORMATION::SMALL) cout << "Geometrically linear elasticity solver." << endl;
         if (Kind_Struct_Solver == STRUCT_DEFORMATION::LARGE) cout << "Geometrically non-linear elasticity solver." << endl;
         if (Kind_Material == STRUCT_MODEL::LINEAR_ELASTIC) cout << "Linear elastic material." << endl;
@@ -9231,7 +9123,6 @@
   for (unsigned short iMarker_HeatFlux = 0; iMarker_HeatFlux < nMarker_HeatFlux; iMarker_HeatFlux++)
     if (Marker_HeatFlux[iMarker_HeatFlux] == val_marker)
       return Heat_Flux[iMarker_HeatFlux];
-<<<<<<< HEAD
 
   return Heat_Flux[0];
 }
@@ -9245,21 +9136,6 @@
   return HeatTransfer_Coeff[0];
 }
 
-=======
-
-  return Heat_Flux[0];
-}
-
-su2double CConfig::GetWall_HeatTransfer_Coefficient(string val_marker) const {
-
-  for (unsigned short iMarker_HeatTransfer = 0; iMarker_HeatTransfer < nMarker_HeatTransfer; iMarker_HeatTransfer++)
-    if (Marker_HeatTransfer[iMarker_HeatTransfer] == val_marker)
-      return HeatTransfer_Coeff[iMarker_HeatTransfer];
-
-  return HeatTransfer_Coeff[0];
-}
-
->>>>>>> 1249f9f6
 su2double CConfig::GetWall_HeatTransfer_Temperature(string val_marker) const {
 
   for (unsigned short iMarker_HeatTransfer = 0; iMarker_HeatTransfer < nMarker_HeatTransfer; iMarker_HeatTransfer++)
