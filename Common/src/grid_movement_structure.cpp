/*!
 * \file grid_movement_structure.cpp
 * \brief Subroutines for doing the grid movement using different strategies
 * \author F. Palacios, T. Economon, S. Padron
 * \version 7.0.1 "Blackbird"
 *
 * SU2 Project Website: https://su2code.github.io
 *
 * The SU2 Project is maintained by the SU2 Foundation 
 * (http://su2foundation.org)
 *
 * Copyright 2012-2019, SU2 Contributors (cf. AUTHORS.md)
 *
 * SU2 is free software; you can redistribute it and/or
 * modify it under the terms of the GNU Lesser General Public
 * License as published by the Free Software Foundation; either
 * version 2.1 of the License, or (at your option) any later version.
 *
 * SU2 is distributed in the hope that it will be useful,
 * but WITHOUT ANY WARRANTY; without even the implied warranty of
 * MERCHANTABILITY or FITNESS FOR A PARTICULAR PURPOSE. See the GNU
 * Lesser General Public License for more details.
 *
 * You should have received a copy of the GNU Lesser General Public
 * License along with SU2. If not, see <http://www.gnu.org/licenses/>.
 */

#include "../include/grid_movement_structure.hpp"
#include "../include/adt_structure.hpp"
#include <list>

#include "../include/linear_algebra/CMatrixVectorProduct.hpp"
#include "../include/linear_algebra/CPreconditioner.hpp"

using namespace std;

CGridMovement::CGridMovement(void) { }

CGridMovement::~CGridMovement(void) { }

CVolumetricMovement::CVolumetricMovement(void) : CGridMovement() {



}

CVolumetricMovement::CVolumetricMovement(CGeometry *geometry, CConfig *config) : CGridMovement() {
  
  size = SU2_MPI::GetSize();
  rank = SU2_MPI::GetRank();
  
    /*--- Initialize the number of spatial dimensions, length of the state
     vector (same as spatial dimensions for grid deformation), and grid nodes. ---*/

    nDim   = geometry->GetnDim();
    nVar   = geometry->GetnDim();
    nPoint = geometry->GetnPoint();
    nPointDomain = geometry->GetnPointDomain();

    nIterMesh = 0;

    /*--- Initialize matrix, solution, and r.h.s. structures for the linear solver. ---*/
    if (config->GetVolumetric_Movement()){
      LinSysSol.Initialize(nPoint, nPointDomain, nVar, 0.0);
      LinSysRes.Initialize(nPoint, nPointDomain, nVar, 0.0);
      StiffMatrix.Initialize(nPoint, nPointDomain, nVar, nVar, false, geometry, config);
    }
}

CVolumetricMovement::~CVolumetricMovement(void) { }

void CVolumetricMovement::UpdateGridCoord(CGeometry *geometry, CConfig *config) {
  
  unsigned short iDim;
  unsigned long iPoint, total_index;
  su2double new_coord;
  
  /*--- Update the grid coordinates using the solution of the linear system
   after grid deformation (LinSysSol contains the x, y, z displacements). ---*/
  
  for (iPoint = 0; iPoint < nPoint; iPoint++)
    for (iDim = 0; iDim < nDim; iDim++) {
      total_index = iPoint*nDim + iDim;
      new_coord = geometry->node[iPoint]->GetCoord(iDim)+LinSysSol[total_index];
      if (fabs(new_coord) < EPS*EPS) new_coord = 0.0;
      geometry->node[iPoint]->SetCoord(iDim, new_coord);
    }

  /*--- LinSysSol contains the non-transformed displacements in the periodic halo cells.
   * Hence we still need a communication of the transformed coordinates, otherwise periodicity
   * is not maintained. ---*/

  geometry->InitiateComms(geometry, config, COORDINATES);
  geometry->CompleteComms(geometry, config, COORDINATES);
  
}

void CVolumetricMovement::UpdateDualGrid(CGeometry *geometry, CConfig *config) {
  
  /*--- After moving all nodes, update the dual mesh. Recompute the edges and
   dual mesh control volumes in the domain and on the boundaries. ---*/
  
  geometry->SetCoord_CG();
  geometry->SetControlVolume(config, UPDATE);
  geometry->SetBoundControlVolume(config, UPDATE);
  geometry->SetMaxLength(config);
  
}

void CVolumetricMovement::UpdateMultiGrid(CGeometry **geometry, CConfig *config) {
  
  unsigned short iMGfine, iMGlevel, nMGlevel = config->GetnMGLevels();
  
  /*--- Update the multigrid structure after moving the finest grid,
   including computing the grid velocities on the coarser levels. ---*/
  
  for (iMGlevel = 1; iMGlevel <= nMGlevel; iMGlevel++) {
    iMGfine = iMGlevel-1;
    geometry[iMGlevel]->SetControlVolume(config, geometry[iMGfine], UPDATE);
    geometry[iMGlevel]->SetBoundControlVolume(config, geometry[iMGfine],UPDATE);
    geometry[iMGlevel]->SetCoord(geometry[iMGfine]);
    if (config->GetGrid_Movement())
      geometry[iMGlevel]->SetRestricted_GridVelocity(geometry[iMGfine], config);
  }
 
}

void CVolumetricMovement::SetVolume_Deformation(CGeometry *geometry, CConfig *config, bool UpdateGeo, bool Derivative) {
  
  unsigned long IterLinSol = 0, Smoothing_Iter, iNonlinear_Iter, MaxIter = 0, RestartIter = 50, Tot_Iter = 0, Nonlinear_Iter = 0;
  su2double MinVolume, MaxVolume, NumError, Residual = 0.0, Residual_Init = 0.0;
  bool Screen_Output;

  /*--- Retrieve number or iterations, tol, output, etc. from config ---*/
  
  Smoothing_Iter = config->GetDeform_Linear_Solver_Iter();
  Screen_Output  = config->GetDeform_Output();
  NumError       = config->GetDeform_Linear_Solver_Error();
  Nonlinear_Iter = config->GetGridDef_Nonlinear_Iter();
  
  /*--- Disable the screen output if we're running SU2_CFD ---*/
  
  if (config->GetKind_SU2() == SU2_CFD && !Derivative) Screen_Output = false;

  /*--- Set the number of nonlinear iterations to 1 if Derivative computation is enabled ---*/

  if (Derivative) Nonlinear_Iter = 1;
  
  /*--- Loop over the total number of grid deformation iterations. The surface
   deformation can be divided into increments to help with stability. In
   particular, the linear elasticity equations hold only for small deformations. ---*/
  
  for (iNonlinear_Iter = 0; iNonlinear_Iter < Nonlinear_Iter; iNonlinear_Iter++) {
    
    /*--- Initialize vector and sparse matrix ---*/
    
    LinSysSol.SetValZero();
    LinSysRes.SetValZero();
    StiffMatrix.SetValZero();
    
    /*--- Compute the stiffness matrix entries for all nodes/elements in the
     mesh. FEA uses a finite element method discretization of the linear
     elasticity equations (transfers element stiffnesses to point-to-point). ---*/
    
    MinVolume = SetFEAMethodContributions_Elem(geometry, config);
    
    /*--- Set the boundary and volume displacements (as prescribed by the 
     design variable perturbations controlling the surface shape) 
     as a Dirichlet BC. ---*/
    
    SetBoundaryDisplacements(geometry, config);

    /*--- Fix the location of any points in the domain, if requested. ---*/
    
    SetDomainDisplacements(geometry, config);

    /*--- Set the boundary derivatives (overrides the actual displacements) ---*/

    if (Derivative) { SetBoundaryDerivatives(geometry, config); }
    
    CMatrixVectorProduct<su2double>* mat_vec = NULL;
    CPreconditioner<su2double>* precond = NULL;

    /*--- Communicate any prescribed boundary displacements via MPI,
     so that all nodes have the same solution and r.h.s. entries
     across all partitions. ---*/
    
    StiffMatrix.InitiateComms(LinSysSol, geometry, config, SOLUTION_MATRIX);
    StiffMatrix.CompleteComms(LinSysSol, geometry, config, SOLUTION_MATRIX);
    
    StiffMatrix.InitiateComms(LinSysRes, geometry, config, SOLUTION_MATRIX);
    StiffMatrix.CompleteComms(LinSysRes, geometry, config, SOLUTION_MATRIX);

    /*--- Definition of the preconditioner matrix vector multiplication, and linear solver ---*/

    /*--- If we want no derivatives or the direct derivatives,
     * we solve the system using the normal matrix vector product and preconditioner.
     * For the mesh sensitivities using the discrete adjoint method we solve the system using the transposed matrix,
     * hence we need the corresponding matrix vector product and the preconditioner.  ---*/
    if (!Derivative || ((config->GetKind_SU2() == SU2_CFD) && Derivative)) {

      if (config->GetKind_Deform_Linear_Solver_Prec() == LU_SGS) {
        if ((rank == MASTER_NODE) && Screen_Output) cout << "\n# LU_SGS preconditioner." << endl;
    		mat_vec = new CSysMatrixVectorProduct<su2double>(StiffMatrix, geometry, config);
    		precond = new CLU_SGSPreconditioner<su2double>(StiffMatrix, geometry, config);
    	}
    	if (config->GetKind_Deform_Linear_Solver_Prec() == ILU) {
        if ((rank == MASTER_NODE) && Screen_Output) cout << "\n# ILU preconditioner." << endl;
    		StiffMatrix.BuildILUPreconditioner();
    		mat_vec = new CSysMatrixVectorProduct<su2double>(StiffMatrix, geometry, config);
    		precond = new CILUPreconditioner<su2double>(StiffMatrix, geometry, config, false);
    	}
    	if (config->GetKind_Deform_Linear_Solver_Prec() == JACOBI) {
        if ((rank == MASTER_NODE) && Screen_Output) cout << "\n# Jacobi preconditioner." << endl;
    		StiffMatrix.BuildJacobiPreconditioner();
    		mat_vec = new CSysMatrixVectorProduct<su2double>(StiffMatrix, geometry, config);
    		precond = new CJacobiPreconditioner<su2double>(StiffMatrix, geometry, config, false);
    	}

    } else if (Derivative && (config->GetKind_SU2() == SU2_DOT)) {

      /*--- Build the ILU or Jacobi preconditioner for the transposed system ---*/

      if ((config->GetKind_Deform_Linear_Solver_Prec() == ILU) ||
          (config->GetKind_Deform_Linear_Solver_Prec() == LU_SGS)) {
        if ((rank == MASTER_NODE) && Screen_Output) cout << "\n# ILU preconditioner." << endl;
    		StiffMatrix.BuildILUPreconditioner(true);
    		mat_vec = new CSysMatrixVectorProductTransposed<su2double>(StiffMatrix, geometry, config);
    		precond = new CILUPreconditioner<su2double>(StiffMatrix, geometry, config, true);
    	}
    	if (config->GetKind_Deform_Linear_Solver_Prec() == JACOBI) {
        if ((rank == MASTER_NODE) && Screen_Output) cout << "\n# Jacobi preconditioner." << endl;
    		StiffMatrix.BuildJacobiPreconditioner(true);
    		mat_vec = new CSysMatrixVectorProductTransposed<su2double>(StiffMatrix, geometry, config);
    		precond = new CJacobiPreconditioner<su2double>(StiffMatrix, geometry, config, true);
    	}

    }
    
    if (LinSysRes.norm() != 0.0){
      switch (config->GetKind_Deform_Linear_Solver()) {
        
        /*--- Solve the linear system (GMRES with restart) ---*/
        
        case RESTARTED_FGMRES:

          Tot_Iter = 0; MaxIter = RestartIter;

          System.FGMRES_LinSolver(LinSysRes, LinSysSol, *mat_vec, *precond, NumError, 1, Residual_Init, false, config);

          if ((rank == MASTER_NODE) && Screen_Output) {
            cout << "\n# FGMRES (with restart) residual history" << endl;
            cout << "# Residual tolerance target = " << NumError << endl;
            cout << "# Initial residual norm     = " << Residual_Init << endl;
          }

          if (rank == MASTER_NODE) { cout << "     " << Tot_Iter << "     " << Residual_Init/Residual_Init << endl; }

          while (Tot_Iter < Smoothing_Iter) {

            if (IterLinSol + RestartIter > Smoothing_Iter)
              MaxIter = Smoothing_Iter - IterLinSol;

            IterLinSol = System.FGMRES_LinSolver(LinSysRes, LinSysSol, *mat_vec, *precond, NumError, MaxIter, Residual, false, config);
            Tot_Iter += IterLinSol;

            if ((rank == MASTER_NODE) && Screen_Output) { cout << "     " << Tot_Iter << "     " << Residual/Residual_Init << endl; }

            if (Residual < Residual_Init*NumError) { break; }

          }

          if ((rank == MASTER_NODE) && Screen_Output) {
            cout << "# FGMRES (with restart) final (true) residual:" << endl;
            cout << "# Iteration = " << Tot_Iter << ": |res|/|res0| = " << Residual/Residual_Init << ".\n" << endl;
          }

          break;

          /*--- Solve the linear system (GMRES) ---*/

        case FGMRES:

          Tot_Iter = System.FGMRES_LinSolver(LinSysRes, LinSysSol, *mat_vec, *precond, NumError, Smoothing_Iter, Residual, Screen_Output, config);

          break;

          /*--- Solve the linear system (BCGSTAB) ---*/

        case BCGSTAB:

          Tot_Iter = System.BCGSTAB_LinSolver(LinSysRes, LinSysSol, *mat_vec, *precond, NumError, Smoothing_Iter, Residual, Screen_Output, config);

          break;


        case CONJUGATE_GRADIENT:

          Tot_Iter = System.CG_LinSolver(LinSysRes, LinSysSol, *mat_vec, *precond, NumError, Smoothing_Iter, Residual, Screen_Output, config);

          break;

      }
    }
    
    /*--- Deallocate memory needed by the Krylov linear solver ---*/
    
    delete mat_vec;
    delete precond;
    
    /*--- Update the grid coordinates and cell volumes using the solution
     of the linear system (usol contains the x, y, z displacements). ---*/

    if (!Derivative) { UpdateGridCoord(geometry, config); }
    else { UpdateGridCoord_Derivatives(geometry, config); }
    if (UpdateGeo) { UpdateDualGrid(geometry, config); }
    
    /*--- Check for failed deformation (negative volumes). ---*/
    
    ComputeDeforming_Element_Volume(geometry, MinVolume, MaxVolume, Screen_Output);
    
    /*--- Set number of iterations in the mesh update. ---*/

    Set_nIterMesh(Tot_Iter);

    if (rank == MASTER_NODE && Screen_Output) {
      cout << "Non-linear iter.: " << iNonlinear_Iter+1 << "/" << Nonlinear_Iter  << ". Linear iter.: " << Tot_Iter << ". ";
      if (nDim == 2) cout << "Min. area: " << MinVolume << ". Error: " << Residual << "." << endl;
      else cout << "Min. volume: " << MinVolume << ". Error: " << Residual << "." << endl;
    }
    
  }
  

}

void CVolumetricMovement::ComputeDeforming_Element_Volume(CGeometry *geometry, su2double &MinVolume, su2double &MaxVolume, bool Screen_Output) {
  
  unsigned long iElem, ElemCounter = 0, PointCorners[8];
  su2double Volume = 0.0, CoordCorners[8][3];
  unsigned short nNodes = 0, iNodes, iDim;
  bool RightVol = true;
  
  if (rank == MASTER_NODE && Screen_Output)
    cout << "Computing volumes of the grid elements." << endl;
  
  MaxVolume = -1E22; MinVolume = 1E22;
  
  /*--- Load up each triangle and tetrahedron to check for negative volumes. ---*/
  
  for (iElem = 0; iElem < geometry->GetnElem(); iElem++) {
    
    if (geometry->elem[iElem]->GetVTK_Type() == TRIANGLE)     nNodes = 3;
    if (geometry->elem[iElem]->GetVTK_Type() == QUADRILATERAL)    nNodes = 4;
    if (geometry->elem[iElem]->GetVTK_Type() == TETRAHEDRON)  nNodes = 4;
    if (geometry->elem[iElem]->GetVTK_Type() == PYRAMID)      nNodes = 5;
    if (geometry->elem[iElem]->GetVTK_Type() == PRISM)        nNodes = 6;
    if (geometry->elem[iElem]->GetVTK_Type() == HEXAHEDRON)   nNodes = 8;
    
    for (iNodes = 0; iNodes < nNodes; iNodes++) {
      PointCorners[iNodes] = geometry->elem[iElem]->GetNode(iNodes);
      for (iDim = 0; iDim < nDim; iDim++) {
        CoordCorners[iNodes][iDim] = geometry->node[PointCorners[iNodes]]->GetCoord(iDim);
      }
    }
    
    /*--- 2D elements ---*/
    
    if (nDim == 2) {
      if (nNodes == 3) Volume = GetTriangle_Area(CoordCorners);
      if (nNodes == 4) Volume = GetQuadrilateral_Area(CoordCorners);
    }
    
    /*--- 3D Elementes ---*/
    
    if (nDim == 3) {
      if (nNodes == 4) Volume = GetTetra_Volume(CoordCorners);
      if (nNodes == 5) Volume = GetPyram_Volume(CoordCorners);
      if (nNodes == 6) Volume = GetPrism_Volume(CoordCorners);
      if (nNodes == 8) Volume = GetHexa_Volume(CoordCorners);
    }
    
    RightVol = true;
    if (Volume < 0.0) RightVol = false;
    
    MaxVolume = max(MaxVolume, Volume);
    MinVolume = min(MinVolume, Volume);
    geometry->elem[iElem]->SetVolume(Volume);
    
    if (!RightVol) ElemCounter++;
    
  }
  
#ifdef HAVE_MPI
  unsigned long ElemCounter_Local = ElemCounter; ElemCounter = 0;
  su2double MaxVolume_Local = MaxVolume; MaxVolume = 0.0;
  su2double MinVolume_Local = MinVolume; MinVolume = 0.0;
  SU2_MPI::Allreduce(&ElemCounter_Local, &ElemCounter, 1, MPI_UNSIGNED_LONG, MPI_SUM, MPI_COMM_WORLD);
  SU2_MPI::Allreduce(&MaxVolume_Local, &MaxVolume, 1, MPI_DOUBLE, MPI_MAX, MPI_COMM_WORLD);
  SU2_MPI::Allreduce(&MinVolume_Local, &MinVolume, 1, MPI_DOUBLE, MPI_MIN, MPI_COMM_WORLD);
#endif
  
  /*--- Volume from  0 to 1 ---*/
  
  for (iElem = 0; iElem < geometry->GetnElem(); iElem++) {
    Volume = geometry->elem[iElem]->GetVolume()/MaxVolume;
    geometry->elem[iElem]->SetVolume(Volume);
  }
  
  if ((ElemCounter != 0) && (rank == MASTER_NODE) && (Screen_Output))
    cout <<"There are " << ElemCounter << " elements with negative volume.\n" << endl;
  
}

  
  
void CVolumetricMovement::ComputeSolid_Wall_Distance(CGeometry *geometry, CConfig *config, su2double &MinDistance, su2double &MaxDistance) {
  
  unsigned long nVertex_SolidWall, ii, jj, iVertex, iPoint, pointID;
  unsigned short iMarker, iDim;
  su2double dist, MaxDistance_Local, MinDistance_Local;
  int rankID;

  /*--- Initialize min and max distance ---*/

  MaxDistance = -1E22; MinDistance = 1E22;
  
  /*--- Compute the total number of nodes on no-slip boundaries ---*/
  
  nVertex_SolidWall = 0;
  for(iMarker=0; iMarker<config->GetnMarker_All(); ++iMarker) {
    if( (config->GetMarker_All_KindBC(iMarker) == EULER_WALL ||
         config->GetMarker_All_KindBC(iMarker) == HEAT_FLUX)  ||
       (config->GetMarker_All_KindBC(iMarker) == ISOTHERMAL) ||
        (config->GetMarker_All_KindBC(iMarker) == CHT_WALL_INTERFACE)) {
      nVertex_SolidWall += geometry->GetnVertex(iMarker);
    }
  }
  
  /*--- Allocate the vectors to hold boundary node coordinates
   and its local ID. ---*/
  
  vector<su2double>     Coord_bound(nDim*nVertex_SolidWall);
  vector<unsigned long> PointIDs(nVertex_SolidWall);
  
  /*--- Retrieve and store the coordinates of the no-slip boundary nodes
   and their local point IDs. ---*/
  
  ii = 0; jj = 0;
  for (iMarker=0; iMarker<config->GetnMarker_All(); ++iMarker) {
    if ( (config->GetMarker_All_KindBC(iMarker) == EULER_WALL ||
         config->GetMarker_All_KindBC(iMarker) == HEAT_FLUX)  ||
       (config->GetMarker_All_KindBC(iMarker) == ISOTHERMAL)  ||
         (config->GetMarker_All_KindBC(iMarker) == CHT_WALL_INTERFACE)) {
      for (iVertex=0; iVertex<geometry->GetnVertex(iMarker); ++iVertex) {
        iPoint = geometry->vertex[iMarker][iVertex]->GetNode();
        PointIDs[jj++] = iPoint;
        for (iDim=0; iDim<nDim; ++iDim)
          Coord_bound[ii++] = geometry->node[iPoint]->GetCoord(iDim);
      }
    }
  }
  
  /*--- Build the ADT of the boundary nodes. ---*/
  
  CADTPointsOnlyClass WallADT(nDim, nVertex_SolidWall, Coord_bound.data(),
                              PointIDs.data(), true);
  
  /*--- Loop over all interior mesh nodes and compute the distances to each
   of the no-slip boundary nodes. Store the minimum distance to the wall
   for each interior mesh node. ---*/
  
  if( WallADT.IsEmpty() ) {
    
    /*--- No solid wall boundary nodes in the entire mesh.
     Set the wall distance to zero for all nodes. ---*/
    
    for (iPoint=0; iPoint<geometry->GetnPoint(); ++iPoint)
      geometry->node[iPoint]->SetWall_Distance(0.0);
  }
  else {
    
    /*--- Solid wall boundary nodes are present. Compute the wall
     distance for all nodes. ---*/
    
    for(iPoint=0; iPoint<geometry->GetnPoint(); ++iPoint) {
      
      WallADT.DetermineNearestNode(geometry->node[iPoint]->GetCoord(), dist,
                                   pointID, rankID);
      geometry->node[iPoint]->SetWall_Distance(dist);
      
      MaxDistance = max(MaxDistance, dist);
      
      /*--- To discard points on the surface we use > EPS ---*/
       
      if (sqrt(dist) > EPS)  MinDistance = min(MinDistance, dist);
      
    }
    
    MaxDistance_Local = MaxDistance; MaxDistance = 0.0;
    MinDistance_Local = MinDistance; MinDistance = 0.0;
    
#ifdef HAVE_MPI
    SU2_MPI::Allreduce(&MaxDistance_Local, &MaxDistance, 1, MPI_DOUBLE, MPI_MAX, MPI_COMM_WORLD);
    SU2_MPI::Allreduce(&MinDistance_Local, &MinDistance, 1, MPI_DOUBLE, MPI_MIN, MPI_COMM_WORLD);
#else
    MaxDistance = MaxDistance_Local;
    MinDistance = MinDistance_Local;
#endif
    
  }
  
}

su2double CVolumetricMovement::SetFEAMethodContributions_Elem(CGeometry *geometry, CConfig *config) {
  
  unsigned short iVar, iDim, nNodes = 0, iNodes, StiffMatrix_nElem = 0;
  unsigned long iElem, PointCorners[8];
  su2double **StiffMatrix_Elem = NULL, CoordCorners[8][3];
  su2double MinVolume = 0.0, MaxVolume = 0.0, MinDistance = 0.0, MaxDistance = 0.0, ElemVolume = 0.0, ElemDistance = 0.0;
  
  bool Screen_Output  = config->GetDeform_Output();
  
  /*--- Allocate maximum size (quadrilateral and hexahedron) ---*/
  
  if (nDim == 2) StiffMatrix_nElem = 8;
  else StiffMatrix_nElem = 24;
    
  StiffMatrix_Elem = new su2double* [StiffMatrix_nElem];
  for (iVar = 0; iVar < StiffMatrix_nElem; iVar++)
    StiffMatrix_Elem[iVar] = new su2double [StiffMatrix_nElem];
  
  /*--- Compute min volume in the entire mesh. ---*/
  
  ComputeDeforming_Element_Volume(geometry, MinVolume, MaxVolume, Screen_Output);
  if (rank == MASTER_NODE && Screen_Output) cout <<"Min. volume: "<< MinVolume <<", max. volume: "<< MaxVolume <<"." << endl;
  
  /*--- Compute the distance to the nearest surface if needed
   as part of the stiffness calculation.. ---*/

  if ((config->GetDeform_Stiffness_Type() == SOLID_WALL_DISTANCE) ||
      (config->GetDeform_Limit() < 1E6)) {
    ComputeSolid_Wall_Distance(geometry, config, MinDistance, MaxDistance);
    if (rank == MASTER_NODE && Screen_Output) cout <<"Min. distance: "<< MinDistance <<", max. distance: "<< MaxDistance <<"." << endl;
  }
  
  /*--- Compute contributions from each element by forming the stiffness matrix (FEA) ---*/
  
  for (iElem = 0; iElem < geometry->GetnElem(); iElem++) {
    
    if (geometry->elem[iElem]->GetVTK_Type() == TRIANGLE)      nNodes = 3;
    if (geometry->elem[iElem]->GetVTK_Type() == QUADRILATERAL) nNodes = 4;
    if (geometry->elem[iElem]->GetVTK_Type() == TETRAHEDRON)   nNodes = 4;
    if (geometry->elem[iElem]->GetVTK_Type() == PYRAMID)       nNodes = 5;
    if (geometry->elem[iElem]->GetVTK_Type() == PRISM)         nNodes = 6;
    if (geometry->elem[iElem]->GetVTK_Type() == HEXAHEDRON)    nNodes = 8;
    
    for (iNodes = 0; iNodes < nNodes; iNodes++) {
      PointCorners[iNodes] = geometry->elem[iElem]->GetNode(iNodes);
      for (iDim = 0; iDim < nDim; iDim++) {
        CoordCorners[iNodes][iDim] = geometry->node[PointCorners[iNodes]]->GetCoord(iDim);
      }
    }
    
    /*--- Extract Element volume and distance to compute the stiffness ---*/
    
    ElemVolume = geometry->elem[iElem]->GetVolume();
    
    if ((config->GetDeform_Stiffness_Type() == SOLID_WALL_DISTANCE)) {
      ElemDistance = 0.0;
      for (iNodes = 0; iNodes < nNodes; iNodes++)
        ElemDistance += geometry->node[PointCorners[iNodes]]->GetWall_Distance();
      ElemDistance = ElemDistance/(su2double)nNodes;
    }
    
    if (nDim == 2) SetFEA_StiffMatrix2D(geometry, config, StiffMatrix_Elem, PointCorners, CoordCorners, nNodes, ElemVolume, ElemDistance);
    if (nDim == 3) SetFEA_StiffMatrix3D(geometry, config, StiffMatrix_Elem, PointCorners, CoordCorners, nNodes, ElemVolume, ElemDistance);
    
    AddFEA_StiffMatrix(geometry, StiffMatrix_Elem, PointCorners, nNodes);
    
  }
  
  /*--- Deallocate memory and exit ---*/
  
  for (iVar = 0; iVar < StiffMatrix_nElem; iVar++)
    delete [] StiffMatrix_Elem[iVar];
  delete [] StiffMatrix_Elem;
  
  return MinVolume;

}

su2double CVolumetricMovement::ShapeFunc_Triangle(su2double Xi, su2double Eta, su2double CoordCorners[8][3], su2double DShapeFunction[8][4]) {
  
  int i, j, k;
  su2double c0, c1, xsj;
  su2double xs[3][3], ad[3][3];
  
  /*--- Shape functions ---*/
  
  DShapeFunction[0][3] = Xi;
  DShapeFunction[1][3] = Eta;
  DShapeFunction[2][3] = 1-Xi-Eta;
  
  /*--- dN/d xi, dN/d eta ---*/
  
  DShapeFunction[0][0] = 1.0;  DShapeFunction[0][1] = 0.0;
  DShapeFunction[1][0] = 0.0;  DShapeFunction[1][1] = 1.0;
  DShapeFunction[2][0] = -1.0; DShapeFunction[2][1] = -1.0;
  
  /*--- Jacobian transformation ---*/
  
  for (i = 0; i < 2; i++) {
    for (j = 0; j < 2; j++) {
      xs[i][j] = 0.0;
      for (k = 0; k < 3; k++) {
        xs[i][j] = xs[i][j]+CoordCorners[k][j]*DShapeFunction[k][i];
      }
    }
  }
  
  /*--- Adjoint to Jacobian ---*/
  
  ad[0][0] = xs[1][1];
  ad[0][1] = -xs[0][1];
  ad[1][0] = -xs[1][0];
  ad[1][1] = xs[0][0];
  
  /*--- Determinant of Jacobian ---*/
  
  xsj = ad[0][0]*ad[1][1]-ad[0][1]*ad[1][0];
  
  /*--- Jacobian inverse ---*/
  
  for (i = 0; i < 2; i++) {
    for (j = 0; j < 2; j++) {
      xs[i][j] = ad[i][j]/xsj;
    }
  }
  
  /*--- Derivatives with repect to global coordinates ---*/
  
  for (k = 0; k < 3; k++) {
    c0 = xs[0][0]*DShapeFunction[k][0]+xs[0][1]*DShapeFunction[k][1]; // dN/dx
    c1 = xs[1][0]*DShapeFunction[k][0]+xs[1][1]*DShapeFunction[k][1]; // dN/dy
    DShapeFunction[k][0] = c0; // store dN/dx instead of dN/d xi
    DShapeFunction[k][1] = c1; // store dN/dy instead of dN/d eta
  }
  
  return xsj;
  
}

su2double CVolumetricMovement::ShapeFunc_Quadrilateral(su2double Xi, su2double Eta, su2double CoordCorners[8][3], su2double DShapeFunction[8][4]) {
  
  int i, j, k;
  su2double c0, c1, xsj;
  su2double xs[3][3], ad[3][3];
  
  /*--- Shape functions ---*/
  
  DShapeFunction[0][3] = 0.25*(1.0-Xi)*(1.0-Eta);
  DShapeFunction[1][3] = 0.25*(1.0+Xi)*(1.0-Eta);
  DShapeFunction[2][3] = 0.25*(1.0+Xi)*(1.0+Eta);
  DShapeFunction[3][3] = 0.25*(1.0-Xi)*(1.0+Eta);
  
  /*--- dN/d xi, dN/d eta ---*/
  
  DShapeFunction[0][0] = -0.25*(1.0-Eta); DShapeFunction[0][1] = -0.25*(1.0-Xi);
  DShapeFunction[1][0] =  0.25*(1.0-Eta); DShapeFunction[1][1] = -0.25*(1.0+Xi);
  DShapeFunction[2][0] =  0.25*(1.0+Eta); DShapeFunction[2][1] =  0.25*(1.0+Xi);
  DShapeFunction[3][0] = -0.25*(1.0+Eta); DShapeFunction[3][1] =  0.25*(1.0-Xi);
  
  /*--- Jacobian transformation ---*/
  
  for (i = 0; i < 2; i++) {
    for (j = 0; j < 2; j++) {
      xs[i][j] = 0.0;
      for (k = 0; k < 4; k++) {
        xs[i][j] = xs[i][j]+CoordCorners[k][j]*DShapeFunction[k][i];
      }
    }
  }
  
  /*--- Adjoint to Jacobian ---*/
  
  ad[0][0] = xs[1][1];
  ad[0][1] = -xs[0][1];
  ad[1][0] = -xs[1][0];
  ad[1][1] = xs[0][0];
  
  /*--- Determinant of Jacobian ---*/
  
  xsj = ad[0][0]*ad[1][1]-ad[0][1]*ad[1][0];
  
  /*--- Jacobian inverse ---*/
  
  for (i = 0; i < 2; i++) {
    for (j = 0; j < 2; j++) {
      xs[i][j] = ad[i][j]/xsj;
    }
  }
  
  /*--- Derivatives with repect to global coordinates ---*/
  
  for (k = 0; k < 4; k++) {
    c0 = xs[0][0]*DShapeFunction[k][0]+xs[0][1]*DShapeFunction[k][1]; // dN/dx
    c1 = xs[1][0]*DShapeFunction[k][0]+xs[1][1]*DShapeFunction[k][1]; // dN/dy
    DShapeFunction[k][0] = c0; // store dN/dx instead of dN/d xi
    DShapeFunction[k][1] = c1; // store dN/dy instead of dN/d eta
  }
  
  return xsj;
  
}

su2double CVolumetricMovement::ShapeFunc_Tetra(su2double Xi, su2double Eta, su2double Zeta, su2double CoordCorners[8][3], su2double DShapeFunction[8][4]) {
  
  int i, j, k;
  su2double c0, c1, c2, xsj;
  su2double xs[3][3], ad[3][3];
  
  /*--- Shape functions ---*/
  
  DShapeFunction[0][3] = Xi;
  DShapeFunction[1][3] = Zeta;
  DShapeFunction[2][3] = 1.0 - Xi - Eta - Zeta;
  DShapeFunction[3][3] = Eta;
  
  /*--- dN/d xi, dN/d eta, dN/d zeta ---*/
  
  DShapeFunction[0][0] = 1.0;  DShapeFunction[0][1] = 0.0;  DShapeFunction[0][2] = 0.0;
  DShapeFunction[1][0] = 0.0;  DShapeFunction[1][1] = 0.0;  DShapeFunction[1][2] = 1.0;
  DShapeFunction[2][0] = -1.0; DShapeFunction[2][1] = -1.0; DShapeFunction[2][2] = -1.0;
  DShapeFunction[3][0] = 0.0;  DShapeFunction[3][1] = 1.0;  DShapeFunction[3][2] = 0.0;
  
  /*--- Jacobian transformation ---*/
  
  for (i = 0; i < 3; i++) {
    for (j = 0; j < 3; j++) {
      xs[i][j] = 0.0;
      for (k = 0; k < 4; k++) {
        xs[i][j] = xs[i][j]+CoordCorners[k][j]*DShapeFunction[k][i];
      }
    }
  }
  
  /*--- Adjoint to Jacobian ---*/
  
  ad[0][0] = xs[1][1]*xs[2][2]-xs[1][2]*xs[2][1];
  ad[0][1] = xs[0][2]*xs[2][1]-xs[0][1]*xs[2][2];
  ad[0][2] = xs[0][1]*xs[1][2]-xs[0][2]*xs[1][1];
  ad[1][0] = xs[1][2]*xs[2][0]-xs[1][0]*xs[2][2];
  ad[1][1] = xs[0][0]*xs[2][2]-xs[0][2]*xs[2][0];
  ad[1][2] = xs[0][2]*xs[1][0]-xs[0][0]*xs[1][2];
  ad[2][0] = xs[1][0]*xs[2][1]-xs[1][1]*xs[2][0];
  ad[2][1] = xs[0][1]*xs[2][0]-xs[0][0]*xs[2][1];
  ad[2][2] = xs[0][0]*xs[1][1]-xs[0][1]*xs[1][0];
  
  /*--- Determinant of Jacobian ---*/
  
  xsj = xs[0][0]*ad[0][0]+xs[0][1]*ad[1][0]+xs[0][2]*ad[2][0];
  
  /*--- Jacobian inverse ---*/
  
  for (i = 0; i < 3; i++) {
    for (j = 0; j < 3; j++) {
      xs[i][j] = ad[i][j]/xsj;
    }
  }
  
  /*--- Derivatives with repect to global coordinates ---*/
  
  for (k = 0; k < 4; k++) {
    c0 = xs[0][0]*DShapeFunction[k][0]+xs[0][1]*DShapeFunction[k][1]+xs[0][2]*DShapeFunction[k][2]; // dN/dx
    c1 = xs[1][0]*DShapeFunction[k][0]+xs[1][1]*DShapeFunction[k][1]+xs[1][2]*DShapeFunction[k][2]; // dN/dy
    c2 = xs[2][0]*DShapeFunction[k][0]+xs[2][1]*DShapeFunction[k][1]+xs[2][2]*DShapeFunction[k][2]; // dN/dz
    DShapeFunction[k][0] = c0; // store dN/dx instead of dN/d xi
    DShapeFunction[k][1] = c1; // store dN/dy instead of dN/d eta
    DShapeFunction[k][2] = c2; // store dN/dz instead of dN/d zeta
  }
  
  return xsj;
  
}

su2double CVolumetricMovement::ShapeFunc_Pyram(su2double Xi, su2double Eta, su2double Zeta, su2double CoordCorners[8][3], su2double DShapeFunction[8][4]) {
  
  int i, j, k;
  su2double c0, c1, c2, xsj;
  su2double xs[3][3], ad[3][3];
  
  /*--- Shape functions ---*/
  
  DShapeFunction[0][3] = 0.25*(-Xi+Eta+Zeta-1.0)*(-Xi-Eta+Zeta-1.0)/(1.0-Zeta);
  DShapeFunction[1][3] = 0.25*(-Xi-Eta+Zeta-1.0)*( Xi-Eta+Zeta-1.0)/(1.0-Zeta);
  DShapeFunction[2][3] = 0.25*( Xi+Eta+Zeta-1.0)*( Xi-Eta+Zeta-1.0)/(1.0-Zeta);
  DShapeFunction[3][3] = 0.25*( Xi+Eta+Zeta-1.0)*(-Xi+Eta+Zeta-1.0)/(1.0-Zeta);
  DShapeFunction[4][3] = Zeta;
  
  /*--- dN/d xi ---*/
  
  DShapeFunction[0][0] = 0.5*(Zeta-Xi-1.0)/(Zeta-1.0);
  DShapeFunction[1][0] = 0.5*Xi/(Zeta-1.0);
  DShapeFunction[2][0] = 0.5*(1.0-Zeta-Xi)/(Zeta-1.0);
  DShapeFunction[3][0] = DShapeFunction[1][0];
  DShapeFunction[4][0] = 0.0;
  
  /*--- dN/d eta ---*/
  
  DShapeFunction[0][1] = 0.5*Eta/(Zeta-1.0);
  DShapeFunction[1][1] = 0.5*(Zeta-Eta-1.0)/(Zeta-1.0);
  DShapeFunction[2][1] = DShapeFunction[0][1];
  DShapeFunction[3][1] = 0.5*(1.0-Zeta-Eta)/(Zeta-1.0);
  DShapeFunction[4][1] = 0.0;
  
  /*--- dN/d zeta ---*/
  
  DShapeFunction[0][2] = 0.25*(-1.0 + 2.0*Zeta - Zeta*Zeta - Eta*Eta + Xi*Xi)/((1.0-Zeta)*(1.0-Zeta));
  DShapeFunction[1][2] = 0.25*(-1.0 + 2.0*Zeta - Zeta*Zeta + Eta*Eta - Xi*Xi)/((1.0-Zeta)*(1.0-Zeta));
  DShapeFunction[2][2] = DShapeFunction[0][2];
  DShapeFunction[3][2] = DShapeFunction[1][2];
  DShapeFunction[4][2] = 1.0;
  
  /*--- Jacobian transformation ---*/
  
  for (i = 0; i < 3; i++) {
    for (j = 0; j < 3; j++) {
      xs[i][j] = 0.0;
      for (k = 0; k < 5; k++) {
        xs[i][j] = xs[i][j]+CoordCorners[k][j]*DShapeFunction[k][i];
      }
    }
  }
  
  /*--- Adjoint to Jacobian ---*/
  
  ad[0][0] = xs[1][1]*xs[2][2]-xs[1][2]*xs[2][1];
  ad[0][1] = xs[0][2]*xs[2][1]-xs[0][1]*xs[2][2];
  ad[0][2] = xs[0][1]*xs[1][2]-xs[0][2]*xs[1][1];
  ad[1][0] = xs[1][2]*xs[2][0]-xs[1][0]*xs[2][2];
  ad[1][1] = xs[0][0]*xs[2][2]-xs[0][2]*xs[2][0];
  ad[1][2] = xs[0][2]*xs[1][0]-xs[0][0]*xs[1][2];
  ad[2][0] = xs[1][0]*xs[2][1]-xs[1][1]*xs[2][0];
  ad[2][1] = xs[0][1]*xs[2][0]-xs[0][0]*xs[2][1];
  ad[2][2] = xs[0][0]*xs[1][1]-xs[0][1]*xs[1][0];
  
  /*--- Determinant of Jacobian ---*/
  
  xsj = xs[0][0]*ad[0][0]+xs[0][1]*ad[1][0]+xs[0][2]*ad[2][0];
  
  /*--- Jacobian inverse ---*/
  
  for (i = 0; i < 3; i++) {
    for (j = 0; j < 3; j++) {
      xs[i][j] = ad[i][j]/xsj;
    }
  }
  
  /*--- Derivatives with repect to global coordinates ---*/
  
  for (k = 0; k < 5; k++) {
    c0 = xs[0][0]*DShapeFunction[k][0]+xs[0][1]*DShapeFunction[k][1]+xs[0][2]*DShapeFunction[k][2]; // dN/dx
    c1 = xs[1][0]*DShapeFunction[k][0]+xs[1][1]*DShapeFunction[k][1]+xs[1][2]*DShapeFunction[k][2]; // dN/dy
    c2 = xs[2][0]*DShapeFunction[k][0]+xs[2][1]*DShapeFunction[k][1]+xs[2][2]*DShapeFunction[k][2]; // dN/dz
    DShapeFunction[k][0] = c0; // store dN/dx instead of dN/d xi
    DShapeFunction[k][1] = c1; // store dN/dy instead of dN/d eta
    DShapeFunction[k][2] = c2; // store dN/dz instead of dN/d zeta
  }
  
  return xsj;
  
}

su2double CVolumetricMovement::ShapeFunc_Prism(su2double Xi, su2double Eta, su2double Zeta, su2double CoordCorners[8][3], su2double DShapeFunction[8][4]) {
  
  int i, j, k;
  su2double c0, c1, c2, xsj;
  su2double xs[3][3], ad[3][3];
  
  /*--- Shape functions ---*/
  
  DShapeFunction[0][3] = 0.5*Eta*(1.0-Xi);
  DShapeFunction[1][3] = 0.5*Zeta*(1.0-Xi);
  DShapeFunction[2][3] = 0.5*(1.0-Eta-Zeta)*(1.0-Xi);
  DShapeFunction[3][3] = 0.5*Eta*(Xi+1.0);
  DShapeFunction[4][3] = 0.5*Zeta*(Xi+1.0);
  DShapeFunction[5][3] = 0.5*(1.0-Eta-Zeta)*(Xi+1.0);
  
  /*--- dN/d Xi, dN/d Eta, dN/d Zeta ---*/
  
  DShapeFunction[0][0] = -0.5*Eta;            DShapeFunction[0][1] = 0.5*(1.0-Xi);      DShapeFunction[0][2] = 0.0;
  DShapeFunction[1][0] = -0.5*Zeta;           DShapeFunction[1][1] = 0.0;               DShapeFunction[1][2] = 0.5*(1.0-Xi);
  DShapeFunction[2][0] = -0.5*(1.0-Eta-Zeta); DShapeFunction[2][1] = -0.5*(1.0-Xi);     DShapeFunction[2][2] = -0.5*(1.0-Xi);
  DShapeFunction[3][0] = 0.5*Eta;             DShapeFunction[3][1] = 0.5*(Xi+1.0);      DShapeFunction[3][2] = 0.0;
  DShapeFunction[4][0] = 0.5*Zeta;            DShapeFunction[4][1] = 0.0;               DShapeFunction[4][2] = 0.5*(Xi+1.0);
  DShapeFunction[5][0] = 0.5*(1.0-Eta-Zeta);  DShapeFunction[5][1] = -0.5*(Xi+1.0);     DShapeFunction[5][2] = -0.5*(Xi+1.0);
  
  /*--- Jacobian transformation ---*/
  
  for (i = 0; i < 3; i++) {
    for (j = 0; j < 3; j++) {
      xs[i][j] = 0.0;
      for (k = 0; k < 6; k++) {
        xs[i][j] = xs[i][j]+CoordCorners[k][j]*DShapeFunction[k][i];
      }
    }
  }
  
  /*--- Adjoint to Jacobian ---*/
  
  ad[0][0] = xs[1][1]*xs[2][2]-xs[1][2]*xs[2][1];
  ad[0][1] = xs[0][2]*xs[2][1]-xs[0][1]*xs[2][2];
  ad[0][2] = xs[0][1]*xs[1][2]-xs[0][2]*xs[1][1];
  ad[1][0] = xs[1][2]*xs[2][0]-xs[1][0]*xs[2][2];
  ad[1][1] = xs[0][0]*xs[2][2]-xs[0][2]*xs[2][0];
  ad[1][2] = xs[0][2]*xs[1][0]-xs[0][0]*xs[1][2];
  ad[2][0] = xs[1][0]*xs[2][1]-xs[1][1]*xs[2][0];
  ad[2][1] = xs[0][1]*xs[2][0]-xs[0][0]*xs[2][1];
  ad[2][2] = xs[0][0]*xs[1][1]-xs[0][1]*xs[1][0];
  
  /*--- Determinant of Jacobian ---*/
  
  xsj = xs[0][0]*ad[0][0]+xs[0][1]*ad[1][0]+xs[0][2]*ad[2][0];
  
  /*--- Jacobian inverse ---*/
  
  for (i = 0; i < 3; i++) {
    for (j = 0; j < 3; j++) {
      xs[i][j] = ad[i][j]/xsj;
    }
  }
  
  /*--- Derivatives with repect to global coordinates ---*/
  
  for (k = 0; k < 6; k++) {
    c0 = xs[0][0]*DShapeFunction[k][0]+xs[0][1]*DShapeFunction[k][1]+xs[0][2]*DShapeFunction[k][2]; // dN/dx
    c1 = xs[1][0]*DShapeFunction[k][0]+xs[1][1]*DShapeFunction[k][1]+xs[1][2]*DShapeFunction[k][2]; // dN/dy
    c2 = xs[2][0]*DShapeFunction[k][0]+xs[2][1]*DShapeFunction[k][1]+xs[2][2]*DShapeFunction[k][2]; // dN/dz
    DShapeFunction[k][0] = c0; // store dN/dx instead of dN/d xi
    DShapeFunction[k][1] = c1; // store dN/dy instead of dN/d eta
    DShapeFunction[k][2] = c2; // store dN/dz instead of dN/d zeta
  }
  
  return xsj;
  
}

su2double CVolumetricMovement::ShapeFunc_Hexa(su2double Xi, su2double Eta, su2double Zeta, su2double CoordCorners[8][3], su2double DShapeFunction[8][4]) {
  
  int i, j, k;
  su2double c0, c1, c2, xsj;
  su2double xs[3][3], ad[3][3];
  
  
  /*--- Shape functions ---*/
  
  DShapeFunction[0][3] = 0.125*(1.0-Xi)*(1.0-Eta)*(1.0-Zeta);
  DShapeFunction[1][3] = 0.125*(1.0+Xi)*(1.0-Eta)*(1.0-Zeta);
  DShapeFunction[2][3] = 0.125*(1.0+Xi)*(1.0+Eta)*(1.0-Zeta);
  DShapeFunction[3][3] = 0.125*(1.0-Xi)*(1.0+Eta)*(1.0-Zeta);
  DShapeFunction[4][3] = 0.125*(1.0-Xi)*(1.0-Eta)*(1.0+Zeta);
  DShapeFunction[5][3] = 0.125*(1.0+Xi)*(1.0-Eta)*(1.0+Zeta);
  DShapeFunction[6][3] = 0.125*(1.0+Xi)*(1.0+Eta)*(1.0+Zeta);
  DShapeFunction[7][3] = 0.125*(1.0-Xi)*(1.0+Eta)*(1.0+Zeta);
  
  /*--- dN/d xi ---*/
  
  DShapeFunction[0][0] = -0.125*(1.0-Eta)*(1.0-Zeta);
  DShapeFunction[1][0] = 0.125*(1.0-Eta)*(1.0-Zeta);
  DShapeFunction[2][0] = 0.125*(1.0+Eta)*(1.0-Zeta);
  DShapeFunction[3][0] = -0.125*(1.0+Eta)*(1.0-Zeta);
  DShapeFunction[4][0] = -0.125*(1.0-Eta)*(1.0+Zeta);
  DShapeFunction[5][0] = 0.125*(1.0-Eta)*(1.0+Zeta);
  DShapeFunction[6][0] = 0.125*(1.0+Eta)*(1.0+Zeta);
  DShapeFunction[7][0] = -0.125*(1.0+Eta)*(1.0+Zeta);
  
  /*--- dN/d eta ---*/
  
  DShapeFunction[0][1] = -0.125*(1.0-Xi)*(1.0-Zeta);
  DShapeFunction[1][1] = -0.125*(1.0+Xi)*(1.0-Zeta);
  DShapeFunction[2][1] = 0.125*(1.0+Xi)*(1.0-Zeta);
  DShapeFunction[3][1] = 0.125*(1.0-Xi)*(1.0-Zeta);
  DShapeFunction[4][1] = -0.125*(1.0-Xi)*(1.0+Zeta);
  DShapeFunction[5][1] = -0.125*(1.0+Xi)*(1.0+Zeta);
  DShapeFunction[6][1] = 0.125*(1.0+Xi)*(1.0+Zeta);
  DShapeFunction[7][1] = 0.125*(1.0-Xi)*(1.0+Zeta);
  
  /*--- dN/d zeta ---*/
  
  DShapeFunction[0][2] = -0.125*(1.0-Xi)*(1.0-Eta);
  DShapeFunction[1][2] = -0.125*(1.0+Xi)*(1.0-Eta);
  DShapeFunction[2][2] = -0.125*(1.0+Xi)*(1.0+Eta);
  DShapeFunction[3][2] = -0.125*(1.0-Xi)*(1.0+Eta);
  DShapeFunction[4][2] = 0.125*(1.0-Xi)*(1.0-Eta);
  DShapeFunction[5][2] = 0.125*(1.0+Xi)*(1.0-Eta);
  DShapeFunction[6][2] = 0.125*(1.0+Xi)*(1.0+Eta);
  DShapeFunction[7][2] = 0.125*(1.0-Xi)*(1.0+Eta);
  
  /*--- Jacobian transformation ---*/
  
  for (i = 0; i < 3; i++) {
    for (j = 0; j < 3; j++) {
      xs[i][j] = 0.0;
      for (k = 0; k < 8; k++) {
        xs[i][j] = xs[i][j]+CoordCorners[k][j]*DShapeFunction[k][i];
      }
    }
  }
  
  /*--- Adjoint to Jacobian ---*/
  
  ad[0][0] = xs[1][1]*xs[2][2]-xs[1][2]*xs[2][1];
  ad[0][1] = xs[0][2]*xs[2][1]-xs[0][1]*xs[2][2];
  ad[0][2] = xs[0][1]*xs[1][2]-xs[0][2]*xs[1][1];
  ad[1][0] = xs[1][2]*xs[2][0]-xs[1][0]*xs[2][2];
  ad[1][1] = xs[0][0]*xs[2][2]-xs[0][2]*xs[2][0];
  ad[1][2] = xs[0][2]*xs[1][0]-xs[0][0]*xs[1][2];
  ad[2][0] = xs[1][0]*xs[2][1]-xs[1][1]*xs[2][0];
  ad[2][1] = xs[0][1]*xs[2][0]-xs[0][0]*xs[2][1];
  ad[2][2] = xs[0][0]*xs[1][1]-xs[0][1]*xs[1][0];
  
  /*--- Determinant of Jacobian ---*/
  
  xsj = xs[0][0]*ad[0][0]+xs[0][1]*ad[1][0]+xs[0][2]*ad[2][0];
  
  /*--- Jacobian inverse ---*/
  for (i = 0; i < 3; i++) {
    for (j = 0; j < 3; j++) {
      xs[i][j] = ad[i][j]/xsj;
    }
  }
  
  /*--- Derivatives with repect to global coordinates ---*/
  
  for (k = 0; k < 8; k++) {
    c0 = xs[0][0]*DShapeFunction[k][0]+xs[0][1]*DShapeFunction[k][1]+xs[0][2]*DShapeFunction[k][2]; // dN/dx
    c1 = xs[1][0]*DShapeFunction[k][0]+xs[1][1]*DShapeFunction[k][1]+xs[1][2]*DShapeFunction[k][2]; // dN/dy
    c2 = xs[2][0]*DShapeFunction[k][0]+xs[2][1]*DShapeFunction[k][1]+xs[2][2]*DShapeFunction[k][2]; // dN/dz
    DShapeFunction[k][0] = c0; // store dN/dx instead of dN/d xi
    DShapeFunction[k][1] = c1; // store dN/dy instead of dN/d eta
    DShapeFunction[k][2] = c2; // store dN/dz instead of dN/d zeta
  }
  
  return xsj;
  
}

su2double CVolumetricMovement::GetTriangle_Area(su2double CoordCorners[8][3]) {
  
  unsigned short iDim;
  su2double a[3] = {0.0,0.0,0.0}, b[3] = {0.0,0.0,0.0};
  su2double *Coord_0, *Coord_1, *Coord_2, Area;
  
  Coord_0 = CoordCorners[0];
  Coord_1 = CoordCorners[1];
  Coord_2 = CoordCorners[2];
  
  for (iDim = 0; iDim < nDim; iDim++) {
    a[iDim] = Coord_0[iDim]-Coord_2[iDim];
    b[iDim] = Coord_1[iDim]-Coord_2[iDim];
  }
  
  Area = 0.5*fabs(a[0]*b[1]-a[1]*b[0]);
  
  return Area;
  
}

su2double CVolumetricMovement::GetQuadrilateral_Area(su2double CoordCorners[8][3]) {
  
  unsigned short iDim;
  su2double a[3] = {0.0,0.0,0.0}, b[3] = {0.0,0.0,0.0};
  su2double *Coord_0, *Coord_1, *Coord_2, Area;
  
  Coord_0 = CoordCorners[0];
  Coord_1 = CoordCorners[1];
  Coord_2 = CoordCorners[2];
  
  for (iDim = 0; iDim < nDim; iDim++) {
    a[iDim] = Coord_0[iDim]-Coord_2[iDim];
    b[iDim] = Coord_1[iDim]-Coord_2[iDim];
  }
  
  Area = 0.5*fabs(a[0]*b[1]-a[1]*b[0]);
  
  Coord_0 = CoordCorners[0];
  Coord_1 = CoordCorners[2];
  Coord_2 = CoordCorners[3];
  
  for (iDim = 0; iDim < nDim; iDim++) {
    a[iDim] = Coord_0[iDim]-Coord_2[iDim];
    b[iDim] = Coord_1[iDim]-Coord_2[iDim];
  }
  
  Area += 0.5*fabs(a[0]*b[1]-a[1]*b[0]);
  
  return Area;
  
}

su2double CVolumetricMovement::GetTetra_Volume(su2double CoordCorners[8][3]) {
  
  unsigned short iDim;
  su2double *Coord_0, *Coord_1, *Coord_2, *Coord_3;
  su2double r1[3] = {0.0,0.0,0.0}, r2[3] = {0.0,0.0,0.0}, r3[3] = {0.0,0.0,0.0}, CrossProduct[3] = {0.0,0.0,0.0}, Volume;
  
  Coord_0 = CoordCorners[0];
  Coord_1 = CoordCorners[1];
  Coord_2 = CoordCorners[2];
  Coord_3 = CoordCorners[3];
  
  for (iDim = 0; iDim < nDim; iDim++) {
    r1[iDim] = Coord_1[iDim] - Coord_0[iDim];
    r2[iDim] = Coord_2[iDim] - Coord_0[iDim];
    r3[iDim] = Coord_3[iDim] - Coord_0[iDim];
  }
  
  CrossProduct[0] = (r1[1]*r2[2] - r1[2]*r2[1])*r3[0];
  CrossProduct[1] = (r1[2]*r2[0] - r1[0]*r2[2])*r3[1];
  CrossProduct[2] = (r1[0]*r2[1] - r1[1]*r2[0])*r3[2];
  
  Volume = fabs(CrossProduct[0] + CrossProduct[1] + CrossProduct[2])/6.0;
  
  return Volume;
  
}

su2double CVolumetricMovement::GetPyram_Volume(su2double CoordCorners[8][3]) {
  
  unsigned short iDim;
  su2double *Coord_0, *Coord_1, *Coord_2, *Coord_3;
  su2double r1[3] = {0.0,0.0,0.0}, r2[3] = {0.0,0.0,0.0}, r3[3] = {0.0,0.0,0.0}, CrossProduct[3] = {0.0,0.0,0.0}, Volume;
  
  Coord_0 = CoordCorners[0];
  Coord_1 = CoordCorners[1];
  Coord_2 = CoordCorners[2];
  Coord_3 = CoordCorners[4];
  
  for (iDim = 0; iDim < nDim; iDim++) {
    r1[iDim] = Coord_1[iDim] - Coord_0[iDim];
    r2[iDim] = Coord_2[iDim] - Coord_0[iDim];
    r3[iDim] = Coord_3[iDim] - Coord_0[iDim];
  }
  
  CrossProduct[0] = (r1[1]*r2[2] - r1[2]*r2[1])*r3[0];
  CrossProduct[1] = (r1[2]*r2[0] - r1[0]*r2[2])*r3[1];
  CrossProduct[2] = (r1[0]*r2[1] - r1[1]*r2[0])*r3[2];
  
  Volume = fabs(CrossProduct[0] + CrossProduct[1] + CrossProduct[2])/6.0;
  
  Coord_0 = CoordCorners[0];
  Coord_1 = CoordCorners[2];
  Coord_2 = CoordCorners[3];
  Coord_3 = CoordCorners[4];
  
  for (iDim = 0; iDim < nDim; iDim++) {
    r1[iDim] = Coord_1[iDim] - Coord_0[iDim];
    r2[iDim] = Coord_2[iDim] - Coord_0[iDim];
    r3[iDim] = Coord_3[iDim] - Coord_0[iDim];
  }
  
  CrossProduct[0] = (r1[1]*r2[2] - r1[2]*r2[1])*r3[0];
  CrossProduct[1] = (r1[2]*r2[0] - r1[0]*r2[2])*r3[1];
  CrossProduct[2] = (r1[0]*r2[1] - r1[1]*r2[0])*r3[2];
  
  Volume += fabs(CrossProduct[0] + CrossProduct[1] + CrossProduct[2])/6.0;
  
  return Volume;

}

su2double CVolumetricMovement::GetPrism_Volume(su2double CoordCorners[8][3]) {
  
  unsigned short iDim;
  su2double *Coord_0, *Coord_1, *Coord_2, *Coord_3;
  su2double r1[3] = {0.0,0.0,0.0}, r2[3] = {0.0,0.0,0.0}, r3[3] = {0.0,0.0,0.0}, CrossProduct[3] = {0.0,0.0,0.0}, Volume;
  
  Coord_0 = CoordCorners[0];
  Coord_1 = CoordCorners[2];
  Coord_2 = CoordCorners[1];
  Coord_3 = CoordCorners[5];
  
  for (iDim = 0; iDim < nDim; iDim++) {
    r1[iDim] = Coord_1[iDim] - Coord_0[iDim];
    r2[iDim] = Coord_2[iDim] - Coord_0[iDim];
    r3[iDim] = Coord_3[iDim] - Coord_0[iDim];
  }
  
  CrossProduct[0] = (r1[1]*r2[2] - r1[2]*r2[1])*r3[0];
  CrossProduct[1] = (r1[2]*r2[0] - r1[0]*r2[2])*r3[1];
  CrossProduct[2] = (r1[0]*r2[1] - r1[1]*r2[0])*r3[2];
    
  Volume = fabs(CrossProduct[0] + CrossProduct[1] + CrossProduct[2])/6.0;
  
  Coord_0 = CoordCorners[0];
  Coord_1 = CoordCorners[5];
  Coord_2 = CoordCorners[1];
  Coord_3 = CoordCorners[4];
  
  for (iDim = 0; iDim < nDim; iDim++) {
    r1[iDim] = Coord_1[iDim] - Coord_0[iDim];
    r2[iDim] = Coord_2[iDim] - Coord_0[iDim];
    r3[iDim] = Coord_3[iDim] - Coord_0[iDim];
  }
  
  CrossProduct[0] = (r1[1]*r2[2] - r1[2]*r2[1])*r3[0];
  CrossProduct[1] = (r1[2]*r2[0] - r1[0]*r2[2])*r3[1];
  CrossProduct[2] = (r1[0]*r2[1] - r1[1]*r2[0])*r3[2];
  
  Volume += fabs(CrossProduct[0] + CrossProduct[1] + CrossProduct[2])/6.0;
  
  Coord_0 = CoordCorners[0];
  Coord_1 = CoordCorners[5];
  Coord_2 = CoordCorners[4];
  Coord_3 = CoordCorners[3];
  
  for (iDim = 0; iDim < nDim; iDim++) {
    r1[iDim] = Coord_1[iDim] - Coord_0[iDim];
    r2[iDim] = Coord_2[iDim] - Coord_0[iDim];
    r3[iDim] = Coord_3[iDim] - Coord_0[iDim];
  }
  
  CrossProduct[0] = (r1[1]*r2[2] - r1[2]*r2[1])*r3[0];
  CrossProduct[1] = (r1[2]*r2[0] - r1[0]*r2[2])*r3[1];
  CrossProduct[2] = (r1[0]*r2[1] - r1[1]*r2[0])*r3[2];
  
  Volume += fabs(CrossProduct[0] + CrossProduct[1] + CrossProduct[2])/6.0;
  
  return Volume;

}

su2double CVolumetricMovement::GetHexa_Volume(su2double CoordCorners[8][3]) {
  
  unsigned short iDim;
  su2double *Coord_0, *Coord_1, *Coord_2, *Coord_3;
  su2double r1[3] = {0.0,0.0,0.0}, r2[3] = {0.0,0.0,0.0}, r3[3] = {0.0,0.0,0.0}, CrossProduct[3] = {0.0,0.0,0.0}, Volume;
  
  Coord_0 = CoordCorners[0];
  Coord_1 = CoordCorners[1];
  Coord_2 = CoordCorners[2];
  Coord_3 = CoordCorners[5];
  
  for (iDim = 0; iDim < nDim; iDim++) {
    r1[iDim] = Coord_1[iDim] - Coord_0[iDim];
    r2[iDim] = Coord_2[iDim] - Coord_0[iDim];
    r3[iDim] = Coord_3[iDim] - Coord_0[iDim];
  }
  
  CrossProduct[0] = (r1[1]*r2[2] - r1[2]*r2[1])*r3[0];
  CrossProduct[1] = (r1[2]*r2[0] - r1[0]*r2[2])*r3[1];
  CrossProduct[2] = (r1[0]*r2[1] - r1[1]*r2[0])*r3[2];
  
  Volume = fabs(CrossProduct[0] + CrossProduct[1] + CrossProduct[2])/6.0;
  
  Coord_0 = CoordCorners[0];
  Coord_1 = CoordCorners[2];
  Coord_2 = CoordCorners[7];
  Coord_3 = CoordCorners[5];
  
  for (iDim = 0; iDim < nDim; iDim++) {
    r1[iDim] = Coord_1[iDim] - Coord_0[iDim];
    r2[iDim] = Coord_2[iDim] - Coord_0[iDim];
    r3[iDim] = Coord_3[iDim] - Coord_0[iDim];
  }
  
  CrossProduct[0] = (r1[1]*r2[2] - r1[2]*r2[1])*r3[0];
  CrossProduct[1] = (r1[2]*r2[0] - r1[0]*r2[2])*r3[1];
  CrossProduct[2] = (r1[0]*r2[1] - r1[1]*r2[0])*r3[2];
  
  Volume += fabs(CrossProduct[0] + CrossProduct[1] + CrossProduct[2])/6.0;
  
  Coord_0 = CoordCorners[0];
  Coord_1 = CoordCorners[2];
  Coord_2 = CoordCorners[3];
  Coord_3 = CoordCorners[7];
  
  for (iDim = 0; iDim < nDim; iDim++) {
    r1[iDim] = Coord_1[iDim] - Coord_0[iDim];
    r2[iDim] = Coord_2[iDim] - Coord_0[iDim];
    r3[iDim] = Coord_3[iDim] - Coord_0[iDim];
  }
  
  CrossProduct[0] = (r1[1]*r2[2] - r1[2]*r2[1])*r3[0];
  CrossProduct[1] = (r1[2]*r2[0] - r1[0]*r2[2])*r3[1];
  CrossProduct[2] = (r1[0]*r2[1] - r1[1]*r2[0])*r3[2];
  
  Volume += fabs(CrossProduct[0] + CrossProduct[1] + CrossProduct[2])/6.0;
  
  Coord_0 = CoordCorners[0];
  Coord_1 = CoordCorners[5];
  Coord_2 = CoordCorners[7];
  Coord_3 = CoordCorners[4];
  
  for (iDim = 0; iDim < nDim; iDim++) {
    r1[iDim] = Coord_1[iDim] - Coord_0[iDim];
    r2[iDim] = Coord_2[iDim] - Coord_0[iDim];
    r3[iDim] = Coord_3[iDim] - Coord_0[iDim];
  }
  
  CrossProduct[0] = (r1[1]*r2[2] - r1[2]*r2[1])*r3[0];
  CrossProduct[1] = (r1[2]*r2[0] - r1[0]*r2[2])*r3[1];
  CrossProduct[2] = (r1[0]*r2[1] - r1[1]*r2[0])*r3[2];
  
  Volume += fabs(CrossProduct[0] + CrossProduct[1] + CrossProduct[2])/6.0;
  
  Coord_0 = CoordCorners[2];
  Coord_1 = CoordCorners[7];
  Coord_2 = CoordCorners[5];
  Coord_3 = CoordCorners[6];
  
  for (iDim = 0; iDim < nDim; iDim++) {
    r1[iDim] = Coord_1[iDim] - Coord_0[iDim];
    r2[iDim] = Coord_2[iDim] - Coord_0[iDim];
    r3[iDim] = Coord_3[iDim] - Coord_0[iDim];
  }
  
  CrossProduct[0] = (r1[1]*r2[2] - r1[2]*r2[1])*r3[0];
  CrossProduct[1] = (r1[2]*r2[0] - r1[0]*r2[2])*r3[1];
  CrossProduct[2] = (r1[0]*r2[1] - r1[1]*r2[0])*r3[2];
  
  Volume += fabs(CrossProduct[0] + CrossProduct[1] + CrossProduct[2])/6.0;
  
  return Volume;

}

void CVolumetricMovement::SetFEA_StiffMatrix2D(CGeometry *geometry, CConfig *config, su2double **StiffMatrix_Elem, unsigned long PointCorners[8], su2double CoordCorners[8][3],
                                               unsigned short nNodes, su2double ElemVolume, su2double ElemDistance) {
  
  su2double B_Matrix[3][8], D_Matrix[3][3], Aux_Matrix[8][3];
  su2double Xi = 0.0, Eta = 0.0, Det = 0.0, E = 1/EPS, Lambda = 0.0, Mu = 0.0, Nu = 0.0;
  unsigned short iNode, iVar, jVar, kVar, iGauss, nGauss = 0;
  su2double DShapeFunction[8][4] = {{0.0, 0.0, 0.0, 0.0}, {0.0, 0.0, 0.0, 0.0}, {0.0, 0.0, 0.0, 0.0}, {0.0, 0.0, 0.0, 0.0},
    {0.0, 0.0, 0.0, 0.0}, {0.0, 0.0, 0.0, 0.0}, {0.0, 0.0, 0.0, 0.0}, {0.0, 0.0, 0.0, 0.0}};
  su2double Location[4][3], Weight[4];
  unsigned short nVar = geometry->GetnDim();
  
  for (iVar = 0; iVar < nNodes*nVar; iVar++) {
    for (jVar = 0; jVar < nNodes*nVar; jVar++) {
      StiffMatrix_Elem[iVar][jVar] = 0.0;
    }
  }
  
  /*--- Integration formulae from "Shape functions and points of
   integration of the Résumé" by Josselin DELMAS (2013) ---*/
  
  /*--- Triangle. Nodes of numerical integration at 1 point (order 1). ---*/
  
  if (nNodes == 3) {
    nGauss = 1;
    Location[0][0] = 0.333333333333333;  Location[0][1] = 0.333333333333333;  Weight[0] = 0.5;
  }
  
  /*--- Quadrilateral. Nodes of numerical integration at 4 points (order 2). ---*/
  
  if (nNodes == 4) {
    nGauss = 4;
    Location[0][0] = -0.577350269189626;  Location[0][1] = -0.577350269189626;  Weight[0] = 1.0;
    Location[1][0] = 0.577350269189626;   Location[1][1] = -0.577350269189626;  Weight[1] = 1.0;
    Location[2][0] = 0.577350269189626;   Location[2][1] = 0.577350269189626;   Weight[2] = 1.0;
    Location[3][0] = -0.577350269189626;  Location[3][1] = 0.577350269189626;   Weight[3] = 1.0;
  }
  
  for (iGauss = 0; iGauss < nGauss; iGauss++) {
    
    Xi = Location[iGauss][0]; Eta = Location[iGauss][1];
    
    if (nNodes == 3) Det = ShapeFunc_Triangle(Xi, Eta, CoordCorners, DShapeFunction);
    if (nNodes == 4) Det = ShapeFunc_Quadrilateral(Xi, Eta, CoordCorners, DShapeFunction);
    
    /*--- Compute the B Matrix ---*/
    
    for (iVar = 0; iVar < 3; iVar++)
      for (jVar = 0; jVar < nNodes*nVar; jVar++)
        B_Matrix[iVar][jVar] = 0.0;
    
    for (iNode = 0; iNode < nNodes; iNode++) {
      B_Matrix[0][0+iNode*nVar] = DShapeFunction[iNode][0];
      B_Matrix[1][1+iNode*nVar] = DShapeFunction[iNode][1];
      
      B_Matrix[2][0+iNode*nVar] = DShapeFunction[iNode][1];
      B_Matrix[2][1+iNode*nVar] = DShapeFunction[iNode][0];
    }
    
    /*--- Impose a type of stiffness for each element ---*/
    
    switch (config->GetDeform_Stiffness_Type()) {
      case INVERSE_VOLUME: E = 1.0 / ElemVolume; break;
      case SOLID_WALL_DISTANCE: E = 1.0 / ElemDistance; break;
      case CONSTANT_STIFFNESS: E = 1.0 / EPS; break;
    }
    
    Nu = config->GetDeform_Coeff();
    Mu = E / (2.0*(1.0 + Nu));
    Lambda = Nu*E/((1.0+Nu)*(1.0-2.0*Nu));
    
    /*--- Compute the D Matrix (for plane strain and 3-D)---*/
    
    D_Matrix[0][0] = Lambda + 2.0*Mu;    D_Matrix[0][1] = Lambda;            D_Matrix[0][2] = 0.0;
    D_Matrix[1][0] = Lambda;            D_Matrix[1][1] = Lambda + 2.0*Mu;   D_Matrix[1][2] = 0.0;
    D_Matrix[2][0] = 0.0;               D_Matrix[2][1] = 0.0;               D_Matrix[2][2] = Mu;
    
    
    /*--- Compute the BT.D Matrix ---*/
    
    for (iVar = 0; iVar < nNodes*nVar; iVar++) {
      for (jVar = 0; jVar < 3; jVar++) {
        Aux_Matrix[iVar][jVar] = 0.0;
        for (kVar = 0; kVar < 3; kVar++)
          Aux_Matrix[iVar][jVar] += B_Matrix[kVar][iVar]*D_Matrix[kVar][jVar];
      }
    }
    
    /*--- Compute the BT.D.B Matrix (stiffness matrix), and add to the original
     matrix using Gauss integration ---*/
    
    for (iVar = 0; iVar < nNodes*nVar; iVar++) {
      for (jVar = 0; jVar < nNodes*nVar; jVar++) {
        for (kVar = 0; kVar < 3; kVar++) {
          StiffMatrix_Elem[iVar][jVar] += Weight[iGauss] * Aux_Matrix[iVar][kVar]*B_Matrix[kVar][jVar] * fabs(Det);
        }
      }
    }
    
  }
  
}

void CVolumetricMovement::SetFEA_StiffMatrix3D(CGeometry *geometry, CConfig *config, su2double **StiffMatrix_Elem, unsigned long PointCorners[8], su2double CoordCorners[8][3],
                                               unsigned short nNodes, su2double ElemVolume, su2double ElemDistance) {
  
  su2double B_Matrix[6][24], D_Matrix[6][6] = {{0.0, 0.0, 0.0, 0.0, 0.0, 0.0}, {0.0, 0.0, 0.0, 0.0, 0.0, 0.0}, {0.0, 0.0, 0.0, 0.0, 0.0, 0.0}, {0.0, 0.0, 0.0, 0.0, 0.0, 0.0},
    {0.0, 0.0, 0.0, 0.0, 0.0, 0.0}, {0.0, 0.0, 0.0, 0.0, 0.0, 0.0}}, Aux_Matrix[24][6];
  su2double Xi = 0.0, Eta = 0.0, Zeta = 0.0, Det = 0.0, Mu = 0.0, E = 0.0, Lambda = 0.0, Nu = 0.0;
  unsigned short iNode, iVar, jVar, kVar, iGauss, nGauss = 0;
  su2double DShapeFunction[8][4] = {{0.0, 0.0, 0.0, 0.0}, {0.0, 0.0, 0.0, 0.0}, {0.0, 0.0, 0.0, 0.0}, {0.0, 0.0, 0.0, 0.0},
    {0.0, 0.0, 0.0, 0.0}, {0.0, 0.0, 0.0, 0.0}, {0.0, 0.0, 0.0, 0.0}, {0.0, 0.0, 0.0, 0.0}};
  su2double Location[8][3], Weight[8];
  unsigned short nVar = geometry->GetnDim();
  
  for (iVar = 0; iVar < nNodes*nVar; iVar++) {
    for (jVar = 0; jVar < nNodes*nVar; jVar++) {
      StiffMatrix_Elem[iVar][jVar] = 0.0;
    }
  }
  
  /*--- Integration formulae from "Shape functions and points of
   integration of the Résumé" by Josselin Delmas (2013) ---*/
  
  /*--- Tetrahedrons. Nodes of numerical integration at 1 point (order 1). ---*/
  
  if (nNodes == 4) {
    nGauss = 1;
    Location[0][0] = 0.25;  Location[0][1] = 0.25;  Location[0][2] = 0.25;  Weight[0] = 0.166666666666666;
  }
  
  /*--- Pyramids. Nodes numerical integration at 5 points. ---*/
  
  if (nNodes == 5) {
    nGauss = 5;
    Location[0][0] = 0.5;   Location[0][1] = 0.0;   Location[0][2] = 0.1531754163448146;  Weight[0] = 0.133333333333333;
    Location[1][0] = 0.0;   Location[1][1] = 0.5;   Location[1][2] = 0.1531754163448146;  Weight[1] = 0.133333333333333;
    Location[2][0] = -0.5;  Location[2][1] = 0.0;   Location[2][2] = 0.1531754163448146;  Weight[2] = 0.133333333333333;
    Location[3][0] = 0.0;   Location[3][1] = -0.5;  Location[3][2] = 0.1531754163448146;  Weight[3] = 0.133333333333333;
    Location[4][0] = 0.0;   Location[4][1] = 0.0;   Location[4][2] = 0.6372983346207416;  Weight[4] = 0.133333333333333;
  }
  
  /*--- Prism. Nodes of numerical integration at 6 points (order 3 in Xi, order 2 in Eta and Mu ). ---*/
  
  if (nNodes == 6) {
    nGauss = 6;
    Location[0][0] = -0.577350269189626;  Location[0][1] = 0.166666666666667;  Location[0][2] = 0.166666666666667;  Weight[0] = 0.166666666666667;
    Location[1][0] = -0.577350269189626;  Location[1][1] = 0.666666666666667;  Location[1][2] = 0.166666666666667;  Weight[1] = 0.166666666666667;
    Location[2][0] = -0.577350269189626;  Location[2][1] = 0.166666666666667;  Location[2][2] = 0.666666666666667;  Weight[2] = 0.166666666666667;
    Location[3][0] =  0.577350269189626;  Location[3][1] = 0.166666666666667;  Location[3][2] = 0.166666666666667;  Weight[3] = 0.166666666666667;
    Location[4][0] =  0.577350269189626;  Location[4][1] = 0.666666666666667;  Location[4][2] = 0.166666666666667;  Weight[4] = 0.166666666666667;
    Location[5][0] =  0.577350269189626;  Location[5][1] = 0.166666666666667;  Location[5][2] = 0.666666666666667;  Weight[5] = 0.166666666666667;
  }
  
  /*--- Hexahedrons. Nodes of numerical integration at 6 points (order 3). ---*/
  
  if (nNodes == 8) {
    nGauss = 8;
    Location[0][0] = -0.577350269189626;  Location[0][1] = -0.577350269189626;  Location[0][2] = -0.577350269189626;  Weight[0] = 1.0;
    Location[1][0] = -0.577350269189626;  Location[1][1] = -0.577350269189626;  Location[1][2] = 0.577350269189626;   Weight[1] = 1.0;
    Location[2][0] = -0.577350269189626;  Location[2][1] = 0.577350269189626;   Location[2][2] = -0.577350269189626;  Weight[2] = 1.0;
    Location[3][0] = -0.577350269189626;  Location[3][1] = 0.577350269189626;   Location[3][2] = 0.577350269189626;   Weight[3] = 1.0;
    Location[4][0] = 0.577350269189626;   Location[4][1] = -0.577350269189626;  Location[4][2] = -0.577350269189626;  Weight[4] = 1.0;
    Location[5][0] = 0.577350269189626;   Location[5][1] = -0.577350269189626;  Location[5][2] = 0.577350269189626;   Weight[5] = 1.0;
    Location[6][0] = 0.577350269189626;   Location[6][1] = 0.577350269189626;   Location[6][2] = -0.577350269189626;  Weight[6] = 1.0;
    Location[7][0] = 0.577350269189626;   Location[7][1] = 0.577350269189626;   Location[7][2] = 0.577350269189626;   Weight[7] = 1.0;
  }
  
  for (iGauss = 0; iGauss < nGauss; iGauss++) {
    
    Xi = Location[iGauss][0]; Eta = Location[iGauss][1];  Zeta = Location[iGauss][2];
    
    if (nNodes == 4) Det = ShapeFunc_Tetra(Xi, Eta, Zeta, CoordCorners, DShapeFunction);
    if (nNodes == 5) Det = ShapeFunc_Pyram(Xi, Eta, Zeta, CoordCorners, DShapeFunction);
    if (nNodes == 6) Det = ShapeFunc_Prism(Xi, Eta, Zeta, CoordCorners, DShapeFunction);
    if (nNodes == 8) Det = ShapeFunc_Hexa(Xi, Eta, Zeta, CoordCorners, DShapeFunction);
    
    /*--- Compute the B Matrix ---*/
    
    for (iVar = 0; iVar < 6; iVar++)
      for (jVar = 0; jVar < nNodes*nVar; jVar++)
        B_Matrix[iVar][jVar] = 0.0;
    
    for (iNode = 0; iNode < nNodes; iNode++) {
      B_Matrix[0][0+iNode*nVar] = DShapeFunction[iNode][0];
      B_Matrix[1][1+iNode*nVar] = DShapeFunction[iNode][1];
      B_Matrix[2][2+iNode*nVar] = DShapeFunction[iNode][2];
      
      B_Matrix[3][0+iNode*nVar] = DShapeFunction[iNode][1];
      B_Matrix[3][1+iNode*nVar] = DShapeFunction[iNode][0];
      
      B_Matrix[4][1+iNode*nVar] = DShapeFunction[iNode][2];
      B_Matrix[4][2+iNode*nVar] = DShapeFunction[iNode][1];
      
      B_Matrix[5][0+iNode*nVar] = DShapeFunction[iNode][2];
      B_Matrix[5][2+iNode*nVar] = DShapeFunction[iNode][0];
    }
    
    /*--- Impose a type of stiffness for each element ---*/
    
    switch (config->GetDeform_Stiffness_Type()) {
      case INVERSE_VOLUME: E = 1.0 / ElemVolume; break;
      case SOLID_WALL_DISTANCE: E = 1.0 / ElemDistance; break;
      case CONSTANT_STIFFNESS: E = 1.0 / EPS; break;
    }
    
    Nu = config->GetDeform_Coeff();
    Mu = E / (2.0*(1.0 + Nu));
    Lambda = Nu*E/((1.0+Nu)*(1.0-2.0*Nu));
    
    /*--- Compute the D Matrix (for plane strain and 3-D)---*/
    
    D_Matrix[0][0] = Lambda + 2.0*Mu;  D_Matrix[0][1] = Lambda;          D_Matrix[0][2] = Lambda;
    D_Matrix[1][0] = Lambda;          D_Matrix[1][1] = Lambda + 2.0*Mu;  D_Matrix[1][2] = Lambda;
    D_Matrix[2][0] = Lambda;          D_Matrix[2][1] = Lambda;          D_Matrix[2][2] = Lambda + 2.0*Mu;
    D_Matrix[3][3] = Mu;
    D_Matrix[4][4] = Mu;
    D_Matrix[5][5] = Mu;
    
    
    /*--- Compute the BT.D Matrix ---*/
    
    for (iVar = 0; iVar < nNodes*nVar; iVar++) {
      for (jVar = 0; jVar < 6; jVar++) {
        Aux_Matrix[iVar][jVar] = 0.0;
        for (kVar = 0; kVar < 6; kVar++)
          Aux_Matrix[iVar][jVar] += B_Matrix[kVar][iVar]*D_Matrix[kVar][jVar];
      }
    }
    
    /*--- Compute the BT.D.B Matrix (stiffness matrix), and add to the original
     matrix using Gauss integration ---*/
    
    for (iVar = 0; iVar < nNodes*nVar; iVar++) {
      for (jVar = 0; jVar < nNodes*nVar; jVar++) {
        for (kVar = 0; kVar < 6; kVar++) {
          StiffMatrix_Elem[iVar][jVar] += Weight[iGauss] * Aux_Matrix[iVar][kVar]*B_Matrix[kVar][jVar] * fabs(Det);
        }
      }
    }
    
  }
  
}

void CVolumetricMovement::AddFEA_StiffMatrix(CGeometry *geometry, su2double **StiffMatrix_Elem, unsigned long PointCorners[8], unsigned short nNodes) {
  
  unsigned short iVar, jVar, iDim, jDim;
  
  unsigned short nVar = geometry->GetnDim();

  su2double **StiffMatrix_Node;
  StiffMatrix_Node = new su2double* [nVar];
  for (iVar = 0; iVar < nVar; iVar++)
    StiffMatrix_Node[iVar] = new su2double [nVar];
  
  for (iVar = 0; iVar < nVar; iVar++)
    for (jVar = 0; jVar < nVar; jVar++)
      StiffMatrix_Node[iVar][jVar] = 0.0;
  
  /*--- Transform the stiffness matrix for the hexahedral element into the
   contributions for the individual nodes relative to each other. ---*/
  
  for (iVar = 0; iVar < nNodes; iVar++) {
    for (jVar = 0; jVar < nNodes; jVar++) {
      
      for (iDim = 0; iDim < nVar; iDim++) {
        for (jDim = 0; jDim < nVar; jDim++) {
          StiffMatrix_Node[iDim][jDim] = StiffMatrix_Elem[(iVar*nVar)+iDim][(jVar*nVar)+jDim];
        }
      }

      StiffMatrix.AddBlock(PointCorners[iVar], PointCorners[jVar], StiffMatrix_Node);
      
    }
  }
  
  /*--- Deallocate memory and exit ---*/
  
  for (iVar = 0; iVar < nVar; iVar++)
    delete [] StiffMatrix_Node[iVar];
  delete [] StiffMatrix_Node;
  
}

void CVolumetricMovement::SetBoundaryDisplacements(CGeometry *geometry, CConfig *config) {
  
  unsigned short iDim, nDim = geometry->GetnDim(), iMarker, axis = 0;
  unsigned long iPoint, total_index, iVertex;
  su2double *VarCoord, MeanCoord[3] = {0.0,0.0,0.0}, VarIncrement = 1.0;
  
  /*--- Get the SU2 module. SU2_CFD will use this routine for dynamically
   deforming meshes (MARKER_MOVING), while SU2_DEF will use it for deforming
   meshes after imposing design variable surface deformations (DV_MARKER). ---*/
  
  unsigned short Kind_SU2 = config->GetKind_SU2();
  
  /*--- If requested (no by default) impose the surface deflections in
   increments and solve the grid deformation equations iteratively with
   successive small deformations. ---*/
  
  VarIncrement = 1.0/((su2double)config->GetGridDef_Nonlinear_Iter());
  
  /*--- As initialization, set to zero displacements of all the surfaces except the symmetry
   plane, internal and periodic bc the receive boundaries and periodic boundaries. ---*/
  
  for (iMarker = 0; iMarker < config->GetnMarker_All(); iMarker++) {
    if (((config->GetMarker_All_KindBC(iMarker) != SYMMETRY_PLANE) &&
         (config->GetMarker_All_KindBC(iMarker) != SEND_RECEIVE) &&
         (config->GetMarker_All_KindBC(iMarker) != INTERNAL_BOUNDARY) &&
         (config->GetMarker_All_KindBC(iMarker) != PERIODIC_BOUNDARY))) {
      for (iVertex = 0; iVertex < geometry->nVertex[iMarker]; iVertex++) {
        iPoint = geometry->vertex[iMarker][iVertex]->GetNode();
        for (iDim = 0; iDim < nDim; iDim++) {
          total_index = iPoint*nDim + iDim;
          LinSysRes[total_index] = 0.0;
          LinSysSol[total_index] = 0.0;
          StiffMatrix.DeleteValsRowi(total_index);
        }
      }
    }
  }

  /*--- Set the known displacements, note that some points of the moving surfaces
   could be on on the symmetry plane, we should specify DeleteValsRowi again (just in case) ---*/
  
  for (iMarker = 0; iMarker < config->GetnMarker_All(); iMarker++) {
    if (((config->GetMarker_All_Moving(iMarker) == YES) && (Kind_SU2 == SU2_CFD)) ||
        ((config->GetMarker_All_DV(iMarker) == YES) && (Kind_SU2 == SU2_DEF)) ||
        ((config->GetDirectDiff() == D_DESIGN) && (Kind_SU2 == SU2_CFD) && (config->GetMarker_All_DV(iMarker) == YES)) ||
        ((config->GetMarker_All_DV(iMarker) == YES) && (Kind_SU2 == SU2_DOT))) {
      for (iVertex = 0; iVertex < geometry->nVertex[iMarker]; iVertex++) {
        iPoint = geometry->vertex[iMarker][iVertex]->GetNode();
        VarCoord = geometry->vertex[iMarker][iVertex]->GetVarCoord();
        for (iDim = 0; iDim < nDim; iDim++) {
          total_index = iPoint*nDim + iDim;
          LinSysRes[total_index] = SU2_TYPE::GetValue(VarCoord[iDim] * VarIncrement);
          LinSysSol[total_index] = SU2_TYPE::GetValue(VarCoord[iDim] * VarIncrement);
          StiffMatrix.DeleteValsRowi(total_index);
        }
      }
    }
  }
  
  /*--- Set to zero displacements of the normal component for the symmetry plane condition ---*/
  
  for (iMarker = 0; iMarker < config->GetnMarker_All(); iMarker++) {
    if ((config->GetMarker_All_KindBC(iMarker) == SYMMETRY_PLANE) ) {
      
      su2double *Coord_0 = NULL;
      for (iDim = 0; iDim < nDim; iDim++) MeanCoord[iDim] = 0.0;
      
      /*--- Store the coord of the first point to help identify the axis. ---*/
      
      iPoint  = geometry->vertex[iMarker][0]->GetNode();
      Coord_0 = geometry->node[iPoint]->GetCoord();
      
      for (iVertex = 0; iVertex < geometry->nVertex[iMarker]; iVertex++) {
        iPoint = geometry->vertex[iMarker][iVertex]->GetNode();
        VarCoord = geometry->node[iPoint]->GetCoord();
        for (iDim = 0; iDim < nDim; iDim++)
          MeanCoord[iDim] += (VarCoord[iDim]-Coord_0[iDim])*(VarCoord[iDim]-Coord_0[iDim]);
      }
      for (iDim = 0; iDim < nDim; iDim++) MeanCoord[iDim] = sqrt(MeanCoord[iDim]);
      if (nDim==3) {
        if ((MeanCoord[0] <= MeanCoord[1]) && (MeanCoord[0] <= MeanCoord[2])) axis = 0;
        if ((MeanCoord[1] <= MeanCoord[0]) && (MeanCoord[1] <= MeanCoord[2])) axis = 1;
        if ((MeanCoord[2] <= MeanCoord[0]) && (MeanCoord[2] <= MeanCoord[1])) axis = 2;
      }
      else {
        if ((MeanCoord[0] <= MeanCoord[1]) ) axis = 0;
        if ((MeanCoord[1] <= MeanCoord[0]) ) axis = 1;
      }
      
      for (iVertex = 0; iVertex < geometry->nVertex[iMarker]; iVertex++) {
        iPoint = geometry->vertex[iMarker][iVertex]->GetNode();
        total_index = iPoint*nDim + axis;
        LinSysRes[total_index] = 0.0;
        LinSysSol[total_index] = 0.0;
        StiffMatrix.DeleteValsRowi(total_index);
      }
    }
  }
  
  /*--- Don't move the nearfield plane ---*/
  
  for (iMarker = 0; iMarker < config->GetnMarker_All(); iMarker++) {
    if (config->GetMarker_All_KindBC(iMarker) == NEARFIELD_BOUNDARY) {
      for (iVertex = 0; iVertex < geometry->nVertex[iMarker]; iVertex++) {
        iPoint = geometry->vertex[iMarker][iVertex]->GetNode();
        for (iDim = 0; iDim < nDim; iDim++) {
          total_index = iPoint*nDim + iDim;
          LinSysRes[total_index] = 0.0;
          LinSysSol[total_index] = 0.0;
          StiffMatrix.DeleteValsRowi(total_index);
        }
      }
    }
  }

  /*--- Move the FSI interfaces ---*/
  
  for (iMarker = 0; iMarker < config->GetnMarker_All(); iMarker++) {
    if ((config->GetMarker_All_ZoneInterface(iMarker) != 0) && (Kind_SU2 == SU2_CFD)) {
      for (iVertex = 0; iVertex < geometry->nVertex[iMarker]; iVertex++) {
        iPoint = geometry->vertex[iMarker][iVertex]->GetNode();
        VarCoord = geometry->vertex[iMarker][iVertex]->GetVarCoord();
        for (iDim = 0; iDim < nDim; iDim++) {
          total_index = iPoint*nDim + iDim;
          LinSysRes[total_index] = SU2_TYPE::GetValue(VarCoord[iDim] * VarIncrement);
          LinSysSol[total_index] = SU2_TYPE::GetValue(VarCoord[iDim] * VarIncrement);
          StiffMatrix.DeleteValsRowi(total_index);
        }
      }
    }
  }

}

void CVolumetricMovement::SetBoundaryDerivatives(CGeometry *geometry, CConfig *config) {
  unsigned short iDim, iMarker;
  unsigned long iPoint, total_index, iVertex;

  su2double * VarCoord;
  unsigned short Kind_SU2 = config->GetKind_SU2();
  if ((config->GetDirectDiff() == D_DESIGN) && (Kind_SU2 == SU2_CFD)) {
    for (iMarker = 0; iMarker < config->GetnMarker_All(); iMarker++) {
      if ((config->GetMarker_All_DV(iMarker) == YES)) {
        for (iVertex = 0; iVertex < geometry->nVertex[iMarker]; iVertex++) {
          iPoint = geometry->vertex[iMarker][iVertex]->GetNode();
          VarCoord = geometry->vertex[iMarker][iVertex]->GetVarCoord();
          for (iDim = 0; iDim < nDim; iDim++) {
            total_index = iPoint*nDim + iDim;
            LinSysRes[total_index] = SU2_TYPE::GetDerivative(VarCoord[iDim]);
            LinSysSol[total_index] = SU2_TYPE::GetDerivative(VarCoord[iDim]);
          }
        }
      }
    }
    if (LinSysRes.norm() == 0.0) cout << "Warning: Derivatives are zero!" << endl;
  } else if (Kind_SU2 == SU2_DOT) {

    for (iPoint = 0; iPoint < nPoint; iPoint++) {
      for (iDim = 0; iDim < nDim; iDim++) {
        total_index = iPoint*nDim + iDim;
        LinSysRes[total_index] = SU2_TYPE::GetValue(geometry->GetSensitivity(iPoint, iDim));
        LinSysSol[total_index] = SU2_TYPE::GetValue(geometry->GetSensitivity(iPoint, iDim));
      }
    }
  }
}

void CVolumetricMovement::UpdateGridCoord_Derivatives(CGeometry *geometry, CConfig *config) {
  unsigned short iDim, iMarker;
  unsigned long iPoint, total_index, iVertex;
  su2double *new_coord = new su2double[3];

  unsigned short Kind_SU2 = config->GetKind_SU2();

  /*--- Update derivatives of the grid coordinates using the solution of the linear system
     after grid deformation (LinSysSol contains the derivatives of the x, y, z displacements). ---*/
  if ((config->GetDirectDiff() == D_DESIGN) && (Kind_SU2 == SU2_CFD)) {
    for (iPoint = 0; iPoint < geometry->GetnPoint(); iPoint++) {
      new_coord[0] = 0.0; new_coord[1] = 0.0; new_coord[2] = 0.0;
      for (iDim = 0; iDim < nDim; iDim++) {
        total_index = iPoint*nDim + iDim;
        new_coord[iDim] = geometry->node[iPoint]->GetCoord(iDim);
        SU2_TYPE::SetDerivative(new_coord[iDim], SU2_TYPE::GetValue(LinSysSol[total_index]));
      }
      geometry->node[iPoint]->SetCoord(new_coord);
    }
  } else if (Kind_SU2 == SU2_DOT) {
    for (iMarker = 0; iMarker < config->GetnMarker_All(); iMarker++) {
      if((config->GetMarker_All_KindBC(iMarker) == HEAT_FLUX ) ||
         (config->GetMarker_All_KindBC(iMarker) == EULER_WALL ) ||
         (config->GetMarker_All_KindBC(iMarker) == ISOTHERMAL ) ||
         (config->GetMarker_All_KindBC(iMarker) == CHT_WALL_INTERFACE) ||
         (config->GetMarker_All_DV(iMarker) == YES)) {
        for (iVertex = 0; iVertex < geometry->nVertex[iMarker]; iVertex++) {
          iPoint = geometry->vertex[iMarker][iVertex]->GetNode();
          if (geometry->node[iPoint]->GetDomain()) {
            for (iDim = 0; iDim < nDim; iDim++) {
              total_index = iPoint*nDim + iDim;
              geometry->SetSensitivity(iPoint,iDim, LinSysSol[total_index]);
            }
          }
        }
      }
    }
  }
  
  delete [] new_coord;
}

void CVolumetricMovement::SetDomainDisplacements(CGeometry *geometry, CConfig *config) {
  
  unsigned short iDim, nDim = geometry->GetnDim();
  unsigned long iPoint, total_index;
  su2double *Coord, *MinCoordValues, *MaxCoordValues, *Hold_GridFixed_Coord;
  
  if (config->GetHold_GridFixed()) {
    
    MinCoordValues = new su2double [nDim];
    MaxCoordValues = new su2double [nDim];
    
    for (iDim = 0; iDim < nDim; iDim++) {
      MinCoordValues[iDim] = 0.0;
      MaxCoordValues[iDim] = 0.0;
    }
    
    Hold_GridFixed_Coord = config->GetHold_GridFixed_Coord();
    
    MinCoordValues[0] = Hold_GridFixed_Coord[0];
    MinCoordValues[1] = Hold_GridFixed_Coord[1];
    MinCoordValues[2] = Hold_GridFixed_Coord[2];
    MaxCoordValues[0] = Hold_GridFixed_Coord[3];
    MaxCoordValues[1] = Hold_GridFixed_Coord[4];
    MaxCoordValues[2] = Hold_GridFixed_Coord[5];
    
    /*--- Set to zero displacements of all the points that are not going to be moved
     except the surfaces ---*/
    
    for (iPoint = 0; iPoint < geometry->GetnPoint(); iPoint++) {
      Coord = geometry->node[iPoint]->GetCoord();
      for (iDim = 0; iDim < nDim; iDim++) {
        if ((Coord[iDim] < MinCoordValues[iDim]) || (Coord[iDim] > MaxCoordValues[iDim])) {
          total_index = iPoint*nDim + iDim;
          LinSysRes[total_index] = 0.0;
          LinSysSol[total_index] = 0.0;
          StiffMatrix.DeleteValsRowi(total_index);
        }
      }
    }
    
    delete [] MinCoordValues;
    delete [] MaxCoordValues;
    
  }
  
  /*--- Don't move the volume grid outside the limits based 
   on the distance to the solid surface ---*/
  
  if (config->GetDeform_Limit() < 1E6) {
    for (iPoint = 0; iPoint < nPoint; iPoint++) {
      if (geometry->node[iPoint]->GetWall_Distance() >= config->GetDeform_Limit()) {
        for (iDim = 0; iDim < nDim; iDim++) {
          total_index = iPoint*nDim + iDim;
          LinSysRes[total_index] = 0.0;
          LinSysSol[total_index] = 0.0;
          StiffMatrix.DeleteValsRowi(total_index);
        }
      }
    }
  }
  
}

void CVolumetricMovement::Rigid_Rotation(CGeometry *geometry, CConfig *config,
                                         unsigned short iZone, unsigned long iter) {
  
  /*--- Local variables ---*/
  unsigned short iDim, nDim; 
  unsigned long iPoint;
  su2double r[3] = {0.0,0.0,0.0}, rotCoord[3] = {0.0,0.0,0.0}, *Coord;
  su2double Center[3] = {0.0,0.0,0.0}, Omega[3] = {0.0,0.0,0.0}, Lref;
  su2double dt, Center_Moment[3] = {0.0,0.0,0.0};
  su2double *GridVel, newGridVel[3] = {0.0,0.0,0.0};
  su2double rotMatrix[3][3] = {{0.0,0.0,0.0}, {0.0,0.0,0.0}, {0.0,0.0,0.0}};
  su2double dtheta, dphi, dpsi, cosTheta, sinTheta;
  su2double cosPhi, sinPhi, cosPsi, sinPsi;
  bool harmonic_balance = (config->GetTime_Marching() == HARMONIC_BALANCE);
  bool adjoint = (config->GetContinuous_Adjoint() || config->GetDiscrete_Adjoint());

  /*--- Problem dimension and physical time step ---*/
  nDim = geometry->GetnDim();
  dt   = config->GetDelta_UnstTimeND();
  Lref = config->GetLength_Ref();

  /*--- For the unsteady adjoint, use reverse time ---*/
  if (adjoint) {
    /*--- Set the first adjoint mesh position to the final direct one ---*/
    if (iter == 0) dt = ((su2double)config->GetnTime_Iter()-1)*dt;
    /*--- Reverse the rotation direction for the adjoint ---*/
    else dt = -1.0*dt;
  } else {
    /*--- No rotation at all for the first direct solution ---*/
    if (iter == 0) dt = 0;
  }
  
  /*--- Center of rotation & angular velocity vector from config ---*/
  
  for (iDim = 0; iDim < 3; iDim++){
    Center[iDim] = config->GetMotion_Origin(iDim);
    Omega[iDim]  = config->GetRotation_Rate(iDim)/config->GetOmega_Ref();
  }

  /*-- Set dt for harmonic balance cases ---*/
  if (harmonic_balance) {
    /*--- period of oscillation & compute time interval using nTimeInstances ---*/
    su2double period = config->GetHarmonicBalance_Period();
    period /= config->GetTime_Ref();
    dt = period * (su2double)iter/(su2double)(config->GetnTimeInstances());
  }
  
  /*--- Compute delta change in the angle about the x, y, & z axes. ---*/

  dtheta = Omega[0]*dt;
  dphi   = Omega[1]*dt;
  dpsi   = Omega[2]*dt;

  if (rank == MASTER_NODE && iter == 0) {
    cout << " Angular velocity: (" << Omega[0] << ", " << Omega[1];
    cout << ", " << Omega[2] << ") rad/s." << endl;
  }
  
  /*--- Store angles separately for clarity. Compute sines/cosines. ---*/
  
  cosTheta = cos(dtheta);  cosPhi = cos(dphi);  cosPsi = cos(dpsi);
  sinTheta = sin(dtheta);  sinPhi = sin(dphi);  sinPsi = sin(dpsi);
  
  /*--- Compute the rotation matrix. Note that the implicit
   ordering is rotation about the x-axis, y-axis, then z-axis. ---*/
  
  rotMatrix[0][0] = cosPhi*cosPsi;
  rotMatrix[1][0] = cosPhi*sinPsi;
  rotMatrix[2][0] = -sinPhi;
  
  rotMatrix[0][1] = sinTheta*sinPhi*cosPsi - cosTheta*sinPsi;
  rotMatrix[1][1] = sinTheta*sinPhi*sinPsi + cosTheta*cosPsi;
  rotMatrix[2][1] = sinTheta*cosPhi;
  
  rotMatrix[0][2] = cosTheta*sinPhi*cosPsi + sinTheta*sinPsi;
  rotMatrix[1][2] = cosTheta*sinPhi*sinPsi - sinTheta*cosPsi;
  rotMatrix[2][2] = cosTheta*cosPhi;
  
  /*--- Loop over and rotate each node in the volume mesh ---*/
  for (iPoint = 0; iPoint < geometry->GetnPoint(); iPoint++) {
    
    /*--- Coordinates of the current point ---*/
    Coord   = geometry->node[iPoint]->GetCoord();
    GridVel = geometry->node[iPoint]->GetGridVel();
    
    /*--- Calculate non-dim. position from rotation center ---*/
    r[0] = (Coord[0]-Center[0])/Lref;
    r[1] = (Coord[1]-Center[1])/Lref;
    if (nDim == 3) r[2] = (Coord[2]-Center[2])/Lref;
    
    /*--- Compute transformed point coordinates ---*/
    rotCoord[0] = rotMatrix[0][0]*r[0] 
                + rotMatrix[0][1]*r[1] 
                + rotMatrix[0][2]*r[2];
    
    rotCoord[1] = rotMatrix[1][0]*r[0] 
                + rotMatrix[1][1]*r[1] 
                + rotMatrix[1][2]*r[2];
    
    rotCoord[2] = rotMatrix[2][0]*r[0] 
                + rotMatrix[2][1]*r[1] 
                + rotMatrix[2][2]*r[2];
    
    /*--- Cross Product of angular velocity and distance from center.
     Note that we have assumed the grid velocities have been set to
     an initial value in the plunging routine. ---*/
    
    newGridVel[0] = GridVel[0] + Omega[1]*rotCoord[2] - Omega[2]*rotCoord[1];
    newGridVel[1] = GridVel[1] + Omega[2]*rotCoord[0] - Omega[0]*rotCoord[2];
    if (nDim == 3) newGridVel[2] = GridVel[2] + Omega[0]*rotCoord[1] - Omega[1]*rotCoord[0];
    
    /*--- Store new node location & grid velocity. Add center. 
     Do not store the grid velocity if this is an adjoint calculation.---*/
    
    for (iDim = 0; iDim < nDim; iDim++) {
      geometry->node[iPoint]->SetCoord(iDim, rotCoord[iDim] + Center[iDim]);
      if (!adjoint) geometry->node[iPoint]->SetGridVel(iDim, newGridVel[iDim]);
      
    }
  }
  
  /*--- Set the moment computation center to the new location after
   incrementing the position with the rotation. ---*/
  
  for (unsigned short jMarker=0; jMarker<config->GetnMarker_Monitoring(); jMarker++) {
    
    Center_Moment[0] = config->GetRefOriginMoment_X(jMarker);
    Center_Moment[1] = config->GetRefOriginMoment_Y(jMarker);
    Center_Moment[2] = config->GetRefOriginMoment_Z(jMarker);
    
    /*--- Calculate non-dim. position from rotation center ---*/
    
    for (iDim = 0; iDim < nDim; iDim++)
      r[iDim] = (Center_Moment[iDim]-Center[iDim])/Lref;
    if (nDim == 2) r[nDim] = 0.0;
    
    /*--- Compute transformed point coordinates ---*/
    
    rotCoord[0] = rotMatrix[0][0]*r[0]
    + rotMatrix[0][1]*r[1]
    + rotMatrix[0][2]*r[2];
    
    rotCoord[1] = rotMatrix[1][0]*r[0]
    + rotMatrix[1][1]*r[1]
    + rotMatrix[1][2]*r[2];
    
    rotCoord[2] = rotMatrix[2][0]*r[0]
    + rotMatrix[2][1]*r[1]
    + rotMatrix[2][2]*r[2];
    
    config->SetRefOriginMoment_X(jMarker, Center[0]+rotCoord[0]);
    config->SetRefOriginMoment_Y(jMarker, Center[1]+rotCoord[1]);
    config->SetRefOriginMoment_Z(jMarker, Center[2]+rotCoord[2]);
  }
  
  /*--- After moving all nodes, update geometry class ---*/
  
  UpdateDualGrid(geometry, config);

}

void CVolumetricMovement::Rigid_Pitching(CGeometry *geometry, CConfig *config, unsigned short iZone, unsigned long iter) {
  
  /*--- Local variables ---*/
  su2double r[3] = {0.0,0.0,0.0}, rotCoord[3] = {0.0,0.0,0.0}, *Coord, Center[3] = {0.0,0.0,0.0},
  Omega[3] = {0.0,0.0,0.0}, Ampl[3] = {0.0,0.0,0.0}, Phase[3] = {0.0,0.0,0.0};
  su2double Lref, deltaT, alphaDot[3], *GridVel, newGridVel[3] = {0.0,0.0,0.0};
  su2double rotMatrix[3][3] = {{0.0,0.0,0.0}, {0.0,0.0,0.0}, {0.0,0.0,0.0}};
  su2double dtheta, dphi, dpsi, cosTheta, sinTheta;
  su2double cosPhi, sinPhi, cosPsi, sinPsi;
  su2double time_new, time_old;
  su2double DEG2RAD = PI_NUMBER/180.0;
  unsigned short iDim;
  unsigned short nDim = geometry->GetnDim();
  unsigned long iPoint;
  bool harmonic_balance = (config->GetTime_Marching() == HARMONIC_BALANCE);
  bool adjoint = (config->GetContinuous_Adjoint() || config->GetDiscrete_Adjoint());
  
  /*--- Retrieve values from the config file ---*/
  deltaT = config->GetDelta_UnstTimeND(); 
  Lref   = config->GetLength_Ref();

  /*--- Pitching origin, frequency, and amplitude from config. ---*/	
  
  for (iDim = 0; iDim < 3; iDim++){
    Center[iDim] = config->GetMotion_Origin(iDim);
    Omega[iDim]  = config->GetPitching_Omega(iDim)/config->GetOmega_Ref();
    Ampl[iDim]   = config->GetPitching_Ampl(iDim)*DEG2RAD;
    Phase[iDim]  = config->GetPitching_Phase(iDim)*DEG2RAD;
  }


  if (harmonic_balance) {    
    /*--- period of oscillation & compute time interval using nTimeInstances ---*/
    su2double period = config->GetHarmonicBalance_Period();
    period /= config->GetTime_Ref();
    deltaT = period/(su2double)(config->GetnTimeInstances());
  }

  /*--- Compute delta time based on physical time step ---*/
  if (adjoint) {
    /*--- For the unsteady adjoint, we integrate backwards through
     physical time, so perform mesh motion in reverse. ---*/ 
    unsigned long nFlowIter  = config->GetnTime_Iter();
    unsigned long directIter = nFlowIter - iter - 1;
    time_new = static_cast<su2double>(directIter)*deltaT;
    time_old = time_new;
    if (iter != 0) time_old = (static_cast<su2double>(directIter)+1.0)*deltaT;
  } else {
    /*--- Forward time for the direct problem ---*/
    time_new = static_cast<su2double>(iter)*deltaT;
    if (harmonic_balance) {
      /*--- For harmonic balance, begin movement from the zero position ---*/
      time_old = 0.0;
    } else {
      time_old = time_new;
      if (iter != 0) time_old = (static_cast<su2double>(iter)-1.0)*deltaT;
    }
  }
  
  /*--- Compute delta change in the angle about the x, y, & z axes. ---*/
  
  dtheta = -Ampl[0]*(sin(Omega[0]*time_new + Phase[0]) - sin(Omega[0]*time_old + Phase[0]));
  dphi   = -Ampl[1]*(sin(Omega[1]*time_new + Phase[1]) - sin(Omega[1]*time_old + Phase[1]));
  dpsi   = -Ampl[2]*(sin(Omega[2]*time_new + Phase[2]) - sin(Omega[2]*time_old + Phase[2]));
  
  /*--- Angular velocity at the new time ---*/
  
  alphaDot[0] = -Omega[0]*Ampl[0]*cos(Omega[0]*time_new);
  alphaDot[1] = -Omega[1]*Ampl[1]*cos(Omega[1]*time_new);
  alphaDot[2] = -Omega[2]*Ampl[2]*cos(Omega[2]*time_new);

  if (rank == MASTER_NODE && iter == 0) {
      cout << " Pitching frequency: (" << Omega[0] << ", " << Omega[1];
      cout << ", " << Omega[2] << ") rad/s." << endl;
      cout << " Pitching amplitude: (" << Ampl[0]/DEG2RAD << ", ";
      cout << Ampl[1]/DEG2RAD << ", " << Ampl[2]/DEG2RAD;
      cout << ") degrees."<< endl;
      cout << " Pitching phase lag: (" << Phase[0]/DEG2RAD << ", ";
      cout << Phase[1]/DEG2RAD <<", "<< Phase[2]/DEG2RAD;
      cout << ") degrees."<< endl;
  }
  
  /*--- Store angles separately for clarity. Compute sines/cosines. ---*/
  
  cosTheta = cos(dtheta);  cosPhi = cos(dphi);  cosPsi = cos(dpsi);
  sinTheta = sin(dtheta);  sinPhi = sin(dphi);  sinPsi = sin(dpsi);
  
  /*--- Compute the rotation matrix. Note that the implicit
   ordering is rotation about the x-axis, y-axis, then z-axis. ---*/
  
  rotMatrix[0][0] = cosPhi*cosPsi;
  rotMatrix[1][0] = cosPhi*sinPsi;
  rotMatrix[2][0] = -sinPhi;
  
  rotMatrix[0][1] = sinTheta*sinPhi*cosPsi - cosTheta*sinPsi;
  rotMatrix[1][1] = sinTheta*sinPhi*sinPsi + cosTheta*cosPsi;
  rotMatrix[2][1] = sinTheta*cosPhi;
  
  rotMatrix[0][2] = cosTheta*sinPhi*cosPsi + sinTheta*sinPsi;
  rotMatrix[1][2] = cosTheta*sinPhi*sinPsi - sinTheta*cosPsi;
  rotMatrix[2][2] = cosTheta*cosPhi;
  
  /*--- Loop over and rotate each node in the volume mesh ---*/
  for (iPoint = 0; iPoint < geometry->GetnPoint(); iPoint++) {
    
    /*--- Coordinates of the current point ---*/
    Coord   = geometry->node[iPoint]->GetCoord();
    GridVel = geometry->node[iPoint]->GetGridVel();
    
    /*--- Calculate non-dim. position from rotation center ---*/
    for (iDim = 0; iDim < nDim; iDim++)
      r[iDim] = (Coord[iDim]-Center[iDim])/Lref;
    if (nDim == 2) r[nDim] = 0.0;
    
    /*--- Compute transformed point coordinates ---*/
    rotCoord[0] = rotMatrix[0][0]*r[0] 
                + rotMatrix[0][1]*r[1] 
                + rotMatrix[0][2]*r[2];
    
    rotCoord[1] = rotMatrix[1][0]*r[0] 
                + rotMatrix[1][1]*r[1] 
                + rotMatrix[1][2]*r[2];
    
    rotCoord[2] = rotMatrix[2][0]*r[0] 
                + rotMatrix[2][1]*r[1] 
                + rotMatrix[2][2]*r[2];
    
    /*--- Cross Product of angular velocity and distance from center.
     Note that we have assumed the grid velocities have been set to 
     an initial value in the plunging routine. ---*/
    
    newGridVel[0] = GridVel[0] + alphaDot[1]*rotCoord[2] - alphaDot[2]*rotCoord[1];
    newGridVel[1] = GridVel[1] + alphaDot[2]*rotCoord[0] - alphaDot[0]*rotCoord[2];
    if (nDim == 3) newGridVel[2] = GridVel[2] + alphaDot[0]*rotCoord[1] - alphaDot[1]*rotCoord[0];
    
    /*--- Store new node location & grid velocity. Add center location.
     Do not store the grid velocity if this is an adjoint calculation.---*/
    
    for (iDim = 0; iDim < nDim; iDim++) {
      geometry->node[iPoint]->SetCoord(iDim, rotCoord[iDim]+Center[iDim]);
      if (!adjoint) geometry->node[iPoint]->SetGridVel(iDim, newGridVel[iDim]);
    }
  }
  
  /*--- For pitching we don't update the motion origin and moment reference origin. ---*/

  /*--- After moving all nodes, update geometry class ---*/
  
  UpdateDualGrid(geometry, config);
  
}

void CVolumetricMovement::Rigid_Plunging(CGeometry *geometry, CConfig *config, unsigned short iZone, unsigned long iter) {
  
  /*--- Local variables ---*/
  su2double deltaX[3], newCoord[3] = {0.0, 0.0, 0.0}, Center[3], *Coord, Omega[3], Ampl[3], Lref;
  su2double *GridVel, newGridVel[3] = {0.0, 0.0, 0.0}, xDot[3];
  su2double deltaT, time_new, time_old;
  unsigned short iDim, nDim = geometry->GetnDim();
  unsigned long iPoint;
  bool harmonic_balance = (config->GetTime_Marching() == HARMONIC_BALANCE);
  bool adjoint = (config->GetContinuous_Adjoint() || config->GetDiscrete_Adjoint());
  
  /*--- Retrieve values from the config file ---*/
  deltaT = config->GetDelta_UnstTimeND();
  Lref   = config->GetLength_Ref();
  
  for (iDim = 0; iDim < 3; iDim++){
    Center[iDim] = config->GetMotion_Origin(iDim);
    Omega[iDim]  = config->GetPlunging_Omega(iDim)/config->GetOmega_Ref();
    Ampl[iDim]   = config->GetPlunging_Ampl(iDim)/Lref;
  }
  
  /*--- Plunging frequency and amplitude from config. ---*/
  
  if (harmonic_balance) {
    /*--- period of oscillation & time interval using nTimeInstances ---*/
    su2double period = config->GetHarmonicBalance_Period();
    period /= config->GetTime_Ref();
    deltaT = period/(su2double)(config->GetnTimeInstances());
  }
  
  /*--- Compute delta time based on physical time step ---*/
  if (adjoint) {
    /*--- For the unsteady adjoint, we integrate backwards through
     physical time, so perform mesh motion in reverse. ---*/
    unsigned long nFlowIter  = config->GetnTime_Iter();
    unsigned long directIter = nFlowIter - iter - 1;
    time_new = static_cast<su2double>(directIter)*deltaT;
    time_old = time_new;
    if (iter != 0) time_old = (static_cast<su2double>(directIter)+1.0)*deltaT;
  } else {
    /*--- Forward time for the direct problem ---*/
    time_new = static_cast<su2double>(iter)*deltaT;
    if (harmonic_balance) {
      /*--- For harmonic balance, begin movement from the zero position ---*/
      time_old = 0.0;
    } else {
      time_old = time_new;
      if (iter != 0) time_old = (static_cast<su2double>(iter)-1.0)*deltaT;
    }
  }
  
  /*--- Compute delta change in the position in the x, y, & z directions. ---*/
  deltaX[0] = -Ampl[0]*(sin(Omega[0]*time_new) - sin(Omega[0]*time_old));
  deltaX[1] = -Ampl[1]*(sin(Omega[1]*time_new) - sin(Omega[1]*time_old));
  deltaX[2] = -Ampl[2]*(sin(Omega[2]*time_new) - sin(Omega[2]*time_old));
  
  /*--- Compute grid velocity due to plunge in the x, y, & z directions. ---*/
  xDot[0] = -Ampl[0]*Omega[0]*(cos(Omega[0]*time_new));
  xDot[1] = -Ampl[1]*Omega[1]*(cos(Omega[1]*time_new));
  xDot[2] = -Ampl[2]*Omega[2]*(cos(Omega[2]*time_new));
  
  if (rank == MASTER_NODE && iter == 0) {
    cout << " Plunging frequency: (" << Omega[0] << ", " << Omega[1];
    cout << ", " << Omega[2] << ") rad/s." << endl;
    cout << " Plunging amplitude: (" << Ampl[0] << ", ";
    cout << Ampl[1] << ", " << Ampl[2] <<  ") m."<< endl;
  }
  
  /*--- Loop over and move each node in the volume mesh ---*/
  for (iPoint = 0; iPoint < geometry->GetnPoint(); iPoint++) {
    
    /*--- Coordinates of the current point ---*/
    Coord   = geometry->node[iPoint]->GetCoord();
    GridVel = geometry->node[iPoint]->GetGridVel();
    
    /*--- Increment the node position using the delta values. ---*/
    for (iDim = 0; iDim < nDim; iDim++)
      newCoord[iDim] = Coord[iDim] + deltaX[iDim];
    
    /*--- Cross Product of angular velocity and distance from center.
     Note that we have assumed the grid velocities have been set to
     an initial value in the plunging routine. ---*/
    
    newGridVel[0] = GridVel[0] + xDot[0];
    newGridVel[1] = GridVel[1] + xDot[1];
   if (nDim == 3) newGridVel[2] = GridVel[2] + xDot[2];
    
    /*--- Store new node location & grid velocity. Do not store the grid
     velocity if this is an adjoint calculation. ---*/
    
    for (iDim = 0; iDim < nDim; iDim++) {
      geometry->node[iPoint]->SetCoord(iDim, newCoord[iDim]);
      if (!adjoint) geometry->node[iPoint]->SetGridVel(iDim, newGridVel[iDim]);
    }
  }
  
  /*--- Set the mesh motion center to the new location after
   incrementing the position with the rigid translation. This
   new location will be used for subsequent pitching/rotation.---*/
  
  for (iDim = 0; iDim < 3; iDim++){
    Center[iDim] = config->GetMotion_Origin(iDim) + deltaX[iDim];
  } 
  config->SetMotion_Origin(Center);
  
  /*--- As the body origin may have moved, print it to the console ---*/
  
//  if (rank == MASTER_NODE) {
//    cout << " Body origin: (" << Center[0]+deltaX[0];
//    cout << ", " << Center[1]+deltaX[1] << ", " << Center[2]+deltaX[2];
//    cout << ")." << endl;
//  }
  
  /*--- Set the moment computation center to the new location after
   incrementing the position with the plunging. ---*/
  
  for (unsigned short jMarker=0; jMarker<config->GetnMarker_Monitoring(); jMarker++) {
    Center[0] = config->GetRefOriginMoment_X(jMarker) + deltaX[0];
    Center[1] = config->GetRefOriginMoment_Y(jMarker) + deltaX[1];
    Center[2] = config->GetRefOriginMoment_Z(jMarker) + deltaX[2];
    config->SetRefOriginMoment_X(jMarker, Center[0]);
    config->SetRefOriginMoment_Y(jMarker, Center[1]);
    config->SetRefOriginMoment_Z(jMarker, Center[2]);
  }
  
  /*--- After moving all nodes, update geometry class ---*/
  
  UpdateDualGrid(geometry, config);
  
}

void CVolumetricMovement::Rigid_Translation(CGeometry *geometry, CConfig *config, unsigned short iZone, unsigned long iter) {
  
  /*--- Local variables ---*/
  su2double deltaX[3], newCoord[3], Center[3], *Coord;
  su2double xDot[3];
  su2double deltaT, time_new, time_old;
  unsigned short iDim, nDim = geometry->GetnDim();
  unsigned long iPoint;
  bool harmonic_balance = (config->GetTime_Marching() == HARMONIC_BALANCE);
  bool adjoint = (config->GetContinuous_Adjoint() || config->GetDiscrete_Adjoint());
  
  /*--- Retrieve values from the config file ---*/
  deltaT = config->GetDelta_UnstTimeND();
  
  /*--- Get motion center and translation rates from config ---*/
  
  for (iDim = 0; iDim < 3; iDim++){
    Center[iDim] = config->GetMotion_Origin(iDim);
    xDot[iDim]   = config->GetTranslation_Rate(iDim);
  }
  
  if (harmonic_balance) {
    /*--- period of oscillation & time interval using nTimeInstances ---*/
    su2double period = config->GetHarmonicBalance_Period();
    period /= config->GetTime_Ref();
    deltaT = period/(su2double)(config->GetnTimeInstances());
  }
  
  /*--- Compute delta time based on physical time step ---*/
  if (adjoint) {
    /*--- For the unsteady adjoint, we integrate backwards through
     physical time, so perform mesh motion in reverse. ---*/
    unsigned long nFlowIter  = config->GetnTime_Iter();
    unsigned long directIter = nFlowIter - iter - 1;
    time_new = static_cast<su2double>(directIter)*deltaT;
    time_old = time_new;
    if (iter != 0) time_old = (static_cast<su2double>(directIter)+1.0)*deltaT;
  } else {
    /*--- Forward time for the direct problem ---*/
    time_new = static_cast<su2double>(iter)*deltaT;
    if (harmonic_balance) {
      /*--- For harmonic balance, begin movement from the zero position ---*/
      time_old = 0.0;
    } else {
      time_old = time_new;
      if (iter != 0) time_old = (static_cast<su2double>(iter)-1.0)*deltaT;
    }
  }
  
  /*--- Compute delta change in the position in the x, y, & z directions. ---*/
  deltaX[0] = xDot[0]*(time_new-time_old);
  deltaX[1] = xDot[1]*(time_new-time_old);
  deltaX[2] = xDot[2]*(time_new-time_old);

  if (rank == MASTER_NODE) {
    cout << " New physical time: " << time_new << " seconds." << endl;
    if (iter == 0) {
    cout << " Translational velocity: (" << xDot[0]*config->GetVelocity_Ref() << ", " << xDot[1]*config->GetVelocity_Ref();
      cout << ", " << xDot[2]*config->GetVelocity_Ref();
      if (config->GetSystemMeasurements() == SI) cout << ") m/s." << endl;
      else cout << ") ft/s." << endl;
    }
  }
  
  /*--- Loop over and move each node in the volume mesh ---*/
  for (iPoint = 0; iPoint < geometry->GetnPoint(); iPoint++) {
    
    /*--- Coordinates of the current point ---*/
    Coord = geometry->node[iPoint]->GetCoord();
    
    /*--- Increment the node position using the delta values. ---*/
    for (iDim = 0; iDim < nDim; iDim++)
      newCoord[iDim] = Coord[iDim] + deltaX[iDim];
    
    /*--- Store new node location & grid velocity. Do not store the grid
     velocity if this is an adjoint calculation. ---*/
    
    for (iDim = 0; iDim < nDim; iDim++) {
      geometry->node[iPoint]->SetCoord(iDim, newCoord[iDim]);
      if (!adjoint) geometry->node[iPoint]->SetGridVel(iDim,xDot[iDim]);
    }
  }
  
  /*--- Set the mesh motion center to the new location after
   incrementing the position with the rigid translation. This
   new location will be used for subsequent pitching/rotation.---*/
  
  for (iDim = 0; iDim < 3; iDim++){
    Center[iDim] = config->GetMotion_Origin(iDim) + deltaX[iDim];
  } 
  config->SetMotion_Origin(Center);

  
  /*--- Set the moment computation center to the new location after
   incrementing the position with the translation. ---*/
  
  for (unsigned short jMarker=0; jMarker<config->GetnMarker_Monitoring(); jMarker++) {
    Center[0] = config->GetRefOriginMoment_X(jMarker) + deltaX[0];
    Center[1] = config->GetRefOriginMoment_Y(jMarker) + deltaX[1];
    Center[2] = config->GetRefOriginMoment_Z(jMarker) + deltaX[2];
    config->SetRefOriginMoment_X(jMarker, Center[0]);
    config->SetRefOriginMoment_Y(jMarker, Center[1]);
    config->SetRefOriginMoment_Z(jMarker, Center[2]);
  }
  
  /*--- After moving all nodes, update geometry class ---*/
  
  UpdateDualGrid(geometry, config);
  
}

void CVolumetricMovement::SetVolume_Scaling(CGeometry *geometry, CConfig *config, bool UpdateGeo) {

  unsigned short iDim;
  unsigned long iPoint;
  su2double newCoord[3] = {0.0,0.0,0.0}, *Coord;

  /*--- The scaling factor is the only input to this option. Currently, 
   the mesh must be scaled the same amount in all three directions. ---*/
  
  su2double Scale = config->GetDV_Value(0)*config->GetOpt_RelaxFactor();
  
  if (rank == MASTER_NODE) {
    cout << "Scaling the mesh by a constant factor of " << Scale << "." << endl;
  }
  
  /*--- Loop over and move each node in the volume mesh ---*/
  for (iPoint = 0; iPoint < geometry->GetnPoint(); iPoint++) {
    
    /*--- Coordinates of the current point ---*/
    Coord = geometry->node[iPoint]->GetCoord();
    
    /*--- Scale the node position by the specified factor. ---*/
    for (iDim = 0; iDim < nDim; iDim++)
      newCoord[iDim] = Scale*Coord[iDim];
    
    /*--- Store the new node location. ---*/
    for (iDim = 0; iDim < nDim; iDim++) {
      geometry->node[iPoint]->SetCoord(iDim, newCoord[iDim]);
    }
  }

  /*--- After moving all nodes, update geometry class ---*/
  if (UpdateGeo) UpdateDualGrid(geometry, config);
  
}

void CVolumetricMovement::SetVolume_Translation(CGeometry *geometry, CConfig *config, bool UpdateGeo)  {

  unsigned short iDim;
  unsigned long iPoint;
  su2double *Coord, deltaX[3] = {0.0,0.0,0.0}, newCoord[3] = {0.0,0.0,0.0};
  su2double Scale = config->GetOpt_RelaxFactor();
  
  /*--- Get the unit vector and magnitude of displacement. Note that we
   assume this is the first DV entry since it is for mesh translation.
   Create the displacement vector from the magnitude and direction. ---*/
  
  su2double Ampl = config->GetDV_Value(0)*Scale;
  su2double length = 0.0;
  for (iDim = 0; iDim < nDim; iDim++) {
    deltaX[iDim] = config->GetParamDV(0, iDim);
    length += deltaX[iDim]*deltaX[iDim];
  }
  length = sqrt(length);
  for (iDim = 0; iDim < nDim; iDim++)
    deltaX[iDim] = Ampl*deltaX[iDim]/length;
  if (rank == MASTER_NODE) {
    cout << "Translational displacement: (" << deltaX[0] << ", ";
    cout  << deltaX[1] << ", " << deltaX[2] << ")." << endl;
  }
  
  /*--- Loop over and move each node in the volume mesh ---*/
  for (iPoint = 0; iPoint < geometry->GetnPoint(); iPoint++) {
    
    /*--- Coordinates of the current point ---*/
    Coord = geometry->node[iPoint]->GetCoord();
    
    /*--- Increment the node position using the delta values. ---*/
    for (iDim = 0; iDim < nDim; iDim++)
      newCoord[iDim] = Coord[iDim] + deltaX[iDim];
    
    /*--- Store new node location. ---*/
    for (iDim = 0; iDim < nDim; iDim++) {
      geometry->node[iPoint]->SetCoord(iDim, newCoord[iDim]);
    }
  }
  
  /*--- After moving all nodes, update geometry class ---*/
  if (UpdateGeo) UpdateDualGrid(geometry, config);
  
}

void CVolumetricMovement::SetVolume_Rotation(CGeometry *geometry, CConfig *config, bool UpdateGeo) {
  
  unsigned short iDim;
  unsigned long iPoint;
  su2double x, y, z;
  su2double *Coord, deltaX[3] = {0.0,0.0,0.0}, newCoord[3] = {0.0,0.0,0.0};
  su2double Scale = config->GetOpt_RelaxFactor();

  /*--- xyz-coordinates of a point on the line of rotation. */
  su2double a = config->GetParamDV(0, 0);
  su2double b = config->GetParamDV(0, 1);
  su2double c = 0.0;
  if (geometry->GetnDim() == 3) c = config->GetParamDV(0,2);
  
  /*--- xyz-coordinate of the line's direction vector. ---*/
  su2double u = config->GetParamDV(0, 3)-config->GetParamDV(0, 0);
  su2double v = config->GetParamDV(0, 4)-config->GetParamDV(0, 1);
  su2double w = 1.0;
  if (geometry->GetnDim() == 3)
    w = config->GetParamDV(0, 5)-config->GetParamDV(0, 2);
  
  /*--- The angle of rotation. ---*/
  su2double theta = config->GetDV_Value(0)*Scale*PI_NUMBER/180.0;
  
  /*--- Print to the console. ---*/
  if (rank == MASTER_NODE) {
    cout << "Rotation axis vector: (" << u << ", ";
    cout << v << ", " << w << ")." << endl;
    cout << "Angle of rotation: " << config->GetDV_Value(0)*Scale;
    cout << " degrees." << endl;
  }
  
  /*--- Intermediate values used in computations. ---*/
  su2double u2=u*u; su2double v2=v*v; su2double w2=w*w;
  su2double cosT = cos(theta); su2double sinT = sin(theta);
  su2double l2 = u2 + v2 + w2; su2double l = sqrt(l2);
  
  /*--- Loop over and move each node in the volume mesh ---*/
  for (iPoint = 0; iPoint < geometry->GetnPoint(); iPoint++) {
    
    /*--- Coordinates of the current point ---*/
    Coord = geometry->node[iPoint]->GetCoord();
    
    /*--- Displacement for this point due to the rotation. ---*/
    x = Coord[0]; y = Coord[1]; z = 0.0;
    if (geometry->GetnDim() == 3) z = Coord[2];
    
    deltaX[0] = a*(v2 + w2) + u*(-b*v - c*w + u*x + v*y + w*z)
    + (-a*(v2 + w2) + u*(b*v + c*w - v*y - w*z) + (v2 + w2)*x)*cosT
    + l*(-c*v + b*w - w*y + v*z)*sinT;
    deltaX[0] = deltaX[0]/l2 - x;
    
    deltaX[1] = b*(u2 + w2) + v*(-a*u - c*w + u*x + v*y + w*z)
    + (-b*(u2 + w2) + v*(a*u + c*w - u*x - w*z) + (u2 + w2)*y)*cosT
    + l*(c*u - a*w + w*x - u*z)*sinT;
    deltaX[1] = deltaX[1]/l2 - y;
    
    deltaX[2] = c*(u2 + v2) + w*(-a*u - b*v + u*x + v*y + w*z)
    + (-c*(u2 + v2) + w*(a*u + b*v - u*x - v*y) + (u2 + v2)*z)*cosT
    + l*(-b*u + a*v - v*x + u*y)*sinT;
    if (geometry->GetnDim() == 3) deltaX[2] = deltaX[2]/l2 - z;
    else deltaX[2] = 0.0;
    
    /*--- Increment the node position using the delta values. ---*/
    for (iDim = 0; iDim < nDim; iDim++)
      newCoord[iDim] = Coord[iDim] + deltaX[iDim];
    
    /*--- Store new node location. ---*/
    for (iDim = 0; iDim < nDim; iDim++) {
      geometry->node[iPoint]->SetCoord(iDim, newCoord[iDim]);
    }
  }
 
  /*--- After moving all nodes, update geometry class ---*/
  if (UpdateGeo) UpdateDualGrid(geometry, config);
  
}

CSurfaceMovement::CSurfaceMovement(void) : CGridMovement() {
  
  size = SU2_MPI::GetSize();
  rank = SU2_MPI::GetRank();
  
  nFFDBox = 0;
  nLevel = 0;
  FFDBoxDefinition = false;
  FFDBox = NULL;
}

CSurfaceMovement::~CSurfaceMovement(void) {
  if(FFDBox != NULL) {
    for(unsigned short iFFDBox = 0; iFFDBox < MAX_NUMBER_FFD; ++iFFDBox) {
      if(FFDBox[iFFDBox] != NULL) delete FFDBox[iFFDBox];
    }
    delete [] FFDBox;
  }
}

void CSurfaceMovement::SetSurface_Deformation(CGeometry *geometry, CConfig *config) {
  
  unsigned short iFFDBox, iDV, iLevel, iChild, iParent, jFFDBox, iMarker;
  unsigned short Degree_Unitary [] = {1,1,1}, BSpline_Unitary [] = {2,2,2};
  su2double MaxDiff, Current_Scale, Ratio, New_Scale;
  string FFDBoxTag;
   bool allmoving;
  
  bool cylindrical = (config->GetFFD_CoordSystem() == CYLINDRICAL);
  bool spherical   = (config->GetFFD_CoordSystem() == SPHERICAL);
  bool polar       = (config->GetFFD_CoordSystem() == POLAR);
  bool cartesian   = (config->GetFFD_CoordSystem() == CARTESIAN);
  su2double BoundLimit = config->GetOpt_LineSearch_Bound();

  bool one_shot = (config->GetKind_Solver() == ONE_SHOT_EULER)         ||
                 (config->GetKind_Solver() == ONE_SHOT_NAVIER_STOKES) ||
                 (config->GetKind_Solver() == ONE_SHOT_RANS);

  /*--- Setting the Free Form Deformation ---*/
  
  if (config->GetDesign_Variable(0) == FFD_SETTING) {
    
    /*--- Definition of the FFD deformation class ---*/
    
    if(FFDBox == NULL) {
      FFDBox = new CFreeFormDefBox*[MAX_NUMBER_FFD];
      for(iFFDBox = 0; iFFDBox < MAX_NUMBER_FFD; ++iFFDBox) FFDBox[iFFDBox] = NULL;
    }
    
    /*--- Read the FFD information from the config file ---*/
    
    ReadFFDInfo(geometry, config, FFDBox);
    
    /*--- If there is a FFDBox in the input file ---*/
    
    if (nFFDBox != 0) {
      
      /*--- if polar coordinates, trnasform the corner to polar ---*/
      
      if (cylindrical) {
        for (iFFDBox = 0; iFFDBox < GetnFFDBox(); iFFDBox++) {
          FFDBox[iFFDBox]->SetCart2Cyl_CornerPoints(config);
        }
      }
      else if (spherical || polar) {
        for (iFFDBox = 0; iFFDBox < GetnFFDBox(); iFFDBox++) {
          FFDBox[iFFDBox]->SetCart2Sphe_CornerPoints(config);
        }
      }
      
      /*--- If the FFDBox was not defined in the input file ---*/
      
      if ((rank == MASTER_NODE) && (GetnFFDBox() != 0)) {
        if (cartesian) cout << endl <<"----------------- FFD technique (cartesian -> parametric) ---------------" << endl;
        else if (cylindrical) cout << endl <<"----------------- FFD technique (cylinder -> parametric) ---------------" << endl;
        else if (spherical) cout << endl <<"----------------- FFD technique (spherical -> parametric) ---------------" << endl;
        else if (polar) cout << endl <<"----------------- FFD technique (polar -> parametric) ---------------" << endl;
      }
      
      /*--- Create a unitary FFDBox as baseline for other FFDBoxes shapes ---*/
      
      CFreeFormDefBox FFDBox_unitary(Degree_Unitary, BSpline_Unitary, BEZIER);
      FFDBox_unitary.SetUnitCornerPoints();

      /*--- Compute the control points of the unitary box, in this case the degree is 1 and the order is 2 ---*/
      
      FFDBox_unitary.SetControlPoints_Parallelepiped();
      
      for (iFFDBox = 0; iFFDBox < GetnFFDBox(); iFFDBox++) {
        
        /*--- Compute the support control points for the final FFD using the unitary box ---*/
        
        FFDBox_unitary.SetSupportCP(FFDBox[iFFDBox]);
        
        /*--- Compute control points in the support box ---*/
        
        FFDBox_unitary.SetSupportCPChange(FFDBox[iFFDBox]);
        
        /*--- Compute the parametric coordinates, it also find the points in
         the FFDBox using the parametrics coordinates ---*/
        
        SetParametricCoord(geometry, config, FFDBox[iFFDBox], iFFDBox);
        
        
        /*--- If polar coordinates, transform the corners and control points to cartesians ---*/
        
        if (cylindrical) {
          FFDBox[iFFDBox]->SetCyl2Cart_CornerPoints(config);
          FFDBox[iFFDBox]->SetCyl2Cart_ControlPoints(config);
        }
        else if (spherical || polar) {
          FFDBox[iFFDBox]->SetSphe2Cart_CornerPoints(config);
          FFDBox[iFFDBox]->SetSphe2Cart_ControlPoints(config);
        }
<<<<<<< HEAD
        
        /*--- Output original FFD FFDBox ---*/
        
        if (rank == MASTER_NODE && !one_shot) {
          for (unsigned short iFile = 0; iFile < config->GetnVolumeOutputFiles(); iFile++){
            unsigned short *FileFormat = config->GetVolumeOutputFiles();
            if (FileFormat[iFile] == PARAVIEW) {
              cout << "Writing a Paraview file of the FFD boxes." << endl;
              for (iFFDBox = 0; iFFDBox < GetnFFDBox(); iFFDBox++) {
                FFDBox[iFFDBox]->SetParaview(geometry, iFFDBox, true);
              }
            } else if (FileFormat[iFile] == TECPLOT) {
              cout << "Writing a Tecplot file of the FFD boxes." << endl;
              for (iFFDBox = 0; iFFDBox < GetnFFDBox(); iFFDBox++) {
                FFDBox[iFFDBox]->SetTecplot(geometry, iFFDBox, true);
              }
=======
      }
      /*--- Output original FFD FFDBox ---*/
      
      if (rank == MASTER_NODE) {
        for (unsigned short iFile = 0; iFile < config->GetnVolumeOutputFiles(); iFile++){
          unsigned short *FileFormat = config->GetVolumeOutputFiles();
          if (FileFormat[iFile] == PARAVIEW || FileFormat[iFile] == PARAVIEW_BINARY) {
            cout << "Writing a Paraview file of the FFD boxes." << endl;
            for (iFFDBox = 0; iFFDBox < GetnFFDBox(); iFFDBox++) {
              FFDBox[iFFDBox]->SetParaview(geometry, iFFDBox, true);
>>>>>>> cc6fe0ea
            }
          } else if (FileFormat[iFile] == TECPLOT || FileFormat[iFile] == TECPLOT_BINARY) {
            cout << "Writing a Tecplot file of the FFD boxes." << endl;
            for (iFFDBox = 0; iFFDBox < GetnFFDBox(); iFFDBox++) {
              FFDBox[iFFDBox]->SetTecplot(geometry, iFFDBox, true);
            }
          }
          else if (FileFormat[iFile] == CGNS)  {
            cout << "Writing a CGNS file of the FFD boxes." << endl;
            for (iFFDBox = 0; iFFDBox < GetnFFDBox(); iFFDBox++) {
              FFDBox[iFFDBox]->SetCGNS(geometry, iFFDBox, true);
            }
          }
        }  
      }
    }
    
    else {
      SU2_MPI::Error("There are not FFD boxes in the mesh file!!", CURRENT_FUNCTION);
    }
    
  }
  
  /*--- Free Form deformation based ---*/
  
  if ((config->GetDesign_Variable(0) == FFD_CONTROL_POINT_2D) ||
      (config->GetDesign_Variable(0) == FFD_CAMBER_2D) ||
      (config->GetDesign_Variable(0) == FFD_THICKNESS_2D) ||
      (config->GetDesign_Variable(0) == FFD_TWIST_2D) ||
      (config->GetDesign_Variable(0) == FFD_CONTROL_POINT) ||
      (config->GetDesign_Variable(0) == FFD_NACELLE) ||
      (config->GetDesign_Variable(0) == FFD_GULL) ||
      (config->GetDesign_Variable(0) == FFD_TWIST) ||
      (config->GetDesign_Variable(0) == FFD_ROTATION) ||
      (config->GetDesign_Variable(0) == FFD_CONTROL_SURFACE) ||
      (config->GetDesign_Variable(0) == FFD_CAMBER) ||
      (config->GetDesign_Variable(0) == FFD_THICKNESS) ||
      (config->GetDesign_Variable(0) == FFD_ANGLE_OF_ATTACK)) {
    
    /*--- Definition of the FFD deformation class ---*/
    
    if(FFDBox == NULL) {
      FFDBox = new CFreeFormDefBox*[MAX_NUMBER_FFD];
      for(iFFDBox = 0; iFFDBox < MAX_NUMBER_FFD; ++iFFDBox) FFDBox[iFFDBox] = NULL;
    }
    
    /*--- Read the FFD information from the grid file ---*/
    
    ReadFFDInfo(geometry, config, FFDBox, config->GetMesh_FileName());
    
    /*--- If there is a FFDBox in the input file ---*/
    
    if (nFFDBox != 0) {
      
      /*--- If the FFDBox was not defined in the input file ---*/
      
      if (!GetFFDBoxDefinition()) {
        SU2_MPI::Error(string("There is not FFD box definition in the mesh file,\n") +
                       string("run DV_KIND=FFD_SETTING first !!"), CURRENT_FUNCTION);
      }
      
      /* --- Check if the FFD boxes referenced in the design variable definition can be found --- */
      
      for (iDV = 0; iDV < config->GetnDV(); iDV++) {
        if (!CheckFFDBoxDefinition(config, iDV)) {
          SU2_MPI::Error(string("There is no FFD box with tag \"") + config->GetFFDTag(iDV) + string("\" defined in the mesh file.\n") +
                         string("Check the definition of the design variables and/or the FFD settings !!"), CURRENT_FUNCTION);
        }
      }
      
      /*--- Check that the user has specified a non-zero number of surfaces to move with DV_MARKER. ---*/
      
      if (config->GetnMarker_DV() == 0) {
        SU2_MPI::Error(string("No markers are specified in DV_MARKER, so no deformation will occur.\n") +
                       string("List markers to be deformed in DV_MARKER."), CURRENT_FUNCTION);
      }
    
      /*--- Output original FFD FFDBox ---*/
      
      if ((rank == MASTER_NODE) && (config->GetKind_SU2() != SU2_DOT)) {
        
        for (unsigned short iFile = 0; iFile < config->GetnVolumeOutputFiles(); iFile++){
          unsigned short *FileFormat = config->GetVolumeOutputFiles();
          
<<<<<<< HEAD
          if (FileFormat[iFile] == PARAVIEW) {
            if (!one_shot) cout << "Writing a Paraview file of the FFD boxes." << endl;
            for (iFFDBox = 0; iFFDBox < GetnFFDBox(); iFFDBox++) {
              FFDBox[iFFDBox]->SetParaview(geometry, iFFDBox, true);
            }
          } else if (FileFormat[iFile] == TECPLOT) {
            if (!one_shot) cout << "Writing a Tecplot file of the FFD boxes." << endl;
=======
          if (FileFormat[iFile] == PARAVIEW || FileFormat[iFile] == PARAVIEW_BINARY) {
            cout << "Writing a Paraview file of the FFD boxes." << endl;
            for (iFFDBox = 0; iFFDBox < GetnFFDBox(); iFFDBox++) {
              FFDBox[iFFDBox]->SetParaview(geometry, iFFDBox, true);
            }
          } else if (FileFormat[iFile] == TECPLOT || FileFormat[iFile] == TECPLOT_BINARY) {
            cout << "Writing a Tecplot file of the FFD boxes." << endl;
>>>>>>> cc6fe0ea
            for (iFFDBox = 0; iFFDBox < GetnFFDBox(); iFFDBox++) {
              FFDBox[iFFDBox]->SetTecplot(geometry, iFFDBox, true);
            }
          }
          else if (FileFormat[iFile] == CGNS)  {
            if (!one_shot) cout << "Writing a CGNS file of the FFD boxes." << endl;
            for (iFFDBox = 0; iFFDBox < GetnFFDBox(); iFFDBox++) {
              FFDBox[iFFDBox]->SetCGNS(geometry, iFFDBox, true);
            }
          }
        }
      }
      
      /*--- If polar FFD, change the coordinates system ---*/
      
      if (cylindrical) {
        for (iFFDBox = 0; iFFDBox < GetnFFDBox(); iFFDBox++) {
          FFDBox[iFFDBox]->SetCart2Cyl_CornerPoints(config);
          FFDBox[iFFDBox]->SetCart2Cyl_ControlPoints(config);
        }
      }
      else if (spherical || polar) {
        for (iFFDBox = 0; iFFDBox < GetnFFDBox(); iFFDBox++) {
          FFDBox[iFFDBox]->SetCart2Sphe_CornerPoints(config);
          FFDBox[iFFDBox]->SetCart2Sphe_ControlPoints(config);
        }
      }
      
      /*--- Apply the deformation to the orifinal FFD box ---*/
      
      if ((rank == MASTER_NODE) && (GetnFFDBox() != 0) && !one_shot)
        cout << endl <<"----------------- FFD technique (parametric -> cartesian) ---------------" << endl;
      
      /*--- Loop over all the FFD boxes levels ---*/
      
      for (iLevel = 0; iLevel < GetnLevel(); iLevel++) {
        
        /*--- Loop over all FFD FFDBoxes ---*/
        
        for (iFFDBox = 0; iFFDBox < GetnFFDBox(); iFFDBox++) {
          
          /*--- Check the level of the FFD box ---*/
          
          if (FFDBox[iFFDBox]->GetLevel() == iLevel) {
            
            /*--- Check the dimension of the FFD compared with the design variables ---*/
            
            if (rank == MASTER_NODE && !one_shot) cout << "Checking FFD box dimension." << endl;
            CheckFFDDimension(geometry, config, FFDBox[iFFDBox], iFFDBox);
            
            /*--- Compute intersections of the FFD box with the surface to eliminate design
             variables and satisfy surface continuity ---*/
            
            if (rank == MASTER_NODE && !one_shot) cout << "Checking FFD box intersections with the solid surfaces." << endl;
            CheckFFDIntersections(geometry, config, FFDBox[iFFDBox], iFFDBox);
            
            /*--- Compute the parametric coordinates of the child box
             control points (using the parent FFDBox)  ---*/
            
            for (iChild = 0; iChild < FFDBox[iFFDBox]->GetnChildFFDBox(); iChild++) {
              FFDBoxTag = FFDBox[iFFDBox]->GetChildFFDBoxTag(iChild);
              for (jFFDBox = 0; jFFDBox < GetnFFDBox(); jFFDBox++)
                if (FFDBoxTag == FFDBox[jFFDBox]->GetTag()) break;
              SetParametricCoordCP(geometry, config, FFDBox[iFFDBox], FFDBox[jFFDBox]);
            }
            
            /*--- Update the parametric coordinates if it is a child FFDBox ---*/
            
            if (iLevel > 0) UpdateParametricCoord(geometry, config, FFDBox[iFFDBox], iFFDBox);
            
            /*--- Apply the design variables to the control point position ---*/
            
            for (iDV = 0; iDV < config->GetnDV(); iDV++) {
              switch ( config->GetDesign_Variable(iDV) ) {
                case FFD_CONTROL_POINT_2D : SetFFDCPChange_2D(geometry, config, FFDBox[iFFDBox], FFDBox, iDV, false); break;
                case FFD_CAMBER_2D :        SetFFDCamber_2D(geometry, config, FFDBox[iFFDBox], FFDBox, iDV, false); break;
                case FFD_THICKNESS_2D :     SetFFDThickness_2D(geometry, config, FFDBox[iFFDBox], FFDBox, iDV, false); break;
                case FFD_TWIST_2D :         SetFFDTwist_2D(geometry, config, FFDBox[iFFDBox], FFDBox, iDV, false); break;
                case FFD_CONTROL_POINT :    SetFFDCPChange(geometry, config, FFDBox[iFFDBox], FFDBox, iDV, false); break;
                case FFD_NACELLE :          SetFFDNacelle(geometry, config, FFDBox[iFFDBox], FFDBox, iDV, false); break;
                case FFD_GULL :             SetFFDGull(geometry, config, FFDBox[iFFDBox], FFDBox, iDV, false); break;
                case FFD_TWIST :            SetFFDTwist(geometry, config, FFDBox[iFFDBox], FFDBox, iDV, false); break;
                case FFD_ROTATION :         SetFFDRotation(geometry, config, FFDBox[iFFDBox], FFDBox, iDV, false); break;
                case FFD_CONTROL_SURFACE :  SetFFDControl_Surface(geometry, config, FFDBox[iFFDBox], FFDBox, iDV, false); break;
                case FFD_CAMBER :           SetFFDCamber(geometry, config, FFDBox[iFFDBox], FFDBox, iDV, false); break;
                case FFD_THICKNESS :        SetFFDThickness(geometry, config, FFDBox[iFFDBox], FFDBox, iDV, false); break;
                case FFD_ANGLE_OF_ATTACK :  SetFFDAngleOfAttack(geometry, config, FFDBox[iFFDBox], FFDBox, iDV, false); break;
              }
            }
            
            /*--- Recompute cartesian coordinates using the new control point location ---*/
            
            MaxDiff = SetCartesianCoord(geometry, config, FFDBox[iFFDBox], iFFDBox, false);
            
            if ((MaxDiff > BoundLimit) && (config->GetKind_SU2() == SU2_DEF)) {
              
              if (rank == MASTER_NODE) cout << "Out-of-bounds, re-adjusting scale factor to safisfy line search limit." << endl;
              
              Current_Scale = config->GetOpt_RelaxFactor();
              Ratio = (BoundLimit/MaxDiff);
              New_Scale = Current_Scale *(Ratio-1.0);
              config->SetOpt_RelaxFactor(New_Scale);
              
              /*--- Apply the design variables to the control point position ---*/
              
              for (iDV = 0; iDV < config->GetnDV(); iDV++) {
                switch ( config->GetDesign_Variable(iDV) ) {
                  case FFD_CONTROL_POINT_2D : SetFFDCPChange_2D(geometry, config, FFDBox[iFFDBox], FFDBox, iDV, false); break;
                  case FFD_CAMBER_2D :        SetFFDCamber_2D(geometry, config, FFDBox[iFFDBox], FFDBox, iDV, false); break;
                  case FFD_THICKNESS_2D :     SetFFDThickness_2D(geometry, config, FFDBox[iFFDBox], FFDBox, iDV, false); break;
                  case FFD_TWIST_2D :         SetFFDTwist_2D(geometry, config, FFDBox[iFFDBox], FFDBox, iDV, false); break;
                  case FFD_CONTROL_POINT :    SetFFDCPChange(geometry, config, FFDBox[iFFDBox], FFDBox, iDV, false); break;
                  case FFD_NACELLE :          SetFFDNacelle(geometry, config, FFDBox[iFFDBox], FFDBox, iDV, false); break;
                  case FFD_GULL :             SetFFDGull(geometry, config, FFDBox[iFFDBox], FFDBox, iDV, false); break;
                  case FFD_TWIST :            SetFFDTwist(geometry, config, FFDBox[iFFDBox], FFDBox, iDV, false); break;
                  case FFD_ROTATION :         SetFFDRotation(geometry, config, FFDBox[iFFDBox], FFDBox, iDV, false); break;
                  case FFD_CONTROL_SURFACE :  SetFFDControl_Surface(geometry, config, FFDBox[iFFDBox], FFDBox, iDV, false); break;
                  case FFD_CAMBER :           SetFFDCamber(geometry, config, FFDBox[iFFDBox], FFDBox, iDV, false); break;
                  case FFD_THICKNESS :        SetFFDThickness(geometry, config, FFDBox[iFFDBox], FFDBox, iDV, false); break;
                  case FFD_ANGLE_OF_ATTACK :  SetFFDAngleOfAttack(geometry, config, FFDBox[iFFDBox], FFDBox, iDV, false); break;
                }
              }
              
              /*--- Recompute cartesian coordinates using the new control point location ---*/
              
              MaxDiff = SetCartesianCoord(geometry, config, FFDBox[iFFDBox], iFFDBox, false);
              
            }
            
            /*--- Reparametrization of the parent FFD box ---*/
            
            for (iParent = 0; iParent < FFDBox[iFFDBox]->GetnParentFFDBox(); iParent++) {
              FFDBoxTag = FFDBox[iFFDBox]->GetParentFFDBoxTag(iParent);
              for (jFFDBox = 0; jFFDBox < GetnFFDBox(); jFFDBox++)
                if (FFDBoxTag == FFDBox[jFFDBox]->GetTag()) break;
              UpdateParametricCoord(geometry, config, FFDBox[jFFDBox], jFFDBox);
            }
            
            /*--- Compute the new location of the control points of the child boxes
             (using the parent FFDBox) ---*/
            
            for (iChild = 0; iChild < FFDBox[iFFDBox]->GetnChildFFDBox(); iChild++) {
              FFDBoxTag = FFDBox[iFFDBox]->GetChildFFDBoxTag(iChild);
              for (jFFDBox = 0; jFFDBox < GetnFFDBox(); jFFDBox++)
                if (FFDBoxTag == FFDBox[jFFDBox]->GetTag()) break;
              GetCartesianCoordCP(geometry, config, FFDBox[iFFDBox], FFDBox[jFFDBox]);
            }
          }
        }
        
        /*--- If polar, compute the cartesians coordinates ---*/
        
        if (cylindrical) {
          for (iFFDBox = 0; iFFDBox < GetnFFDBox(); iFFDBox++) {
            FFDBox[iFFDBox]->SetCyl2Cart_CornerPoints(config);
            FFDBox[iFFDBox]->SetCyl2Cart_ControlPoints(config);
          }
        }
        else if (spherical || polar) {
          for (iFFDBox = 0; iFFDBox < GetnFFDBox(); iFFDBox++) {
            FFDBox[iFFDBox]->SetSphe2Cart_CornerPoints(config);
            FFDBox[iFFDBox]->SetSphe2Cart_ControlPoints(config);
          }
        }
        
        /*--- Output the deformed FFD Boxes ---*/
        
        if ((rank == MASTER_NODE) && (config->GetKind_SU2() != SU2_DOT)) {
          
          for (unsigned short iFile = 0; iFile < config->GetnVolumeOutputFiles(); iFile++){
            unsigned short *FileFormat = config->GetVolumeOutputFiles();
            
<<<<<<< HEAD
            if (FileFormat[iFile] == PARAVIEW) {
              if (!one_shot) cout << "Writing a Paraview file of the FFD boxes." << endl;
              for (iFFDBox = 0; iFFDBox < GetnFFDBox(); iFFDBox++) {
                FFDBox[iFFDBox]->SetParaview(geometry, iFFDBox, false);
              }
            } else if (FileFormat[iFile] == TECPLOT) {
              if (!one_shot) cout << "Writing a Tecplot file of the FFD boxes." << endl;
=======
            if (FileFormat[iFile] == PARAVIEW || FileFormat[iFile] == PARAVIEW_BINARY) {
              cout << "Writing a Paraview file of the FFD boxes." << endl;
              for (iFFDBox = 0; iFFDBox < GetnFFDBox(); iFFDBox++) {
                FFDBox[iFFDBox]->SetParaview(geometry, iFFDBox, false);
              }
            } else if (FileFormat[iFile] == TECPLOT || FileFormat[iFile] == TECPLOT_BINARY) {
              cout << "Writing a Tecplot file of the FFD boxes." << endl;
>>>>>>> cc6fe0ea
              for (iFFDBox = 0; iFFDBox < GetnFFDBox(); iFFDBox++) {
                FFDBox[iFFDBox]->SetTecplot(geometry, iFFDBox, false);
              }
            }
            else if (FileFormat[iFile] == CGNS)  {
              if (!one_shot) cout << "Writing a CGNS file of the FFD boxes." << endl;
              for (iFFDBox = 0; iFFDBox < GetnFFDBox(); iFFDBox++) {
                FFDBox[iFFDBox]->SetCGNS(geometry, iFFDBox, false);
              }
            }
          }
        }
      }
    }
    
    else {
      SU2_MPI::Error("There are no FFD Boxes in the mesh file!!", CURRENT_FUNCTION);
    }
    
  }
  
  /*--- External surface file based ---*/
  
  else if (config->GetDesign_Variable(0) == SURFACE_FILE) {
    
    /*--- Check whether a surface file exists for input ---*/
    ofstream Surface_File;
    string filename = config->GetDV_Filename();
    Surface_File.open(filename.c_str(), ios::in);
    
    /*--- A surface file does not exist, so write a new one for the
     markers that are specified as part of the motion. ---*/
    if (Surface_File.fail()) {
      
      if (rank == MASTER_NODE && size == SINGLE_NODE) {
        cout << "No surface positions file found. Writing a template file: " << filename << "." << endl;
        
        Surface_File.open(filename.c_str(), ios::out);
        Surface_File.precision(15);
        unsigned long iMarker, jPoint, GlobalIndex, iVertex; su2double *Coords;
        for (iMarker = 0; iMarker < config->GetnMarker_All(); iMarker++) {
          if (config->GetMarker_All_DV(iMarker) == YES) {
            for (iVertex = 0; iVertex < geometry->nVertex[iMarker]; iVertex++) {
              jPoint = geometry->vertex[iMarker][iVertex]->GetNode();
              GlobalIndex = geometry->node[jPoint]->GetGlobalIndex();
              Coords = geometry->node[jPoint]->GetCoord();
              Surface_File << GlobalIndex << "\t" << Coords[0] << "\t" << Coords[1];
              if (geometry->GetnDim() == 2) Surface_File << endl;
              else Surface_File << "\t" << Coords[2] << endl;
            }
          }
        }
        Surface_File.close();
        
      } else {
        SU2_MPI::Error("No surface positions file found and template writing not yet supported in parallel.\n To generate a template surface positions file, run SU2_DEF again in serial.", CURRENT_FUNCTION);
      }
    }
    
    else {
      /*--- A surface file exists, so read in the coordinates ---*/
      Surface_File.close();
      if (rank == MASTER_NODE) cout << "Updating the surface coordinates from the input file." << endl;
      SetExternal_Deformation(geometry, config, ZONE_0, 0);
    }
    
  }
    
  else if ((config->GetDesign_Variable(0) == ROTATION) ||
           (config->GetDesign_Variable(0) == TRANSLATION) ||
           (config->GetDesign_Variable(0) == SCALE) ||
           (config->GetDesign_Variable(0) == HICKS_HENNE) ||
           (config->GetDesign_Variable(0) == SURFACE_BUMP) ||
           (config->GetDesign_Variable(0) == ANGLE_OF_ATTACK)) {
    
    /*--- Apply rotation, displacement and stretching design variables (this
     should be done before the bump function design variables) ---*/
    
    for (iDV = 0; iDV < config->GetnDV(); iDV++) {
      switch ( config->GetDesign_Variable(iDV) ) {
        case SCALE :  SetScale(geometry, config, iDV, false); break;
        case TRANSLATION :  SetTranslation(geometry, config, iDV, false); break;
        case ROTATION :     SetRotation(geometry, config, iDV, false); break;
      }
    }
    
    /*--- Apply the design variables to the control point position ---*/
    
    for (iDV = 0; iDV < config->GetnDV(); iDV++) {
      switch ( config->GetDesign_Variable(iDV) ) {
        case HICKS_HENNE :  SetHicksHenne(geometry, config, iDV, false); break;
      }
    }
    
    /*--- Apply the design variables to the control point position ---*/

    for (iDV = 0; iDV < config->GetnDV(); iDV++) {
      switch ( config->GetDesign_Variable(iDV) ) {
        case SURFACE_BUMP :  SetSurface_Bump(geometry, config, iDV, false); break;
      }
    }

    /*--- Apply the angle of attack design variable ---*/
    
    for (iDV = 0; iDV < config->GetnDV(); iDV++) {
      switch ( config->GetDesign_Variable(iDV) ) {
        case ANGLE_OF_ATTACK :  SetAngleOfAttack(geometry, config, iDV, false); break;
      }
    }
    
  }
  
  /*--- NACA_4Digits design variable ---*/
  
  else if (config->GetDesign_Variable(0) == NACA_4DIGITS) { SetNACA_4Digits(geometry, config); }
  
  /*--- Parabolic airfoil design variable ---*/
  
  else if (config->GetDesign_Variable(0) == PARABOLIC) { SetParabolic(geometry, config); }
  
  /*--- Airfoil from file design variable ---*/
  
  else if (config->GetDesign_Variable(0) == AIRFOIL) { SetAirfoil(geometry, config); }
  
  /*--- FFD setting ---*/
  
  else if (config->GetDesign_Variable(0) == FFD_SETTING) {
    if (rank == MASTER_NODE)
      cout << "No surface deformation (setting FFD)." << endl;
  }
  
  /*--- Scale, Translate, and Rotate will be done with rigid mesh transforms. ---*/
  
  else if ((config->GetDesign_Variable(0) == ROTATION) ||
           (config->GetDesign_Variable(0) == TRANSLATION) ||
           (config->GetDesign_Variable(0) == SCALE)) {
    
    /*--- If all markers are deforming, use volume method.
     If only some are deforming, use surface method ---*/
    
    /*--- iDV was uninitialized, so hard-coding to one. Check intended
     behavior (might want to loop over all iDV in case we have trans & rotate. ---*/
    iDV = 0;
    allmoving = true;
    
    /*--- Loop over markers ---*/
    for (iMarker = 0; iMarker < config->GetnMarker_All(); iMarker++) {
      if (config->GetMarker_All_DV(iMarker) == NO)
        allmoving = false;
    }
    
    if (!allmoving) {
      /*---Only some markers are moving, use the surface method ---*/
      if (config->GetDesign_Variable(0) == ROTATION)
        SetRotation(geometry, config, iDV, false);
      if (config->GetDesign_Variable(0) == SCALE)
        SetScale(geometry, config, iDV, false);
      if (config->GetDesign_Variable(0) == TRANSLATION)
        SetTranslation(geometry, config, iDV, false);
    }
    else {
      if (rank == MASTER_NODE)
        cout << "No surface deformation (scaling, rotation, or translation)." << endl;
    }
  }
  
  /*--- Design variable not implement ---*/
  
  else {
    if (rank == MASTER_NODE)
      cout << "Design Variable not implemented yet" << endl;
  }
  
}


void CSurfaceMovement::SetSurface_Derivative(CGeometry *geometry, CConfig *config) {

  su2double DV_Value = 0.0;

  unsigned short iDV = 0, iDV_Value = 0;

  for (iDV = 0; iDV < config->GetnDV(); iDV++) {
    for (iDV_Value = 0; iDV_Value < config->GetnDV_Value(iDV); iDV_Value++) {

      DV_Value = config->GetDV_Value(iDV, iDV_Value);

      /*--- If value of the design variable is not 0.0 we apply the differentation.
     *     Note if multiple variables are non-zero, we end up with the sum of all the derivatives. ---*/

      if (DV_Value != 0.0) {

        DV_Value = 0.0;

        SU2_TYPE::SetDerivative(DV_Value, 1.0);

        config->SetDV_Value(iDV, iDV_Value, DV_Value);
      }
    }
  }

  /*--- Run the surface deformation with DV_Value = 0.0 (no deformation at all) ---*/

  SetSurface_Deformation(geometry, config);
}

void CSurfaceMovement::CopyBoundary(CGeometry *geometry, CConfig *config) {
  
  unsigned short iMarker;
  unsigned long iVertex, iPoint;
  su2double *Coord;

  for (iMarker = 0; iMarker < config->GetnMarker_All(); iMarker++) {
    for (iVertex = 0; iVertex < geometry->nVertex[iMarker]; iVertex++) {
      iPoint = geometry->vertex[iMarker][iVertex]->GetNode();
      Coord = geometry->node[iPoint]->GetCoord();
      geometry->vertex[iMarker][iVertex]->SetCoord(Coord);
    }
  }
  
}

void CSurfaceMovement::SetParametricCoord(CGeometry *geometry, CConfig *config, CFreeFormDefBox *FFDBox, unsigned short iFFDBox) {
  
  unsigned short iMarker, iDim, iOrder, jOrder, kOrder, lOrder, mOrder, nOrder;
  unsigned long iVertex, iPoint, TotalVertex = 0;
  su2double *CartCoordNew, *ParamCoord, CartCoord[3], ParamCoordGuess[3], MaxDiff, my_MaxDiff = 0.0, Diff, *Coord;
  unsigned short nDim = geometry->GetnDim();
  su2double X_0, Y_0, Z_0, Xbar, Ybar, Zbar;

  unsigned short BoxFFD = true;
  bool cylindrical = (config->GetFFD_CoordSystem() == CYLINDRICAL);
  bool spherical = (config->GetFFD_CoordSystem() == SPHERICAL);
  bool polar = (config->GetFFD_CoordSystem() == POLAR);
  
  /*--- Change order and control points reduce the
   complexity of the point inversion (this only works with boxes,
 in case of Bezier curves, and we maintain an internal copy)---*/
  
  if (BoxFFD && (config->GetFFD_Blending() == BEZIER)) {
    
    for (iOrder = 0; iOrder < 2; iOrder++) {
      for (jOrder = 0; jOrder < 2; jOrder++) {
        for (kOrder = 0; kOrder < 2; kOrder++) {
          
          lOrder = 0; mOrder = 0; nOrder = 0;
          if (iOrder == 1) {lOrder = FFDBox->GetlOrder()-1;}
          if (jOrder == 1) {mOrder = FFDBox->GetmOrder()-1;}
          if (kOrder == 1) {nOrder = FFDBox->GetnOrder()-1;}
          
          Coord = FFDBox->GetCoordControlPoints(lOrder, mOrder, nOrder);
          
          FFDBox->SetCoordControlPoints(Coord, iOrder, jOrder, kOrder);
          
        }
      }
    }
    
    FFDBox->SetlOrder(2); FFDBox->SetmOrder(2); FFDBox->SetnOrder(2);
    FFDBox->SetnControlPoints();
    FFDBox->BlendingFunction[0]->SetOrder(2, 2);
    FFDBox->BlendingFunction[1]->SetOrder(2, 2);
    FFDBox->BlendingFunction[2]->SetOrder(2, 2);
  }
  /*--- Point inversion algorithm with a basic box ---*/
  
  ParamCoordGuess[0]  = 0.5; ParamCoordGuess[1] = 0.5; ParamCoordGuess[2] = 0.5;
  CartCoord[0]        = 0.0; CartCoord[1]       = 0.0; CartCoord[2]       = 0.0;
  
  /*--- Count the number of vertices ---*/
  
  for (iMarker = 0; iMarker < config->GetnMarker_All(); iMarker++)
    if (config->GetMarker_All_DV(iMarker) == YES)
      for (iVertex = 0; iVertex < geometry->nVertex[iMarker]; iVertex++)
        TotalVertex++;
  
  for (iMarker = 0; iMarker < config->GetnMarker_All(); iMarker++) {
    
    if (config->GetMarker_All_DV(iMarker) == YES) {
      
      for (iVertex = 0; iVertex < geometry->nVertex[iMarker]; iVertex++) {
        
        /*--- Get the cartesian coordinates ---*/
        
        for (iDim = 0; iDim < nDim; iDim++)
          CartCoord[iDim] = geometry->vertex[iMarker][iVertex]->GetCoord(iDim);
        
        /*--- Transform the cartesian into polar ---*/
        
        if (cylindrical) {
          X_0 = config->GetFFD_Axis(0); Y_0 = config->GetFFD_Axis(1);  Z_0 = config->GetFFD_Axis(2);
          
          Xbar =  CartCoord[0] - X_0; Ybar =  CartCoord[1] - Y_0; Zbar =  CartCoord[2] - Z_0;
          
          CartCoord[0] = sqrt(Ybar*Ybar + Zbar*Zbar);
          CartCoord[1] = atan2(Zbar, Ybar); if (CartCoord[1] > PI_NUMBER/2.0) CartCoord[1] -= 2.0*PI_NUMBER;
          CartCoord[2] = Xbar;
        }
        else if (spherical || polar) {
          X_0 = config->GetFFD_Axis(0); Y_0 = config->GetFFD_Axis(1);  Z_0 = config->GetFFD_Axis(2);
          
          Xbar =  CartCoord[0] - X_0; Ybar =  CartCoord[1] - Y_0; Zbar =  CartCoord[2] - Z_0;
          
          CartCoord[0] = sqrt(Xbar*Xbar + Ybar*Ybar + Zbar*Zbar);
          CartCoord[1] = atan2(Zbar, Ybar);  if (CartCoord[1] > PI_NUMBER/2.0) CartCoord[1] -= 2.0*PI_NUMBER;
          CartCoord[2] = acos(Xbar/CartCoord[0]);
        }
        
        iPoint = geometry->vertex[iMarker][iVertex]->GetNode();
        
        /*--- If the point is inside the FFD, compute the value of the parametric coordinate ---*/
        
        if (FFDBox->GetPointFFD(geometry, config, iPoint)) {
          
          /*--- Find the parametric coordinate ---*/
          
          ParamCoord = FFDBox->GetParametricCoord_Iterative(iPoint, CartCoord, ParamCoordGuess, config);
          
          /*--- Compute the cartesian coordinates using the parametric coordinates
           to check that everything is correct ---*/
          
          CartCoordNew = FFDBox->EvalCartesianCoord(ParamCoord);
          
          /*--- Compute max difference between original value and the recomputed value ---*/
          
          Diff = 0.0;
          for (iDim = 0; iDim < nDim; iDim++)
            Diff += (CartCoordNew[iDim]-CartCoord[iDim])*(CartCoordNew[iDim]-CartCoord[iDim]);
          Diff = sqrt(Diff);
          my_MaxDiff = max(my_MaxDiff, Diff);
          
          /*--- If the parametric coordinates are in (0,1) the point belongs to the FFDBox, using the input tolerance  ---*/
          
          if (((ParamCoord[0] >= - config->GetFFD_Tol()) && (ParamCoord[0] <= 1.0 + config->GetFFD_Tol())) &&
              ((ParamCoord[1] >= - config->GetFFD_Tol()) && (ParamCoord[1] <= 1.0 + config->GetFFD_Tol())) &&
              ((ParamCoord[2] >= - config->GetFFD_Tol()) && (ParamCoord[2] <= 1.0 + config->GetFFD_Tol()))) {
            
            
            /*--- Rectification of the initial tolerance (we have detected situations
             where 0.0 and 1.0 doesn't work properly ---*/
            
            su2double lower_limit = config->GetFFD_Tol();
            su2double upper_limit = 1.0-config->GetFFD_Tol();
            
            if (ParamCoord[0] < lower_limit) ParamCoord[0] = lower_limit;
            if (ParamCoord[1] < lower_limit) ParamCoord[1] = lower_limit;
            if (ParamCoord[2] < lower_limit) ParamCoord[2] = lower_limit;
            if (ParamCoord[0] > upper_limit) ParamCoord[0] = upper_limit;
            if (ParamCoord[1] > upper_limit) ParamCoord[1] = upper_limit;
            if (ParamCoord[2] > upper_limit) ParamCoord[2] = upper_limit;
            
            /*--- Set the value of the parametric coordinate ---*/
            
            FFDBox->Set_MarkerIndex(iMarker);
            FFDBox->Set_VertexIndex(iVertex);
            FFDBox->Set_PointIndex(iPoint);
            FFDBox->Set_ParametricCoord(ParamCoord);
            FFDBox->Set_CartesianCoord(CartCoord);
            
            ParamCoordGuess[0] = ParamCoord[0]; ParamCoordGuess[1] = ParamCoord[1]; ParamCoordGuess[2] = ParamCoord[2];
            
            if (Diff >= config->GetFFD_Tol()) {
              cout << "Please check this point: Local (" << ParamCoord[0] <<" "<< ParamCoord[1] <<" "<< ParamCoord[2] <<") <-> Global ("
              << CartCoord[0] <<" "<< CartCoord[1] <<" "<< CartCoord[2] <<") <-> Error "<< Diff <<" vs "<< config->GetFFD_Tol() <<"." << endl;
            }
            
          }
          else {
            
            if (Diff >= config->GetFFD_Tol()) {
              cout << "Please check this point: Local (" << ParamCoord[0] <<" "<< ParamCoord[1] <<" "<< ParamCoord[2] <<") <-> Global ("
              << CartCoord[0] <<" "<< CartCoord[1] <<" "<< CartCoord[2] <<") <-> Error "<< Diff <<" vs "<< config->GetFFD_Tol() <<"." << endl;
            }
            
          }
          
        }
      }
    }
  }

#ifdef HAVE_MPI
  SU2_MPI::Allreduce(&my_MaxDiff, &MaxDiff, 1, MPI_DOUBLE, MPI_MAX, MPI_COMM_WORLD);
#else
  MaxDiff = my_MaxDiff;
#endif
  
  if (rank == MASTER_NODE)
    cout << "Compute parametric coord      | FFD box: " << FFDBox->GetTag() << ". Max Diff: " << MaxDiff <<"."<< endl;
  
  
  /*--- After the point inversion, copy the original 
   information back (this only works with boxes,
   and we maintain an internal copy) ---*/
  
  if (BoxFFD) {
    FFDBox->SetOriginalControlPoints();
    if (config->GetFFD_Blending() == BEZIER){
      FFDBox->BlendingFunction[0]->SetOrder(FFDBox->GetlOrder(), FFDBox->GetlOrder());
      FFDBox->BlendingFunction[1]->SetOrder(FFDBox->GetmOrder(), FFDBox->GetmOrder());
      FFDBox->BlendingFunction[2]->SetOrder(FFDBox->GetnOrder(), FFDBox->GetnOrder());
    }
  }
}

void CSurfaceMovement::SetParametricCoordCP(CGeometry *geometry, CConfig *config, CFreeFormDefBox *FFDBoxParent, CFreeFormDefBox *FFDBoxChild) {
  unsigned short iOrder, jOrder, kOrder;
  su2double *CartCoord, *ParamCoord, ParamCoordGuess[3];
  
  for (iOrder = 0; iOrder < FFDBoxChild->GetlOrder(); iOrder++)
    for (jOrder = 0; jOrder < FFDBoxChild->GetmOrder(); jOrder++)
      for (kOrder = 0; kOrder < FFDBoxChild->GetnOrder(); kOrder++) {
        CartCoord = FFDBoxChild->GetCoordControlPoints(iOrder, jOrder, kOrder);
        ParamCoord = FFDBoxParent->GetParametricCoord_Iterative(0, CartCoord, ParamCoordGuess, config);
        FFDBoxChild->SetParCoordControlPoints(ParamCoord, iOrder, jOrder, kOrder);
      }

  if (rank == MASTER_NODE)
    cout << "Compute parametric coord (CP) | FFD parent box: " << FFDBoxParent->GetTag() << ". FFD child box: " << FFDBoxChild->GetTag() <<"."<< endl;


}

void CSurfaceMovement::GetCartesianCoordCP(CGeometry *geometry, CConfig *config, CFreeFormDefBox *FFDBoxParent, CFreeFormDefBox *FFDBoxChild) {
  unsigned short iOrder, jOrder, kOrder, iDim;
  su2double *CartCoord, *ParamCoord;
    
  for (iOrder = 0; iOrder < FFDBoxChild->GetlOrder(); iOrder++)
    for (jOrder = 0; jOrder < FFDBoxChild->GetmOrder(); jOrder++)
      for (kOrder = 0; kOrder < FFDBoxChild->GetnOrder(); kOrder++) {
        ParamCoord = FFDBoxChild->GetParCoordControlPoints(iOrder, jOrder, kOrder);
        
        /*--- Clip the value of the parametric coordinates (just in case)  ---*/
        for (iDim = 0; iDim < 3; iDim++) {
          if (ParamCoord[iDim] >= 1.0) ParamCoord[iDim] = 1.0;
          if (ParamCoord[iDim] <= 0.0) ParamCoord[iDim] = 0.0;
        }

        CartCoord = FFDBoxParent->EvalCartesianCoord(ParamCoord);
        FFDBoxChild->SetCoordControlPoints(CartCoord, iOrder, jOrder, kOrder);
        FFDBoxChild->SetCoordControlPoints_Copy(CartCoord, iOrder, jOrder, kOrder);
        
      }
  
  if (rank == MASTER_NODE)
    cout << "Update cartesian coord (CP)   | FFD parent box: " << FFDBoxParent->GetTag() << ". FFD child box: " << FFDBoxChild->GetTag() <<"."<< endl;

}

void CSurfaceMovement::CheckFFDDimension(CGeometry *geometry, CConfig *config, CFreeFormDefBox *FFDBox, unsigned short iFFDBox) {
  
  unsigned short iIndex, jIndex, kIndex, lDegree, mDegree, nDegree, iDV;
  bool OutOffLimits;
  bool polar = (config->GetFFD_CoordSystem() == POLAR);
  
  lDegree = FFDBox->GetlOrder()-1;
  mDegree = FFDBox->GetmOrder()-1;
  nDegree = FFDBox->GetnOrder()-1;
  
  OutOffLimits = false;
  for (iDV = 0; iDV < config->GetnDV(); iDV++) {
    if (config->GetFFDTag(iDV)== FFDBox->GetTag()){
      switch ( config->GetDesign_Variable(iDV) ) {
        case FFD_CONTROL_POINT_2D :
          if (polar) {
            iIndex = SU2_TYPE::Int(fabs(config->GetParamDV(iDV, 1)));
            kIndex = SU2_TYPE::Int(fabs(config->GetParamDV(iDV, 2)));
            if ((iIndex > lDegree) || (kIndex > nDegree)) OutOffLimits = true;
          }
          else {
            iIndex = SU2_TYPE::Int(fabs(config->GetParamDV(iDV, 1)));
            jIndex = SU2_TYPE::Int(fabs(config->GetParamDV(iDV, 2)));
            if ((iIndex > lDegree) || (jIndex > mDegree)) OutOffLimits = true;
          }
          break;
        case FFD_CAMBER :  case FFD_THICKNESS :
            iIndex = SU2_TYPE::Int(fabs(config->GetParamDV(iDV, 1)));
            jIndex = SU2_TYPE::Int(fabs(config->GetParamDV(iDV, 2)));
            if ((iIndex > lDegree) || (jIndex > mDegree)) OutOffLimits = true;
          break;
        case FFD_CAMBER_2D :  case FFD_THICKNESS_2D :
          iIndex = SU2_TYPE::Int(fabs(config->GetParamDV(iDV, 1)));
          if (iIndex > lDegree) OutOffLimits = true;
          break;
        case FFD_CONTROL_POINT :  case FFD_NACELLE :
          iIndex = SU2_TYPE::Int(fabs(config->GetParamDV(iDV, 1)));
          jIndex= SU2_TYPE::Int(fabs(config->GetParamDV(iDV, 2)));
          kIndex = SU2_TYPE::Int(fabs(config->GetParamDV(iDV, 3)));
          if ((iIndex > lDegree) || (jIndex > mDegree) || (kIndex > nDegree)) OutOffLimits = true;
          break;
        case FFD_GULL :  case FFD_TWIST :
          jIndex= SU2_TYPE::Int(fabs(config->GetParamDV(iDV, 1)));
          if (jIndex > mDegree) OutOffLimits = true;
          break;
      }
    }
  }
  
  if (rank == MASTER_NODE) {
    if (OutOffLimits) {
      char buf1[100], buf2[100];
      SPRINTF(buf1, "Design variables out off FFD limits (%u, %u, %u).\n", lDegree, mDegree, nDegree);
      SPRINTF(buf2, "Please check the ijk indices of the design variables.");
      SU2_MPI::Error(string(buf1) + string(buf2), CURRENT_FUNCTION);
    }
  }
  
  /*--- This barrier is important to guaranty that we will stop the software in a clean way ---*/
  
#ifdef HAVE_MPI
  SU2_MPI::Barrier(MPI_COMM_WORLD);
#endif
  
}

void CSurfaceMovement::CheckFFDIntersections(CGeometry *geometry, CConfig *config, CFreeFormDefBox *FFDBox, unsigned short iFFDBox) {
  
  su2double Coord_0[] = {0,0,0}, Coord_1[] = {0,0,0};
  unsigned short index, iMarker, iNode, jNode, lDegree, mDegree, nDegree, iDim;
  unsigned long iElem, iPoint, jPoint;
  bool IPlane_Intersect_A = false, IPlane_Intersect_B = false;
  bool JPlane_Intersect_A = false, JPlane_Intersect_B = false;
  bool KPlane_Intersect_A = false, KPlane_Intersect_B = false;
  su2double X_0, Y_0, Z_0, Xbar, Ybar, Zbar;

  unsigned short Kind_SU2 = config->GetKind_SU2();
  bool FFD_Symmetry_Plane = config->GetFFD_Symmetry_Plane();
  bool cylindrical = (config->GetFFD_CoordSystem() == CYLINDRICAL);
  bool spherical = (config->GetFFD_CoordSystem() == SPHERICAL);
  bool polar = (config->GetFFD_CoordSystem() == POLAR);
  bool cartesian = (config->GetFFD_CoordSystem() == CARTESIAN);

  bool one_shot = (config->GetKind_Solver() == ONE_SHOT_EULER)         ||
                 (config->GetKind_Solver() == ONE_SHOT_NAVIER_STOKES) ||
                 (config->GetKind_Solver() == ONE_SHOT_RANS);
  
  lDegree = FFDBox->GetlOrder()-1;
  mDegree = FFDBox->GetmOrder()-1;
  nDegree = FFDBox->GetnOrder()-1;
  
  if (config->GetFFD_Continuity() != USER_INPUT) {
    
    /*--- Check intersection with plane i=0 ---*/
    
    su2double *IPlane_Coord_0_A = FFDBox->GetCoordControlPoints(0, 0, 0);
    su2double *IPlane_Coord_1_A = FFDBox->GetCoordControlPoints(0, 0, nDegree);
    su2double *IPlane_Coord_2_A = FFDBox->GetCoordControlPoints(0, mDegree, 0);
    
    su2double *IPlane_Coord_0_A_ = FFDBox->GetCoordControlPoints(0, mDegree, nDegree);
    su2double *IPlane_Coord_1_A_ = FFDBox->GetCoordControlPoints(0, mDegree, 0);
    su2double *IPlane_Coord_2_A_ = FFDBox->GetCoordControlPoints(0, 0, nDegree);
    
    /*--- Check intersection with plane i=lDegree ---*/
    
    su2double *IPlane_Coord_0_B = FFDBox->GetCoordControlPoints(lDegree, 0, 0);
    su2double *IPlane_Coord_1_B = FFDBox->GetCoordControlPoints(lDegree, 0, nDegree);
    su2double *IPlane_Coord_2_B = FFDBox->GetCoordControlPoints(lDegree, mDegree, 0);
    
    su2double *IPlane_Coord_0_B_ = FFDBox->GetCoordControlPoints(lDegree, mDegree, nDegree);
    su2double *IPlane_Coord_1_B_ = FFDBox->GetCoordControlPoints(lDegree, mDegree, 0);
    su2double *IPlane_Coord_2_B_ = FFDBox->GetCoordControlPoints(lDegree, 0, nDegree);
    
    /*--- Check intersection with plane j=0 ---*/
    
    su2double *JPlane_Coord_0_A = FFDBox->GetCoordControlPoints(0,      0, 0);
    su2double *JPlane_Coord_1_A = FFDBox->GetCoordControlPoints(0,      0, nDegree);
    su2double *JPlane_Coord_2_A = FFDBox->GetCoordControlPoints(lDegree, 0, 0);
    
    su2double *JPlane_Coord_0_A_ = FFDBox->GetCoordControlPoints(lDegree, 0, nDegree);
    su2double *JPlane_Coord_1_A_ = FFDBox->GetCoordControlPoints(lDegree, 0, 0);
    su2double *JPlane_Coord_2_A_ = FFDBox->GetCoordControlPoints(0,      0, nDegree);
    
    /*--- Check intersection with plane j=mDegree ---*/
    
    su2double *JPlane_Coord_0_B = FFDBox->GetCoordControlPoints(0,      mDegree, 0);
    su2double *JPlane_Coord_1_B = FFDBox->GetCoordControlPoints(0,      mDegree, nDegree);
    su2double *JPlane_Coord_2_B = FFDBox->GetCoordControlPoints(lDegree, mDegree, 0);
    
    su2double *JPlane_Coord_0_B_ = FFDBox->GetCoordControlPoints(lDegree, mDegree, nDegree);
    su2double *JPlane_Coord_1_B_ = FFDBox->GetCoordControlPoints(lDegree, mDegree, 0);
    su2double *JPlane_Coord_2_B_ = FFDBox->GetCoordControlPoints(0,      mDegree, nDegree);
    
    /*--- Check intersection with plane k=0 ---*/
    
    su2double *KPlane_Coord_0_A = FFDBox->GetCoordControlPoints(0,      0,      0);
    su2double *KPlane_Coord_1_A = FFDBox->GetCoordControlPoints(0,      mDegree, 0);
    su2double *KPlane_Coord_2_A = FFDBox->GetCoordControlPoints(lDegree, 0,      0);
    
    su2double *KPlane_Coord_0_A_ = FFDBox->GetCoordControlPoints(lDegree, mDegree, 0);
    su2double *KPlane_Coord_1_A_ = FFDBox->GetCoordControlPoints(lDegree, 0,      0);
    su2double *KPlane_Coord_2_A_ = FFDBox->GetCoordControlPoints(0,      mDegree, 0);
    
    /*--- Check intersection with plane k=nDegree ---*/
    
    su2double *KPlane_Coord_0_B = FFDBox->GetCoordControlPoints(0,      0,      nDegree);
    su2double *KPlane_Coord_1_B = FFDBox->GetCoordControlPoints(0,      mDegree, nDegree);
    su2double *KPlane_Coord_2_B = FFDBox->GetCoordControlPoints(lDegree, 0,      nDegree);
    
    su2double *KPlane_Coord_0_B_ = FFDBox->GetCoordControlPoints(lDegree, mDegree, nDegree);
    su2double *KPlane_Coord_1_B_ = FFDBox->GetCoordControlPoints(lDegree, 0,      nDegree);
    su2double *KPlane_Coord_2_B_ = FFDBox->GetCoordControlPoints(0,      mDegree, nDegree);
    
    /*--- Loop over all the grid triangles ---*/
    
    IPlane_Intersect_A = false; IPlane_Intersect_B = false;
    JPlane_Intersect_A = false; JPlane_Intersect_B = false;
    KPlane_Intersect_A = false; KPlane_Intersect_B = false;
    
    /*--- Only the markers in the moving list ---*/
    
    for (iMarker = 0; iMarker < geometry->GetnMarker(); iMarker++) {
      
      if (((config->GetMarker_All_Moving(iMarker) == YES) && (Kind_SU2 == SU2_CFD)) ||
          ((config->GetMarker_All_DV(iMarker) == YES) && (Kind_SU2 == SU2_DEF)) ||
          ((config->GetMarker_All_DV(iMarker) == YES) && (Kind_SU2 == SU2_GEO)) ||
          ((config->GetMarker_All_DV(iMarker) == YES) && (Kind_SU2 == SU2_DOT)) ||
          ((config->GetMarker_All_DV(iMarker) == YES) && (config->GetDirectDiff() == D_DESIGN))) {
        
        for (iElem = 0; iElem < geometry->GetnElem_Bound(iMarker); iElem++) {
          
          for (iNode = 0; iNode < geometry->bound[iMarker][iElem]->GetnNodes(); iNode++) {
            iPoint = geometry->bound[iMarker][iElem]->GetNode(iNode);
            
            for (jNode = 0; jNode < geometry->bound[iMarker][iElem]->GetnNodes(); jNode++) {
              jPoint = geometry->bound[iMarker][iElem]->GetNode(jNode);
              
              if (jPoint > iPoint) {
                
                for (iDim = 0; iDim < geometry->GetnDim(); iDim++) {
                  Coord_0[iDim] = geometry->node[iPoint]->GetCoord()[iDim];
                  Coord_1[iDim] = geometry->node[jPoint]->GetCoord()[iDim];
                }
                
                /*--- Write the coordinates in the right parametric system ---*/
                
                if (cylindrical) {
                  
                  X_0 = config->GetFFD_Axis(0); Y_0 = config->GetFFD_Axis(1);  Z_0 = config->GetFFD_Axis(2);
                  
                  Xbar =  Coord_0[0] - X_0; Ybar =  Coord_0[1] - Y_0; Zbar =  Coord_0[2] - Z_0;
                  
                  Coord_0[0] = sqrt(Ybar*Ybar + Zbar*Zbar);
                  Coord_0[1] = atan2(Zbar, Ybar); if (Coord_0[1] > PI_NUMBER/2.0) Coord_0[1] -= 2.0*PI_NUMBER;
                  Coord_0[2] = Xbar;
                  
                  Xbar =  Coord_1[0] - X_0; Ybar =  Coord_1[1] - Y_0; Zbar =  Coord_1[2] - Z_0;
                  
                  Coord_1[0] = sqrt(Ybar*Ybar + Zbar*Zbar);
                  Coord_1[1] = atan2(Zbar, Ybar); if (Coord_1[1] > PI_NUMBER/2.0) Coord_1[1] -= 2.0*PI_NUMBER;
                  Coord_1[2] = Xbar;
                  
                }
                
                else if (spherical || polar) {
                  
                  X_0 = config->GetFFD_Axis(0); Y_0 = config->GetFFD_Axis(1);  Z_0 = config->GetFFD_Axis(2);
                  
                  Xbar =  Coord_0[0] - X_0; Ybar =  Coord_0[1] - Y_0; Zbar =  Coord_0[2] - Z_0;
                  
                  Coord_0[0] = sqrt(Xbar*Xbar + Ybar*Ybar + Zbar*Zbar);
                  Coord_0[1] = atan2(Zbar, Ybar);  if (Coord_0[1] > PI_NUMBER/2.0) Coord_0[1] -= 2.0*PI_NUMBER;
                  Coord_0[2] = acos (Xbar/Coord_0[0]);
                  
                  Xbar =  Coord_1[0] - X_0; Ybar =  Coord_1[1] - Y_0; Zbar =  Coord_1[2] - Z_0;
                  
                  Coord_1[0] = sqrt(Xbar*Xbar + Ybar*Ybar + Zbar*Zbar);
                  Coord_1[1] = atan2(Zbar, Ybar);  if (Coord_1[1] > PI_NUMBER/2.0) Coord_1[1] -= 2.0*PI_NUMBER;
                  Coord_1[2] = acos(Xbar/Coord_1[0]);
                  
                }
                
                if (geometry->GetnDim() == 3) {
                  
                  if (!IPlane_Intersect_A) {
                    if (geometry->SegmentIntersectsTriangle(Coord_0, Coord_1, IPlane_Coord_0_A, IPlane_Coord_1_A, IPlane_Coord_2_A)) { IPlane_Intersect_A = true; }
                    if (geometry->SegmentIntersectsTriangle(Coord_0, Coord_1, IPlane_Coord_0_A_, IPlane_Coord_1_A_, IPlane_Coord_2_A_)) { IPlane_Intersect_A = true; }
                  }
                  
                  if (!IPlane_Intersect_B) {
                    if (geometry->SegmentIntersectsTriangle(Coord_0, Coord_1, IPlane_Coord_0_B, IPlane_Coord_1_B, IPlane_Coord_2_B)) { IPlane_Intersect_B = true; }
                    if (geometry->SegmentIntersectsTriangle(Coord_0, Coord_1, IPlane_Coord_0_B_, IPlane_Coord_1_B_, IPlane_Coord_2_B_)) { IPlane_Intersect_B = true; }
                  }
                  
                  if ((!JPlane_Intersect_A) && (!FFD_Symmetry_Plane)) {
                    if (geometry->SegmentIntersectsTriangle(Coord_0, Coord_1, JPlane_Coord_0_A, JPlane_Coord_1_A, JPlane_Coord_2_A)) { JPlane_Intersect_A = true; }
                    if (geometry->SegmentIntersectsTriangle(Coord_0, Coord_1, JPlane_Coord_0_A_, JPlane_Coord_1_A_, JPlane_Coord_2_A_)) { JPlane_Intersect_A = true; }
                  }
                  
                  if (cartesian) {
                    if ((!JPlane_Intersect_B) && (!FFD_Symmetry_Plane)) {
                      if (geometry->SegmentIntersectsTriangle(Coord_0, Coord_1, JPlane_Coord_0_B, JPlane_Coord_1_B, JPlane_Coord_2_B)) { JPlane_Intersect_B = true; }
                      if (geometry->SegmentIntersectsTriangle(Coord_0, Coord_1, JPlane_Coord_0_B_, JPlane_Coord_1_B_, JPlane_Coord_2_B_)) { JPlane_Intersect_B = true; }
                    }
                  }
                  else {
                    if (!JPlane_Intersect_B) {
                      if (geometry->SegmentIntersectsTriangle(Coord_0, Coord_1, JPlane_Coord_0_B, JPlane_Coord_1_B, JPlane_Coord_2_B)) { JPlane_Intersect_B = true; }
                      if (geometry->SegmentIntersectsTriangle(Coord_0, Coord_1, JPlane_Coord_0_B_, JPlane_Coord_1_B_, JPlane_Coord_2_B_)) { JPlane_Intersect_B = true; }
                    }
                  }
                  
                  if (!KPlane_Intersect_A) {
                    if (geometry->SegmentIntersectsTriangle(Coord_0, Coord_1, KPlane_Coord_0_A, KPlane_Coord_1_A, KPlane_Coord_2_A)) { KPlane_Intersect_A = true; }
                    if (geometry->SegmentIntersectsTriangle(Coord_0, Coord_1, KPlane_Coord_0_A_, KPlane_Coord_1_A_, KPlane_Coord_2_A_)) { KPlane_Intersect_A = true; }
                  }
                  
                  if (!KPlane_Intersect_B) {
                    if (geometry->SegmentIntersectsTriangle(Coord_0, Coord_1, KPlane_Coord_0_B, KPlane_Coord_1_B, KPlane_Coord_2_B)) { KPlane_Intersect_B = true; }
                    if (geometry->SegmentIntersectsTriangle(Coord_0, Coord_1, KPlane_Coord_0_B_, KPlane_Coord_1_B_, KPlane_Coord_2_B_)) { KPlane_Intersect_B = true; }
                  }
                  
                } else {
                  
                  if (!IPlane_Intersect_A) {
                    if (geometry->SegmentIntersectsLine(Coord_0, Coord_1, IPlane_Coord_0_A, IPlane_Coord_2_A)) { IPlane_Intersect_A = true;}
                  }
                  if (!IPlane_Intersect_B) {
                    if (geometry->SegmentIntersectsLine(Coord_0, Coord_1, IPlane_Coord_0_B, IPlane_Coord_2_B)) { IPlane_Intersect_B = true;}
                  }
                  if (!JPlane_Intersect_A) {
                    if (geometry->SegmentIntersectsLine(Coord_0, Coord_1, JPlane_Coord_0_A, JPlane_Coord_2_A)) { JPlane_Intersect_A = true;}
                  }
                  if (!JPlane_Intersect_B) {
                    if (geometry->SegmentIntersectsLine(Coord_0, Coord_1, JPlane_Coord_0_B, JPlane_Coord_2_B)) { JPlane_Intersect_B = true;}
                  }
                }
              }
            }
          }
        }
      }
    }
    
    /*--- Comunicate the planes that interesect the surface ---*/
    
    unsigned short MyCode[6] = {0,0,0,0,0,0}, Code[6] = {0,0,0,0,0,0};
    
    if (IPlane_Intersect_A) MyCode[0] = 1;
    if (IPlane_Intersect_B) MyCode[1] = 1;
    if (JPlane_Intersect_A) MyCode[2] = 1;
    if (JPlane_Intersect_B) MyCode[3] = 1;
    if (KPlane_Intersect_A) MyCode[4] = 1;
    if (KPlane_Intersect_B) MyCode[5] = 1;
    
#ifdef HAVE_MPI
    
    /*--- Add SU2_MPI::Allreduce information using all the nodes ---*/
    
    SU2_MPI::Allreduce(&MyCode, &Code, 6, MPI_UNSIGNED_SHORT, MPI_SUM, MPI_COMM_WORLD);
    
#else
    
    Code[0] = MyCode[0]; Code[1] = MyCode[1]; Code[2] = MyCode[2];
    Code[3] = MyCode[3]; Code[4] = MyCode[4]; Code[5] = MyCode[5];
    
#endif
    
    if (Code[0] != 0) IPlane_Intersect_A = true; else IPlane_Intersect_A = false;
    if (Code[1] != 0) IPlane_Intersect_B = true; else IPlane_Intersect_B = false;
    if (Code[2] != 0) JPlane_Intersect_A = true; else JPlane_Intersect_A = false;
    if (Code[3] != 0) JPlane_Intersect_B = true; else JPlane_Intersect_B = false;
    if (Code[4] != 0) KPlane_Intersect_A = true; else KPlane_Intersect_A = false;
    if (Code[5] != 0) KPlane_Intersect_B = true; else KPlane_Intersect_B = false;
    
    /*--- Screen output ---*/
    
    if (rank == MASTER_NODE && !one_shot) {
      
      if (IPlane_Intersect_A || IPlane_Intersect_B ||
          JPlane_Intersect_A || JPlane_Intersect_B ||
          KPlane_Intersect_A || KPlane_Intersect_B ) {
        
        cout << "The FFD planes ";
        
        if (cartesian) {
          if (IPlane_Intersect_A) cout << "i=0, ";
          if (IPlane_Intersect_B) cout << "i="<< lDegree << ", ";
          if (JPlane_Intersect_A) cout << "j=0, ";
          if (JPlane_Intersect_B) cout << "j="<< mDegree << ", ";
          if (KPlane_Intersect_A) cout << "k=0, ";
          if (KPlane_Intersect_B) cout << "k="<< nDegree << ", ";
        }
        else if (cylindrical) {
          if (IPlane_Intersect_A) cout << "r=0, ";
          if (IPlane_Intersect_B) cout << "r="<< lDegree << ", ";
          if (JPlane_Intersect_A) cout << "theta=0, ";
          if (JPlane_Intersect_B) cout << "theta="<< mDegree << ", ";
          if (KPlane_Intersect_A) cout << "z=0, ";
          if (KPlane_Intersect_B) cout << "z="<< nDegree << ", ";
        }
        else if (spherical) {
          if (IPlane_Intersect_A) cout << "r=0, ";
          if (IPlane_Intersect_B) cout << "r="<< lDegree << ", ";
          if (JPlane_Intersect_A) cout << "theta=0, ";
          if (JPlane_Intersect_B) cout << "theta="<< mDegree << ", ";
          if (KPlane_Intersect_A) cout << "phi=0, ";
          if (KPlane_Intersect_B) cout << "phi="<< nDegree << ", ";
        }
        else if (polar) {
          if (IPlane_Intersect_A) cout << "r=0, ";
          if (IPlane_Intersect_B) cout << "r="<< lDegree << ", ";
          if (KPlane_Intersect_A) cout << "theta=0, ";
          if (KPlane_Intersect_B) cout << "theta="<< nDegree << ", ";
        }
        
        cout << "intersect solid surfaces." << endl;
      }
      
    }
    
  }
  
  /*--- Fix the FFD planes based on the intersections with solid surfaces,
   and the continuity level, check that we have enough degree for the continuity
   that we are looking for ---*/
  
  if (config->GetFFD_Continuity() == USER_INPUT) {
    if (rank == MASTER_NODE && !one_shot)
      cout << "SU2 is fixing user's input planes." << endl;
    
    for (index = 0; index < config->GetnFFD_Fix_IDir(); index++)
      if ((config->GetFFD_Fix_IDir(index) <= lDegree) && (config->GetFFD_Fix_IDir(index) >= 0))
        FFDBox->Set_Fix_IPlane(config->GetFFD_Fix_IDir(index));
    for (index = 0; index < config->GetnFFD_Fix_JDir(); index++)
      if ((config->GetFFD_Fix_JDir(index) <= mDegree) && (config->GetFFD_Fix_JDir(index) >= 0))
        FFDBox->Set_Fix_JPlane(config->GetFFD_Fix_JDir(index));
    for (index = 0; index < config->GetnFFD_Fix_KDir(); index++)
      if ((config->GetFFD_Fix_KDir(index) <= nDegree) && (config->GetFFD_Fix_KDir(index) >= 0))
        FFDBox->Set_Fix_KPlane(config->GetFFD_Fix_KDir(index));
    
  }
  
  if (config->GetFFD_Continuity() == DERIVATIVE_NONE) {
    if (rank == MASTER_NODE && !one_shot)
      cout << "SU2 is fixing the planes to maintain a continuous surface." << endl;
    
    if (IPlane_Intersect_A) { FFDBox->Set_Fix_IPlane(0); }
    if (IPlane_Intersect_B) { FFDBox->Set_Fix_IPlane(lDegree); }
    if (JPlane_Intersect_A) { FFDBox->Set_Fix_JPlane(0); }
    if (JPlane_Intersect_B) { FFDBox->Set_Fix_JPlane(mDegree); }
    if (KPlane_Intersect_A) { FFDBox->Set_Fix_KPlane(0); }
    if (KPlane_Intersect_B) { FFDBox->Set_Fix_KPlane(nDegree); }
    
  }
  
  if (config->GetFFD_Continuity() == DERIVATIVE_1ST) {
    if (rank == MASTER_NODE && !one_shot)
      cout << "SU2 is fixing the planes to maintain a continuous 1st order derivative." << endl;
    
    if (IPlane_Intersect_A) { FFDBox->Set_Fix_IPlane(0); FFDBox->Set_Fix_IPlane(1); }
    if (IPlane_Intersect_B) { FFDBox->Set_Fix_IPlane(lDegree); FFDBox->Set_Fix_IPlane(lDegree-1); }
    if (JPlane_Intersect_A) { FFDBox->Set_Fix_JPlane(0); FFDBox->Set_Fix_JPlane(1); }
    if (JPlane_Intersect_B) { FFDBox->Set_Fix_JPlane(mDegree); FFDBox->Set_Fix_JPlane(mDegree-1); }
    if (KPlane_Intersect_A) { FFDBox->Set_Fix_KPlane(0); FFDBox->Set_Fix_KPlane(1); }
    if (KPlane_Intersect_B) { FFDBox->Set_Fix_KPlane(nDegree); FFDBox->Set_Fix_KPlane(nDegree-1); }
    
  }
  
  if (config->GetFFD_Continuity() == DERIVATIVE_2ND) {
    if (rank == MASTER_NODE && !one_shot)
      cout << "SU2 is fixing the planes to maintain a continuous 2nd order derivative." << endl;
    
    if ((IPlane_Intersect_A) && (lDegree > 1)) { FFDBox->Set_Fix_IPlane(0); FFDBox->Set_Fix_IPlane(1); FFDBox->Set_Fix_IPlane(2); }
    if ((IPlane_Intersect_B) && (lDegree > 1)) { FFDBox->Set_Fix_IPlane(lDegree); FFDBox->Set_Fix_IPlane(lDegree-1); FFDBox->Set_Fix_IPlane(lDegree-2); }
    if ((JPlane_Intersect_A) && (mDegree > 1)) { FFDBox->Set_Fix_JPlane(0); FFDBox->Set_Fix_JPlane(1); FFDBox->Set_Fix_JPlane(2); }
    if ((JPlane_Intersect_B) && (mDegree > 1)) { FFDBox->Set_Fix_JPlane(mDegree); FFDBox->Set_Fix_JPlane(mDegree-1); FFDBox->Set_Fix_JPlane(mDegree-2); }
    if ((KPlane_Intersect_A) && (nDegree > 1)) { FFDBox->Set_Fix_KPlane(0); FFDBox->Set_Fix_KPlane(1);FFDBox->Set_Fix_KPlane(2); }
    if ((KPlane_Intersect_B) && (nDegree > 1)) { FFDBox->Set_Fix_KPlane(nDegree); FFDBox->Set_Fix_KPlane(nDegree-1); FFDBox->Set_Fix_KPlane(nDegree-2); }
    
  }
  
}

void CSurfaceMovement::UpdateParametricCoord(CGeometry *geometry, CConfig *config, CFreeFormDefBox *FFDBox, unsigned short iFFDBox) {
  unsigned short iMarker, iDim;
  unsigned long iVertex, iPoint, iSurfacePoints;
  su2double CartCoord[3] = {0.0,0.0,0.0}, *CartCoordNew, *CartCoordOld;
  su2double *ParamCoord, *var_coord, ParamCoordGuess[3] = {0.0,0.0,0.0};
  su2double MaxDiff, my_MaxDiff = 0.0, Diff;
      
  /*--- Recompute the parametric coordinates ---*/
  
  for (iSurfacePoints = 0; iSurfacePoints < FFDBox->GetnSurfacePoint(); iSurfacePoints++) {
    
    /*--- Get the marker of the surface point ---*/
    
    iMarker = FFDBox->Get_MarkerIndex(iSurfacePoints);
    
    if (config->GetMarker_All_DV(iMarker) == YES) {
      
      /*--- Get the vertex of the surface point ---*/
      
      iVertex = FFDBox->Get_VertexIndex(iSurfacePoints);
      iPoint = FFDBox->Get_PointIndex(iSurfacePoints);
  
      /*--- Get the parametric and cartesians coordinates of the 
       surface point (they don't mach) ---*/
      
      ParamCoord = FFDBox->Get_ParametricCoord(iSurfacePoints);
      
      /*--- Compute and set the cartesian coord using the variation computed 
       with the previous deformation ---*/
      
      var_coord = geometry->vertex[iMarker][iVertex]->GetVarCoord();
      CartCoordOld = geometry->node[iPoint]->GetCoord();
      for (iDim = 0; iDim < 3; iDim++)
        CartCoord[iDim] = CartCoordOld[iDim] + var_coord[iDim];
      FFDBox->Set_CartesianCoord(CartCoord, iSurfacePoints);

      /*--- Find the parametric coordinate using as ParamCoordGuess the previous value ---*/
      
      ParamCoordGuess[0] = ParamCoord[0]; ParamCoordGuess[1] = ParamCoord[1]; ParamCoordGuess[2] = ParamCoord[2];
      ParamCoord = FFDBox->GetParametricCoord_Iterative(iPoint, CartCoord, ParamCoordGuess, config);
          
      /*--- Set the new value of the parametric coordinates ---*/
      
      FFDBox->Set_ParametricCoord(ParamCoord, iSurfacePoints);
      
      /*--- Compute the cartesian coordinates using the parametric coordinates 
       to check that everything is correct ---*/
      
      CartCoordNew = FFDBox->EvalCartesianCoord(ParamCoord);
      
      /*--- Compute max difference between original value and the recomputed value ---*/
      
      Diff = 0.0;
      for (iDim = 0; iDim < geometry->GetnDim(); iDim++)
        Diff += (CartCoordNew[iDim]-CartCoord[iDim])*(CartCoordNew[iDim]-CartCoord[iDim]);
      Diff = sqrt(Diff);
      my_MaxDiff = max(my_MaxDiff, Diff);
        
    }
  }
    
#ifdef HAVE_MPI
  SU2_MPI::Allreduce(&my_MaxDiff, &MaxDiff, 1, MPI_DOUBLE, MPI_MAX, MPI_COMM_WORLD);
#else
  MaxDiff = my_MaxDiff;
#endif
  
  if (rank == MASTER_NODE) 
    cout << "Update parametric coord       | FFD box: " << FFDBox->GetTag() << ". Max Diff: " << MaxDiff <<"."<< endl;
  
}

su2double CSurfaceMovement::SetCartesianCoord(CGeometry *geometry, CConfig *config, CFreeFormDefBox *FFDBox, unsigned short iFFDBox, bool ResetDef) {
  
  su2double *CartCoordNew, Diff, my_MaxDiff = 0.0, MaxDiff,
  *ParamCoord, VarCoord[3] = {0.0, 0.0, 0.0}, CartCoordOld[3] = {0.0, 0.0, 0.0};
  unsigned short iMarker, iDim;
  unsigned long iVertex, iPoint, iSurfacePoints;
  
  bool cylindrical = (config->GetFFD_CoordSystem() == CYLINDRICAL);
  bool spherical = (config->GetFFD_CoordSystem() == SPHERICAL);
  bool polar = (config->GetFFD_CoordSystem() == POLAR);
  unsigned short nDim = geometry->GetnDim();

  bool one_shot = (config->GetKind_Solver() == ONE_SHOT_EULER)         ||
                  (config->GetKind_Solver() == ONE_SHOT_NAVIER_STOKES) ||
                  (config->GetKind_Solver() == ONE_SHOT_RANS);
  
  /*--- Set to zero all the porints in VarCoord, this is important when we are dealing with different boxes
    because a loop over GetnSurfacePoint is no sufficient ---*/
  
  if (ResetDef) {
    for (iMarker = 0; iMarker < config->GetnMarker_All(); iMarker++) {
      for (iVertex = 0; iVertex < geometry->nVertex[iMarker]; iVertex++) {
        geometry->vertex[iMarker][iVertex]->SetVarCoord(VarCoord);
      }
    }
  }
  
  /*--- Recompute the cartesians coordinates ---*/
  
  for (iSurfacePoints = 0; iSurfacePoints < FFDBox->GetnSurfacePoint(); iSurfacePoints++) {
    
    /*--- Get the marker of the surface point ---*/
    
    iMarker = FFDBox->Get_MarkerIndex(iSurfacePoints);
    
    if (config->GetMarker_All_DV(iMarker) == YES) {
      
      /*--- Get the vertex of the surface point ---*/
      
      iVertex = FFDBox->Get_VertexIndex(iSurfacePoints);
      iPoint = FFDBox->Get_PointIndex(iSurfacePoints);
      
      /*--- Set to zero the variation of the coordinates ---*/
      
      geometry->vertex[iMarker][iVertex]->SetVarCoord(VarCoord);
      
      /*--- Get the parametric coordinate of the surface point ---*/
      
      ParamCoord = FFDBox->Get_ParametricCoord(iSurfacePoints);
      
      /*--- Compute the new cartesian coordinate, and set the value in
       the FFDBox structure ---*/
      
      CartCoordNew = FFDBox->EvalCartesianCoord(ParamCoord);
      
      /*--- If polar coordinates, compute the cartesians from the polar value ---*/
      
      if (cylindrical) {
        
        su2double X_0, Y_0, Z_0, Xbar, Ybar, Zbar;
        X_0 = config->GetFFD_Axis(0); Y_0 = config->GetFFD_Axis(1);  Z_0 = config->GetFFD_Axis(2);
        
        Xbar = CartCoordNew[2];
        Ybar = CartCoordNew[0] * cos(CartCoordNew[1]);
        Zbar = CartCoordNew[0] * sin(CartCoordNew[1]);
        
        CartCoordNew[0] =  Xbar + X_0;  CartCoordNew[1] = Ybar + Y_0; CartCoordNew[2] = Zbar + Z_0;
        
      }
      else if (spherical || polar) {
        
        su2double X_0, Y_0, Z_0, Xbar, Ybar, Zbar;
        X_0 = config->GetFFD_Axis(0); Y_0 = config->GetFFD_Axis(1);  Z_0 = config->GetFFD_Axis(2);
        
        Xbar = CartCoordNew[0] * cos(CartCoordNew[2]);
        Ybar = CartCoordNew[0] * cos(CartCoordNew[1]) * sin(CartCoordNew[2]);
        Zbar = CartCoordNew[0] * sin(CartCoordNew[1]) * sin(CartCoordNew[2]);
        
        CartCoordNew[0] =  Xbar + X_0;  CartCoordNew[1] = Ybar + Y_0; CartCoordNew[2] = Zbar + Z_0;
        
      }
      
      FFDBox->Set_CartesianCoord(CartCoordNew, iSurfacePoints);
      
      /*--- Get the original cartesian coordinates of the surface point ---*/
      
      for (iDim = 0; iDim < nDim; iDim++) {
        CartCoordOld[iDim] = geometry->node[iPoint]->GetCoord(iDim);
      }
      
      /*--- Set the value of the variation of the coordinates ---*/
      
      Diff = 0.0;
      for (iDim = 0; iDim < nDim; iDim++) {
        VarCoord[iDim] = CartCoordNew[iDim] - CartCoordOld[iDim];
        if ((fabs(VarCoord[iDim]) <= EPS) && (config->GetDirectDiff() != D_DESIGN) && (!config->GetAD_Mode()))
          VarCoord[iDim] = 0.0;
        Diff += (VarCoord[iDim]*VarCoord[iDim]);
      }
      Diff = sqrt(Diff);
      
      my_MaxDiff = max(my_MaxDiff, Diff);
      
      /*--- Set the variation of the coordinates ---*/
      
      geometry->vertex[iMarker][iVertex]->SetVarCoord(VarCoord);
      
    }
  }
  
#ifdef HAVE_MPI
  SU2_MPI::Allreduce(&my_MaxDiff, &MaxDiff, 1, MPI_DOUBLE, MPI_MAX, MPI_COMM_WORLD);
#else
  MaxDiff = my_MaxDiff;
#endif
  
  if (rank == MASTER_NODE && !one_shot)
    cout << "Update cartesian coord        | FFD box: " << FFDBox->GetTag() << ". Max Diff: " << MaxDiff <<"."<< endl;
  
  return MaxDiff;

}


bool CSurfaceMovement::SetFFDCPChange_2D(CGeometry *geometry, CConfig *config, CFreeFormDefBox *FFDBox, CFreeFormDefBox **ResetFFDBox,
    unsigned short iDV, bool ResetDef) {
  
  su2double movement[3] = {0.0,0.0,0.0}, Ampl;
  unsigned short index[3], i, j, iFFDBox, iPlane;
  string design_FFDBox;
  su2double Scale = config->GetOpt_RelaxFactor();
  bool polar = (config->GetFFD_CoordSystem() == POLAR);

  /*--- Set control points to its original value (even if the
   design variable is not in this box) ---*/
  
  if (ResetDef == true) {
    for (iFFDBox = 0; iFFDBox < nFFDBox; iFFDBox++)
      ResetFFDBox[iFFDBox]->SetOriginalControlPoints();
  }
  
  design_FFDBox = config->GetFFDTag(iDV);
  
  if (design_FFDBox.compare(FFDBox->GetTag()) == 0) {
    
    /*--- Compute deformation ---*/
    
    /*--- If we have only design value, than this value is the amplitude,
     * otherwise we have a general movement. ---*/
    
    if (config->GetnDV_Value(iDV) == 1) {
      
      Ampl = config->GetDV_Value(iDV)*Scale;
      
      if (polar){
        movement[0] = config->GetParamDV(iDV, 3)*Ampl;
        movement[1] = 0.0;
        movement[2] = config->GetParamDV(iDV, 4)*Ampl;
      }
      else {
        movement[0] = config->GetParamDV(iDV, 3)*Ampl;
        movement[1] = config->GetParamDV(iDV, 4)*Ampl;
        movement[2] = 0.0;
      }
      
    } else {
      if (polar){
        movement[0] = config->GetDV_Value(iDV, 0);
        movement[1] = 0.0;
        movement[2] = config->GetDV_Value(iDV, 1);
      }
      else {
      movement[0] = config->GetDV_Value(iDV, 0);
      movement[1] = config->GetDV_Value(iDV, 1);
      movement[2] = 0.0;
      }
      
    }
    
    if (polar){
       index[0] = SU2_TYPE::Int(config->GetParamDV(iDV, 1));
       index[1] = 0;
      index[2] = SU2_TYPE::Int(config->GetParamDV(iDV, 2));
    }
    else {
       index[0] = SU2_TYPE::Int(config->GetParamDV(iDV, 1));
       index[1] = SU2_TYPE::Int(config->GetParamDV(iDV, 2));
      index[2] = 0;
    }
    
    /*--- Check that it is possible to move the control point ---*/
    
    for (iPlane = 0 ; iPlane < FFDBox->Get_nFix_IPlane(); iPlane++) {
      if (index[0] == FFDBox->Get_Fix_IPlane(iPlane)) return false;
    }
    
    for (iPlane = 0 ; iPlane < FFDBox->Get_nFix_JPlane(); iPlane++) {
      if (index[1] == FFDBox->Get_Fix_JPlane(iPlane)) return false;
    }
    
    for (iPlane = 0 ; iPlane < FFDBox->Get_nFix_KPlane(); iPlane++) {
      if (index[2] == FFDBox->Get_Fix_KPlane(iPlane)) return false;
    }
    
    if ((SU2_TYPE::Int(config->GetParamDV(iDV, 1)) == -1) &&
        (SU2_TYPE::Int(config->GetParamDV(iDV, 2)) != -1)) {
      for (i = 0; i < FFDBox->GetlOrder(); i++) {
        index[0] = i;
        FFDBox->SetControlPoints(index, movement);
      }
    }
    
    if ((SU2_TYPE::Int(config->GetParamDV(iDV, 1)) != -1) &&
        (SU2_TYPE::Int(config->GetParamDV(iDV, 2)) == -1)) {
      for (j = 0; j < FFDBox->GetmOrder(); j++) {
        index[1] = j;
        FFDBox->SetControlPoints(index, movement);
      }
    }
    
    if ((SU2_TYPE::Int(config->GetParamDV(iDV, 1)) == -1) &&
        (SU2_TYPE::Int(config->GetParamDV(iDV, 2)) == -1)) {
      for (i = 0; i < FFDBox->GetlOrder(); i++) {
        index[0] = i;
        for (j = 0; j < FFDBox->GetmOrder(); j++) {
          index[1] = j;
          FFDBox->SetControlPoints(index, movement);
        }
      }
    }
    if ((SU2_TYPE::Int(config->GetParamDV(iDV, 1)) != -1) &&
        (SU2_TYPE::Int(config->GetParamDV(iDV, 2)) != -1)) {
      
      FFDBox->SetControlPoints(index, movement);
    }
    
    /*--- Upper surface ---*/
    
    if (polar) index[1] = 1;
    else index[2] = 1;

    if ((SU2_TYPE::Int(config->GetParamDV(iDV, 1)) == -1) &&
        (SU2_TYPE::Int(config->GetParamDV(iDV, 2)) != -1)) {
      for (i = 0; i < FFDBox->GetlOrder(); i++) {
        index[0] = i;
        FFDBox->SetControlPoints(index, movement);
      }
    }
    
    if ((SU2_TYPE::Int(config->GetParamDV(iDV, 1)) != -1) &&
        (SU2_TYPE::Int(config->GetParamDV(iDV, 2)) == -1)) {
      for (j = 0; j < FFDBox->GetmOrder(); j++) {
        index[1] = j;
        FFDBox->SetControlPoints(index, movement);
      }
    }
    
    if ((SU2_TYPE::Int(config->GetParamDV(iDV, 1)) == -1) &&
        (SU2_TYPE::Int(config->GetParamDV(iDV, 2)) == -1)) {
      for (i = 0; i < FFDBox->GetlOrder(); i++) {
        index[0] = i;
        for (j = 0; j < FFDBox->GetmOrder(); j++) {
          index[1] = j;
          FFDBox->SetControlPoints(index, movement);
        }
      }
    }
    if ((SU2_TYPE::Int(config->GetParamDV(iDV, 1)) != -1) &&
        (SU2_TYPE::Int(config->GetParamDV(iDV, 2)) != -1)) {
      
      FFDBox->SetControlPoints(index, movement);
    }
  }
  else {
    return false;
  }
  
  return true;
  
}

bool CSurfaceMovement::SetFFDCPChange(CGeometry *geometry, CConfig *config, CFreeFormDefBox *FFDBox, CFreeFormDefBox **ResetFFDBox,
                                      unsigned short iDV, bool ResetDef) {
  
  su2double movement[3] = {0.0,0.0,0.0}, Ampl;
  unsigned short index[3], i, j, k, iPlane, iFFDBox;
  bool CheckIndex;
  string design_FFDBox;
  su2double Scale = config->GetOpt_RelaxFactor();
  
  /*--- Set control points to its original value (even if the
   design variable is not in this box) ---*/
  
  if (ResetDef == true) {
    FFDBox->SetOriginalControlPoints();
    for (iFFDBox = 0; iFFDBox < nFFDBox; iFFDBox++)
      ResetFFDBox[iFFDBox]->SetOriginalControlPoints();
  }
  
  design_FFDBox = config->GetFFDTag(iDV);
  
  if (design_FFDBox.compare(FFDBox->GetTag()) == 0) {
    
    /*--- Compute deformation ---*/
    
    /*--- If we have only design value, than this value is the amplitude,
     * otherwise we have a general movement. ---*/
    
    if (config->GetnDV_Value(iDV) == 1) {
      
      Ampl = config->GetDV_Value(iDV)*Scale;
      
      movement[0] = config->GetParamDV(iDV, 4)*Ampl;
      movement[1] = config->GetParamDV(iDV, 5)*Ampl;
      movement[2] = config->GetParamDV(iDV, 6)*Ampl;
      
    } else {
      
      movement[0] = config->GetDV_Value(iDV, 0);
      movement[1] = config->GetDV_Value(iDV, 1);
      movement[2] = config->GetDV_Value(iDV, 2);
      
    }
    
    index[0] = SU2_TYPE::Int(config->GetParamDV(iDV, 1));
    index[1] = SU2_TYPE::Int(config->GetParamDV(iDV, 2));
    index[2] = SU2_TYPE::Int(config->GetParamDV(iDV, 3));
    
    /*--- Check that it is possible to move the control point ---*/
    
    for (iPlane = 0 ; iPlane < FFDBox->Get_nFix_IPlane(); iPlane++) {
      if (index[0] == FFDBox->Get_Fix_IPlane(iPlane)) return false;
    }
    
    for (iPlane = 0 ; iPlane < FFDBox->Get_nFix_JPlane(); iPlane++) {
      if (index[1] == FFDBox->Get_Fix_JPlane(iPlane)) return false;
    }
    
    for (iPlane = 0 ; iPlane < FFDBox->Get_nFix_KPlane(); iPlane++) {
      if (index[2] == FFDBox->Get_Fix_KPlane(iPlane)) return false;
    }
    
    if ((SU2_TYPE::Int(config->GetParamDV(iDV, 1)) == -1) &&
        (SU2_TYPE::Int(config->GetParamDV(iDV, 2)) != -1) &&
        (SU2_TYPE::Int(config->GetParamDV(iDV, 3)) != -1)) {
      for (i = 0; i < FFDBox->GetlOrder(); i++) {
        index[0] = i;
        
        CheckIndex = true;
        for (iPlane = 0 ; iPlane < FFDBox->Get_nFix_IPlane(); iPlane++) {
          if (index[0] == FFDBox->Get_Fix_IPlane(iPlane)) CheckIndex = false;
        }
        
        if (CheckIndex) FFDBox->SetControlPoints(index, movement);
        
      }
    }
    
    if ((SU2_TYPE::Int(config->GetParamDV(iDV, 1)) != -1) &&
        (SU2_TYPE::Int(config->GetParamDV(iDV, 2)) == -1) &&
        (SU2_TYPE::Int(config->GetParamDV(iDV, 3)) != -1)) {
      for (j = 0; j < FFDBox->GetmOrder(); j++) {
        index[1] = j;
        
        CheckIndex = true;
        for (iPlane = 0 ; iPlane < FFDBox->Get_nFix_JPlane(); iPlane++) {
          if (index[1] == FFDBox->Get_Fix_JPlane(iPlane)) CheckIndex = false;
        }
        
        if (CheckIndex) FFDBox->SetControlPoints(index, movement);
        
      }
    }
    
    if ((SU2_TYPE::Int(config->GetParamDV(iDV, 1)) != -1) &&
        (SU2_TYPE::Int(config->GetParamDV(iDV, 2)) != -1) &&
        (SU2_TYPE::Int(config->GetParamDV(iDV, 3)) == -1)) {
      for (k = 0; k < FFDBox->GetnOrder(); k++) {
        index[2] = k;
        
        CheckIndex = true;
        for (iPlane = 0 ; iPlane < FFDBox->Get_nFix_KPlane(); iPlane++) {
          if (index[2] == FFDBox->Get_Fix_KPlane(iPlane)) CheckIndex = false;
        }
        
        if (CheckIndex) FFDBox->SetControlPoints(index, movement);
        
      }
    }
    
    if ((SU2_TYPE::Int(config->GetParamDV(iDV, 1)) == -1) &&
        (SU2_TYPE::Int(config->GetParamDV(iDV, 2)) == -1) &&
        (SU2_TYPE::Int(config->GetParamDV(iDV, 3)) != -1)) {
      for (i = 0; i < FFDBox->GetlOrder(); i++) {
        index[0] = i;
        for (j = 0; j < FFDBox->GetmOrder(); j++) {
          index[1] = j;
          FFDBox->SetControlPoints(index, movement);
        }
      }
    }
    
    if ((SU2_TYPE::Int(config->GetParamDV(iDV, 1)) != -1) &&
        (SU2_TYPE::Int(config->GetParamDV(iDV, 2)) == -1) &&
        (SU2_TYPE::Int(config->GetParamDV(iDV, 3)) == -1)) {
      for (j = 0; j < FFDBox->GetmOrder(); j++) {
        index[1] = j;
        for (k = 0; k < FFDBox->GetnOrder(); k++) {
          index[2] = k;
          FFDBox->SetControlPoints(index, movement);
        }
      }
    }
    
    if ((SU2_TYPE::Int(config->GetParamDV(iDV, 1)) == -1) &&
        (SU2_TYPE::Int(config->GetParamDV(iDV, 2)) != -1) &&
        (SU2_TYPE::Int(config->GetParamDV(iDV, 3)) == -1)) {
      for (i = 0; i < FFDBox->GetlOrder(); i++) {
        index[0] = i;
        for (k = 0; k < FFDBox->GetnOrder(); k++) {
          index[2] = k;
          FFDBox->SetControlPoints(index, movement);
        }
      }
    }
    
    if ((SU2_TYPE::Int(config->GetParamDV(iDV, 1)) != -1) &&
        (SU2_TYPE::Int(config->GetParamDV(iDV, 2)) != -1) &&
        (SU2_TYPE::Int(config->GetParamDV(iDV, 3)) != -1)) {
      FFDBox->SetControlPoints(index, movement);
    }
    
  }
  else {
    return false;
  }
  
  return true;
  
}

bool CSurfaceMovement::SetFFDGull(CGeometry *geometry, CConfig *config, CFreeFormDefBox *FFDBox, CFreeFormDefBox **ResetFFDBox,
                                  unsigned short iDV, bool ResetDef) {
  
  su2double movement[3] = {0.0,0.0,0.0}, Ampl;
  unsigned short index[3], i, k, iPlane, iFFDBox;
  string design_FFDBox;
  su2double Scale = config->GetOpt_RelaxFactor();
  
  /*--- Set control points to its original value (even if the
   design variable is not in this box) ---*/
  
  if (ResetDef == true) {
    FFDBox->SetOriginalControlPoints();
    for (iFFDBox = 0; iFFDBox < nFFDBox; iFFDBox++)
      ResetFFDBox[iFFDBox]->SetOriginalControlPoints();
  }
  
  design_FFDBox = config->GetFFDTag(iDV);
  
  if (design_FFDBox.compare(FFDBox->GetTag()) == 0) {
    
    /*--- Compute deformation ---*/
    
    Ampl = config->GetDV_Value(iDV)*Scale;
    
    movement[0] = 0.0;
    movement[1] = 0.0;
    movement[2] = Ampl;
    
    /*--- Change the control points ---*/
    
    index[1] = SU2_TYPE::Int(config->GetParamDV(iDV, 1));
    
    /*--- Check that it is possible to move the control point ---*/
    
    for (iPlane = 0 ; iPlane < FFDBox->Get_nFix_JPlane(); iPlane++) {
      if (index[1] == FFDBox->Get_Fix_JPlane(iPlane)) return false;
    }
    
    for (i = 0; i < FFDBox->GetlOrder(); i++) {
      index[0] = i;
      for (k = 0; k < FFDBox->GetnOrder(); k++) {
        index[2] = k;
        FFDBox->SetControlPoints(index, movement);
      }
    }
    
  }
  else {
    return false;
  }
  
  return true;
  
}

bool CSurfaceMovement::SetFFDNacelle(CGeometry *geometry, CConfig *config, CFreeFormDefBox *FFDBox, CFreeFormDefBox **ResetFFDBox,
                                     unsigned short iDV, bool ResetDef) {
  
  su2double movement[3] = {0.0,0.0,0.0}, Ampl;
  unsigned short index[3], i, j, k, iPlane, iFFDBox, Theta, ThetaMax;
  string design_FFDBox;
  bool SameCP = false;
  su2double Scale = config->GetOpt_RelaxFactor();
  
  /*--- Set control points to its original value (even if the
   design variable is not in this box) ---*/
  
  if (ResetDef == true) {
    FFDBox->SetOriginalControlPoints();
    for (iFFDBox = 0; iFFDBox < nFFDBox; iFFDBox++)
      ResetFFDBox[iFFDBox]->SetOriginalControlPoints();
  }
  
  design_FFDBox = config->GetFFDTag(iDV);
  
  if (design_FFDBox.compare(FFDBox->GetTag()) == 0) {
    
    /*--- Compute deformation ---*/
    
    Ampl = config->GetDV_Value(iDV)*Scale;
    
    movement[0] = config->GetParamDV(iDV, 4)*Ampl;
    movement[1] = 0.0;
    movement[2] = config->GetParamDV(iDV, 5)*Ampl;
    
    index[0] = SU2_TYPE::Int(config->GetParamDV(iDV, 1));
    index[1] = SU2_TYPE::Int(config->GetParamDV(iDV, 2));
    index[2] = SU2_TYPE::Int(config->GetParamDV(iDV, 3));
    if (index[1] == SU2_TYPE::Int(FFDBox->GetmOrder()) - index[1] -1) SameCP = true;
    
    ThetaMax = 2;
    if (SameCP) ThetaMax = 1;
    
    for (Theta = 0; Theta < ThetaMax; Theta++) {
      
      if (Theta == 1) index[1] = SU2_TYPE::Int(FFDBox->GetmOrder()) - index[1] -1;
      
      /*--- Check that it is possible to move the control point ---*/
      
      for (iPlane = 0 ; iPlane < FFDBox->Get_nFix_IPlane(); iPlane++) {
        if (index[0] == FFDBox->Get_Fix_IPlane(iPlane)) return false;
      }
      
      for (iPlane = 0 ; iPlane < FFDBox->Get_nFix_JPlane(); iPlane++) {
        if (index[1] == FFDBox->Get_Fix_JPlane(iPlane)) return false;
      }
      
      for (iPlane = 0 ; iPlane < FFDBox->Get_nFix_KPlane(); iPlane++) {
        if (index[2] == FFDBox->Get_Fix_KPlane(iPlane)) return false;
      }
      
      if ((SU2_TYPE::Int(config->GetParamDV(iDV, 1)) == -1) &&
          (SU2_TYPE::Int(config->GetParamDV(iDV, 2)) != -1) &&
          (SU2_TYPE::Int(config->GetParamDV(iDV, 3)) != -1)) {
        for (i = 0; i < FFDBox->GetlOrder(); i++) {
          index[0] = i;
          FFDBox->SetControlPoints(index, movement);
        }
      }
      
      if ((SU2_TYPE::Int(config->GetParamDV(iDV, 1)) != -1) &&
          (SU2_TYPE::Int(config->GetParamDV(iDV, 2)) == -1) &&
          (SU2_TYPE::Int(config->GetParamDV(iDV, 3)) != -1)) {
        for (j = 0; j < FFDBox->GetmOrder(); j++) {
          index[1] = j;
          FFDBox->SetControlPoints(index, movement);
        }
      }
      
      if ((SU2_TYPE::Int(config->GetParamDV(iDV, 1)) != -1) &&
          (SU2_TYPE::Int(config->GetParamDV(iDV, 2)) != -1) &&
          (SU2_TYPE::Int(config->GetParamDV(iDV, 3)) == -1)) {
        for (k = 0; k < FFDBox->GetnOrder(); k++) {
          index[2] = k;
          FFDBox->SetControlPoints(index, movement);
        }
      }
      
      if ((SU2_TYPE::Int(config->GetParamDV(iDV, 1)) == -1) &&
          (SU2_TYPE::Int(config->GetParamDV(iDV, 2)) == -1) &&
          (SU2_TYPE::Int(config->GetParamDV(iDV, 3)) != -1)) {
        for (i = 0; i < FFDBox->GetlOrder(); i++) {
          index[0] = i;
          for (j = 0; j < FFDBox->GetmOrder(); j++) {
            index[1] = j;
            FFDBox->SetControlPoints(index, movement);
          }
        }
      }
      
      if ((SU2_TYPE::Int(config->GetParamDV(iDV, 1)) != -1) &&
          (SU2_TYPE::Int(config->GetParamDV(iDV, 2)) == -1) &&
          (SU2_TYPE::Int(config->GetParamDV(iDV, 3)) == -1)) {
        for (j = 0; j < FFDBox->GetmOrder(); j++) {
          index[1] = j;
          for (k = 0; k < FFDBox->GetnOrder(); k++) {
            index[2] = k;
            FFDBox->SetControlPoints(index, movement);
          }
        }
      }
      
      if ((SU2_TYPE::Int(config->GetParamDV(iDV, 1)) == -1) &&
          (SU2_TYPE::Int(config->GetParamDV(iDV, 2)) != -1) &&
          (SU2_TYPE::Int(config->GetParamDV(iDV, 3)) == -1)) {
        for (i = 0; i < FFDBox->GetlOrder(); i++) {
          index[0] = i;
          for (k = 0; k < FFDBox->GetnOrder(); k++) {
            index[2] = k;
            FFDBox->SetControlPoints(index, movement);
          }
        }
      }
      
      if ((SU2_TYPE::Int(config->GetParamDV(iDV, 1)) != -1) &&
          (SU2_TYPE::Int(config->GetParamDV(iDV, 2)) != -1) &&
          (SU2_TYPE::Int(config->GetParamDV(iDV, 3)) != -1)) {
        FFDBox->SetControlPoints(index, movement);
      }
    }
    
  }
  else {
    return false;
  }
  
  return true;
  
}

bool CSurfaceMovement::SetFFDCamber_2D(CGeometry *geometry, CConfig *config, CFreeFormDefBox *FFDBox, CFreeFormDefBox **ResetFFDBox,
                                       unsigned short iDV, bool ResetDef) {
  
  su2double Ampl, movement[3] = {0.0,0.0,0.0};
  unsigned short index[3], kIndex, iFFDBox;
  string design_FFDBox;
  su2double Scale = config->GetOpt_RelaxFactor();
  
  /*--- Set control points to its original value (even if the
   design variable is not in this box) ---*/
  
  if (ResetDef == true) {
    for (iFFDBox = 0; iFFDBox < nFFDBox; iFFDBox++)
      ResetFFDBox[iFFDBox]->SetOriginalControlPoints();
  }
  
  design_FFDBox = config->GetFFDTag(iDV);
  
  if (design_FFDBox.compare(FFDBox->GetTag()) == 0) {
    
    for (kIndex = 0; kIndex < 2; kIndex++) {
      
      Ampl = config->GetDV_Value(iDV)*Scale;
            
      movement[0] = 0.0;
      if (kIndex == 0) movement[1] = Ampl;
      else movement[1] = Ampl;
      movement[2] = 0.0;
      
      index[0] = SU2_TYPE::Int(config->GetParamDV(iDV, 1)); index[1] = kIndex; index[2] = 0;
      FFDBox->SetControlPoints(index, movement);
      
      index[2] = 1;
      FFDBox->SetControlPoints(index, movement);
      
    }
    
  }
  else {
    return false;
  }
  
  return true;
  
}

bool CSurfaceMovement::SetFFDThickness_2D(CGeometry *geometry, CConfig *config, CFreeFormDefBox *FFDBox, CFreeFormDefBox **ResetFFDBox,
                                          unsigned short iDV, bool ResetDef) {
  
  su2double Ampl, movement[3]= {0.0,0.0,0.0};
  unsigned short index[3], kIndex, iFFDBox;
  string design_FFDBox;
  su2double Scale = config->GetOpt_RelaxFactor();
  
  /*--- Set control points to its original value (even if the
   design variable is not in this box) ---*/
  
  if (ResetDef == true) {
    for (iFFDBox = 0; iFFDBox < nFFDBox; iFFDBox++)
      ResetFFDBox[iFFDBox]->SetOriginalControlPoints();
  }
  
  design_FFDBox = config->GetFFDTag(iDV);
  
  if (design_FFDBox.compare(FFDBox->GetTag()) == 0) {
        
    for (kIndex = 0; kIndex < 2; kIndex++) {
      
      Ampl = config->GetDV_Value(iDV)*Scale;
      
      movement[0] = 0.0;
      if (kIndex == 0) movement[1] = -Ampl;
      else movement[1] = Ampl;
      movement[2] = 0.0;
      
      index[0] = SU2_TYPE::Int(config->GetParamDV(iDV, 1)); index[1] = kIndex; index[2] = 0;
      FFDBox->SetControlPoints(index, movement);
      
      index[2] = 1;
      FFDBox->SetControlPoints(index, movement);
      
    }
    
  }
  else {
    return false;
  }
  
  return true;
  
}

bool CSurfaceMovement::SetFFDTwist_2D(CGeometry *geometry, CConfig *config, CFreeFormDefBox *FFDBox, CFreeFormDefBox **ResetFFDBox,
                                      unsigned short iDV, bool ResetDef) {
  
  return true;
  
}

bool CSurfaceMovement::SetFFDCamber(CGeometry *geometry, CConfig *config, CFreeFormDefBox *FFDBox, CFreeFormDefBox **ResetFFDBox,
                                    unsigned short iDV, bool ResetDef) {
  
  su2double Ampl, movement[3] = {0.0,0.0,0.0};
  unsigned short index[3], kIndex, iPlane, iFFDBox;
  string design_FFDBox;
  su2double Scale = config->GetOpt_RelaxFactor();
  
  /*--- Set control points to its original value (even if the
   design variable is not in this box) ---*/
  
  if (ResetDef == true) {
    for (iFFDBox = 0; iFFDBox < nFFDBox; iFFDBox++)
      ResetFFDBox[iFFDBox]->SetOriginalControlPoints();
  }
  
  design_FFDBox = config->GetFFDTag(iDV);
  
  if (design_FFDBox.compare(FFDBox->GetTag()) == 0) {
    
    /*--- Check that it is possible to move the control point ---*/
    
    for (kIndex = 0; kIndex < 2; kIndex++) {
      
      index[0] = SU2_TYPE::Int(config->GetParamDV(iDV, 1));
      index[1] = SU2_TYPE::Int(config->GetParamDV(iDV, 2));
      index[2] = kIndex;
      
      for (iPlane = 0 ; iPlane < FFDBox->Get_nFix_IPlane(); iPlane++) {
        if (index[0] == FFDBox->Get_Fix_IPlane(iPlane)) return false;
      }
      
      for (iPlane = 0 ; iPlane < FFDBox->Get_nFix_JPlane(); iPlane++) {
        if (index[1] == FFDBox->Get_Fix_JPlane(iPlane)) return false;
      }
      
      for (iPlane = 0 ; iPlane < FFDBox->Get_nFix_KPlane(); iPlane++) {
        if (index[2] == FFDBox->Get_Fix_KPlane(iPlane)) return false;
      }
      
    }
    
    for (kIndex = 0; kIndex < 2; kIndex++) {
            
      Ampl = config->GetDV_Value(iDV)*Scale;
            
      index[0] = SU2_TYPE::Int(config->GetParamDV(iDV, 1));
      index[1] = SU2_TYPE::Int(config->GetParamDV(iDV, 2)); 
      index[2] = kIndex;
      
      movement[0] = 0.0; movement[1] = 0.0; 
      if (kIndex == 0) movement[2] = Ampl;
      else movement[2] = Ampl;
      
      FFDBox->SetControlPoints(index, movement);
      
    }
    
  }
  else {
    return false;
  }
  
  return true;
  
}

void CSurfaceMovement::SetFFDAngleOfAttack(CGeometry *geometry, CConfig *config, CFreeFormDefBox *FFDBox, CFreeFormDefBox **ResetFFDBox,
                                           unsigned short iDV, bool ResetDef) {
  
  su2double Scale = config->GetOpt_RelaxFactor();

  su2double Ampl = config->GetDV_Value(iDV)*Scale;
  
  config->SetAoA_Offset(Ampl);
  
}

bool CSurfaceMovement::SetFFDThickness(CGeometry *geometry, CConfig *config, CFreeFormDefBox *FFDBox, CFreeFormDefBox **ResetFFDBox,
                                       unsigned short iDV, bool ResetDef) {
  
  su2double Ampl, movement[3] = {0.0,0.0,0.0};
  unsigned short index[3], kIndex, iPlane, iFFDBox;
  string design_FFDBox;
  su2double Scale = config->GetOpt_RelaxFactor();
  
  /*--- Set control points to its original value (even if the
   design variable is not in this box) ---*/
  
  if (ResetDef == true) {
    for (iFFDBox = 0; iFFDBox < nFFDBox; iFFDBox++)
      ResetFFDBox[iFFDBox]->SetOriginalControlPoints();
  }
  
  design_FFDBox = config->GetFFDTag(iDV);
  
  if (design_FFDBox.compare(FFDBox->GetTag()) == 0) {
    
    /*--- Check that it is possible to move the control point ---*/
    
    for (kIndex = 0; kIndex < 2; kIndex++) {
      
      index[0] = SU2_TYPE::Int(config->GetParamDV(iDV, 1));
      index[1] = SU2_TYPE::Int(config->GetParamDV(iDV, 2));
      index[2] = kIndex;
      
      for (iPlane = 0 ; iPlane < FFDBox->Get_nFix_IPlane(); iPlane++) {
        if (index[0] == FFDBox->Get_Fix_IPlane(iPlane)) return false;
      }
      
      for (iPlane = 0 ; iPlane < FFDBox->Get_nFix_JPlane(); iPlane++) {
        if (index[1] == FFDBox->Get_Fix_JPlane(iPlane)) return false;
      }
      
      for (iPlane = 0 ; iPlane < FFDBox->Get_nFix_KPlane(); iPlane++) {
        if (index[2] == FFDBox->Get_Fix_KPlane(iPlane)) return false;
      }
      
    }
    
    
    for (kIndex = 0; kIndex < 2; kIndex++) {
      
      Ampl = config->GetDV_Value(iDV)*Scale;
      
      index[0] = SU2_TYPE::Int(config->GetParamDV(iDV, 1));
      index[1] = SU2_TYPE::Int(config->GetParamDV(iDV, 2));
      index[2] = kIndex;
      
      movement[0] = 0.0; movement[1] = 0.0;
      if (kIndex == 0) movement[2] = -Ampl;
      else movement[2] = Ampl;
      
      FFDBox->SetControlPoints(index, movement);
      
    }
    
  }
  else {
    return false;
  }
  
  return true;
  
}

bool CSurfaceMovement::SetFFDTwist(CGeometry *geometry, CConfig *config, CFreeFormDefBox *FFDBox, CFreeFormDefBox **ResetFFDBox,
                                   unsigned short iDV, bool ResetDef) {
  
  unsigned short iOrder, jOrder, kOrder;
  su2double  x, y, z, movement[3], Segment_P0[3], Segment_P1[3], Plane_P0[3], Plane_Normal[3],
  Variable_P0, Variable_P1, Intersection[3], Variable_Interp;
  unsigned short index[3], iPlane, iFFDBox;
  string design_FFDBox;
  su2double Scale = config->GetOpt_RelaxFactor();
  
  /*--- Set control points to its original value (even if the
   design variable is not in this box) ---*/
  
  if (ResetDef == true) {
    for (iFFDBox = 0; iFFDBox < nFFDBox; iFFDBox++)
      ResetFFDBox[iFFDBox]->SetOriginalControlPoints();
  }
  
  design_FFDBox = config->GetFFDTag(iDV);
  
  if (design_FFDBox.compare(FFDBox->GetTag()) == 0) {
    
    /*--- Check that it is possible to move the control point ---*/
    
    jOrder = SU2_TYPE::Int(config->GetParamDV(iDV, 1));
    for (iPlane = 0 ; iPlane < FFDBox->Get_nFix_JPlane(); iPlane++) {
      if (jOrder == FFDBox->Get_Fix_JPlane(iPlane)) return false;
    }
    
    /*--- Line plane intersection to find the origin of rotation ---*/
    
    Segment_P0[0] = config->GetParamDV(iDV, 2);
    Segment_P0[1] = config->GetParamDV(iDV, 3);
    Segment_P0[2] = config->GetParamDV(iDV, 4);
    
    Segment_P1[0] = config->GetParamDV(iDV, 5);
    Segment_P1[1] = config->GetParamDV(iDV, 6);
    Segment_P1[2] = config->GetParamDV(iDV, 7);
    
    iOrder = 0;
    jOrder = SU2_TYPE::Int(config->GetParamDV(iDV, 1));
    kOrder = 0;
    su2double *coord = FFDBox->GetCoordControlPoints(iOrder, jOrder, kOrder);
    Plane_P0[0] = coord[0]; Plane_P0[1] = coord[1]; Plane_P0[2] = coord[2];
    Plane_Normal[0] = 0.0; Plane_Normal[1] = 1.0; Plane_Normal[2] = 0.0;
    
    Variable_P0 = 0.0; Variable_P1 = 0.0;
    
    Intersection[0] = 0.0; Intersection[1] = 0.0;  Intersection[2] = 0.0;
    
    bool result = geometry->SegmentIntersectsPlane(Segment_P0, Segment_P1, Variable_P0, Variable_P1,
                                                   Plane_P0, Plane_Normal, Intersection, Variable_Interp);
    
    if (result) {
      
      /*--- xyz-coordinates of a point on the line of rotation. ---*/
      
      su2double a = Intersection[0];
      su2double b = Intersection[1];
      su2double c = Intersection[2];
      
      /*--- xyz-coordinate of the line's direction vector. ---*/
      
      su2double u = Plane_Normal[0];
      su2double v = Plane_Normal[1];
      su2double w = Plane_Normal[2];
      
      /*--- The angle of rotation is computed based on a characteristic length of the wing,
       otherwise it is difficult to compare with other length based design variables. ---*/
      
      su2double RefLength = config->GetRefLength();
      su2double theta = atan(config->GetDV_Value(iDV)*Scale/RefLength);
      
      /*--- An intermediate value used in computations. ---*/
      
      su2double u2=u*u; su2double v2=v*v; su2double w2=w*w;
      su2double l2 = u2 + v2 + w2; su2double l = sqrt(l2);
      su2double cosT; su2double sinT;
      
      /*--- Change the value of the control point if move is true ---*/
      
      jOrder = SU2_TYPE::Int(config->GetParamDV(iDV, 1));
      for (iOrder = 0; iOrder < FFDBox->GetlOrder(); iOrder++)
        for (kOrder = 0; kOrder < FFDBox->GetnOrder(); kOrder++) {
          index[0] = iOrder; index[1] = jOrder; index[2] = kOrder;
          su2double *coord = FFDBox->GetCoordControlPoints(iOrder, jOrder, kOrder);
          x = coord[0]; y = coord[1]; z = coord[2];
          
          cosT = cos(theta);
          sinT = sin(theta);
          
          movement[0] = a*(v2 + w2) + u*(-b*v - c*w + u*x + v*y + w*z)
          + (-a*(v2 + w2) + u*(b*v + c*w - v*y - w*z) + (v2 + w2)*x)*cosT
          + l*(-c*v + b*w - w*y + v*z)*sinT;
          movement[0] = movement[0]/l2 - x;
          
          movement[1] = b*(u2 + w2) + v*(-a*u - c*w + u*x + v*y + w*z)
          + (-b*(u2 + w2) + v*(a*u + c*w - u*x - w*z) + (u2 + w2)*y)*cosT
          + l*(c*u - a*w + w*x - u*z)*sinT;
          movement[1] = movement[1]/l2 - y;
          
          movement[2] = c*(u2 + v2) + w*(-a*u - b*v + u*x + v*y + w*z)
          + (-c*(u2 + v2) + w*(a*u + b*v - u*x - v*y) + (u2 + v2)*z)*cosT
          + l*(-b*u + a*v - v*x + u*y)*sinT;
          movement[2] = movement[2]/l2 - z;
          
          /*--- Check that it is possible to move the control point ---*/
          
          for (iPlane = 0 ; iPlane < FFDBox->Get_nFix_IPlane(); iPlane++) {
            if (iOrder == FFDBox->Get_Fix_IPlane(iPlane)) {
              movement[0] = 0.0; movement[1] = 0.0; movement[2] = 0.0;
            }
          }
          
          for (iPlane = 0 ; iPlane < FFDBox->Get_nFix_KPlane(); iPlane++) {
            if (kOrder == FFDBox->Get_Fix_KPlane(iPlane)) {
              movement[0] = 0.0; movement[1] = 0.0; movement[2] = 0.0;
            }
          }

          FFDBox->SetControlPoints(index, movement);
          
        }
      
    }
    
  }
  else {
    return false;
  }
  
  return true;
  
}

bool CSurfaceMovement::SetFFDRotation(CGeometry *geometry, CConfig *config, CFreeFormDefBox *FFDBox, CFreeFormDefBox **ResetFFDBox,
                                      unsigned short iDV, bool ResetDef) {
  
  unsigned short iOrder, jOrder, kOrder;
  su2double movement[3] = {0.0,0.0,0.0}, x, y, z;
  unsigned short index[3], iFFDBox;
  string design_FFDBox;
  su2double Scale = config->GetOpt_RelaxFactor();
  
  /*--- Set control points to its original value (even if the
   design variable is not in this box) ---*/
  
  if (ResetDef == true) {
    for (iFFDBox = 0; iFFDBox < nFFDBox; iFFDBox++)
      ResetFFDBox[iFFDBox]->SetOriginalControlPoints();
  }
  
  design_FFDBox = config->GetFFDTag(iDV);
  
  if (design_FFDBox.compare(FFDBox->GetTag()) == 0) {
    
    /*--- xyz-coordinates of a point on the line of rotation. ---*/
    
    su2double a = config->GetParamDV(iDV, 1);
    su2double b = config->GetParamDV(iDV, 2);
    su2double c = config->GetParamDV(iDV, 3);
    
    /*--- xyz-coordinate of the line's direction vector. ---*/
    
    su2double u = config->GetParamDV(iDV, 4)-config->GetParamDV(iDV, 1);
    su2double v = config->GetParamDV(iDV, 5)-config->GetParamDV(iDV, 2);
    su2double w = config->GetParamDV(iDV, 6)-config->GetParamDV(iDV, 3);
    
    /*--- The angle of rotation. ---*/
    
    su2double theta = config->GetDV_Value(iDV)*Scale*PI_NUMBER/180.0;
    
    /*--- An intermediate value used in computations. ---*/
    
    su2double u2=u*u; su2double v2=v*v; su2double w2=w*w;
    su2double cosT = cos(theta); su2double sinT = sin(theta);
    su2double l2 = u2 + v2 + w2; su2double l = sqrt(l2);
    
    /*--- Change the value of the control point if move is true ---*/
    
    for (iOrder = 0; iOrder < FFDBox->GetlOrder(); iOrder++)
      for (jOrder = 0; jOrder < FFDBox->GetmOrder(); jOrder++)
        for (kOrder = 0; kOrder < FFDBox->GetnOrder(); kOrder++) {
          index[0] = iOrder; index[1] = jOrder; index[2] = kOrder;
          su2double *coord = FFDBox->GetCoordControlPoints(iOrder, jOrder, kOrder);
          x = coord[0]; y = coord[1]; z = coord[2];
          movement[0] = a*(v2 + w2) + u*(-b*v - c*w + u*x + v*y + w*z)
          + (-a*(v2 + w2) + u*(b*v + c*w - v*y - w*z) + (v2 + w2)*x)*cosT
          + l*(-c*v + b*w - w*y + v*z)*sinT;
          movement[0] = movement[0]/l2 - x;
          
          movement[1] = b*(u2 + w2) + v*(-a*u - c*w + u*x + v*y + w*z)
          + (-b*(u2 + w2) + v*(a*u + c*w - u*x - w*z) + (u2 + w2)*y)*cosT
          + l*(c*u - a*w + w*x - u*z)*sinT;
          movement[1] = movement[1]/l2 - y;
          
          movement[2] = c*(u2 + v2) + w*(-a*u - b*v + u*x + v*y + w*z)
          + (-c*(u2 + v2) + w*(a*u + b*v - u*x - v*y) + (u2 + v2)*z)*cosT
          + l*(-b*u + a*v - v*x + u*y)*sinT;
          movement[2] = movement[2]/l2 - z;
          
          FFDBox->SetControlPoints(index, movement);
          
        }
  }
  else {
    return false;
  }
  
  return true;
  
}

bool CSurfaceMovement::SetFFDControl_Surface(CGeometry *geometry, CConfig *config, CFreeFormDefBox *FFDBox, CFreeFormDefBox **ResetFFDBox,
                                             unsigned short iDV, bool ResetDef) {
  
  unsigned short iOrder, jOrder, kOrder;
  su2double movement[3] = {0.0,0.0,0.0}, x, y, z;
  unsigned short index[3], iFFDBox;
  string design_FFDBox;
  su2double Scale = config->GetOpt_RelaxFactor();
  
  /*--- Set control points to its original value (even if the
   design variable is not in this box) ---*/
  
  if (ResetDef == true) {
    for (iFFDBox = 0; iFFDBox < nFFDBox; iFFDBox++)
      ResetFFDBox[iFFDBox]->SetOriginalControlPoints();
  }
  
  design_FFDBox = config->GetFFDTag(iDV);
  
  if (design_FFDBox.compare(FFDBox->GetTag()) == 0) {
    
    /*--- xyz-coordinates of a point on the line of rotation. ---*/
    
    su2double a = config->GetParamDV(iDV, 1);
    su2double b = config->GetParamDV(iDV, 2);
    su2double c = config->GetParamDV(iDV, 3);
    
    /*--- xyz-coordinate of the line's direction vector. ---*/
    
    su2double u = config->GetParamDV(iDV, 4)-config->GetParamDV(iDV, 1);
    su2double v = config->GetParamDV(iDV, 5)-config->GetParamDV(iDV, 2);
    su2double w = config->GetParamDV(iDV, 6)-config->GetParamDV(iDV, 3);
    
    /*--- The angle of rotation. ---*/
    
    su2double theta = -config->GetDV_Value(iDV)*Scale*PI_NUMBER/180.0;
    
    /*--- An intermediate value used in computations. ---*/
    
    su2double u2=u*u; su2double v2=v*v; su2double w2=w*w;
    su2double cosT = cos(theta); su2double sinT = sin(theta);
    su2double l2 = u2 + v2 + w2; su2double l = sqrt(l2);
    
    /*--- Change the value of the control point if move is true ---*/
    
    for (iOrder = 0; iOrder < FFDBox->GetlOrder()-2; iOrder++)
      for (jOrder = 2; jOrder < FFDBox->GetmOrder()-2; jOrder++)
        for (kOrder = 0; kOrder < FFDBox->GetnOrder(); kOrder++) {
          index[0] = iOrder; index[1] = jOrder; index[2] = kOrder;
          su2double *coord = FFDBox->GetCoordControlPoints(iOrder, jOrder, kOrder);
          x = coord[0]; y = coord[1]; z = coord[2];
          movement[0] = a*(v2 + w2) + u*(-b*v - c*w + u*x + v*y + w*z)
          + (-a*(v2 + w2) + u*(b*v + c*w - v*y - w*z) + (v2 + w2)*x)*cosT
          + l*(-c*v + b*w - w*y + v*z)*sinT;
          movement[0] = movement[0]/l2 - x;
          
          movement[1] = b*(u2 + w2) + v*(-a*u - c*w + u*x + v*y + w*z)
          + (-b*(u2 + w2) + v*(a*u + c*w - u*x - w*z) + (u2 + w2)*y)*cosT
          + l*(c*u - a*w + w*x - u*z)*sinT;
          movement[1] = movement[1]/l2 - y;
          
          movement[2] = c*(u2 + v2) + w*(-a*u - b*v + u*x + v*y + w*z)
          + (-c*(u2 + v2) + w*(a*u + b*v - u*x - v*y) + (u2 + v2)*z)*cosT
          + l*(-b*u + a*v - v*x + u*y)*sinT;
          movement[2] = movement[2]/l2 - z;
          
          FFDBox->SetControlPoints(index, movement);
          
        }
  }
  else {
    return false;
  }
  
  return true;
  
}

void CSurfaceMovement::SetAngleOfAttack(CGeometry *boundary, CConfig *config, unsigned short iDV, bool ResetDef) {
  
  su2double Scale = config->GetOpt_RelaxFactor();
  su2double Ampl = config->GetDV_Value(iDV)*Scale;
  config->SetAoA_Offset(Ampl);
  
}

void CSurfaceMovement::SetHicksHenne(CGeometry *boundary, CConfig *config, unsigned short iDV, bool ResetDef) {
  unsigned long iVertex;
  unsigned short iMarker;
  su2double VarCoord[3] = {0.0,0.0,0.0}, VarCoord_[3] = {0.0,0.0,0.0}, *Coord_, *Normal_, ek, fk,
      Coord[3] = {0.0,0.0,0.0}, Normal[3] = {0.0,0.0,0.0},
  TPCoord[2] = {0.0, 0.0}, LPCoord[2] = {0.0, 0.0}, Distance, Chord, AoA, ValCos, ValSin;
  
  bool upper = true;
  su2double Scale = config->GetOpt_RelaxFactor();

  /*--- Reset airfoil deformation if first deformation or if it required by the solver ---*/
  
  if ((iDV == 0) || (ResetDef == true)) {
    for (iMarker = 0; iMarker < config->GetnMarker_All(); iMarker++)
      for (iVertex = 0; iVertex < boundary->nVertex[iMarker]; iVertex++) {
        VarCoord[0] = 0.0; VarCoord[1] = 0.0; VarCoord[2] = 0.0;
        boundary->vertex[iMarker][iVertex]->SetVarCoord(VarCoord);
      }
  }
  
  /*--- Compute the angle of attack to apply the deformation ---*/
  
  for (iMarker = 0; iMarker < config->GetnMarker_All(); iMarker++) {
    if (config->GetMarker_All_DV(iMarker) == YES) {
      Coord_ = boundary->vertex[iMarker][0]->GetCoord();
      TPCoord[0] = Coord_[0]; TPCoord[1] = Coord_[1];
      for (iVertex = 1; iVertex < boundary->nVertex[iMarker]; iVertex++) {
        Coord_ = boundary->vertex[iMarker][iVertex]->GetCoord();
        if (Coord_[0] > TPCoord[0]) { TPCoord[0] = Coord_[0]; TPCoord[1] = Coord_[1]; }
      }
    }
  }
  
#ifdef HAVE_MPI

  int iProcessor, nProcessor = size;
  su2double *Buffer_Send_Coord, *Buffer_Receive_Coord;
  
  Buffer_Receive_Coord = new su2double [nProcessor*2];
  Buffer_Send_Coord = new su2double [2];
  
  Buffer_Send_Coord[0] = TPCoord[0]; Buffer_Send_Coord[1] = TPCoord[1];

  SU2_MPI::Allgather(Buffer_Send_Coord, 2, MPI_DOUBLE, Buffer_Receive_Coord, 2, MPI_DOUBLE, MPI_COMM_WORLD);

  TPCoord[0] = Buffer_Receive_Coord[0]; TPCoord[1] = Buffer_Receive_Coord[1];
  for (iProcessor = 1; iProcessor < nProcessor; iProcessor++) {
    Coord[0] = Buffer_Receive_Coord[iProcessor*2 + 0];
    Coord[1] = Buffer_Receive_Coord[iProcessor*2 + 1];
    if (Coord[0] > TPCoord[0]) { TPCoord[0] = Coord[0]; TPCoord[1] = Coord[1]; }
  }
  
  delete[] Buffer_Send_Coord;   delete[] Buffer_Receive_Coord;
  
#endif


  Chord = 0.0;
  for (iMarker = 0; iMarker < config->GetnMarker_All(); iMarker++) {
    if (config->GetMarker_All_DV(iMarker) == YES) {
      for (iVertex = 0; iVertex < boundary->nVertex[iMarker]; iVertex++) {
        Coord_ = boundary->vertex[iMarker][iVertex]->GetCoord();
        Distance = sqrt(pow(Coord_[0] - TPCoord[0], 2.0) + pow(Coord_[1] - TPCoord[1], 2.0));
        if (Chord < Distance) { Chord = Distance; LPCoord[0] = Coord_[0]; LPCoord[1] = Coord_[1]; }
      }
    }
  }
  
#ifdef HAVE_MPI
   
  Buffer_Receive_Coord = new su2double [nProcessor*2];
  Buffer_Send_Coord = new su2double [2];
  
  Buffer_Send_Coord[0] = LPCoord[0]; Buffer_Send_Coord[1] = LPCoord[1];

  SU2_MPI::Allgather(Buffer_Send_Coord, 2, MPI_DOUBLE, Buffer_Receive_Coord, 2, MPI_DOUBLE, MPI_COMM_WORLD);
  
  Chord = 0.0;
  for (iProcessor = 0; iProcessor < nProcessor; iProcessor++) {
    Coord[0] = Buffer_Receive_Coord[iProcessor*2 + 0];
    Coord[1] = Buffer_Receive_Coord[iProcessor*2 + 1];
    Distance = sqrt(pow(Coord[0] - TPCoord[0], 2.0) + pow(Coord[1] - TPCoord[1], 2.0));
    if (Chord < Distance) { Chord = Distance; LPCoord[0] = Coord[0]; LPCoord[1] = Coord[1]; }
  }
  
  delete[] Buffer_Send_Coord;   delete[] Buffer_Receive_Coord;
  
#endif
  
  AoA = atan((LPCoord[1] - TPCoord[1]) / (TPCoord[0] - LPCoord[0]))*180/PI_NUMBER;
  
  /*--- WARNING: AoA currently overwritten to zero. ---*/
  AoA = 0.0;

  /*--- Perform multiple airfoil deformation ---*/
  
  su2double Ampl = config->GetDV_Value(iDV)*Scale;
  su2double xk = config->GetParamDV(iDV, 1);
  const su2double t2 = 3.0;
  
  if (config->GetParamDV(iDV, 0) == NO) { upper = false; }
  if (config->GetParamDV(iDV, 0) == YES) { upper = true; }
  
  for (iMarker = 0; iMarker < config->GetnMarker_All(); iMarker++) {

    for (iVertex = 0; iVertex < boundary->nVertex[iMarker]; iVertex++) {
      VarCoord[0] = 0.0; VarCoord[1] = 0.0; VarCoord[2] = 0.0;
      
      if (config->GetMarker_All_DV(iMarker) == YES) {
        
        Coord_ = boundary->vertex[iMarker][iVertex]->GetCoord();
        Normal_ = boundary->vertex[iMarker][iVertex]->GetNormal();
        
        /*--- The Hicks Henne bump functions should be applied to a basic airfoil without AoA,
         and unitary chord, a tranformation is required ---*/
        
        ValCos = cos(AoA*PI_NUMBER/180.0);
        ValSin = sin(AoA*PI_NUMBER/180.0);
        
        Coord[0] = Coord_[0]*ValCos - Coord_[1]*ValSin;
        Coord[0] = max(0.0, Coord[0]); // Coord x should be always positive
        Coord[1] = Coord_[1]*ValCos + Coord_[0]*ValSin;

        Normal[0] = Normal_[0]*ValCos - Normal_[1]*ValSin;
        Normal[1] = Normal_[1]*ValCos + Normal_[0]*ValSin;

        /*--- Bump computation ---*/

        ek = log10(0.5)/log10(xk);
        if (Coord[0] > 10*EPS) fk = pow( sin( PI_NUMBER * pow(Coord[0], ek) ), t2);
        else fk = 0.0;

        /*--- Upper and lower surface ---*/

        if (( upper) && (Normal[1] > 0)) { VarCoord[1] =  Ampl*fk; }
        if ((!upper) && (Normal[1] < 0)) { VarCoord[1] = -Ampl*fk; }

      }
      
      /*--- Apply the transformation to the coordinate variation ---*/
      
      ValCos = cos(-AoA*PI_NUMBER/180.0);
      ValSin = sin(-AoA*PI_NUMBER/180.0);
      
      VarCoord_[0] = VarCoord[0]*ValCos - VarCoord[1]*ValSin;
      VarCoord_[1] = VarCoord[1]*ValCos + VarCoord[0]*ValSin;

      boundary->vertex[iMarker][iVertex]->AddVarCoord(VarCoord_);
      
    }
  }
  
}

void CSurfaceMovement::SetSurface_Bump(CGeometry *boundary, CConfig *config, unsigned short iDV, bool ResetDef) {
  unsigned long iVertex;
  unsigned short iMarker;
  su2double VarCoord[3] = {0.0,0.0,0.0}, ek, fk, *Coord, xCoord;
  su2double Scale = config->GetOpt_RelaxFactor();

  /*--- Reset airfoil deformation if first deformation or if it required by the solver ---*/

  if ((iDV == 0) || (ResetDef == true)) {
    for (iMarker = 0; iMarker < config->GetnMarker_All(); iMarker++)
      for (iVertex = 0; iVertex < boundary->nVertex[iMarker]; iVertex++) {
        VarCoord[0] = 0.0; VarCoord[1] = 0.0; VarCoord[2] = 0.0;
        boundary->vertex[iMarker][iVertex]->SetVarCoord(VarCoord);
      }
  }

  /*--- Perform multiple airfoil deformation ---*/

  su2double Ampl = config->GetDV_Value(iDV)*Scale;
  su2double x_start = config->GetParamDV(iDV, 0);
  su2double x_end = config->GetParamDV(iDV, 1);
  su2double BumpSize = x_end - x_start;
  su2double BumpLoc = x_start;
  su2double xk = config->GetParamDV(iDV, 2);
  const su2double t2 = 3.0;

  for (iMarker = 0; iMarker < config->GetnMarker_All(); iMarker++) {

    for (iVertex = 0; iVertex < boundary->nVertex[iMarker]; iVertex++) {
      VarCoord[0] = 0.0; VarCoord[1] = 0.0; VarCoord[2] = 0.0;

      if (config->GetMarker_All_DV(iMarker) == YES) {

        Coord = boundary->vertex[iMarker][iVertex]->GetCoord();

        xCoord = (Coord[0] - BumpLoc);
        ek = log10(0.5)/log10((xk-BumpLoc+EPS)/BumpSize);
        if (xCoord > 0.0) fk = pow( sin( PI_NUMBER * pow((xCoord+EPS)/BumpSize, ek)), t2);
        else fk = 0.0;

        if ((xCoord <= 0.0) || (xCoord >= BumpSize)) VarCoord[1] =  0.0;
        else { VarCoord[1] =  Ampl*fk; }

      }

      boundary->vertex[iMarker][iVertex]->AddVarCoord(VarCoord);

    }
  }

}

void CSurfaceMovement::SetCST(CGeometry *boundary, CConfig *config, unsigned short iDV, bool ResetDef) {
  unsigned long iVertex;
  unsigned short iMarker;
  su2double VarCoord[3] = {0.0,0.0,0.0}, VarCoord_[3] = {0.0,0.0,0.0}, *Coord_, *Normal_, fk,
    Coord[3] = {0.0,0.0,0.0}, Normal[3] = {0.0,0.0,0.0},
    TPCoord[2] = {0.0, 0.0}, LPCoord[2] = {0.0, 0.0}, Distance, Chord, AoA, ValCos, ValSin;
  
  bool upper = true;
  su2double Scale = config->GetOpt_RelaxFactor();

  /*--- Reset airfoil deformation if first deformation or if it required by the solver ---*/

  if ((iDV == 0) || (ResetDef == true)) {
    for (iMarker = 0; iMarker < config->GetnMarker_All(); iMarker++)
      for (iVertex = 0; iVertex < boundary->nVertex[iMarker]; iVertex++) {
        VarCoord[0] = 0.0; VarCoord[1] = 0.0; VarCoord[2] = 0.0;
        boundary->vertex[iMarker][iVertex]->SetVarCoord(VarCoord);
      }
  }
  
    /*--- Compute the angle of attack to apply the deformation ---*/
  
  for (iMarker = 0; iMarker < config->GetnMarker_All(); iMarker++) {
    if (config->GetMarker_All_DV(iMarker) == YES) {
      Coord_ = boundary->vertex[iMarker][0]->GetCoord();
      TPCoord[0] = Coord_[0]; TPCoord[1] = Coord_[1];
      for (iVertex = 1; iVertex < boundary->nVertex[iMarker]; iVertex++) {
        Coord_ = boundary->vertex[iMarker][iVertex]->GetCoord();
        if (Coord_[0] > TPCoord[0]) { TPCoord[0] = Coord_[0]; TPCoord[1] = Coord_[1]; }
      }
    }
  }
  
#ifdef HAVE_MPI

  int iProcessor, nProcessor = size;
  su2double *Buffer_Send_Coord, *Buffer_Receive_Coord;
  
  Buffer_Receive_Coord = new su2double [nProcessor*2];
  Buffer_Send_Coord = new su2double [2];
  
  Buffer_Send_Coord[0] = TPCoord[0]; Buffer_Send_Coord[1] = TPCoord[1];

  SU2_MPI::Allgather(Buffer_Send_Coord, 2, MPI_DOUBLE, Buffer_Receive_Coord, 2, MPI_DOUBLE, MPI_COMM_WORLD);

  TPCoord[0] = Buffer_Receive_Coord[0]; TPCoord[1] = Buffer_Receive_Coord[1];
  for (iProcessor = 1; iProcessor < nProcessor; iProcessor++) {
    Coord[0] = Buffer_Receive_Coord[iProcessor*2 + 0];
    Coord[1] = Buffer_Receive_Coord[iProcessor*2 + 1];
    if (Coord[0] > TPCoord[0]) { TPCoord[0] = Coord[0]; TPCoord[1] = Coord[1]; }
  }
  
  delete[] Buffer_Send_Coord;   delete[] Buffer_Receive_Coord;
  
#endif


  Chord = 0.0;
  for (iMarker = 0; iMarker < config->GetnMarker_All(); iMarker++) {
    if (config->GetMarker_All_DV(iMarker) == YES) {
      for (iVertex = 0; iVertex < boundary->nVertex[iMarker]; iVertex++) {
        Coord_ = boundary->vertex[iMarker][iVertex]->GetCoord();
        Distance = sqrt(pow(Coord_[0] - TPCoord[0], 2.0) + pow(Coord_[1] - TPCoord[1], 2.0));
        if (Chord < Distance) { Chord = Distance; LPCoord[0] = Coord_[0]; LPCoord[1] = Coord_[1]; }
      }
    }
  }
  
#ifdef HAVE_MPI
   
  Buffer_Receive_Coord = new su2double [nProcessor*2];
  Buffer_Send_Coord = new su2double [2];
  
  Buffer_Send_Coord[0] = LPCoord[0]; Buffer_Send_Coord[1] = LPCoord[1];

  SU2_MPI::Allgather(Buffer_Send_Coord, 2, MPI_DOUBLE, Buffer_Receive_Coord, 2, MPI_DOUBLE, MPI_COMM_WORLD);
  
  Chord = 0.0;
  for (iProcessor = 0; iProcessor < nProcessor; iProcessor++) {
    Coord[0] = Buffer_Receive_Coord[iProcessor*2 + 0];
    Coord[1] = Buffer_Receive_Coord[iProcessor*2 + 1];
    Distance = sqrt(pow(Coord[0] - TPCoord[0], 2.0) + pow(Coord[1] - TPCoord[1], 2.0));
    if (Chord < Distance) { Chord = Distance; LPCoord[0] = Coord[0]; LPCoord[1] = Coord[1]; }
  }
  
  delete[] Buffer_Send_Coord;   delete[] Buffer_Receive_Coord;
  
#endif
  
  AoA = atan((LPCoord[1] - TPCoord[1]) / (TPCoord[0] - LPCoord[0]))*180/PI_NUMBER;
  
  /*--- WARNING: AoA currently overwritten to zero. ---*/
  AoA = 0.0;

  /*--- Perform multiple airfoil deformation ---*/
    
  su2double Ampl = config->GetDV_Value(iDV)*Scale;
  su2double KulfanNum = config->GetParamDV(iDV, 1) - 1.0;
  su2double maxKulfanNum = config->GetParamDV(iDV, 2) - 1.0;
  if (KulfanNum < 0) {
    std::cout << "Warning: Kulfan number should be greater than 1." << std::endl;
  }
  if (KulfanNum > maxKulfanNum) {
    std::cout << "Warning: Kulfan number should be less than provided maximum." << std::endl;
  }

  if (config->GetParamDV(iDV, 0) == NO) { upper = false;}
  if (config->GetParamDV(iDV, 0) == YES) { upper = true;}
  
  for (iMarker = 0; iMarker < config->GetnMarker_All(); iMarker++) {

    for (iVertex = 0; iVertex < boundary->nVertex[iMarker]; iVertex++) {
      VarCoord[0] = 0.0; VarCoord[1] = 0.0; VarCoord[2] = 0.0;
      
      if (config->GetMarker_All_DV(iMarker) == YES) {
        
        Coord_ = boundary->vertex[iMarker][iVertex]->GetCoord();
        Normal_ = boundary->vertex[iMarker][iVertex]->GetNormal();
        
        /*--- The CST functions should be applied to a basic airfoil without AoA,
         and unitary chord, a tranformation is required ---*/

        ValCos = cos(AoA*PI_NUMBER/180.0);
        ValSin = sin(AoA*PI_NUMBER/180.0);
        
        Coord[0] = Coord_[0]*ValCos - Coord_[1]*ValSin;
        Coord[0] = max(0.0, Coord[0]); // Coord x should be always positive
        Coord[1] = Coord_[1]*ValCos + Coord_[0]*ValSin;
        
        Normal[0] = Normal_[0]*ValCos - Normal_[1]*ValSin;
        Normal[1] = Normal_[1]*ValCos + Normal_[0]*ValSin;
  
        /*--- CST computation ---*/
        su2double fact_n = 1;
  su2double fact_cst = 1;
        su2double fact_cst_n = 1;
  
  for (int i = 1; i <= maxKulfanNum; i++) {
    fact_n = fact_n * i;
  }
  for (int i = 1; i <= KulfanNum; i++) {
    fact_cst = fact_cst * i;
  }
  for (int i = 1; i <= maxKulfanNum - KulfanNum; i++) {
    fact_cst_n = fact_cst_n * i;
  } 
  
  // CST method only for 2D NACA type airfoils  
  su2double N1, N2;       
  N1 = 0.5;
  N2 = 1.0;
 
  /*--- Upper and lower surface change in coordinates based on CST equations by Kulfan et. al (www.brendakulfan.com/docs/CST3.pdf)  ---*/
        fk = pow(Coord[0],N1)*pow((1-Coord[0]), N2) * fact_n/(fact_cst*(fact_cst_n)) * pow(Coord[0], KulfanNum) * pow((1-Coord[0]), (maxKulfanNum-(KulfanNum)));

  if (( upper) && (Normal[1] > 0)) { VarCoord[1] =  Ampl*fk; }

        if ((!upper) && (Normal[1] < 0)) { VarCoord[1] =  Ampl*fk; }

  
  }
      
      /*--- Apply the transformation to the coordinate variation ---*/

      ValCos = cos(-AoA*PI_NUMBER/180.0);
      ValSin = sin(-AoA*PI_NUMBER/180.0);

      VarCoord_[0] = VarCoord[0]*ValCos - VarCoord[1]*ValSin;
      VarCoord_[1] = VarCoord[1]*ValCos + VarCoord[0]*ValSin;

            boundary->vertex[iMarker][iVertex]->AddVarCoord(VarCoord_);
    }
  }
}

void CSurfaceMovement::SetRotation(CGeometry *boundary, CConfig *config, unsigned short iDV, bool ResetDef) {
  unsigned long iVertex;
  unsigned short iMarker;
  su2double VarCoord[3] = {0.0,0.0,0.0}, *Coord;
  su2double movement[3] = {0.0,0.0,0.0}, x, y, z;
  su2double Scale = config->GetOpt_RelaxFactor();
  
  /*--- Reset airfoil deformation if first deformation or if it required by the solver ---*/
  
  if ((iDV == 0) || (ResetDef == true)) {
    for (iMarker = 0; iMarker < config->GetnMarker_All(); iMarker++)
      for (iVertex = 0; iVertex < boundary->nVertex[iMarker]; iVertex++) {
        VarCoord[0] = 0.0; VarCoord[1] = 0.0; VarCoord[2] = 0.0;
        boundary->vertex[iMarker][iVertex]->SetVarCoord(VarCoord);
      }
  }
  
  /*--- xyz-coordinates of a point on the line of rotation. */
  
  su2double a = config->GetParamDV(iDV, 0);
  su2double b = config->GetParamDV(iDV, 1);
  su2double c = 0.0;
  if (boundary->GetnDim() == 3) c = config->GetParamDV(0,2);
  
  /*--- xyz-coordinate of the line's direction vector. ---*/
  
  su2double u = config->GetParamDV(iDV, 3)-config->GetParamDV(iDV, 0);
  su2double v = config->GetParamDV(iDV, 4)-config->GetParamDV(iDV, 1);
  su2double w = 1.0;
  if (boundary->GetnDim() == 3) w = config->GetParamDV(iDV, 5)-config->GetParamDV(iDV, 2);
  
  /*--- The angle of rotation. ---*/
  
  su2double theta = config->GetDV_Value(iDV)*Scale*PI_NUMBER/180.0;
  
  /*--- An intermediate value used in computations. ---*/
  
  su2double u2=u*u; su2double v2=v*v; su2double w2=w*w;
  su2double cosT = cos(theta); su2double sinT = sin(theta);
  su2double l2 = u2 + v2 + w2; su2double l = sqrt(l2);
  
  for (iMarker = 0; iMarker < config->GetnMarker_All(); iMarker++)
    for (iVertex = 0; iVertex < boundary->nVertex[iMarker]; iVertex++) {
      VarCoord[0] = 0.0; VarCoord[1] = 0.0; VarCoord[2] = 0.0;
      if (config->GetMarker_All_DV(iMarker) == YES) {
        Coord = boundary->vertex[iMarker][iVertex]->GetCoord();
        x = Coord[0]; y = Coord[1]; z = Coord[2];
        
        movement[0] = a*(v2 + w2) + u*(-b*v - c*w + u*x + v*y + w*z)
        + (-a*(v2 + w2) + u*(b*v + c*w - v*y - w*z) + (v2 + w2)*x)*cosT
        + l*(-c*v + b*w - w*y + v*z)*sinT;
        movement[0] = movement[0]/l2 - x;
        
        movement[1] = b*(u2 + w2) + v*(-a*u - c*w + u*x + v*y + w*z)
        + (-b*(u2 + w2) + v*(a*u + c*w - u*x - w*z) + (u2 + w2)*y)*cosT
        + l*(c*u - a*w + w*x - u*z)*sinT;
        movement[1] = movement[1]/l2 - y;
        
        movement[2] = c*(u2 + v2) + w*(-a*u - b*v + u*x + v*y + w*z)
        + (-c*(u2 + v2) + w*(a*u + b*v - u*x - v*y) + (u2 + v2)*z)*cosT
        + l*(-b*u + a*v - v*x + u*y)*sinT;
        if (boundary->GetnDim() == 3) movement[2] = movement[2]/l2 - z;
        else movement[2] = 0.0;
        
        VarCoord[0] = movement[0];
        VarCoord[1] = movement[1];
        if (boundary->GetnDim() == 3) VarCoord[2] = movement[2];
        
      }
      boundary->vertex[iMarker][iVertex]->AddVarCoord(VarCoord);
    }
}

void CSurfaceMovement::SetTranslation(CGeometry *boundary, CConfig *config, unsigned short iDV, bool ResetDef) {
  unsigned long iVertex;
  unsigned short iMarker;
  su2double VarCoord[3] = {0.0,0.0,0.0};
  su2double Scale = config->GetOpt_RelaxFactor();
  su2double Ampl = config->GetDV_Value(iDV)*Scale;
  
  /*--- Reset airfoil deformation if first deformation or if it required by the solver ---*/
  
  if ((iDV == 0) || (ResetDef == true)) {
    for (iMarker = 0; iMarker < config->GetnMarker_All(); iMarker++)
      for (iVertex = 0; iVertex < boundary->nVertex[iMarker]; iVertex++) {
        VarCoord[0] = 0.0; VarCoord[1] = 0.0; VarCoord[2] = 0.0;
        boundary->vertex[iMarker][iVertex]->SetVarCoord(VarCoord);
      }
  }
  
  su2double xDispl = config->GetParamDV(iDV, 0);
  su2double yDispl = config->GetParamDV(iDV, 1);
  su2double zDispl = 0;
  if (boundary->GetnDim() == 3) zDispl = config->GetParamDV(iDV, 2);
  
  for (iMarker = 0; iMarker < config->GetnMarker_All(); iMarker++)
    for (iVertex = 0; iVertex < boundary->nVertex[iMarker]; iVertex++) {
      VarCoord[0] = 0.0; VarCoord[1] = 0.0; VarCoord[2] = 0.0;
      if (config->GetMarker_All_DV(iMarker) == YES) {
        VarCoord[0] = Ampl*xDispl;
        VarCoord[1] = Ampl*yDispl;
        if (boundary->GetnDim() == 3) VarCoord[2] = Ampl*zDispl;
      }
      boundary->vertex[iMarker][iVertex]->AddVarCoord(VarCoord);
    }
  
}

void CSurfaceMovement::SetScale(CGeometry *boundary, CConfig *config, unsigned short iDV, bool ResetDef) {
  unsigned long iVertex;
  unsigned short iMarker;
  su2double VarCoord[3] = {0.0,0.0,0.0}, x, y, z, *Coord;
  su2double Scale = config->GetOpt_RelaxFactor();
  su2double Ampl = config->GetDV_Value(iDV)*Scale;
  
  /*--- Reset airfoil deformation if first deformation or if it required by the solver ---*/
  
  if ((iDV == 0) || (ResetDef == true)) {
    for (iMarker = 0; iMarker < config->GetnMarker_All(); iMarker++)
      for (iVertex = 0; iVertex < boundary->nVertex[iMarker]; iVertex++) {
        VarCoord[0] = 0.0; VarCoord[1] = 0.0; VarCoord[2] = 0.0;
        boundary->vertex[iMarker][iVertex]->SetVarCoord(VarCoord);
      }
  }
  
  for (iMarker = 0; iMarker < config->GetnMarker_All(); iMarker++)
    for (iVertex = 0; iVertex < boundary->nVertex[iMarker]; iVertex++) {
      VarCoord[0] = 0.0; VarCoord[1] = 0.0; VarCoord[2] = 0.0;
      if (config->GetMarker_All_DV(iMarker) == YES) {
        Coord = boundary->vertex[iMarker][iVertex]->GetCoord();
        x = Coord[0]; y = Coord[1]; z = Coord[2];
        VarCoord[0] = (Ampl-1.0)*x;
        VarCoord[1] = (Ampl-1.0)*y;
        if (boundary->GetnDim() == 3) VarCoord[2] = (Ampl-1.0)*z;
      }
      boundary->vertex[iMarker][iVertex]->AddVarCoord(VarCoord);
    }
  
}

void CSurfaceMovement::Moving_Walls(CGeometry *geometry, CConfig *config,
                                    unsigned short iZone, unsigned long iter) {
  
  /*--- Local variables ---*/
  unsigned short iMarker, jMarker, iDim, nDim = geometry->GetnDim();
  unsigned long iPoint, iVertex;
  su2double xDot[3] = {0.0,0.0,0.0}, *Coord, Center[3] = {0.0,0.0,0.0}, Omega[3] = {0.0,0.0,0.0}, r[3] = {0.0,0.0,0.0}, GridVel[3] = {0.0,0.0,0.0};
  su2double L_Ref     = config->GetLength_Ref();
  su2double Omega_Ref = config->GetOmega_Ref();
  su2double Vel_Ref   = config->GetVelocity_Ref();
  string Marker_Tag;
  
  /*--- Store grid velocity for each node on the moving surface(s).
   Sum and store the x, y, & z velocities due to translation and rotation. ---*/
  
  for (iMarker = 0; iMarker < config->GetnMarker_All(); iMarker++) {
    if (config->GetMarker_All_Moving(iMarker) == YES) {
      
      /*--- Identify iMarker from the list of those under MARKER_MOVING ---*/
      
      Marker_Tag = config->GetMarker_All_TagBound(iMarker);
      jMarker    = config->GetMarker_Moving(Marker_Tag);
      
      /*--- Get prescribed wall speed from config for this marker ---*/
      
      for (iDim = 0; iDim < 3; iDim++){
        Center[iDim] = config->GetMarkerMotion_Origin(jMarker, iDim);
        Omega[iDim]  = config->GetMarkerRotationRate(jMarker, iDim)/Omega_Ref;
        xDot[iDim]   = config->GetMarkerTranslationRate(jMarker, iDim)/Vel_Ref;
      }
      
      
      if (rank == MASTER_NODE && iter == 0) {
        cout << " Storing grid velocity for marker: ";
        cout << Marker_Tag << "." << endl;
        cout << " Translational velocity: (" << xDot[0]*config->GetVelocity_Ref() << ", " << xDot[1]*config->GetVelocity_Ref();
        cout << ", " << xDot[2]*config->GetVelocity_Ref();
        if (config->GetSystemMeasurements() == SI) cout << ") m/s." << endl;
        else cout << ") ft/s." << endl;
        cout << " Angular velocity: (" << Omega[0] << ", " << Omega[1];
        cout << ", " << Omega[2] << ") rad/s about origin: (" << Center[0];
        cout << ", " << Center[1] << ", " << Center[2] << ")." << endl;
      }
      
      for (iVertex = 0; iVertex < geometry->nVertex[iMarker]; iVertex++) {
        
        /*--- Get the index and coordinates of the current point ---*/
        
        iPoint = geometry->vertex[iMarker][iVertex]->GetNode();
        Coord  = geometry->node[iPoint]->GetCoord();
        
        /*--- Calculate non-dim. position from rotation center ---*/
        for (iDim = 0; iDim < nDim; iDim++)
          r[iDim] = (Coord[iDim]-Center[iDim])/L_Ref;
        if (nDim == 2) r[nDim] = 0.0;
        
        /*--- Cross Product of angular velocity and distance from center to
         get the rotational velocity. Note that we are adding on the velocity
         due to pure translation as well. ---*/
        
        GridVel[0] = xDot[0] + Omega[1]*r[2] - Omega[2]*r[1];
        GridVel[1] = xDot[1] + Omega[2]*r[0] - Omega[0]*r[2];
        GridVel[2] = xDot[2] + Omega[0]*r[1] - Omega[1]*r[0];
        
        /*--- Store the moving wall velocity for this node ---*/
        
        for (iDim = 0; iDim < nDim; iDim++)
          geometry->node[iPoint]->SetGridVel(iDim, GridVel[iDim]);
  
      }
    }
  }
}

void CSurfaceMovement::Surface_Translating(CGeometry *geometry, CConfig *config,
                                        unsigned long iter, unsigned short iZone) {
  
  su2double deltaT, time_new, time_old;
  su2double Center[3] = {0.0,0.0,0.0}, VarCoord[3] = {0.0,0.0,0.0};
  su2double xDot[3] = {0.0,0.0,0.0};
  unsigned short iMarker, jMarker, Moving;
  unsigned long iVertex;
  string Marker_Tag, Moving_Tag;
  unsigned short iDim;
  
  /*--- Initialize the delta variation in coordinates ---*/
  VarCoord[0] = 0.0; VarCoord[1] = 0.0; VarCoord[2] = 0.0;
  
  /*--- Retrieve values from the config file ---*/
  
  deltaT = config->GetDelta_UnstTimeND();
  
  /*--- Compute delta time based on physical time step ---*/
  time_new = static_cast<su2double>(iter)*deltaT;
  if (iter == 0) {
    time_old = time_new;
  } else {
    time_old = static_cast<su2double>(iter-1)*deltaT;
  }
  
  /*--- Store displacement of each node on the translating surface ---*/
    /*--- Loop over markers and find the particular marker(s) (surface) to translate ---*/
  
  for (iMarker = 0; iMarker < config->GetnMarker_All(); iMarker++) {
    Moving = config->GetMarker_All_Moving(iMarker);
    if (Moving == YES) {
      for (jMarker = 0; jMarker<config->GetnMarker_Moving(); jMarker++) {
        
        Moving_Tag = config->GetMarker_Moving_TagBound(jMarker);
        Marker_Tag = config->GetMarker_All_TagBound(iMarker);
        
        if (Marker_Tag == Moving_Tag && (config->GetKind_SurfaceMovement(jMarker) == DEFORMING)) {

          for (iDim = 0; iDim < 3; iDim++){
            xDot[iDim]   = config->GetMarkerTranslationRate(jMarker, iDim);
            Center[iDim] = config->GetMarkerMotion_Origin(jMarker, iDim);
          }
          
          /*--- Print some information to the console. Be verbose at the first
           iteration only (mostly for debugging purposes). ---*/
          // Note that the MASTER_NODE might not contain all the markers being moved.
          
          if (rank == MASTER_NODE) {
            cout << " Storing translating displacement for marker: ";
            cout << Marker_Tag << "." << endl;
            if (iter == 0) {
              cout << " Translational velocity: (" << xDot[0]*config->GetVelocity_Ref() << ", " << xDot[1]*config->GetVelocity_Ref();
              cout << ", " << xDot[2]*config->GetVelocity_Ref();
              if (config->GetSystemMeasurements() == SI) cout << ") m/s." << endl;
              else cout << ") ft/s." << endl;
            }
          }
          
          /*--- Compute delta change in the position in the x, y, & z directions. ---*/
          
          VarCoord[0] = xDot[0]*(time_new-time_old);
          VarCoord[1] = xDot[1]*(time_new-time_old);
          VarCoord[2] = xDot[2]*(time_new-time_old);
          
          for (iVertex = 0; iVertex < geometry->nVertex[iMarker]; iVertex++) {
            
            /*--- Set node displacement for volume deformation ---*/
            geometry->vertex[iMarker][iVertex]->SetVarCoord(VarCoord);
            
          }
        }
      }
    }
  }
  
  /*--- When updating the origins it is assumed that all markers have the
        same translational velocity, because we use the last VarCoord set ---*/
  
  /*--- Set the mesh motion center to the new location after
   incrementing the position with the translation. This new
   location will be used for subsequent mesh motion for the given marker.---*/
  
  for (jMarker=0; jMarker<config->GetnMarker_Moving(); jMarker++) {
    
    /*-- Check if we want to update the motion origin for the given marker ---*/
    
    if (config->GetMoveMotion_Origin(jMarker) == YES) {
      for (iDim = 0; iDim < 3; iDim++){
        Center[iDim] += VarCoord[iDim];
      }
      config->SetMarkerMotion_Origin(Center, jMarker);      
    }
  }
  
  /*--- Set the moment computation center to the new location after
   incrementing the position with the translation. ---*/
  
  for (jMarker=0; jMarker<config->GetnMarker_Monitoring(); jMarker++) {
    Center[0] = config->GetRefOriginMoment_X(jMarker) + VarCoord[0];
    Center[1] = config->GetRefOriginMoment_Y(jMarker) + VarCoord[1];
    Center[2] = config->GetRefOriginMoment_Z(jMarker) + VarCoord[2];
    config->SetRefOriginMoment_X(jMarker, Center[0]);
    config->SetRefOriginMoment_Y(jMarker, Center[1]);
    config->SetRefOriginMoment_Z(jMarker, Center[2]);
  }
}

void CSurfaceMovement::Surface_Plunging(CGeometry *geometry, CConfig *config,
                                           unsigned long iter, unsigned short iZone) {
  
  su2double deltaT, time_new, time_old, Lref;
  su2double Center[3] = {0.0, 0.0, 0.0}, VarCoord[3], Omega[3], Ampl[3];
  su2double DEG2RAD = PI_NUMBER/180.0;
  unsigned short iMarker, jMarker, Moving;
  unsigned long iVertex;
  string Marker_Tag, Moving_Tag;
  unsigned short iDim;
  
  /*--- Initialize the delta variation in coordinates ---*/
  VarCoord[0] = 0.0; VarCoord[1] = 0.0; VarCoord[2] = 0.0;
  
  /*--- Retrieve values from the config file ---*/
  
  deltaT = config->GetDelta_UnstTimeND();
  Lref   = config->GetLength_Ref();
  
  /*--- Compute delta time based on physical time step ---*/
  time_new = static_cast<su2double>(iter)*deltaT;
  if (iter == 0) {
    time_old = time_new;
  } else {
    time_old = static_cast<su2double>(iter-1)*deltaT;
  }
  
  /*--- Store displacement of each node on the plunging surface ---*/
    /*--- Loop over markers and find the particular marker(s) (surface) to plunge ---*/
  
  for (iMarker = 0; iMarker < config->GetnMarker_All(); iMarker++) {
    Moving = config->GetMarker_All_Moving(iMarker);
    if (Moving == YES) {
      for (jMarker = 0; jMarker<config->GetnMarker_Moving(); jMarker++) {
        
        Moving_Tag = config->GetMarker_Moving_TagBound(jMarker);
        Marker_Tag = config->GetMarker_All_TagBound(iMarker);
        
        if (Marker_Tag == Moving_Tag && (config->GetKind_SurfaceMovement(jMarker) == DEFORMING)) {
          
          /*--- Plunging frequency and amplitude from config. ---*/
          
          for (iDim = 0; iDim < 3; iDim++){
            Ampl[iDim]   = config->GetMarkerPlunging_Ampl(jMarker, iDim)/Lref;
            Omega[iDim]  = config->GetMarkerPlunging_Omega(jMarker, iDim)/config->GetOmega_Ref();
            Center[iDim] = config->GetMarkerMotion_Origin(jMarker, iDim);
          }
          /*--- Print some information to the console. Be verbose at the first
           iteration only (mostly for debugging purposes). ---*/
          // Note that the MASTER_NODE might not contain all the markers being moved.

          if (rank == MASTER_NODE) {
            cout << " Storing plunging displacement for marker: ";
            cout << Marker_Tag << "." << endl;
            if (iter == 0) {
              cout << " Plunging frequency: (" << Omega[0] << ", " << Omega[1];
              cout << ", " << Omega[2] << ") rad/s." << endl;
              cout << " Plunging amplitude: (" << Ampl[0]/DEG2RAD;
              cout << ", " << Ampl[1]/DEG2RAD << ", " << Ampl[2]/DEG2RAD;
              cout << ") degrees."<< endl;
            }
          }
          
          /*--- Compute delta change in the position in the x, y, & z directions. ---*/
          
          VarCoord[0] = -Ampl[0]*(sin(Omega[0]*time_new) - sin(Omega[0]*time_old));
          VarCoord[1] = -Ampl[1]*(sin(Omega[1]*time_new) - sin(Omega[1]*time_old));
          VarCoord[2] = -Ampl[2]*(sin(Omega[2]*time_new) - sin(Omega[2]*time_old));
          
          for (iVertex = 0; iVertex < geometry->nVertex[iMarker]; iVertex++) {
            
            /*--- Set node displacement for volume deformation ---*/
            geometry->vertex[iMarker][iVertex]->SetVarCoord(VarCoord);
            
          }
        }
      }
    }
  }
  
  /*--- When updating the origins it is assumed that all markers have the
   same plunging movement, because we use the last VarCoord set ---*/
  
  /*--- Set the mesh motion center to the new location after
   incrementing the position with the translation. This new
   location will be used for subsequent mesh motion for the given marker.---*/
  
  for (jMarker=0; jMarker<config->GetnMarker_Moving(); jMarker++) {
    
    /*-- Check if we want to update the motion origin for the given marker ---*/
    
    if (config->GetMoveMotion_Origin(jMarker) == YES) {
      for (iDim = 0; iDim < 3; iDim++){
        Center[iDim] += VarCoord[iDim];
      }
      config->SetMarkerMotion_Origin(Center, jMarker);      
    }
  }
  
  /*--- Set the moment computation center to the new location after
   incrementing the position with the plunging. ---*/
  
  for (jMarker=0; jMarker<config->GetnMarker_Monitoring(); jMarker++) {
    Center[0] = config->GetRefOriginMoment_X(jMarker) + VarCoord[0];
    Center[1] = config->GetRefOriginMoment_Y(jMarker) + VarCoord[1];
    Center[2] = config->GetRefOriginMoment_Z(jMarker) + VarCoord[2];
    config->SetRefOriginMoment_X(jMarker, Center[0]);
    config->SetRefOriginMoment_Y(jMarker, Center[1]);
    config->SetRefOriginMoment_Z(jMarker, Center[2]);
  }
}

void CSurfaceMovement::Surface_Pitching(CGeometry *geometry, CConfig *config,
                                        unsigned long iter, unsigned short iZone) {
  
  su2double deltaT, time_new, time_old, Lref, *Coord;
  su2double Center[3], VarCoord[3], Omega[3], Ampl[3], Phase[3];
  su2double rotCoord[3], r[3] = {0.0,0.0,0.0};
  su2double rotMatrix[3][3] = {{0.0,0.0,0.0}, {0.0,0.0,0.0}, {0.0,0.0,0.0}};
  su2double dtheta, dphi, dpsi, cosTheta, sinTheta;
  su2double cosPhi, sinPhi, cosPsi, sinPsi;
  su2double DEG2RAD = PI_NUMBER/180.0;
  unsigned short iMarker, jMarker, Moving, iDim, nDim = geometry->GetnDim();
  unsigned long iPoint, iVertex;
  string Marker_Tag, Moving_Tag;
  
  /*--- Initialize the delta variation in coordinates ---*/
  VarCoord[0] = 0.0; VarCoord[1] = 0.0; VarCoord[2] = 0.0;
  
  /*--- Retrieve values from the config file ---*/
  
  deltaT = config->GetDelta_UnstTimeND();
  Lref   = config->GetLength_Ref();
  
  /*--- Compute delta time based on physical time step ---*/
  time_new = static_cast<su2double>(iter)*deltaT;
  if (iter == 0) {
    time_old = time_new;
  } else {
    time_old = static_cast<su2double>(iter-1)*deltaT;
  }

  /*--- Store displacement of each node on the pitching surface ---*/
    /*--- Loop over markers and find the particular marker(s) (surface) to pitch ---*/

  for (iMarker = 0; iMarker < config->GetnMarker_All(); iMarker++) {
    Moving = config->GetMarker_All_Moving(iMarker);
    if (Moving == YES) {
      for (jMarker = 0; jMarker<config->GetnMarker_Moving(); jMarker++) {
        
        Moving_Tag = config->GetMarker_Moving_TagBound(jMarker);
        Marker_Tag = config->GetMarker_All_TagBound(iMarker);
        
        if (Marker_Tag == Moving_Tag && (config->GetKind_SurfaceMovement(jMarker) == DEFORMING)) {
          
          /*--- Pitching origin, frequency, and amplitude from config. ---*/
          
          for (iDim = 0; iDim < 3; iDim++){
            Ampl[iDim]   = config->GetMarkerPitching_Ampl(jMarker, iDim)*DEG2RAD;
            Omega[iDim]  = config->GetMarkerPitching_Omega(jMarker, iDim)/config->GetOmega_Ref();
            Phase[iDim]  = config->GetMarkerPitching_Phase(jMarker, iDim)*DEG2RAD;
            Center[iDim] = config->GetMarkerMotion_Origin(jMarker, iDim);
          }
          /*--- Print some information to the console. Be verbose at the first
           iteration only (mostly for debugging purposes). ---*/
          // Note that the MASTER_NODE might not contain all the markers being moved.

          if (rank == MASTER_NODE) {
            cout << " Storing pitching displacement for marker: ";
            cout << Marker_Tag << "." << endl;
            if (iter == 0) {
              cout << " Pitching frequency: (" << Omega[0] << ", " << Omega[1];
              cout << ", " << Omega[2] << ") rad/s about origin: (" << Center[0];
              cout << ", " << Center[1] << ", " << Center[2] << ")." << endl;
              cout << " Pitching amplitude about origin: (" << Ampl[0]/DEG2RAD;
              cout << ", " << Ampl[1]/DEG2RAD << ", " << Ampl[2]/DEG2RAD;
              cout << ") degrees."<< endl;
              cout << " Pitching phase lag about origin: (" << Phase[0]/DEG2RAD;
              cout << ", " << Phase[1]/DEG2RAD <<", "<< Phase[2]/DEG2RAD;
              cout << ") degrees."<< endl;
            }
          }
          
          /*--- Compute delta change in the angle about the x, y, & z axes. ---*/
          
          dtheta = -Ampl[0]*(sin(Omega[0]*time_new + Phase[0])
                             - sin(Omega[0]*time_old + Phase[0]));
          dphi   = -Ampl[1]*(sin(Omega[1]*time_new + Phase[1])
                             - sin(Omega[1]*time_old + Phase[1]));
          dpsi   = -Ampl[2]*(sin(Omega[2]*time_new + Phase[2])
                             - sin(Omega[2]*time_old + Phase[2]));
          
          /*--- Store angles separately for clarity. Compute sines/cosines. ---*/
          
          cosTheta = cos(dtheta);  cosPhi = cos(dphi);  cosPsi = cos(dpsi);
          sinTheta = sin(dtheta);  sinPhi = sin(dphi);  sinPsi = sin(dpsi);
          
          /*--- Compute the rotation matrix. Note that the implicit
           ordering is rotation about the x-axis, y-axis, then z-axis. ---*/
          
          rotMatrix[0][0] = cosPhi*cosPsi;
          rotMatrix[1][0] = cosPhi*sinPsi;
          rotMatrix[2][0] = -sinPhi;
          
          rotMatrix[0][1] = sinTheta*sinPhi*cosPsi - cosTheta*sinPsi;
          rotMatrix[1][1] = sinTheta*sinPhi*sinPsi + cosTheta*cosPsi;
          rotMatrix[2][1] = sinTheta*cosPhi;
          
          rotMatrix[0][2] = cosTheta*sinPhi*cosPsi + sinTheta*sinPsi;
          rotMatrix[1][2] = cosTheta*sinPhi*sinPsi - sinTheta*cosPsi;
          rotMatrix[2][2] = cosTheta*cosPhi;
          
          for (iVertex = 0; iVertex < geometry->nVertex[iMarker]; iVertex++) {
            
            /*--- Index and coordinates of the current point ---*/
            
            iPoint = geometry->vertex[iMarker][iVertex]->GetNode();
            Coord  = geometry->node[iPoint]->GetCoord();
            
            /*--- Calculate non-dim. position from rotation center ---*/
            
            for (iDim = 0; iDim < nDim; iDim++)
              r[iDim] = (Coord[iDim]-Center[iDim])/Lref;
            if (nDim == 2) r[nDim] = 0.0;
            
            /*--- Compute transformed point coordinates ---*/
            
            rotCoord[0] = rotMatrix[0][0]*r[0]
                        + rotMatrix[0][1]*r[1]
                        + rotMatrix[0][2]*r[2] + Center[0];
            
            rotCoord[1] = rotMatrix[1][0]*r[0]
                        + rotMatrix[1][1]*r[1]
                        + rotMatrix[1][2]*r[2] + Center[1];
            
            rotCoord[2] = rotMatrix[2][0]*r[0]
                        + rotMatrix[2][1]*r[1]
                        + rotMatrix[2][2]*r[2] + Center[2];
            
            /*--- Calculate delta change in the x, y, & z directions ---*/
            for (iDim = 0; iDim < nDim; iDim++)
              VarCoord[iDim] = (rotCoord[iDim]-Coord[iDim])/Lref;
            if (nDim == 2) VarCoord[nDim] = 0.0;
            
            /*--- Set node displacement for volume deformation ---*/
            geometry->vertex[iMarker][iVertex]->SetVarCoord(VarCoord);
            
          }
        }
      }
    }
  }
  /*--- For pitching we don't update the motion origin and moment reference origin. ---*/
}

void CSurfaceMovement::Surface_Rotating(CGeometry *geometry, CConfig *config,
                                        unsigned long iter, unsigned short iZone) {
  
  su2double deltaT, time_new, time_old, Lref, *Coord;
  su2double Center[3] = {0.0,0.0,0.0}, VarCoord[3] = {0.0,0.0,0.0}, Omega[3] = {0.0,0.0,0.0},
  rotCoord[3] = {0.0,0.0,0.0}, r[3] = {0.0,0.0,0.0}, Center_Aux[3] = {0.0,0.0,0.0};
  su2double rotMatrix[3][3] = {{0.0,0.0,0.0}, {0.0,0.0,0.0}, {0.0,0.0,0.0}};
  su2double dtheta, dphi, dpsi, cosTheta, sinTheta;
  su2double cosPhi, sinPhi, cosPsi, sinPsi;
  unsigned short iMarker, jMarker, Moving, iDim, nDim = geometry->GetnDim();
  unsigned long iPoint, iVertex;
  string Marker_Tag, Moving_Tag;
  
  /*--- Initialize the delta variation in coordinates ---*/
  VarCoord[0] = 0.0; VarCoord[1] = 0.0; VarCoord[2] = 0.0;
  
  /*--- Retrieve values from the config file ---*/
  
  deltaT = config->GetDelta_UnstTimeND();
  Lref   = config->GetLength_Ref();
  
  /*--- Compute delta time based on physical time step ---*/
  time_new = static_cast<su2double>(iter)*deltaT;
  if (iter == 0) {
    time_old = time_new;
  } else {
    time_old = static_cast<su2double>(iter-1)*deltaT;
  }
  
  /*--- Store displacement of each node on the rotating surface ---*/
    /*--- Loop over markers and find the particular marker(s) (surface) to rotate ---*/

  for (iMarker = 0; iMarker < config->GetnMarker_All(); iMarker++) {
    Moving = config->GetMarker_All_Moving(iMarker);
    if (Moving == YES) {
      for (jMarker = 0; jMarker<config->GetnMarker_Moving(); jMarker++) {
        
        Moving_Tag = config->GetMarker_Moving_TagBound(jMarker);
        Marker_Tag = config->GetMarker_All_TagBound(iMarker);
        
        if (Marker_Tag == Moving_Tag && (config->GetKind_SurfaceMovement(jMarker) == DEFORMING)) {
          
          /*--- Rotation origin and angular velocity from config. ---*/
          
          for (iDim = 0; iDim < 3; iDim++){
            Omega[iDim]  = config->GetMarkerRotationRate(jMarker, iDim)/config->GetOmega_Ref();
            Center[iDim] = config->GetMarkerMotion_Origin(jMarker, iDim);
          }
          /*--- Print some information to the console. Be verbose at the first
           iteration only (mostly for debugging purposes). ---*/
          // Note that the MASTER_NODE might not contain all the markers being moved.

          if (rank == MASTER_NODE) {
            cout << " Storing rotating displacement for marker: ";
            cout << Marker_Tag << "." << endl;
            if (iter == 0) {
              cout << " Angular velocity: (" << Omega[0] << ", " << Omega[1];
              cout << ", " << Omega[2] << ") rad/s about origin: (" << Center[0];
              cout << ", " << Center[1] << ", " << Center[2] << ")." << endl;
            }
          }
          
          /*--- Compute delta change in the angle about the x, y, & z axes. ---*/
          
          dtheta = Omega[0]*(time_new-time_old);
          dphi   = Omega[1]*(time_new-time_old);
          dpsi   = Omega[2]*(time_new-time_old);
          
          /*--- Store angles separately for clarity. Compute sines/cosines. ---*/
          
          cosTheta = cos(dtheta);  cosPhi = cos(dphi);  cosPsi = cos(dpsi);
          sinTheta = sin(dtheta);  sinPhi = sin(dphi);  sinPsi = sin(dpsi);
          
          /*--- Compute the rotation matrix. Note that the implicit
           ordering is rotation about the x-axis, y-axis, then z-axis. ---*/
          
          rotMatrix[0][0] = cosPhi*cosPsi;
          rotMatrix[1][0] = cosPhi*sinPsi;
          rotMatrix[2][0] = -sinPhi;
          
          rotMatrix[0][1] = sinTheta*sinPhi*cosPsi - cosTheta*sinPsi;
          rotMatrix[1][1] = sinTheta*sinPhi*sinPsi + cosTheta*cosPsi;
          rotMatrix[2][1] = sinTheta*cosPhi;
          
          rotMatrix[0][2] = cosTheta*sinPhi*cosPsi + sinTheta*sinPsi;
          rotMatrix[1][2] = cosTheta*sinPhi*sinPsi - sinTheta*cosPsi;
          rotMatrix[2][2] = cosTheta*cosPhi;
          
          for (iVertex = 0; iVertex < geometry->nVertex[iMarker]; iVertex++) {
            
            /*--- Index and coordinates of the current point ---*/
            
            iPoint = geometry->vertex[iMarker][iVertex]->GetNode();
            Coord  = geometry->node[iPoint]->GetCoord();
            
            /*--- Calculate non-dim. position from rotation center ---*/
            
            for (iDim = 0; iDim < nDim; iDim++)
              r[iDim] = (Coord[iDim]-Center[iDim])/Lref;
            if (nDim == 2) r[nDim] = 0.0;
            
            /*--- Compute transformed point coordinates ---*/
            
            rotCoord[0] = rotMatrix[0][0]*r[0]
            + rotMatrix[0][1]*r[1]
            + rotMatrix[0][2]*r[2] + Center[0];
            
            rotCoord[1] = rotMatrix[1][0]*r[0]
            + rotMatrix[1][1]*r[1]
            + rotMatrix[1][2]*r[2] + Center[1];
            
            rotCoord[2] = rotMatrix[2][0]*r[0]
            + rotMatrix[2][1]*r[1]
            + rotMatrix[2][2]*r[2] + Center[2];
            
            /*--- Calculate delta change in the x, y, & z directions ---*/
            for (iDim = 0; iDim < nDim; iDim++)
              VarCoord[iDim] = (rotCoord[iDim]-Coord[iDim])/Lref;
            if (nDim == 2) VarCoord[nDim] = 0.0;
            
            /*--- Set node displacement for volume deformation ---*/
            geometry->vertex[iMarker][iVertex]->SetVarCoord(VarCoord);
            
          }
        }
      }
    }
  }
  
  /*--- When updating the origins it is assumed that all markers have the
   same rotation movement, because we use the last markers rotation matrix and center ---*/
  
  /*--- Set the mesh motion center to the new location after
   incrementing the position with the rotation. This new
   location will be used for subsequent mesh motion for the given marker.---*/
  
  for (jMarker=0; jMarker<config->GetnMarker_Moving(); jMarker++) {
    
    /*-- Check if we want to update the motion origin for the given marker ---*/
    
    if (config->GetMoveMotion_Origin(jMarker) == YES) {
        
      for (iDim = 0; iDim < 3; iDim++){
        Center_Aux[iDim] = config->GetMarkerMotion_Origin(jMarker, iDim);
      }
      
      /*--- Calculate non-dim. position from rotation center ---*/
      
      for (iDim = 0; iDim < nDim; iDim++)
        r[iDim] = (Center_Aux[iDim]-Center[iDim])/Lref;
      if (nDim == 2) r[nDim] = 0.0;
      
      /*--- Compute transformed point coordinates ---*/
      
      rotCoord[0] = rotMatrix[0][0]*r[0]
      + rotMatrix[0][1]*r[1]
      + rotMatrix[0][2]*r[2] + Center[0];
      
      rotCoord[1] = rotMatrix[1][0]*r[0]
      + rotMatrix[1][1]*r[1]
      + rotMatrix[1][2]*r[2] + Center[1];
      
      rotCoord[2] = rotMatrix[2][0]*r[0]
      + rotMatrix[2][1]*r[1]
      + rotMatrix[2][2]*r[2] + Center[2];
      
      /*--- Calculate delta change in the x, y, & z directions ---*/
      for (iDim = 0; iDim < nDim; iDim++)
        VarCoord[iDim] = (rotCoord[iDim]-Center_Aux[iDim])/Lref;
      if (nDim == 2) VarCoord[nDim] = 0.0;
      
      for (iDim = 0; iDim < 3; iDim++){
        Center_Aux[iDim] += VarCoord[iDim];
      }
      config->SetMarkerMotion_Origin(Center_Aux, jMarker);      
    }
  }

  /*--- Set the moment computation center to the new location after
   incrementing the position with the rotation. ---*/
  
  for (jMarker=0; jMarker<config->GetnMarker_Monitoring(); jMarker++) {
      
    Center_Aux[0] = config->GetRefOriginMoment_X(jMarker);
    Center_Aux[1] = config->GetRefOriginMoment_Y(jMarker);
    Center_Aux[2] = config->GetRefOriginMoment_Z(jMarker);

    /*--- Calculate non-dim. position from rotation center ---*/
    
    for (iDim = 0; iDim < nDim; iDim++)
      r[iDim] = (Center_Aux[iDim]-Center[iDim])/Lref;
    if (nDim == 2) r[nDim] = 0.0;
    
    /*--- Compute transformed point coordinates ---*/
    
    rotCoord[0] = rotMatrix[0][0]*r[0]
    + rotMatrix[0][1]*r[1]
    + rotMatrix[0][2]*r[2] + Center[0];
    
    rotCoord[1] = rotMatrix[1][0]*r[0]
    + rotMatrix[1][1]*r[1]
    + rotMatrix[1][2]*r[2] + Center[1];
    
    rotCoord[2] = rotMatrix[2][0]*r[0]
    + rotMatrix[2][1]*r[1]
    + rotMatrix[2][2]*r[2] + Center[2];
    
    /*--- Calculate delta change in the x, y, & z directions ---*/
    for (iDim = 0; iDim < nDim; iDim++)
      VarCoord[iDim] = (rotCoord[iDim]-Center_Aux[iDim])/Lref;
    if (nDim == 2) VarCoord[nDim] = 0.0;
    
    config->SetRefOriginMoment_X(jMarker, Center_Aux[0]+VarCoord[0]);
    config->SetRefOriginMoment_Y(jMarker, Center_Aux[1]+VarCoord[1]);
    config->SetRefOriginMoment_Z(jMarker, Center_Aux[2]+VarCoord[2]);
  }
}

void CSurfaceMovement::AeroelasticDeform(CGeometry *geometry, CConfig *config, unsigned long TimeIter, unsigned short iMarker, unsigned short iMarker_Monitoring, vector<su2double>& displacements) {
  
  /* The sign conventions of these are those of the Typical Section Wing Model, below the signs are corrected */
  su2double dh = -displacements[0];           // relative plunge
  su2double dalpha = -displacements[1];       // relative pitch
  su2double dh_x, dh_y;
  su2double Center[2];
  unsigned short iDim;
  su2double Lref = config->GetLength_Ref();
  su2double *Coord;
  unsigned long iPoint, iVertex;
  su2double x_new, y_new;
  su2double VarCoord[3];
  string Monitoring_Tag = config->GetMarker_Monitoring_TagBound(iMarker_Monitoring);
  
  /*--- Calculate the plunge displacement for the Typical Section Wing Model taking into account rotation ---*/
  if (config->GetKind_GridMovement() == AEROELASTIC_RIGID_MOTION) {
    su2double Omega, dt, psi;
    dt = config->GetDelta_UnstTimeND();
    Omega  = (config->GetRotation_Rate(3)/config->GetOmega_Ref());
    psi = Omega*(dt*TimeIter);
    
    /*--- Correct for the airfoil starting position (This is hardcoded in here) ---*/
    if (Monitoring_Tag == "Airfoil1") {
      psi = psi + 0.0;
    }
    else if (Monitoring_Tag == "Airfoil2") {
      psi = psi + 2.0/3.0*PI_NUMBER;
    }
    else if (Monitoring_Tag == "Airfoil3") {
      psi = psi + 4.0/3.0*PI_NUMBER;
    }
    else
      cout << "WARNING: There is a marker that we are monitoring that doesn't match the values hardcoded above!" << endl;
    
    dh_x = -dh*sin(psi);
    dh_y = dh*cos(psi);
    
  } else {
    dh_x = 0;
    dh_y = dh;
  }
  
  /*--- Pitching origin from config. ---*/
  
  Center[0] = config->GetRefOriginMoment_X(iMarker_Monitoring);
  Center[1] = config->GetRefOriginMoment_Y(iMarker_Monitoring);
  
  for (iVertex = 0; iVertex < geometry->nVertex[iMarker]; iVertex++) {
    iPoint = geometry->vertex[iMarker][iVertex]->GetNode();
    /*--- Coordinates of the current point ---*/
    Coord = geometry->node[iPoint]->GetCoord();
    
    /*--- Calculate non-dim. position from rotation center ---*/
    su2double r[2] = {0,0};
    for (iDim = 0; iDim < geometry->GetnDim(); iDim++)
        r[iDim] = (Coord[iDim]-Center[iDim])/Lref;
    
    /*--- Compute delta of transformed point coordinates ---*/
    // The deltas are needed for the FEA grid deformation Method.
    // rotation contribution - previous position + plunging contribution
    x_new = cos(dalpha)*r[0] - sin(dalpha)*r[1] -r[0] + dh_x;
    y_new = sin(dalpha)*r[0] + cos(dalpha)*r[1] -r[1] + dh_y;
    
    VarCoord[0] = x_new;
    VarCoord[1] = y_new;
    VarCoord[2] = 0.0;
    
    /*--- Store new delta node locations for the surface ---*/
    geometry->vertex[iMarker][iVertex]->SetVarCoord(VarCoord);
  }
  /*--- Set the elastic axis to the new location after incrementing the position with the plunge ---*/
  config->SetRefOriginMoment_X(iMarker_Monitoring, Center[0]+dh_x);
  config->SetRefOriginMoment_Y(iMarker_Monitoring, Center[1]+dh_y);

  
}

void CSurfaceMovement::SetBoundary_Flutter3D(CGeometry *geometry, CConfig *config,
                                             CFreeFormDefBox **FFDBox, unsigned long iter, unsigned short iZone) {
  
  su2double omega, deltaT;
  su2double alpha, alpha_new, alpha_old;
  su2double time_new, time_old;
  su2double Omega[3], Ampl[3];
  su2double DEG2RAD = PI_NUMBER/180.0;
  bool adjoint = (config->GetContinuous_Adjoint() || config->GetDiscrete_Adjoint());
  unsigned short iDim = 0;
  
  /*--- Retrieve values from the config file ---*/
  
  deltaT = config->GetDelta_UnstTimeND();
  
  /*--- Pitching origin, frequency, and amplitude from config. ---*/
  
  for (iDim = 0; iDim < 3; iDim++){
    Omega[iDim] = config->GetPitching_Omega(iDim)/config->GetOmega_Ref();
    Ampl[iDim] = config->GetPitching_Ampl(iDim)*DEG2RAD;
  }
  
  /*--- Compute delta time based on physical time step ---*/
  
  if (adjoint) {
    
    /*--- For the unsteady adjoint, we integrate backwards through
     physical time, so perform mesh motion in reverse. ---*/
    
    unsigned long nFlowIter  = config->GetnTime_Iter();
    unsigned long directIter = nFlowIter - iter - 1;
    time_new = static_cast<su2double>(directIter)*deltaT;
    time_old = time_new;
    if (iter != 0) time_old = (static_cast<su2double>(directIter)+1.0)*deltaT;
  } else {
    
    /*--- Forward time for the direct problem ---*/
    
    time_new = static_cast<su2double>(iter)*deltaT;
    time_old = time_new;
    if (iter != 0) time_old = (static_cast<su2double>(iter)-1.0)*deltaT;
  }
  
  /*--- Update the pitching angle at this time step. Flip sign for
   nose-up positive convention. ---*/
  
  omega     = Omega[2];
  alpha_new = Ampl[2]*sin(omega*time_new);
  alpha_old = Ampl[2]*sin(omega*time_old);
  alpha     = (1E-10 + (alpha_new - alpha_old))*(-PI_NUMBER/180.0);
  
  if (rank == MASTER_NODE)
    cout << "New dihedral angle (alpha): " << alpha_new/DEG2RAD << " degrees." << endl;
  
  unsigned short iOrder, jOrder, kOrder;
  short iFFDBox;
  su2double movement[3] = {0.0,0.0,0.0};
  bool *move = new bool [nFFDBox];
  unsigned short *index = new unsigned short[3];
  
  move[0] = true; move[1] = true; move[2] = true;  

  /*--- Change the value of the control point if move is true ---*/
  
  for (iFFDBox = 0; iFFDBox < nFFDBox; iFFDBox++)
    if (move[iFFDBox])
      for (iOrder = 0; iOrder < FFDBox[iFFDBox]->GetlOrder(); iOrder++)
        for (jOrder = 0; jOrder < FFDBox[iFFDBox]->GetmOrder(); jOrder++)
          for (kOrder = 0; kOrder < FFDBox[iFFDBox]->GetnOrder(); kOrder++) {
            index[0] = iOrder; index[1] = jOrder; index[2] = kOrder;
            su2double *coord = FFDBox[iFFDBox]->GetCoordControlPoints(iOrder, jOrder, kOrder);
            movement[0] = 0.0; movement[1] = 0.0; movement[2] = coord[1]*tan(alpha);
            FFDBox[iFFDBox]->SetControlPoints(index, movement);
          }
  
  /*--- Recompute cartesian coordinates using the new control points position ---*/
  
  for (iFFDBox = 0; iFFDBox < nFFDBox; iFFDBox++)
    SetCartesianCoord(geometry, config, FFDBox[iFFDBox], iFFDBox, false);
  
  delete [] index;
  delete [] move;
  
}

void CSurfaceMovement::SetExternal_Deformation(CGeometry *geometry, CConfig *config, unsigned short iZone, unsigned long iter) {
  
  /*--- Local variables ---*/
  
  unsigned short iDim, nDim; 
  unsigned long iPoint = 0, flowIter = 0;
  unsigned long jPoint, GlobalIndex;
  su2double VarCoord[3], *Coord_Old = NULL, *Coord_New = NULL, Center[3] = {0.0,0.0,0.0};
  su2double Lref   = config->GetLength_Ref();
  su2double NewCoord[3] = {0.0,0.0,0.0}, rotMatrix[3][3] = {{0.0,0.0,0.0}, {0.0,0.0,0.0}, {0.0,0.0,0.0}};
  su2double r[3] = {0.0,0.0,0.0}, rotCoord[3] = {0.0,0.0,0.0};
  unsigned long iVertex;
  unsigned short iMarker;
  char buffer[50];
  string DV_Filename, UnstExt, text_line;
  ifstream surface_positions;
  bool unsteady = config->GetTime_Marching();
  bool adjoint = (config->GetContinuous_Adjoint() || config->GetDiscrete_Adjoint());
  
  /*--- Load stuff from config ---*/
  
  nDim = geometry->GetnDim();
  DV_Filename = config->GetDV_Filename();
  
  /*--- Set the extension for the correct unsteady mesh motion file ---*/
  
  if (unsteady) {
    if (adjoint) {
      /*--- For the unsteady adjoint, we integrate backwards through
       physical time, so perform mesh motion in reverse. ---*/
      unsigned long nFlowIter = config->GetnTime_Iter() - 1;
      flowIter  = nFlowIter - iter;
      unsigned short lastindex = DV_Filename.find_last_of(".");
      DV_Filename = DV_Filename.substr(0, lastindex);
      if ((SU2_TYPE::Int(flowIter) >= 0) && (SU2_TYPE::Int(flowIter) < 10)) SPRINTF (buffer, "_0000%d.dat", SU2_TYPE::Int(flowIter));
      if ((SU2_TYPE::Int(flowIter) >= 10) && (SU2_TYPE::Int(flowIter) < 100)) SPRINTF (buffer, "_000%d.dat", SU2_TYPE::Int(flowIter));
      if ((SU2_TYPE::Int(flowIter) >= 100) && (SU2_TYPE::Int(flowIter) < 1000)) SPRINTF (buffer, "_00%d.dat", SU2_TYPE::Int(flowIter));
      if ((SU2_TYPE::Int(flowIter) >= 1000) && (SU2_TYPE::Int(flowIter) < 10000)) SPRINTF (buffer, "_0%d.dat", SU2_TYPE::Int(flowIter));
      if (SU2_TYPE::Int(flowIter) >= 10000) SPRINTF (buffer, "_%d.dat", SU2_TYPE::Int(flowIter));
      UnstExt = string(buffer);
      DV_Filename.append(UnstExt);
    } else {
      /*--- Forward time for the direct problem ---*/
      flowIter = iter;
      unsigned short lastindex = DV_Filename.find_last_of(".");
      DV_Filename = DV_Filename.substr(0, lastindex);
      if ((SU2_TYPE::Int(flowIter) >= 0) && (SU2_TYPE::Int(flowIter) < 10)) SPRINTF (buffer, "_0000%d.dat", SU2_TYPE::Int(flowIter));
      if ((SU2_TYPE::Int(flowIter) >= 10) && (SU2_TYPE::Int(flowIter) < 100)) SPRINTF (buffer, "_000%d.dat", SU2_TYPE::Int(flowIter));
      if ((SU2_TYPE::Int(flowIter) >= 100) && (SU2_TYPE::Int(flowIter) < 1000)) SPRINTF (buffer, "_00%d.dat", SU2_TYPE::Int(flowIter));
      if ((SU2_TYPE::Int(flowIter) >= 1000) && (SU2_TYPE::Int(flowIter) < 10000)) SPRINTF (buffer, "_0%d.dat", SU2_TYPE::Int(flowIter));
      if (SU2_TYPE::Int(flowIter) >= 10000) SPRINTF (buffer, "_%d.dat", SU2_TYPE::Int(flowIter));
      UnstExt = string(buffer);
      DV_Filename.append(UnstExt);
    }
    
    if (rank == MASTER_NODE)
      cout << "Reading in the arbitrary mesh motion from direct iteration " << flowIter << "." << endl;
  }
  
  /*--- Open the motion file ---*/

  surface_positions.open(DV_Filename.data(), ios::in);
  
  /*--- Throw error if there is no file ---*/
  
  if (surface_positions.fail()) {
    SU2_MPI::Error(string("There is no surface positions file ") + DV_Filename, CURRENT_FUNCTION);
  }
  
  /*--- Read in and store the new mesh node locations ---*/ 
  
  while (getline(surface_positions, text_line)) {
    istringstream point_line(text_line);
    if (nDim == 2) point_line >> iPoint >> NewCoord[0] >> NewCoord[1];
    if (nDim == 3) point_line >> iPoint >> NewCoord[0] >> NewCoord[1] >> NewCoord[2];
    for (iMarker = 0; iMarker < config->GetnMarker_All(); iMarker++) {
      if ((config->GetMarker_All_DV(iMarker) == YES && config->GetKind_SU2() == SU2_DEF) ||
          (config->GetMarker_All_Moving(iMarker) == YES && config->GetKind_SU2() == SU2_CFD)) {
        for (iVertex = 0; iVertex < geometry->nVertex[iMarker]; iVertex++) {
          jPoint = geometry->vertex[iMarker][iVertex]->GetNode();
          GlobalIndex = geometry->node[jPoint]->GetGlobalIndex();
          if (GlobalIndex == iPoint) {
            geometry->vertex[iMarker][iVertex]->SetVarCoord(NewCoord);
            break;
          }
        }
      }
    }
  }
  
  /*--- Close the surface positions file ---*/
  
  surface_positions.close();
  
  /*--- If rotating as well, prepare the rotation matrix ---*/
  
  if (config->GetKind_GridMovement() == EXTERNAL_ROTATION) {
    
    /*--- Variables needed only for rotation ---*/
    
    su2double Omega[3], dt;
    su2double dtheta, dphi, dpsi, cosTheta, sinTheta;
    su2double cosPhi, sinPhi, cosPsi, sinPsi;
    
    /*--- Center of rotation & angular velocity vector from config ---*/
    Center[0] = config->GetMotion_Origin(0);
    Center[1] = config->GetMotion_Origin(1);
    Center[2] = config->GetMotion_Origin(2);
    
    /*--- Angular velocity vector from config ---*/
    
    dt = static_cast<su2double>(iter)*config->GetDelta_UnstTimeND();
    Omega[0]  = config->GetRotation_Rate(0);
    Omega[1]  = config->GetRotation_Rate(1);
    Omega[2]  = config->GetRotation_Rate(2);
    
    /*--- For the unsteady adjoint, use reverse time ---*/
    if (adjoint) {
      /*--- Set the first adjoint mesh position to the final direct one ---*/
      if (iter == 0) dt = ((su2double)config->GetnTime_Iter()-1) * dt;
      /*--- Reverse the rotation direction for the adjoint ---*/
      else dt = -1.0*dt;
    } else {
      /*--- No rotation at all for the first direct solution ---*/
      if (iter == 0) dt = 0;
    }
    
    /*--- Compute delta change in the angle about the x, y, & z axes. ---*/
    
    dtheta = Omega[0]*dt;   
    dphi   = Omega[1]*dt; 
    dpsi   = Omega[2]*dt;
    
    /*--- Store angles separately for clarity. Compute sines/cosines. ---*/
    
    cosTheta = cos(dtheta);  cosPhi = cos(dphi);  cosPsi = cos(dpsi);
    sinTheta = sin(dtheta);  sinPhi = sin(dphi);  sinPsi = sin(dpsi);
    
    /*--- Compute the rotation matrix. Note that the implicit
     ordering is rotation about the x-axis, y-axis, then z-axis. ---*/
    
    rotMatrix[0][0] = cosPhi*cosPsi;
    rotMatrix[1][0] = cosPhi*sinPsi;
    rotMatrix[2][0] = -sinPhi;
    
    rotMatrix[0][1] = sinTheta*sinPhi*cosPsi - cosTheta*sinPsi;
    rotMatrix[1][1] = sinTheta*sinPhi*sinPsi + cosTheta*cosPsi;
    rotMatrix[2][1] = sinTheta*cosPhi;
    
    rotMatrix[0][2] = cosTheta*sinPhi*cosPsi + sinTheta*sinPsi;
    rotMatrix[1][2] = cosTheta*sinPhi*sinPsi - sinTheta*cosPsi;
    rotMatrix[2][2] = cosTheta*cosPhi;
    
  }
  
  /*--- Loop through to find only moving surface markers ---*/
  
  for (iMarker = 0; iMarker < config->GetnMarker_All(); iMarker++) {
    if ((config->GetMarker_All_DV(iMarker) == YES && config->GetKind_SU2() == SU2_DEF) ||
        (config->GetMarker_All_Moving(iMarker) == YES && config->GetKind_SU2() == SU2_CFD)) {
      
      /*--- Loop over all surface points for this marker ---*/
      
      for (iVertex = 0; iVertex < geometry->nVertex[iMarker]; iVertex++) {
        iPoint = geometry->vertex[iMarker][iVertex]->GetNode();
        
        /*--- Get current and new coordinates from file ---*/
        
        Coord_Old = geometry->node[iPoint]->GetCoord();
        Coord_New = geometry->vertex[iMarker][iVertex]->GetVarCoord();
        
        /*--- If we're also rotating, multiply each point by the
         rotation matrix. It is assumed that the coordinates in
         Coord_Old have already been rotated using SetRigid_Rotation(). ---*/
        
        if (config->GetKind_GridMovement() == EXTERNAL_ROTATION) {
          
          /*--- Calculate non-dim. position from rotation center ---*/
          
          for (iDim = 0; iDim < nDim; iDim++)
            r[iDim] = (Coord_New[iDim]-Center[iDim])/Lref;
          if (nDim == 2) r[nDim] = 0.0;
          
          /*--- Compute transformed point coordinates ---*/
          
          rotCoord[0] = rotMatrix[0][0]*r[0] 
                      + rotMatrix[0][1]*r[1] 
                      + rotMatrix[0][2]*r[2] + Center[0];
          
          rotCoord[1] = rotMatrix[1][0]*r[0] 
                      + rotMatrix[1][1]*r[1] 
                      + rotMatrix[1][2]*r[2] + Center[1];
          
          rotCoord[2] = rotMatrix[2][0]*r[0] 
                      + rotMatrix[2][1]*r[1] 
                      + rotMatrix[2][2]*r[2] + Center[2];
          
          /*--- Copy rotated coords back to original array for consistency ---*/
          for (iDim = 0; iDim < nDim; iDim++)
            Coord_New[iDim] = rotCoord[iDim];
        }
        
        /*--- Calculate delta change in the x, y, & z directions ---*/
        for (iDim = 0; iDim < nDim; iDim++)
          VarCoord[iDim] = (Coord_New[iDim]-Coord_Old[iDim])/Lref;
        if (nDim == 2) VarCoord[nDim] = 0.0;

        /*--- Set position changes to be applied by the spring analogy ---*/
        geometry->vertex[iMarker][iVertex]->SetVarCoord(VarCoord);
        
      }
    }  
  }
}

void CSurfaceMovement::SetNACA_4Digits(CGeometry *boundary, CConfig *config) {
  unsigned long iVertex;
  unsigned short iMarker;
  su2double VarCoord[3], *Coord, *Normal, Ycurv, Yesp;

  if (config->GetnDV() != 1) { cout << "This kind of design variable is not prepared for multiple deformations."; cin.get();  }

  su2double Ya = config->GetParamDV(0,0) / 100.0; /*--- Maximum camber as a fraction of the chord 
          (100 m is the first of the four digits) ---*/
  su2double Xa = config->GetParamDV(0,1) / 10.0; /*--- Location of maximum camber as a fraction of 
          the chord (10 p is the second digit in the NACA xxxx description) ---*/
  su2double t = config->GetParamDV(0,2) / 100.0; /*--- Maximum thickness as a fraction of the
            chord (so 100 t gives the last two digits in 
            the NACA 4-digit denomination) ---*/
    
  for (iMarker = 0; iMarker < config->GetnMarker_All(); iMarker++)
    for (iVertex = 0; iVertex < boundary->nVertex[iMarker]; iVertex++) {
      VarCoord[0] = 0.0; VarCoord[1] = 0.0; VarCoord[2] = 0.0;
      if (config->GetMarker_All_DV(iMarker) == YES) {
        Coord = boundary->vertex[iMarker][iVertex]->GetCoord();
        Normal = boundary->vertex[iMarker][iVertex]->GetNormal();
        
        if (Coord[0] < Xa) Ycurv = (2.0*Xa*Coord[0]-pow(Coord[0],2.0))*(Ya/pow(Xa,2.0));
        else Ycurv = ((1.0-2.0*Xa)+2.0*Xa*Coord[0]-pow(Coord[0],2.0))*(Ya/pow((1.0-Xa), 2.0));
        
        Yesp = t*(1.4845*sqrt(Coord[0])-0.6300*Coord[0]-1.7580*pow(Coord[0],2.0)+
              1.4215*pow(Coord[0],3.0)-0.518*pow(Coord[0],4.0));
        
        if (Normal[1] > 0) VarCoord[1] =  (Ycurv + Yesp) - Coord[1];
        if (Normal[1] < 0) VarCoord[1] =  (Ycurv - Yesp) - Coord[1];

      }
      boundary->vertex[iMarker][iVertex]->SetVarCoord(VarCoord);
    }
}

void CSurfaceMovement::SetParabolic(CGeometry *boundary, CConfig *config) {
  unsigned long iVertex;
  unsigned short iMarker;
  su2double VarCoord[3], *Coord, *Normal;
  
  if (config->GetnDV() != 1) { cout << "This kind of design variable is not prepared for multiple deformations."; cin.get();  }
  
  su2double c = config->GetParamDV(0,0); /*--- Center of the parabola ---*/
  su2double t = config->GetParamDV(0,1) / 100.0; /*--- Thickness of the parabola ---*/
  
  for (iMarker = 0; iMarker < config->GetnMarker_All(); iMarker++)
    for (iVertex = 0; iVertex < boundary->nVertex[iMarker]; iVertex++) {
      VarCoord[0] = 0.0; VarCoord[1] = 0.0; VarCoord[2] = 0.0;
      if (config->GetMarker_All_DV(iMarker) == YES) {
        Coord = boundary->vertex[iMarker][iVertex]->GetCoord();
        Normal = boundary->vertex[iMarker][iVertex]->GetNormal();
        
        if (Normal[1] > 0) {
          VarCoord[1] =  t*(Coord[0]*Coord[0]-Coord[0])/(2.0*(c*c-c)) - Coord[1];
        }
        if (Normal[1] < 0) {
          VarCoord[1] =  t*(Coord[0]-Coord[0]*Coord[0])/(2.0*(c*c-c)) - Coord[1];
        }
      }
      boundary->vertex[iMarker][iVertex]->SetVarCoord(VarCoord);
    }
}

void CSurfaceMovement::SetAirfoil(CGeometry *boundary, CConfig *config) {
  unsigned long iVertex, n_Airfoil = 0;
  unsigned short iMarker, nUpper, nLower, iUpper, iLower, iVar, iDim;
  su2double *VarCoord, *Coord, NewYCoord, NewXCoord, *Coord_i, *Coord_ip1, yp1, ypn,
  Airfoil_Coord[2]= {0.0,0.0}, factor, coeff = 10000, Upper, Lower, Arch = 0.0, TotalArch = 0.0,
  x_i, x_ip1, y_i, y_ip1;
  passivedouble AirfoilScale;
  vector<su2double> Svalue, Xcoord, Ycoord, Xcoord2, Ycoord2, Xcoord_Aux, Ycoord_Aux;
  bool AddBegin = true, AddEnd = true;
  char AirfoilFile[256], AirfoilFormat[15], MeshOrientation[15], AirfoilClose[15];
  ifstream airfoil_file;
  string text_line;
  int ierr = 0;

  unsigned short nDim = boundary->GetnDim();
  
  VarCoord = new su2double[nDim];
  for (iDim = 0; iDim < nDim; iDim++)
    VarCoord[iDim] = 0.0;

  /*--- Get the SU2 module. SU2_CFD will use this routine for dynamically
   deforming meshes (MARKER_MOVING), while SU2_DEF will use it for deforming
   meshes after imposing design variable surface deformations (DV_MARKER). ---*/
  
  unsigned short Kind_SU2 = config->GetKind_SU2();
  
  /*--- Read the coordinates. Two main formats:
   - Selig are in an x, y format starting from trailing edge, along the upper surface to the leading
   edge and back around the lower surface to trailing edge.
   - Lednicer are upper surface points leading edge to trailing edge and then lower surface leading
   edge to trailing edge.
   ---*/
  
  /*--- Open the restart file, throw an error if this fails. ---*/
  
  cout << "Enter the name of file with the airfoil information: ";
  ierr = scanf("%255s", AirfoilFile);
  if (ierr == 0) { SU2_MPI::Error("No input read!!", CURRENT_FUNCTION); }
  airfoil_file.open(AirfoilFile, ios::in);
  if (airfoil_file.fail()) {
    SU2_MPI::Error(string("There is no airfoil file ") + string(AirfoilFile), CURRENT_FUNCTION);
  }
  cout << "Enter the format of the airfoil (Selig or Lednicer): ";
  ierr = scanf("%14s", AirfoilFormat);
  if (ierr == 0) { SU2_MPI::Error("No input read!!", CURRENT_FUNCTION); }

  cout << "Thickness scaling (1.0 means no scaling)?: ";
  ierr = scanf("%lf", &AirfoilScale);
  if (ierr == 0) { SU2_MPI::Error("No input read!!", CURRENT_FUNCTION); }

  cout << "Close the airfoil (Yes or No)?: ";
  ierr = scanf("%14s", AirfoilClose);
  if (ierr == 0) { SU2_MPI::Error("No input read!!", CURRENT_FUNCTION); }

  cout << "Surface mesh orientation (clockwise, or anticlockwise): ";
  ierr = scanf("%14s", MeshOrientation);
  if (ierr == 0) { SU2_MPI::Error("No input read!!", CURRENT_FUNCTION); }

  /*--- The first line is the header ---*/
  
  getline (airfoil_file, text_line);
  cout << "File info: " << text_line << endl;
  
  if (strcmp (AirfoilFormat,"Selig") == 0) {

    while (getline (airfoil_file, text_line)) {
      istringstream point_line(text_line);
      
      /*--- Read the x & y coordinates from this line of the file (anticlockwise) ---*/
      
      point_line >> Airfoil_Coord[0] >> Airfoil_Coord[1];
      
      /*--- Close the arifoil ---*/
      
      if (strcmp (AirfoilClose,"Yes") == 0)
        factor = -atan(coeff*(Airfoil_Coord[0]-1.0))*2.0/PI_NUMBER;
      else factor = 1.0;
      
      /*--- Store the coordinates in vectors ---*/
      
      Xcoord.push_back(Airfoil_Coord[0]);
      Ycoord.push_back(Airfoil_Coord[1]*factor*AirfoilScale);
    }
    
  }
  if (strcmp (AirfoilFormat,"Lednicer") == 0) {
    
    /*--- The second line is the number of points ---*/

    getline(airfoil_file, text_line);
    istringstream point_line(text_line);
    point_line >> Upper >> Lower;
    
    nUpper = SU2_TYPE::Int(Upper);
    nLower = SU2_TYPE::Int(Lower);
  
    Xcoord.resize(nUpper+nLower-1);
    Ycoord.resize(nUpper+nLower-1);
    
    /*--- White line ---*/

    getline (airfoil_file, text_line);

    for (iUpper = 0; iUpper < nUpper; iUpper++) {
      getline (airfoil_file, text_line);
      istringstream point_line(text_line);
      point_line >> Airfoil_Coord[0] >> Airfoil_Coord[1];
      Xcoord[nUpper-iUpper-1] = Airfoil_Coord[0];
      
      if (strcmp (AirfoilClose,"Yes") == 0)
        factor = -atan(coeff*(Airfoil_Coord[0]-1.0))*2.0/PI_NUMBER;
      else factor = 1.0;
      
      Ycoord[nUpper-iUpper-1] = Airfoil_Coord[1]*AirfoilScale*factor;
    }
    
    getline (airfoil_file, text_line);

    for (iLower = 0; iLower < nLower; iLower++) {
      getline (airfoil_file, text_line);
      istringstream point_line(text_line);
      point_line >> Airfoil_Coord[0] >> Airfoil_Coord[1];
      
      if (strcmp (AirfoilClose,"Yes") == 0)
        factor = -atan(coeff*(Airfoil_Coord[0]-1.0))*2.0/PI_NUMBER;
      else factor = 1.0;
      
      Xcoord[nUpper+iLower-1] = Airfoil_Coord[0];
      Ycoord[nUpper+iLower-1] = Airfoil_Coord[1]*AirfoilScale*factor;
    }
      
  }
  
  /*--- Check the coordinate (1,0) at the beginning and end of the file ---*/
  
  if (Xcoord[0] == 1.0) AddBegin = false;
  if (Xcoord[Xcoord.size()-1] == 1.0) AddEnd = false;
  
  if (AddBegin) { Xcoord.insert(Xcoord.begin(), 1.0);   Ycoord.insert(Ycoord.begin(), 0.0);}
  if (AddEnd) { Xcoord.push_back(1.0);                Ycoord.push_back(0.0);}
  
  /*--- Change the orientation (depend on the input file, and the mesh file) ---*/
  
  if (strcmp (MeshOrientation,"clockwise") == 0) {
    for (iVar = 0; iVar < Xcoord.size(); iVar++) {
      Xcoord_Aux.push_back(Xcoord[iVar]);
      Ycoord_Aux.push_back(Ycoord[iVar]);
    }
    
    for (iVar = 0; iVar < Xcoord.size(); iVar++) {
      Xcoord[iVar] = Xcoord_Aux[Xcoord.size()-iVar-1];
      Ycoord[iVar] = Ycoord_Aux[Xcoord.size()-iVar-1];
    }
  }
  
  /*--- Compute the total arch length ---*/
  
  Arch = 0.0; Svalue.push_back(Arch);

  for (iVar = 0; iVar < Xcoord.size()-1; iVar++) {
    x_i = Xcoord[iVar];  x_ip1 = Xcoord[iVar+1];
    y_i = Ycoord[iVar];  y_ip1 = Ycoord[iVar+1];
    Arch += sqrt((x_ip1-x_i)*(x_ip1-x_i)+(y_ip1-y_i)*(y_ip1-y_i));
    Svalue.push_back(Arch);
  }
  x_i = Xcoord[Xcoord.size()-1];  x_ip1 = Xcoord[0];
  y_i = Ycoord[Xcoord.size()-1];  y_ip1 = Ycoord[0];
  Arch += sqrt((x_ip1-x_i)*(x_ip1-x_i)+(y_ip1-y_i)*(y_ip1-y_i));
  
  /*--- Non dimensionalization ---*/
  
  for (iVar = 0; iVar < Svalue.size(); iVar++) { Svalue[iVar] /= Arch; }

  /*--- Close the restart file ---*/
  
  airfoil_file.close();
  
  /*--- Create a spline for X and Y coordiantes using the arch length ---*/
  
  n_Airfoil = Svalue.size();
  yp1 = (Xcoord[1]-Xcoord[0])/(Svalue[1]-Svalue[0]);
  ypn = (Xcoord[n_Airfoil-1]-Xcoord[n_Airfoil-2])/(Svalue[n_Airfoil-1]-Svalue[n_Airfoil-2]);
  
  Xcoord2.resize(n_Airfoil+1);
  boundary->SetSpline(Svalue, Xcoord, n_Airfoil, yp1, ypn, Xcoord2);
  
  n_Airfoil = Svalue.size();
  yp1 = (Ycoord[1]-Ycoord[0])/(Svalue[1]-Svalue[0]);
  ypn = (Ycoord[n_Airfoil-1]-Ycoord[n_Airfoil-2])/(Svalue[n_Airfoil-1]-Svalue[n_Airfoil-2]);
  
  Ycoord2.resize(n_Airfoil+1);
  boundary->SetSpline(Svalue, Ycoord, n_Airfoil, yp1, ypn, Ycoord2);
  
  TotalArch = 0.0;
  for (iMarker = 0; iMarker < config->GetnMarker_All(); iMarker++) {
    if (((config->GetMarker_All_Moving(iMarker) == YES) && (Kind_SU2 == SU2_CFD)) ||
        ((config->GetMarker_All_DV(iMarker) == YES) && (Kind_SU2 == SU2_DEF))) {
      for (iVertex = 0; iVertex < boundary->nVertex[iMarker]-1; iVertex++) {
        Coord_i = boundary->vertex[iMarker][iVertex]->GetCoord();
        Coord_ip1 = boundary->vertex[iMarker][iVertex+1]->GetCoord();
        
        x_i = Coord_i[0]; x_ip1 = Coord_ip1[0];
        y_i = Coord_i[1]; y_ip1 = Coord_ip1[1];
        
        TotalArch += sqrt((x_ip1-x_i)*(x_ip1-x_i)+(y_ip1-y_i)*(y_ip1-y_i));
      }
      Coord_i = boundary->vertex[iMarker][boundary->nVertex[iMarker]-1]->GetCoord();
      Coord_ip1 = boundary->vertex[iMarker][0]->GetCoord();
      x_i = Coord_i[0]; x_ip1 = Coord_ip1[0];
      y_i = Coord_i[1]; y_ip1 = Coord_ip1[1];
      TotalArch += sqrt((x_ip1-x_i)*(x_ip1-x_i)+(y_ip1-y_i)*(y_ip1-y_i));
    }
  }
  
  
  for (iMarker = 0; iMarker < config->GetnMarker_All(); iMarker++) {
    Arch = 0.0;
    for (iVertex = 0; iVertex < boundary->nVertex[iMarker]; iVertex++) {
      VarCoord[0] = 0.0; VarCoord[1] = 0.0; VarCoord[2] = 0.0;
      if (((config->GetMarker_All_Moving(iMarker) == YES) && (Kind_SU2 == SU2_CFD)) ||
          ((config->GetMarker_All_DV(iMarker) == YES) && (Kind_SU2 == SU2_DEF))) {
        Coord = boundary->vertex[iMarker][iVertex]->GetCoord();
        
        if (iVertex == 0) Arch = 0.0;
        else {
          Coord_i = boundary->vertex[iMarker][iVertex-1]->GetCoord();
          Coord_ip1 = boundary->vertex[iMarker][iVertex]->GetCoord();
          x_i = Coord_i[0]; x_ip1 = Coord_ip1[0];
          y_i = Coord_i[1]; y_ip1 = Coord_ip1[1];
          Arch += sqrt((x_ip1-x_i)*(x_ip1-x_i)+(y_ip1-y_i)*(y_ip1-y_i))/TotalArch;
        }
        
        NewXCoord = boundary->GetSpline(Svalue, Xcoord, Xcoord2, n_Airfoil, Arch);
        NewYCoord = boundary->GetSpline(Svalue, Ycoord, Ycoord2, n_Airfoil, Arch);
        
        /*--- Store the delta change in the x & y coordinates ---*/
        
        VarCoord[0] = NewXCoord - Coord[0];
        VarCoord[1] = NewYCoord - Coord[1];
      }

      boundary->vertex[iMarker][iVertex]->SetVarCoord(VarCoord);
      
    }
  }

  delete [] VarCoord;
  
}

void CSurfaceMovement::ReadFFDInfo(CGeometry *geometry, CConfig *config, CFreeFormDefBox **FFDBox, string val_mesh_filename) {
  
  string text_line, iTag;
  ifstream mesh_file;
  su2double CPcoord[3], coord[] = {0,0,0};
  unsigned short degree[3], iFFDBox, iCornerPoints, iControlPoints, iMarker, iDegree, jDegree, kDegree,
  iChar, LevelFFDBox, nParentFFDBox, iParentFFDBox, nChildFFDBox, iChildFFDBox, nMarker, *nCornerPoints,
  *nControlPoints;
  unsigned long iSurfacePoints, iPoint, jPoint, iVertex, nVertex, nPoint, iElem = 0,
  nElem, my_nSurfPoints, nSurfPoints, *nSurfacePoints;
  su2double XCoord, YCoord;

  bool polar = (config->GetFFD_CoordSystem() == POLAR);
  unsigned short nDim = geometry->GetnDim(), iDim;
  unsigned short SplineOrder[3];
  unsigned short Blending = 0;

  bool one_shot = (config->GetKind_Solver() == ONE_SHOT_EULER)         ||
                 (config->GetKind_Solver() == ONE_SHOT_NAVIER_STOKES) ||
                 (config->GetKind_Solver() == ONE_SHOT_RANS);

  char *cstr = new char [val_mesh_filename.size()+1];
  strcpy (cstr, val_mesh_filename.c_str());
  
  mesh_file.open(cstr, ios::in);
  if (mesh_file.fail()) {
    SU2_MPI::Error("There is no geometry file (ReadFFDInfo)!!", CURRENT_FUNCTION);
  }
  
  while (getline (mesh_file, text_line)) {
    
    /*--- Read the inner elements ---*/
    
    string::size_type position = text_line.find ("NELEM=",0);
    if (position != string::npos) {
      text_line.erase (0,6); nElem = atoi(text_line.c_str());
      for (iElem = 0; iElem < nElem; iElem++) {
        getline(mesh_file, text_line);
      }
    }
    
    /*--- Read the inner points ---*/
    
    position = text_line.find ("NPOIN=",0);
    if (position != string::npos) {
      text_line.erase (0,6); nPoint = atoi(text_line.c_str());
      for (iPoint = 0; iPoint < nPoint; iPoint++) {
        getline(mesh_file, text_line);
      }
    }

    /*--- Read the boundaries  ---*/
    
    position = text_line.find ("NMARK=",0);
    if (position != string::npos) {
      text_line.erase (0,6); nMarker = atoi(text_line.c_str());
      for (iMarker = 0; iMarker < nMarker; iMarker++) {
        getline(mesh_file, text_line);
        getline(mesh_file, text_line);
        text_line.erase (0,13); nVertex = atoi(text_line.c_str());
        for (iVertex = 0; iVertex < nVertex; iVertex++) {
          getline(mesh_file, text_line);
        }
      }
    }
    
    /*--- Read the FFDBox information  ---*/
    
    position = text_line.find ("FFD_NBOX=",0);
    if (position != string::npos) {
      text_line.erase (0,9);
      nFFDBox = atoi(text_line.c_str());
      
      if (rank == MASTER_NODE && !one_shot) cout << nFFDBox << " Free Form Deformation boxes." << endl;
      
      nCornerPoints = new unsigned short[nFFDBox];
      nControlPoints = new unsigned short[nFFDBox];
      nSurfacePoints = new unsigned long[nFFDBox];
      
      getline (mesh_file, text_line);
      text_line.erase (0,11);
      nLevel = atoi(text_line.c_str());
      
      if (rank == MASTER_NODE && !one_shot) cout << nLevel << " Free Form Deformation nested levels." << endl;

      for (iFFDBox = 0 ; iFFDBox < nFFDBox; iFFDBox++) {
        
        /*--- Read the name of the FFD box ---*/
        
        getline (mesh_file, text_line);
        text_line.erase (0,8);
        
        /*--- Remove extra data from the FFDBox name ---*/
        
        string::size_type position;
        for (iChar = 0; iChar < 20; iChar++) {
          position = text_line.find( " ", 0 );
          if (position != string::npos) text_line.erase (position,1);
          position = text_line.find( "\r", 0 );
          if (position != string::npos) text_line.erase (position,1);
          position = text_line.find( "\n", 0 );
          if (position != string::npos) text_line.erase (position,1);
        }
        
        string TagFFDBox = text_line.c_str();
        
        if (rank == MASTER_NODE && !one_shot) cout << "FFD box tag: " << TagFFDBox <<". ";

        /*--- Read the level of the FFD box ---*/
        
        getline (mesh_file, text_line);
        text_line.erase (0,10);
        LevelFFDBox = atoi(text_line.c_str());
        
        if (rank == MASTER_NODE && !one_shot) cout << "FFD box level: " << LevelFFDBox <<". ";
        
        /*--- Read the degree of the FFD box ---*/
        
        
        if (nDim == 2) {
          if (polar) {
            getline (mesh_file, text_line);
            text_line.erase (0,13); degree[0] = atoi(text_line.c_str());
            degree[1] = 1;
            getline (mesh_file, text_line);
            text_line.erase (0,13); degree[2] = atoi(text_line.c_str());
          }
          else {
            getline (mesh_file, text_line);
            text_line.erase (0,13); degree[0] = atoi(text_line.c_str());
            getline (mesh_file, text_line);
            text_line.erase (0,13); degree[1] = atoi(text_line.c_str());
            degree[2] = 1;
          }
        }
        else {
          getline (mesh_file, text_line);
          text_line.erase (0,13); degree[0] = atoi(text_line.c_str());
          getline (mesh_file, text_line);
          text_line.erase (0,13); degree[1] = atoi(text_line.c_str());
          getline (mesh_file, text_line);
          text_line.erase (0,13); degree[2] = atoi(text_line.c_str());
        }
        
        if (rank == MASTER_NODE && !one_shot) {
          if (nDim == 2) {
            if (polar) cout << "Degrees: " << degree[0] << ", " << degree[2] << "." << endl;
            else cout << "Degrees: " << degree[0] << ", " << degree[1] << "." << endl;
          }
          else cout << "Degrees: " << degree[0] << ", " << degree[1] << ", " << degree[2] << "." << endl;
        }

        getline (mesh_file, text_line);
        if (text_line.substr(0,12) != "FFD_BLENDING"){
          SU2_MPI::Error(string("Deprecated FFD information found in mesh file.\n") +
                         string("FFD information generated with SU2 version <= 4.3 is incompatible with the current version.") +
                         string("Run SU2_DEF again with DV_KIND= FFD_SETTING."), CURRENT_FUNCTION);
        }
        text_line.erase(0,14);
        if (text_line == "BEZIER"){
          Blending = BEZIER;
        }
        if (text_line == "BSPLINE_UNIFORM"){
          Blending = BSPLINE_UNIFORM;
        }

        if (Blending == BSPLINE_UNIFORM) {
          getline (mesh_file, text_line);
          text_line.erase (0,17); SplineOrder[0] = atoi(text_line.c_str());
          getline (mesh_file, text_line);
          text_line.erase (0,17); SplineOrder[1] = atoi(text_line.c_str());
          if (nDim == 3){
            getline (mesh_file, text_line);
            text_line.erase (0,17); SplineOrder[2] = atoi(text_line.c_str());
          } else {
            SplineOrder[2] = 2;
          }
        }
        if (rank == MASTER_NODE && !one_shot){
          if (Blending == BSPLINE_UNIFORM){
            cout << "FFD Blending using B-Splines. ";
            cout << "Order: " << SplineOrder[0] << ", " << SplineOrder[1];
            if (nDim == 3) cout << ", " << SplineOrder[2];
            cout << ". " << endl;
          }
          if (Blending == BEZIER){
            cout << "FFD Blending using Bezier Curves." << endl;
          }
        }

        if(FFDBox[iFFDBox] != NULL) delete FFDBox[iFFDBox]; // This is just a work-around to prevent excessive memory allocation.
                                                            // TODO: write SAND-specific FFD code instead of relying on poorly written I/O 
        FFDBox[iFFDBox] = new CFreeFormDefBox(degree, SplineOrder, Blending);
        FFDBox[iFFDBox]->SetTag(TagFFDBox); FFDBox[iFFDBox]->SetLevel(LevelFFDBox);

        /*--- Read the number of parents boxes ---*/
        
        getline (mesh_file, text_line);
        text_line.erase (0,12);
        nParentFFDBox = atoi(text_line.c_str());
        if (rank == MASTER_NODE && !one_shot) cout << "Number of parent boxes: " << nParentFFDBox <<". ";
        for (iParentFFDBox = 0; iParentFFDBox < nParentFFDBox; iParentFFDBox++) {
          getline(mesh_file, text_line);
          
          /*--- Remove extra data from the FFDBox name ---*/
          
          string::size_type position;
          for (iChar = 0; iChar < 20; iChar++) {
            position = text_line.find( " ", 0 );
            if (position != string::npos) text_line.erase (position,1);
            position = text_line.find( "\r", 0 );
            if (position != string::npos) text_line.erase (position,1);
            position = text_line.find( "\n", 0 );
            if (position != string::npos) text_line.erase (position,1);
          }
          
          string ParentFFDBox = text_line.c_str();
          FFDBox[iFFDBox]->SetParentFFDBox(ParentFFDBox);
        }
        
        /*--- Read the number of children boxes ---*/
        
        getline (mesh_file, text_line);
        text_line.erase (0,13);
        nChildFFDBox = atoi(text_line.c_str());
        if (rank == MASTER_NODE && !one_shot) cout << "Number of child boxes: " << nChildFFDBox <<"." << endl;
        
        for (iChildFFDBox = 0; iChildFFDBox < nChildFFDBox; iChildFFDBox++) {
          getline(mesh_file, text_line);
          
          /*--- Remove extra data from the FFDBox name ---*/
          
          string::size_type position;
          for (iChar = 0; iChar < 20; iChar++) {
            position = text_line.find( " ", 0 );
            if (position != string::npos) text_line.erase (position,1);
            position = text_line.find( "\r", 0 );
            if (position != string::npos) text_line.erase (position,1);
            position = text_line.find( "\n", 0 );
            if (position != string::npos) text_line.erase (position,1);
          }
          
          string ChildFFDBox = text_line.c_str();
          FFDBox[iFFDBox]->SetChildFFDBox(ChildFFDBox);
        }

        /*--- Read the number of the corner points ---*/
        
        getline (mesh_file, text_line);
        text_line.erase (0,18); nCornerPoints[iFFDBox] = atoi(text_line.c_str());
        if (rank == MASTER_NODE && !one_shot) cout << "Corner points: " << nCornerPoints[iFFDBox] <<". ";
        if (nDim == 2) nCornerPoints[iFFDBox] = nCornerPoints[iFFDBox]*SU2_TYPE::Int(2);



        /*--- Read the coordinates of the corner points ---*/
        
          
        if (nDim == 2) {

          if (polar) {

            getline(mesh_file, text_line); istringstream FFDBox_line_1(text_line);
            FFDBox_line_1 >> XCoord; FFDBox_line_1 >> YCoord;

            CPcoord[0] = XCoord;
            CPcoord[1] = cos(0.1)*YCoord;
            CPcoord[2] = -sin(0.1)*YCoord;
            FFDBox[iFFDBox]->SetCoordCornerPoints(coord, 4);

            CPcoord[0] = XCoord;
            CPcoord[1] = cos(0.1)*YCoord;
            CPcoord[2] = sin(0.1)*YCoord;
            FFDBox[iFFDBox]->SetCoordCornerPoints(coord, 7);

            getline(mesh_file, text_line); istringstream FFDBox_line_2(text_line);
            FFDBox_line_2 >> XCoord; FFDBox_line_2 >> YCoord;

            CPcoord[0] = XCoord;
            CPcoord[1] = cos(0.1)*YCoord;
            CPcoord[2] = -sin(0.1)*YCoord;
            FFDBox[iFFDBox]->SetCoordCornerPoints(CPcoord, 0);

            CPcoord[0] = XCoord;
            CPcoord[1] = cos(0.1)*YCoord;
            CPcoord[2] = sin(0.1)*YCoord;
            FFDBox[iFFDBox]->SetCoordCornerPoints(CPcoord, 3);

            getline(mesh_file, text_line); istringstream FFDBox_line_3(text_line);
            FFDBox_line_3 >> XCoord; FFDBox_line_3 >> YCoord;

            CPcoord[0] = XCoord;
            CPcoord[1] = cos(0.1)*YCoord;
            CPcoord[2] = -sin(0.1)*YCoord;
            FFDBox[iFFDBox]->SetCoordCornerPoints(CPcoord, 1);

            CPcoord[0] = XCoord;
            CPcoord[1] = cos(0.1)*YCoord;
            CPcoord[2] = sin(0.1)*YCoord;
            FFDBox[iFFDBox]->SetCoordCornerPoints(CPcoord, 2);

            getline(mesh_file, text_line); istringstream FFDBox_line_4(text_line);
            FFDBox_line_4 >> XCoord; FFDBox_line_4 >> YCoord;

            CPcoord[0] = XCoord;
            CPcoord[1] = cos(0.1)*YCoord;
            CPcoord[2] = -sin(0.1)*YCoord;
            FFDBox[iFFDBox]->SetCoordCornerPoints(CPcoord, 5);

            CPcoord[0] = XCoord;
            CPcoord[1] = cos(0.1)*YCoord;
            CPcoord[2] = sin(0.1)*YCoord;
            FFDBox[iFFDBox]->SetCoordCornerPoints(CPcoord, 6);

          }
          else {
            for (iCornerPoints = 0; iCornerPoints < nCornerPoints[iFFDBox]; iCornerPoints++) {
              if (iCornerPoints < nCornerPoints[iFFDBox]/SU2_TYPE::Int(2)) {
                getline(mesh_file, text_line); istringstream FFDBox_line(text_line);
                FFDBox_line >> CPcoord[0]; FFDBox_line >> CPcoord[1]; CPcoord[2] = -0.5;
              }
              else {
                CPcoord[0] = FFDBox[iFFDBox]->GetCoordCornerPoints(0, iCornerPoints-nCornerPoints[iFFDBox]/SU2_TYPE::Int(2));
                CPcoord[1] = FFDBox[iFFDBox]->GetCoordCornerPoints(1, iCornerPoints-nCornerPoints[iFFDBox]/SU2_TYPE::Int(2));
                CPcoord[2] = 0.5;
              }
              FFDBox[iFFDBox]->SetCoordCornerPoints(CPcoord, iCornerPoints);
            }
          }

        }
        else {
          for (iCornerPoints = 0; iCornerPoints < nCornerPoints[iFFDBox]; iCornerPoints++) {
            getline(mesh_file, text_line); istringstream FFDBox_line(text_line);
            FFDBox_line >> CPcoord[0]; FFDBox_line >> CPcoord[1]; FFDBox_line >> CPcoord[2];
            FFDBox[iFFDBox]->SetCoordCornerPoints(CPcoord, iCornerPoints);
          }
        }

        /*--- Read the number of the control points ---*/
        
        getline (mesh_file, text_line);
        text_line.erase (0,19); nControlPoints[iFFDBox] = atoi(text_line.c_str());
        
        if (rank == MASTER_NODE && !one_shot) cout << "Control points: " << nControlPoints[iFFDBox] <<". ";
        
        /*--- Method to identify if there is a FFDBox definition ---*/
        
        if (nControlPoints[iFFDBox] != 0) FFDBoxDefinition = true;

        /*--- Read the coordinates of the control points ---*/
        
        for (iControlPoints = 0; iControlPoints < nControlPoints[iFFDBox]; iControlPoints++) {
          getline(mesh_file, text_line); istringstream FFDBox_line(text_line);
          FFDBox_line >> iDegree; FFDBox_line >> jDegree; FFDBox_line >> kDegree; 
          FFDBox_line >> CPcoord[0]; FFDBox_line >> CPcoord[1]; FFDBox_line >> CPcoord[2];
          FFDBox[iFFDBox]->SetCoordControlPoints(CPcoord, iDegree, jDegree, kDegree);
          FFDBox[iFFDBox]->SetCoordControlPoints_Copy(CPcoord, iDegree, jDegree, kDegree);
        }
        
        getline (mesh_file, text_line);
        text_line.erase (0,19); nSurfacePoints[iFFDBox] = atoi(text_line.c_str());

        /*--- The surface points parametric coordinates, all the nodes read the FFD 
         information but they only store their part ---*/
        
        my_nSurfPoints = 0;
        for (iSurfacePoints = 0; iSurfacePoints < nSurfacePoints[iFFDBox]; iSurfacePoints++) {
          getline(mesh_file, text_line); istringstream FFDBox_line(text_line);
          FFDBox_line >> iTag; FFDBox_line >> iPoint;
          
          if (config->GetMarker_All_TagBound(iTag) != -1) {

            iMarker = config->GetMarker_All_TagBound(iTag);
            FFDBox_line >> CPcoord[0]; FFDBox_line >> CPcoord[1]; FFDBox_line >> CPcoord[2];
            
            for (iVertex = 0; iVertex < geometry->nVertex[iMarker]; iVertex++) {
              jPoint =  geometry->vertex[iMarker][iVertex]->GetNode();
              if (iPoint == geometry->node[jPoint]->GetGlobalIndex()) {
                for (iDim = 0; iDim < nDim; iDim++) {
                  coord[iDim] = geometry->node[jPoint]->GetCoord()[iDim];
                }
                FFDBox[iFFDBox]->Set_MarkerIndex(iMarker);
                FFDBox[iFFDBox]->Set_VertexIndex(iVertex);
                FFDBox[iFFDBox]->Set_PointIndex(jPoint);
                FFDBox[iFFDBox]->Set_ParametricCoord(CPcoord);
                FFDBox[iFFDBox]->Set_CartesianCoord(coord);
                my_nSurfPoints++;
              }
            }

          }
          
        }
        
        nSurfacePoints[iFFDBox] = my_nSurfPoints;
        
#ifdef HAVE_MPI
        nSurfPoints = 0;
        SU2_MPI::Allreduce(&my_nSurfPoints, &nSurfPoints, 1, MPI_UNSIGNED_LONG, MPI_SUM, MPI_COMM_WORLD);
        if (rank == MASTER_NODE && !one_shot) cout << "Surface points: " << nSurfPoints <<"."<< endl;
#else
        nSurfPoints = my_nSurfPoints;
        if (rank == MASTER_NODE && !one_shot) cout << "Surface points: " << nSurfPoints <<"."<< endl;
#endif
        
      }
      
      delete [] nCornerPoints;
      delete [] nControlPoints;
      delete [] nSurfacePoints;    
    }
  }
  mesh_file.close();
  
  if (nFFDBox == 0) {
    if (rank == MASTER_NODE) cout <<"There is no FFD box definition. Just in case, check the .su2 file" << endl;
  }

  delete [] cstr;

}

void CSurfaceMovement::ReadFFDInfo(CGeometry *geometry, CConfig *config, CFreeFormDefBox **FFDBox) {
  
  string text_line, iTag;
  ifstream mesh_file;
  su2double coord[3];
  unsigned short degree[3], iFFDBox, iCornerPoints, LevelFFDBox, nParentFFDBox,
  iParentFFDBox, nChildFFDBox, iChildFFDBox, *nCornerPoints;

  bool polar = (config->GetFFD_CoordSystem() == POLAR);
  unsigned short nDim = geometry->GetnDim(), iDim;
  unsigned short SplineOrder[3]={2,2,2};

  for (iDim = 0; iDim < 3; iDim++){
    SplineOrder[iDim] = SU2_TYPE::Short(config->GetFFD_BSplineOrder()[iDim]);
  }
  
  
  /*--- Read the FFDBox information from the config file ---*/
  
  nFFDBox = config->GetnFFDBox();
  
  if (rank == MASTER_NODE) cout << nFFDBox << " Free Form Deformation boxes." << endl;
  
  nCornerPoints = new unsigned short[nFFDBox];
  
  nLevel = 1; // Nested FFD is not active
  
  if (rank == MASTER_NODE) cout << nLevel << " Free Form Deformation nested levels." << endl;
  
  for (iFFDBox = 0 ; iFFDBox < nFFDBox; iFFDBox++) {
    
    /*--- Read the name of the FFD box ---*/
    
    string TagFFDBox = config->GetTagFFDBox(iFFDBox);
    
    if (rank == MASTER_NODE) cout << "FFD box tag: " << TagFFDBox <<". ";
    
    /*--- Read the level of the FFD box ---*/
    
    LevelFFDBox = 0; // Nested FFD is not active
    
    if (rank == MASTER_NODE) cout << "FFD box level: " << LevelFFDBox <<". ";
    
    /*--- Read the degree of the FFD box ---*/
    
    if (nDim == 2) {
      if (polar) {
        degree[0] = config->GetDegreeFFDBox(iFFDBox, 0);
        degree[1] = 1;
        degree[2] = config->GetDegreeFFDBox(iFFDBox, 1);
      }
      else {
        degree[0] = config->GetDegreeFFDBox(iFFDBox, 0);
        degree[1] = config->GetDegreeFFDBox(iFFDBox, 1);
        degree[2] = 1;
      }
    }
    else {
      degree[0] = config->GetDegreeFFDBox(iFFDBox, 0);
      degree[1] = config->GetDegreeFFDBox(iFFDBox, 1);
      degree[2] = config->GetDegreeFFDBox(iFFDBox, 2);
    }

    if (rank == MASTER_NODE) {
      if (nDim == 2) {
        if (polar) cout << "Degrees: " << degree[0] << ", " << degree[2] << "." << endl;
        else cout << "Degrees: " << degree[0] << ", " << degree[1] << "." << endl;
      }
      else cout << "Degrees: " << degree[0] << ", " << degree[1] << ", " << degree[2] << "." << endl;
    }
    
    if (rank == MASTER_NODE){
      if (config->GetFFD_Blending() == BSPLINE_UNIFORM){
        cout << "FFD Blending using B-Splines. ";
        cout << "Order: " << SplineOrder[0] << ", " << SplineOrder[1];
        if (nDim == 3) cout << ", " << SplineOrder[2];
        cout << ". " << endl;
      }
      if (config->GetFFD_Blending() == BEZIER){
        cout << "FFD Blending using Bezier Curves." << endl;
      }
    }

    FFDBox[iFFDBox] = new CFreeFormDefBox(degree, SplineOrder, config->GetFFD_Blending());
    FFDBox[iFFDBox]->SetTag(TagFFDBox); FFDBox[iFFDBox]->SetLevel(LevelFFDBox);

    /*--- Read the number of parents boxes ---*/
    
    nParentFFDBox = 0; // Nested FFD is not active
    if (rank == MASTER_NODE) cout << "Number of parent boxes: " << nParentFFDBox <<". ";
    
    for (iParentFFDBox = 0; iParentFFDBox < nParentFFDBox; iParentFFDBox++) {
      string ParentFFDBox = "NONE"; // Nested FFD is not active
      FFDBox[iFFDBox]->SetParentFFDBox(ParentFFDBox);
    }
    
    /*--- Read the number of children boxes ---*/
    
    nChildFFDBox = 0; // Nested FFD is not active
    if (rank == MASTER_NODE) cout << "Number of child boxes: " << nChildFFDBox <<"." << endl;
    
    for (iChildFFDBox = 0; iChildFFDBox < nChildFFDBox; iChildFFDBox++) {
      string ChildFFDBox = "NONE"; // Nested FFD is not active
      FFDBox[iFFDBox]->SetChildFFDBox(ChildFFDBox);
    }
    
    /*--- Read the number of the corner points ---*/
    
    nCornerPoints[iFFDBox] = 8;
    
    /*--- Read the coordinates of the corner points ---*/
    
    for (iCornerPoints = 0; iCornerPoints < nCornerPoints[iFFDBox]; iCornerPoints++) {
      
      if (nDim == 2) {

        if (polar) {

          coord[0] = config->GetCoordFFDBox(iFFDBox, 1*3);
          coord[1] = cos(0.1)*config->GetCoordFFDBox(iFFDBox, 1*3+1);
          coord[2] = -sin(0.1)*config->GetCoordFFDBox(iFFDBox, 1*3+1);
          FFDBox[iFFDBox]->SetCoordCornerPoints(coord, 0);

          coord[0] = config->GetCoordFFDBox(iFFDBox, 2*3);
          coord[1] = cos(0.1)*config->GetCoordFFDBox(iFFDBox, 2*3+1);
          coord[2] = -sin(0.1)*config->GetCoordFFDBox(iFFDBox, 2*3+1);
          FFDBox[iFFDBox]->SetCoordCornerPoints(coord, 1);

          coord[0] = config->GetCoordFFDBox(iFFDBox, 2*3);
          coord[1] = cos(0.1)*config->GetCoordFFDBox(iFFDBox, 2*3+1);
          coord[2] = sin(0.1)*config->GetCoordFFDBox(iFFDBox, 2*3+1);
          FFDBox[iFFDBox]->SetCoordCornerPoints(coord, 2);

          coord[0] = config->GetCoordFFDBox(iFFDBox, 1*3);
          coord[1] = cos(0.1)*config->GetCoordFFDBox(iFFDBox, 1*3+1);
          coord[2] = sin(0.1)*config->GetCoordFFDBox(iFFDBox, 1*3+1);
          FFDBox[iFFDBox]->SetCoordCornerPoints(coord, 3);

          coord[0] = config->GetCoordFFDBox(iFFDBox, 0*3);
          coord[1] = cos(0.1)*config->GetCoordFFDBox(iFFDBox, 0*3+1);
          coord[2] = -sin(0.1)*config->GetCoordFFDBox(iFFDBox, 0*3+1);
          FFDBox[iFFDBox]->SetCoordCornerPoints(coord, 4);

          coord[0] = config->GetCoordFFDBox(iFFDBox, 3*3);
          coord[1] = cos(0.1)*config->GetCoordFFDBox(iFFDBox, 3*3+1);
          coord[2] = -sin(0.1)*config->GetCoordFFDBox(iFFDBox, 3*3+1);
          FFDBox[iFFDBox]->SetCoordCornerPoints(coord, 5);

          coord[0] = config->GetCoordFFDBox(iFFDBox, 3*3);
          coord[1] = cos(0.1)*config->GetCoordFFDBox(iFFDBox, 3*3+1);
          coord[2] = sin(0.1)*config->GetCoordFFDBox(iFFDBox, 3*3+1);
          FFDBox[iFFDBox]->SetCoordCornerPoints(coord, 6);

          coord[0] = config->GetCoordFFDBox(iFFDBox, 0*3);
          coord[1] = cos(0.1)*config->GetCoordFFDBox(iFFDBox, 0*3+1);
          coord[2] = sin(0.1)*config->GetCoordFFDBox(iFFDBox, 0*3+1);
          FFDBox[iFFDBox]->SetCoordCornerPoints(coord, 7);

        }

        else {
          if (iCornerPoints < nCornerPoints[iFFDBox]/SU2_TYPE::Int(2)) {
            coord[0] = config->GetCoordFFDBox(iFFDBox, iCornerPoints*3);
            coord[1] = config->GetCoordFFDBox(iFFDBox, iCornerPoints*3+1);
            coord[2] = -0.5;
          }
          else {
            coord[0] = FFDBox[iFFDBox]->GetCoordCornerPoints(0, iCornerPoints-nCornerPoints[iFFDBox]/SU2_TYPE::Int(2));
            coord[1] = FFDBox[iFFDBox]->GetCoordCornerPoints(1, iCornerPoints-nCornerPoints[iFFDBox]/SU2_TYPE::Int(2));
            coord[2] = 0.5;
          }
        }

      }
      else {
        coord[0] = config->GetCoordFFDBox(iFFDBox, iCornerPoints*3);
        coord[1] = config->GetCoordFFDBox(iFFDBox, iCornerPoints*3+1);
        coord[2] = config->GetCoordFFDBox(iFFDBox, iCornerPoints*3+2);
      }
      
      FFDBox[iFFDBox]->SetCoordCornerPoints(coord, iCornerPoints);
      
    }
    
    /*--- Method to identify if there is a FFDBox definition ---*/
    
    FFDBoxDefinition = false;
    
  }
  
  delete [] nCornerPoints;
  
  if (nFFDBox == 0) {
    SU2_MPI::Error("There is no FFD box definition. Check the config file.", CURRENT_FUNCTION);
  }
  
}

void CSurfaceMovement::MergeFFDInfo(CGeometry *geometry, CConfig *config) {
  
  /*--- Local variables needed on all processors ---*/
  
  unsigned long iPoint;
  unsigned short iFFDBox;
  
#ifndef HAVE_MPI
  
  /*--- In serial, the single process has access to all geometry, so simply
   load the coordinates into the data structure. ---*/
  
  /*--- Total number of points in each FFD box. ---*/
  
  for (iFFDBox = 0 ; iFFDBox < nFFDBox; iFFDBox++) {

    /*--- Free memory in case vectors were previously filled. ---*/
    vector<su2double>().swap(GlobalCoordX[iFFDBox]);
    vector<su2double>().swap(GlobalCoordY[iFFDBox]);
    vector<su2double>().swap(GlobalCoordZ[iFFDBox]);
    vector<string>().swap(GlobalTag[iFFDBox]);
    vector<unsigned long>().swap(GlobalPoint[iFFDBox]);
    
    /*--- Loop over the mesh to collect the coords of the local points. ---*/
    
    for (iPoint = 0; iPoint < FFDBox[iFFDBox]->GetnSurfacePoint(); iPoint++) {
      
      /*--- Retrieve the current parametric coordinates at this node. ---*/
      
      GlobalCoordX[iFFDBox].push_back(FFDBox[iFFDBox]->Get_ParametricCoord(iPoint)[0]);
      GlobalCoordY[iFFDBox].push_back(FFDBox[iFFDBox]->Get_ParametricCoord(iPoint)[1]);
      GlobalCoordZ[iFFDBox].push_back(FFDBox[iFFDBox]->Get_ParametricCoord(iPoint)[2]);
      GlobalPoint[iFFDBox].push_back(FFDBox[iFFDBox]->Get_PointIndex(iPoint));
      
      /*--- Marker of the boundary in the local domain. ---*/
      
      unsigned short MarkerIndex = FFDBox[iFFDBox]->Get_MarkerIndex(iPoint);
      string TagBound = config->GetMarker_All_TagBound(MarkerIndex);
      
      /*--- Find the Marker of the boundary in the config file. ---*/
      
      unsigned short MarkerIndex_CfgFile = config->GetMarker_CfgFile_TagBound(TagBound);
      string TagBound_CfgFile = config->GetMarker_CfgFile_TagBound(MarkerIndex_CfgFile);
      
      /*--- Set the value of the tag at this node. ---*/
      
      GlobalTag[iFFDBox].push_back(TagBound_CfgFile);
      
    }
    
  }
  
#else
  
  /*--- MPI preprocessing ---*/
  
  int iProcessor, nProcessor = size;
  
  /*--- Local variables needed for merging the geometry with MPI. ---*/
  
  unsigned long jPoint, iPointLocal;
  unsigned long Buffer_Send_nPoint[1], *Buffer_Recv_nPoint = NULL;
  unsigned long nLocalPoint = 0, MaxLocalPoint = 0;
  unsigned long nBuffer_Scalar = 0;
  
  if (rank == MASTER_NODE) Buffer_Recv_nPoint = new unsigned long[nProcessor];
  
  for (iFFDBox = 0 ; iFFDBox < nFFDBox; iFFDBox++) {

    /*--- Free memory in case vectors were previously filled. ---*/
    vector<su2double>().swap(GlobalCoordX[iFFDBox]);
    vector<su2double>().swap(GlobalCoordY[iFFDBox]);
    vector<su2double>().swap(GlobalCoordZ[iFFDBox]);
    vector<string>().swap(GlobalTag[iFFDBox]);
    vector<unsigned long>().swap(GlobalPoint[iFFDBox]);
    
    nLocalPoint = 0;
    for (iPoint = 0; iPoint < FFDBox[iFFDBox]->GetnSurfacePoint(); iPoint++) {
      
      iPointLocal = FFDBox[iFFDBox]->Get_PointIndex(iPoint);
      
      if (iPointLocal < geometry->GetnPointDomain()) {
        nLocalPoint++;
      }
      
    }
    Buffer_Send_nPoint[0] = nLocalPoint;

    /*--- Communicate the total number of nodes on this domain. ---*/
    
    SU2_MPI::Gather(&Buffer_Send_nPoint, 1, MPI_UNSIGNED_LONG,
               Buffer_Recv_nPoint, 1, MPI_UNSIGNED_LONG, MASTER_NODE, MPI_COMM_WORLD);
    SU2_MPI::Allreduce(&nLocalPoint, &MaxLocalPoint, 1, MPI_UNSIGNED_LONG, MPI_MAX, MPI_COMM_WORLD);
    
    nBuffer_Scalar = MaxLocalPoint;

    /*--- Send and Recv buffers. ---*/
    
    su2double *Buffer_Send_X = new su2double[MaxLocalPoint];
    su2double *Buffer_Recv_X = NULL;
    
    su2double *Buffer_Send_Y = new su2double[MaxLocalPoint];
    su2double *Buffer_Recv_Y = NULL;
    
    su2double *Buffer_Send_Z = new su2double[MaxLocalPoint];
    su2double *Buffer_Recv_Z = NULL;
    
    unsigned long *Buffer_Send_Point = new unsigned long[MaxLocalPoint];
    unsigned long *Buffer_Recv_Point = NULL;
    
    unsigned short *Buffer_Send_MarkerIndex_CfgFile = new unsigned short[MaxLocalPoint];
    unsigned short *Buffer_Recv_MarkerIndex_CfgFile = NULL;
    
    /*--- Prepare the receive buffers in the master node only. ---*/
    
    if (rank == MASTER_NODE) {
      
      Buffer_Recv_X = new su2double[nProcessor*MaxLocalPoint];
      Buffer_Recv_Y = new su2double[nProcessor*MaxLocalPoint];
      Buffer_Recv_Z = new su2double[nProcessor*MaxLocalPoint];
      Buffer_Recv_Point = new unsigned long[nProcessor*MaxLocalPoint];
      Buffer_Recv_MarkerIndex_CfgFile = new unsigned short[nProcessor*MaxLocalPoint];
      
    }
    
    /*--- Main communication routine. Loop over each coordinate and perform
     the MPI comm. Temporary 1-D buffers are used to send the coordinates at
     all nodes on each partition to the master node. These are then unpacked
     by the master and sorted by global index in one large n-dim. array. ---*/
    
    /*--- Loop over this partition to collect the coords of the local points. ---*/
    
    jPoint = 0;
    for (iPoint = 0; iPoint < FFDBox[iFFDBox]->GetnSurfacePoint(); iPoint++) {
      
      iPointLocal = FFDBox[iFFDBox]->Get_PointIndex(iPoint);
      
      if (iPointLocal < geometry->GetnPointDomain()) {
        
        /*--- Load local coords into the temporary send buffer. ---*/
        
        Buffer_Send_X[jPoint] = FFDBox[iFFDBox]->Get_ParametricCoord(iPoint)[0];
        Buffer_Send_Y[jPoint] = FFDBox[iFFDBox]->Get_ParametricCoord(iPoint)[1];
        Buffer_Send_Z[jPoint] = FFDBox[iFFDBox]->Get_ParametricCoord(iPoint)[2];
        
        /*--- Store the global index for this local node. ---*/
        
        Buffer_Send_Point[jPoint] = geometry->node[FFDBox[iFFDBox]->Get_PointIndex(iPoint)]->GetGlobalIndex();
        
        /*--- Marker of the boundary in the local domain. ---*/
        
        unsigned short MarkerIndex = FFDBox[iFFDBox]->Get_MarkerIndex(iPoint);
        string TagBound = config->GetMarker_All_TagBound(MarkerIndex);
        
        /*--- Find the Marker of the boundary in the config file.---*/
        
        unsigned short MarkerIndex_CfgFile = config->GetMarker_CfgFile_TagBound(TagBound);
        Buffer_Send_MarkerIndex_CfgFile[jPoint] = MarkerIndex_CfgFile;
        
        jPoint++;
        
      }
      
    }
    
    /*--- Gather the coordinate data on the master node using MPI. ---*/
    
    SU2_MPI::Gather(Buffer_Send_X, nBuffer_Scalar, MPI_DOUBLE, Buffer_Recv_X, nBuffer_Scalar, MPI_DOUBLE, MASTER_NODE, MPI_COMM_WORLD);
    SU2_MPI::Gather(Buffer_Send_Y, nBuffer_Scalar, MPI_DOUBLE, Buffer_Recv_Y, nBuffer_Scalar, MPI_DOUBLE, MASTER_NODE, MPI_COMM_WORLD);
    SU2_MPI::Gather(Buffer_Send_Z, nBuffer_Scalar, MPI_DOUBLE, Buffer_Recv_Z, nBuffer_Scalar, MPI_DOUBLE, MASTER_NODE, MPI_COMM_WORLD);
    SU2_MPI::Gather(Buffer_Send_Point, nBuffer_Scalar, MPI_UNSIGNED_LONG, Buffer_Recv_Point, nBuffer_Scalar, MPI_UNSIGNED_LONG, MASTER_NODE, MPI_COMM_WORLD);
    SU2_MPI::Gather(Buffer_Send_MarkerIndex_CfgFile, nBuffer_Scalar, MPI_UNSIGNED_SHORT, Buffer_Recv_MarkerIndex_CfgFile, nBuffer_Scalar, MPI_UNSIGNED_SHORT, MASTER_NODE, MPI_COMM_WORLD);

    /*--- The master node unpacks and sorts this variable by global index ---*/
    
    if (rank == MASTER_NODE) {
      
      jPoint = 0;
      
      for (iProcessor = 0; iProcessor < nProcessor; iProcessor++) {
        for (iPoint = 0; iPoint < Buffer_Recv_nPoint[iProcessor]; iPoint++) {
          
          /*--- Get global index, then loop over each variable and store ---*/
          
          GlobalCoordX[iFFDBox].push_back(Buffer_Recv_X[jPoint]);
          GlobalCoordY[iFFDBox].push_back(Buffer_Recv_Y[jPoint]);
          GlobalCoordZ[iFFDBox].push_back(Buffer_Recv_Z[jPoint]);
          GlobalPoint[iFFDBox].push_back(Buffer_Recv_Point[jPoint]);
          
          string TagBound_CfgFile = config->GetMarker_CfgFile_TagBound(Buffer_Recv_MarkerIndex_CfgFile[jPoint]);
          GlobalTag[iFFDBox].push_back(TagBound_CfgFile);
          jPoint++;
          
        }
        
        /*--- Adjust jPoint to index of next proc's data in the buffers. ---*/
        
        jPoint = (iProcessor+1)*nBuffer_Scalar;
        
      }
    }
    
    /*--- Immediately release the temporary data buffers. ---*/
    
    delete [] Buffer_Send_X;
    delete [] Buffer_Send_Y;
    delete [] Buffer_Send_Z;
    delete [] Buffer_Send_Point;
    delete [] Buffer_Send_MarkerIndex_CfgFile;
    
    if (rank == MASTER_NODE) {
      delete [] Buffer_Recv_X;
      delete [] Buffer_Recv_Y;
      delete [] Buffer_Recv_Z;
      delete [] Buffer_Recv_Point;
      delete [] Buffer_Recv_MarkerIndex_CfgFile;
    }
    
  }

  if (rank == MASTER_NODE) {
    delete [] Buffer_Recv_nPoint;
  }
  
#endif
  
}

void CSurfaceMovement::WriteFFDInfo(CSurfaceMovement** surface_movement, CGeometry **geometry, CConfig **config, bool append) {
  
  
  unsigned short iOrder, jOrder, kOrder, iFFDBox, iCornerPoints, iParentFFDBox, iChildFFDBox, iZone;
  unsigned long iSurfacePoints;
  char cstr[MAX_STRING_SIZE], mesh_file[MAX_STRING_SIZE];
  string str;
  ofstream output_file;
  su2double *coord;
  string text_line;
  
  bool polar = (config[ZONE_0]->GetFFD_CoordSystem() == POLAR);

  unsigned short nDim = geometry[ZONE_0]->GetnDim();
  
  for (iZone = 0; iZone < config[ZONE_0]->GetnZone(); iZone++){

    /*--- Merge the parallel FFD info ---*/
  
    surface_movement[iZone]->MergeFFDInfo(geometry[iZone], config[iZone]);

    if (iZone > 0){

      /* --- Merge the per-zone FFD info from the other zones into ZONE_0 ---*/

      for (iFFDBox = 0; iFFDBox < nFFDBox; iFFDBox++){

        surface_movement[ZONE_0]->GlobalCoordX[iFFDBox].insert(surface_movement[ZONE_0]->GlobalCoordX[iFFDBox].end(),
                                                               surface_movement[iZone]->GlobalCoordX[iFFDBox].begin(),
                                                               surface_movement[iZone]->GlobalCoordX[iFFDBox].end());
        surface_movement[ZONE_0]->GlobalCoordY[iFFDBox].insert(surface_movement[ZONE_0]->GlobalCoordY[iFFDBox].end(),
                                                               surface_movement[iZone]->GlobalCoordY[iFFDBox].begin(),
                                                               surface_movement[iZone]->GlobalCoordY[iFFDBox].end());
        surface_movement[ZONE_0]->GlobalCoordZ[iFFDBox].insert(surface_movement[ZONE_0]->GlobalCoordZ[iFFDBox].end(),
                                                               surface_movement[iZone]->GlobalCoordZ[iFFDBox].begin(),
                                                               surface_movement[iZone]->GlobalCoordZ[iFFDBox].end());
        surface_movement[ZONE_0]->GlobalTag[iFFDBox].insert(surface_movement[ZONE_0]->GlobalTag[iFFDBox].end(),
                                                               surface_movement[iZone]->GlobalTag[iFFDBox].begin(),
                                                               surface_movement[iZone]->GlobalTag[iFFDBox].end());
        surface_movement[ZONE_0]->GlobalPoint[iFFDBox].insert(surface_movement[ZONE_0]->GlobalPoint[iFFDBox].end(),
                                                               surface_movement[iZone]->GlobalPoint[iFFDBox].begin(),
                                                               surface_movement[iZone]->GlobalPoint[iFFDBox].end());
      }
    }
  }



  
  /*--- Attach to the mesh file the FFD information (all information is in ZONE_0) ---*/
  
  if (rank == MASTER_NODE) {
    
    /*--- Read the name of the output file ---*/
    
    str = config[ZONE_0]->GetMesh_Out_FileName();
    
    unsigned short lastindex = str.find_last_of(".");
    str = str.substr(0, lastindex);
    
    str += ".su2";
    
    strcpy (mesh_file, str.c_str());
    strcpy (cstr, mesh_file);
    
    output_file.precision(15);
    if (append) output_file.open(cstr, ios::out | ios::app);
    else        output_file.open(cstr, ios::out);
    
    if (nFFDBox != 0) {
      output_file << "FFD_NBOX= " << nFFDBox << endl;
      output_file << "FFD_NLEVEL= " << nLevel << endl;
    }
    
    for (iFFDBox = 0 ; iFFDBox < nFFDBox; iFFDBox++) {
      
      output_file << "FFD_TAG= " << FFDBox[iFFDBox]->GetTag() << endl;
      output_file << "FFD_LEVEL= " << FFDBox[iFFDBox]->GetLevel() << endl;
      
      output_file << "FFD_DEGREE_I= " << FFDBox[iFFDBox]->GetlOrder()-1 << endl;
      if (polar) output_file << "FFD_DEGREE_J= " << FFDBox[iFFDBox]->GetnOrder()-1 << endl;
      else output_file << "FFD_DEGREE_J= " << FFDBox[iFFDBox]->GetmOrder()-1 << endl;
      if (nDim == 3) output_file << "FFD_DEGREE_K= " << FFDBox[iFFDBox]->GetnOrder()-1 << endl;
      if (config[ZONE_0]->GetFFD_Blending() == BSPLINE_UNIFORM) {
        output_file << "FFD_BLENDING= BSPLINE_UNIFORM" << endl;
        output_file << "BSPLINE_ORDER_I= " << FFDBox[iFFDBox]->BlendingFunction[0]->GetOrder() << endl;
        if (polar) output_file << "BSPLINE_ORDER_J= " << FFDBox[iFFDBox]->BlendingFunction[2]->GetOrder() << endl;
        else output_file << "BSPLINE_ORDER_J= " << FFDBox[iFFDBox]->BlendingFunction[1]->GetOrder() << endl;
        if (nDim == 3) output_file << "BSPLINE_ORDER_K= " << FFDBox[iFFDBox]->BlendingFunction[2]->GetOrder() << endl;
      }
      if (config[ZONE_0]->GetFFD_Blending() == BEZIER) {
        output_file << "FFD_BLENDING= BEZIER" << endl;
      }

      output_file << "FFD_PARENTS= " << FFDBox[iFFDBox]->GetnParentFFDBox() << endl;
      for (iParentFFDBox = 0; iParentFFDBox < FFDBox[iFFDBox]->GetnParentFFDBox(); iParentFFDBox++)
        output_file << FFDBox[iFFDBox]->GetParentFFDBoxTag(iParentFFDBox) << endl;
      output_file << "FFD_CHILDREN= " << FFDBox[iFFDBox]->GetnChildFFDBox() << endl;
      for (iChildFFDBox = 0; iChildFFDBox < FFDBox[iFFDBox]->GetnChildFFDBox(); iChildFFDBox++)
        output_file << FFDBox[iFFDBox]->GetChildFFDBoxTag(iChildFFDBox) << endl;
      
      if (nDim == 2) {
        output_file << "FFD_CORNER_POINTS= " << FFDBox[iFFDBox]->GetnCornerPoints()/SU2_TYPE::Int(2) << endl;
        if (polar) {
          coord = FFDBox[iFFDBox]->GetCoordCornerPoints(4);
          output_file << coord[0] << "\t" << sqrt(coord[1]*coord[1]+coord[2]*coord[2]) << endl;

          coord = FFDBox[iFFDBox]->GetCoordCornerPoints(0);
          output_file << coord[0] << "\t" << sqrt(coord[1]*coord[1]+coord[2]*coord[2]) << endl;

          coord = FFDBox[iFFDBox]->GetCoordCornerPoints(1);
          output_file << coord[0] << "\t" << sqrt(coord[1]*coord[1]+coord[2]*coord[2]) << endl;

          coord = FFDBox[iFFDBox]->GetCoordCornerPoints(5);
          output_file << coord[0] << "\t" << sqrt(coord[1]*coord[1]+coord[2]*coord[2]) << endl;
        }
        else {
          for (iCornerPoints = 0; iCornerPoints < FFDBox[iFFDBox]->GetnCornerPoints()/SU2_TYPE::Int(2); iCornerPoints++) {
            coord = FFDBox[iFFDBox]->GetCoordCornerPoints(iCornerPoints);
            output_file << coord[0] << "\t" << coord[1] << endl;
          }
        }
      }
      else {
        output_file << "FFD_CORNER_POINTS= " << FFDBox[iFFDBox]->GetnCornerPoints() << endl;
        for (iCornerPoints = 0; iCornerPoints < FFDBox[iFFDBox]->GetnCornerPoints(); iCornerPoints++) {
          coord = FFDBox[iFFDBox]->GetCoordCornerPoints(iCornerPoints);
          output_file << coord[0] << "\t" << coord[1] << "\t" << coord[2] << endl;
        }
      }
      
      /*--- Writing control points ---*/
      
      if (FFDBox[iFFDBox]->GetnControlPoints() == 0) {
        output_file << "FFD_CONTROL_POINTS= 0" << endl;
      }
      else {
        output_file << "FFD_CONTROL_POINTS= " << FFDBox[iFFDBox]->GetnControlPoints() << endl;
        for (iOrder = 0; iOrder < FFDBox[iFFDBox]->GetlOrder(); iOrder++)
          for (jOrder = 0; jOrder < FFDBox[iFFDBox]->GetmOrder(); jOrder++)
            for (kOrder = 0; kOrder < FFDBox[iFFDBox]->GetnOrder(); kOrder++) {
              coord = FFDBox[iFFDBox]->GetCoordControlPoints(iOrder, jOrder, kOrder);
              output_file << iOrder << "\t" << jOrder << "\t" << kOrder << "\t" << coord[0] << "\t" << coord[1] << "\t" << coord[2] << endl;
            }
      }
      
      /*--- Writing surface points ---*/
      
      if (FFDBox[iFFDBox]->GetnControlPoints() == 0) {
        output_file << "FFD_SURFACE_POINTS= 0" << endl;
      }
      else {
        output_file << "FFD_SURFACE_POINTS= " << GlobalTag[iFFDBox].size() << endl;
        
        for (iSurfacePoints = 0; iSurfacePoints < GlobalTag[iFFDBox].size(); iSurfacePoints++) {
          output_file << scientific << GlobalTag[iFFDBox][iSurfacePoints] << "\t" << GlobalPoint[iFFDBox][iSurfacePoints]
          << "\t" << GlobalCoordX[iFFDBox][iSurfacePoints] << "\t" << GlobalCoordY[iFFDBox][iSurfacePoints]
          << "\t" << GlobalCoordZ[iFFDBox][iSurfacePoints] << endl;
        }
        
      }
      
    }
    
    output_file.close();
    
  }

}

CFreeFormDefBox::CFreeFormDefBox(void) : CGridMovement() { }

CFreeFormDefBox::CFreeFormDefBox(unsigned short Degree[], unsigned short BSplineOrder[], unsigned short kind_blending) : CGridMovement() {
  
  unsigned short iCornerPoints, iOrder, jOrder, kOrder, iDim;
  
  /*--- FFD is always 3D (even in 2D problems) ---*/
  
  nDim = 3;
  nCornerPoints = 8;
  
  /*--- Allocate Corners points ---*/
  
  Coord_Corner_Points = new su2double* [nCornerPoints];
  for (iCornerPoints = 0; iCornerPoints < nCornerPoints; iCornerPoints++)
    Coord_Corner_Points[iCornerPoints] = new su2double [nDim];
  
  ParamCoord = new su2double[nDim]; ParamCoord_ = new su2double[nDim];
  cart_coord = new su2double[nDim]; cart_coord_ = new su2double[nDim];
  Gradient = new su2double[nDim];

  lDegree = Degree[0]; lOrder = lDegree+1;
  mDegree = Degree[1]; mOrder = mDegree+1;
  nDegree = Degree[2]; nOrder = nDegree+1;
  nControlPoints = lOrder*mOrder*nOrder;
  
  lDegree_Copy = Degree[0]; lOrder_Copy = lDegree+1;
  mDegree_Copy = Degree[1]; mOrder_Copy = mDegree+1;
  nDegree_Copy = Degree[2]; nOrder_Copy = nDegree+1;
  nControlPoints_Copy = lOrder_Copy*mOrder_Copy*nOrder_Copy;
  
  Coord_Control_Points = new su2double*** [lOrder];
  ParCoord_Control_Points = new su2double*** [lOrder];
  Coord_Control_Points_Copy = new su2double*** [lOrder];
  for (iOrder = 0; iOrder < lOrder; iOrder++) {
    Coord_Control_Points[iOrder] = new su2double** [mOrder];
    ParCoord_Control_Points[iOrder] = new su2double** [mOrder];
    Coord_Control_Points_Copy[iOrder] = new su2double** [mOrder];
    for (jOrder = 0; jOrder < mOrder; jOrder++) {
      Coord_Control_Points[iOrder][jOrder] = new su2double* [nOrder];
      ParCoord_Control_Points[iOrder][jOrder] = new su2double* [nOrder];
      Coord_Control_Points_Copy[iOrder][jOrder] = new su2double* [nOrder];
      for (kOrder = 0; kOrder < nOrder; kOrder++) {
        Coord_Control_Points[iOrder][jOrder][kOrder] = new su2double [nDim];
        ParCoord_Control_Points[iOrder][jOrder][kOrder] = new su2double [nDim];
        Coord_Control_Points_Copy[iOrder][jOrder][kOrder] = new su2double [nDim];
        for (iDim = 0; iDim < nDim; iDim++) {
          Coord_Control_Points[iOrder][jOrder][kOrder][iDim] = 0.0;
          ParCoord_Control_Points[iOrder][jOrder][kOrder][iDim] = 0.0;
          Coord_Control_Points_Copy[iOrder][jOrder][kOrder][iDim] = 0.0;
        }
      }
    }
  }

  BlendingFunction = new CFreeFormBlending*[nDim];

  if (kind_blending == BEZIER){
    BlendingFunction[0] = new CBezierBlending(lOrder, lOrder);
    BlendingFunction[1] = new CBezierBlending(mOrder, mOrder);
    BlendingFunction[2] = new CBezierBlending(nOrder, nOrder);
  }
  if (kind_blending == BSPLINE_UNIFORM){
    BlendingFunction[0] = new CBSplineBlending(BSplineOrder[0], lOrder);
    BlendingFunction[1] = new CBSplineBlending(BSplineOrder[1], mOrder);
    BlendingFunction[2] = new CBSplineBlending(BSplineOrder[2], nOrder);
  }

}

CFreeFormDefBox::~CFreeFormDefBox(void) {
  unsigned short iOrder, jOrder, kOrder, iCornerPoints, iDim;
  
  for (iOrder = 0; iOrder < lOrder; iOrder++) {
    for (jOrder = 0; jOrder < mOrder; jOrder++) {
      for (kOrder = 0; kOrder < nOrder; kOrder++) {
        delete [] Coord_Control_Points[iOrder][jOrder][kOrder];
        delete [] ParCoord_Control_Points[iOrder][jOrder][kOrder];
        delete [] Coord_Control_Points_Copy[iOrder][jOrder][kOrder];
      }
      delete [] Coord_Control_Points[iOrder][jOrder];
      delete [] ParCoord_Control_Points[iOrder][jOrder];
      delete [] Coord_Control_Points_Copy[iOrder][jOrder];
    }
    delete [] Coord_Control_Points[iOrder];
    delete [] ParCoord_Control_Points[iOrder];
    delete [] Coord_Control_Points_Copy[iOrder];
  }
  delete [] Coord_Control_Points;
  delete [] ParCoord_Control_Points;
  delete [] Coord_Control_Points_Copy;

  delete [] ParamCoord;
  delete [] ParamCoord_;
  delete [] cart_coord;
  delete [] cart_coord_;
  delete [] Gradient;
  
  for (iCornerPoints = 0; iCornerPoints < nCornerPoints; iCornerPoints++)
    delete [] Coord_Corner_Points[iCornerPoints];
  delete [] Coord_Corner_Points;

  for (iDim = 0; iDim < nDim; iDim++){
    delete BlendingFunction[iDim];
  }
  delete [] BlendingFunction;

  for (unsigned short iDim = 0; iDim < 3; ++iDim) {
    vector<su2double>().swap(CartesianCoord[iDim]);
    vector<su2double>().swap(ParametricCoord[iDim]);
  }
  vector<unsigned short>().swap(MarkerIndex);
  vector<unsigned long>().swap(VertexIndex);
  vector<unsigned long>().swap(PointIndex);
  vector<string>().swap(ParentFFDBox);
  vector<string>().swap(ChildFFDBox);
  vector<unsigned short>().swap(Fix_IPlane);
  vector<unsigned short>().swap(Fix_JPlane);
  vector<unsigned short>().swap(Fix_KPlane);
}

void  CFreeFormDefBox::SetUnitCornerPoints(void) {
  
  unsigned short iDim;
  su2double *coord = new su2double [nDim];
  
  for (iDim = 0; iDim < nDim; iDim++) coord[iDim] = 0.0;
  
  coord [0] = 0.0; coord [1] = 0.0; coord [2] = 0.0; this->SetCoordCornerPoints(coord, 0);
  coord [0] = 1.0; coord [1] = 0.0; coord [2] = 0.0; this->SetCoordCornerPoints(coord, 1);
  coord [0] = 1.0; coord [1] = 1.0; coord [2] = 0.0; this->SetCoordCornerPoints(coord, 2);
  coord [0] = 0.0; coord [1] = 1.0; coord [2] = 0.0; this->SetCoordCornerPoints(coord, 3);
  coord [0] = 0.0; coord [1] = 0.0; coord [2] = 1.0; this->SetCoordCornerPoints(coord, 4);
  coord [0] = 1.0; coord [1] = 0.0; coord [2] = 1.0; this->SetCoordCornerPoints(coord, 5);
  coord [0] = 1.0; coord [1] = 1.0; coord [2] = 1.0; this->SetCoordCornerPoints(coord, 6);
  coord [0] = 0.0; coord [1] = 1.0; coord [2] = 1.0; this->SetCoordCornerPoints(coord, 7);
  
  delete [] coord;
  
}

void CFreeFormDefBox::SetControlPoints_Parallelepiped (void) {
  unsigned short iDim, iDegree, jDegree, kDegree;
  
  /*--- Set base control points according to the notation of Vtk for hexahedrons ---*/
  for (iDim = 0; iDim < nDim; iDim++) {
    Coord_Control_Points  [0]      [0]      [0]      [iDim]  = Coord_Corner_Points[0][iDim];
    Coord_Control_Points  [lOrder-1]  [0]      [0]      [iDim]  = Coord_Corner_Points[1][iDim];
    Coord_Control_Points  [lOrder-1]  [mOrder-1]  [0]      [iDim]  = Coord_Corner_Points[2][iDim];
    Coord_Control_Points  [0]      [mOrder-1]  [0]      [iDim]  = Coord_Corner_Points[3][iDim];
    Coord_Control_Points  [0]      [0]      [nOrder-1]  [iDim]  = Coord_Corner_Points[4][iDim];
    Coord_Control_Points  [lOrder-1]  [0]      [nOrder-1]  [iDim]  = Coord_Corner_Points[5][iDim];
    Coord_Control_Points  [lOrder-1]  [mOrder-1]  [nOrder-1]  [iDim]  = Coord_Corner_Points[6][iDim];
    Coord_Control_Points  [0]      [mOrder-1]  [nOrder-1]  [iDim]  = Coord_Corner_Points[7][iDim];
  }
  
  /*--- Fill the rest of the cubic matrix of control points with uniform spacing (parallelepiped) ---*/
  for (iDegree = 0; iDegree <= lDegree; iDegree++)
    for (jDegree = 0; jDegree <= mDegree; jDegree++)
      for (kDegree = 0; kDegree <= nDegree; kDegree++) {
        Coord_Control_Points[iDegree][jDegree][kDegree][0] = Coord_Corner_Points[0][0] 
        + su2double(iDegree)/su2double(lDegree)*(Coord_Corner_Points[1][0]-Coord_Corner_Points[0][0]);
        Coord_Control_Points[iDegree][jDegree][kDegree][1] = Coord_Corner_Points[0][1] 
        + su2double(jDegree)/su2double(mDegree)*(Coord_Corner_Points[3][1]-Coord_Corner_Points[0][1]);        
        Coord_Control_Points[iDegree][jDegree][kDegree][2] = Coord_Corner_Points[0][2] 
        + su2double(kDegree)/su2double(nDegree)*(Coord_Corner_Points[4][2]-Coord_Corner_Points[0][2]);
      }
}

void CFreeFormDefBox::SetSupportCP(CFreeFormDefBox *FFDBox) {
  unsigned short iDim, iOrder, jOrder, kOrder;
  unsigned short lOrder = FFDBox->GetlOrder();
  unsigned short mOrder = FFDBox->GetmOrder();
  unsigned short nOrder = FFDBox->GetnOrder();
  
  Coord_SupportCP = new su2double*** [lOrder];
  for (iOrder = 0; iOrder < lOrder; iOrder++) {
    Coord_SupportCP[iOrder] = new su2double** [mOrder];
    for (jOrder = 0; jOrder < mOrder; jOrder++) {
      Coord_SupportCP[iOrder][jOrder] = new su2double* [nOrder];
      for (kOrder = 0; kOrder < nOrder; kOrder++)
        Coord_SupportCP[iOrder][jOrder][kOrder] = new su2double [nDim];
    }
  }
  
  /*--- Set base support control points according to the notation of Vtk for hexahedrons ---*/
  for (iDim = 0; iDim < nDim; iDim++) {
    Coord_SupportCP  [0]      [0]      [0]      [iDim]  = Coord_Corner_Points[0][iDim];
    Coord_SupportCP  [lOrder-1]  [0]      [0]      [iDim]  = Coord_Corner_Points[1][iDim];
    Coord_SupportCP  [lOrder-1]  [mOrder-1]  [0]      [iDim]  = Coord_Corner_Points[2][iDim];
    Coord_SupportCP  [0]      [mOrder-1]  [0]      [iDim]  = Coord_Corner_Points[3][iDim];
    Coord_SupportCP  [0]      [0]      [nOrder-1]  [iDim]  = Coord_Corner_Points[4][iDim];
    Coord_SupportCP  [lOrder-1]  [0]      [nOrder-1]  [iDim]  = Coord_Corner_Points[5][iDim];
    Coord_SupportCP  [lOrder-1]  [mOrder-1]  [nOrder-1]  [iDim]  = Coord_Corner_Points[6][iDim];
    Coord_SupportCP  [0]      [mOrder-1]  [nOrder-1]  [iDim]  = Coord_Corner_Points[7][iDim];
  }
  
  /*--- Fill the rest of the cubic matrix of support control points with uniform spacing  ---*/
  for (iOrder = 0; iOrder < lOrder; iOrder++)
    for (jOrder = 0; jOrder < mOrder; jOrder++)
      for (kOrder = 0; kOrder < nOrder; kOrder++) {
        Coord_SupportCP[iOrder][jOrder][kOrder][0] = Coord_Corner_Points[0][0] 
        + su2double(iOrder)/su2double(lOrder-1)*(Coord_Corner_Points[1][0]-Coord_Corner_Points[0][0]);
        Coord_SupportCP[iOrder][jOrder][kOrder][1] = Coord_Corner_Points[0][1] 
        + su2double(jOrder)/su2double(mOrder-1)*(Coord_Corner_Points[3][1]-Coord_Corner_Points[0][1]);        
        Coord_SupportCP[iOrder][jOrder][kOrder][2] = Coord_Corner_Points[0][2] 
        + su2double(kOrder)/su2double(nOrder-1)*(Coord_Corner_Points[4][2]-Coord_Corner_Points[0][2]);
      }
}

void CFreeFormDefBox::SetSupportCPChange(CFreeFormDefBox *FFDBox) {
  unsigned short iDim, iOrder, jOrder, kOrder;
  su2double *CartCoordNew, *ParamCoord;
  unsigned short lOrder = FFDBox->GetlOrder();
  unsigned short mOrder = FFDBox->GetmOrder();
  unsigned short nOrder = FFDBox->GetnOrder();

  su2double ****ParamCoord_SupportCP = new su2double*** [lOrder];
  for (iOrder = 0; iOrder < lOrder; iOrder++) {
    ParamCoord_SupportCP[iOrder] = new su2double** [mOrder];
    for (jOrder = 0; jOrder < mOrder; jOrder++) {
      ParamCoord_SupportCP[iOrder][jOrder] = new su2double* [nOrder];
      for (kOrder = 0; kOrder < nOrder; kOrder++)
        ParamCoord_SupportCP[iOrder][jOrder][kOrder] = new su2double [nDim];
    }
  }
  
  for (iOrder = 0; iOrder < lOrder; iOrder++)
    for (jOrder = 0; jOrder < mOrder; jOrder++)
      for (kOrder = 0; kOrder < nOrder; kOrder++)
        for (iDim = 0; iDim < nDim; iDim++)
          ParamCoord_SupportCP[iOrder][jOrder][kOrder][iDim] = 
          Coord_SupportCP[iOrder][jOrder][kOrder][iDim];
  
  for (iDim = 0; iDim < nDim; iDim++) {
    Coord_Control_Points[0][0][0][iDim]  = FFDBox->GetCoordCornerPoints(iDim, 0);
    Coord_Control_Points[1][0][0][iDim]  = FFDBox->GetCoordCornerPoints(iDim, 1);
    Coord_Control_Points[1][1][0][iDim]  = FFDBox->GetCoordCornerPoints(iDim, 2);
    Coord_Control_Points[0][1][0][iDim]  = FFDBox->GetCoordCornerPoints(iDim, 3);
    Coord_Control_Points[0][0][1][iDim]  = FFDBox->GetCoordCornerPoints(iDim, 4);
    Coord_Control_Points[1][0][1][iDim]  = FFDBox->GetCoordCornerPoints(iDim, 5);
    Coord_Control_Points[1][1][1][iDim]  = FFDBox->GetCoordCornerPoints(iDim, 6);
    Coord_Control_Points[0][1][1][iDim]  = FFDBox->GetCoordCornerPoints(iDim, 7);
  }
  
  for (iOrder = 0; iOrder < FFDBox->GetlOrder(); iOrder++) {
    for (jOrder = 0; jOrder < FFDBox->GetmOrder(); jOrder++) {
      for (kOrder = 0; kOrder < FFDBox->GetnOrder(); kOrder++) {
        ParamCoord = ParamCoord_SupportCP[iOrder][jOrder][kOrder];
        CartCoordNew = EvalCartesianCoord(ParamCoord);
        FFDBox->SetCoordControlPoints(CartCoordNew, iOrder, jOrder, kOrder);
        FFDBox->SetCoordControlPoints_Copy(CartCoordNew, iOrder, jOrder, kOrder);
      }
    }
  }

}

void CFreeFormDefBox::SetCart2Cyl_ControlPoints(CConfig *config) {
  
  unsigned short iDegree, jDegree, kDegree;
  su2double CartCoord[3];
  su2double X_0, Y_0, Z_0, Xbar, Ybar, Zbar;
  
  X_0 = config->GetFFD_Axis(0); Y_0 = config->GetFFD_Axis(1);  Z_0 = config->GetFFD_Axis(2);
  
  for (kDegree = 0; kDegree <= nDegree; kDegree++) {
    for (jDegree = 0; jDegree <= mDegree; jDegree++) {
      for (iDegree = 0; iDegree <= lDegree; iDegree++) {
        
        CartCoord[0] = Coord_Control_Points[iDegree][jDegree][kDegree][0];
        CartCoord[1] = Coord_Control_Points[iDegree][jDegree][kDegree][1];
        CartCoord[2] = Coord_Control_Points[iDegree][jDegree][kDegree][2];
        
        Xbar =  CartCoord[0] - X_0; Ybar =  CartCoord[1] - Y_0; Zbar =  CartCoord[2] - Z_0;
        
        Coord_Control_Points[iDegree][jDegree][kDegree][0] = sqrt(Ybar*Ybar + Zbar*Zbar);
        Coord_Control_Points[iDegree][jDegree][kDegree][1] = atan2 ( Zbar, Ybar);
        if (Coord_Control_Points[iDegree][jDegree][kDegree][1] > PI_NUMBER/2.0) Coord_Control_Points[iDegree][jDegree][kDegree][1] -= 2.0*PI_NUMBER;
        Coord_Control_Points[iDegree][jDegree][kDegree][2] = Xbar;
        
        CartCoord[0] = Coord_Control_Points_Copy[iDegree][jDegree][kDegree][0];
        CartCoord[1] = Coord_Control_Points_Copy[iDegree][jDegree][kDegree][1];
        CartCoord[2] = Coord_Control_Points_Copy[iDegree][jDegree][kDegree][2];
        
        Xbar =  CartCoord[0] - X_0; Ybar =  CartCoord[1] - Y_0; Zbar =  CartCoord[2] - Z_0;
        
        Coord_Control_Points_Copy[iDegree][jDegree][kDegree][0] = sqrt(Ybar*Ybar + Zbar*Zbar);
        Coord_Control_Points_Copy[iDegree][jDegree][kDegree][1] = atan2 (Zbar, Ybar);
        if (Coord_Control_Points_Copy[iDegree][jDegree][kDegree][1] > PI_NUMBER/2.0) Coord_Control_Points_Copy[iDegree][jDegree][kDegree][1] -= 2.0*PI_NUMBER;
        Coord_Control_Points_Copy[iDegree][jDegree][kDegree][2] = Xbar;
        
      }
    }
  }
  
}

void CFreeFormDefBox::SetCyl2Cart_ControlPoints(CConfig *config) {
  
  unsigned short iDegree, jDegree, kDegree;
  su2double PolarCoord[3];
  
   su2double X_0, Y_0, Z_0, Xbar, Ybar, Zbar;
  X_0 = config->GetFFD_Axis(0); Y_0 = config->GetFFD_Axis(1);  Z_0 = config->GetFFD_Axis(2);
  
  for (kDegree = 0; kDegree <= nDegree; kDegree++) {
    for (jDegree = 0; jDegree <= mDegree; jDegree++) {
      for (iDegree = 0; iDegree <= lDegree; iDegree++) {
        
        
         PolarCoord[0] = Coord_Control_Points[iDegree][jDegree][kDegree][0];
         PolarCoord[1] = Coord_Control_Points[iDegree][jDegree][kDegree][1];
         PolarCoord[2] = Coord_Control_Points[iDegree][jDegree][kDegree][2];
        
        
        Xbar = PolarCoord[2];
        Ybar = PolarCoord[0] * cos(PolarCoord[1]);
        Zbar = PolarCoord[0] * sin(PolarCoord[1]);
        
        PolarCoord[0] =  Xbar +X_0;  PolarCoord[1] = Ybar +Y_0; PolarCoord[2] = Zbar +Z_0;
        
        Coord_Control_Points[iDegree][jDegree][kDegree][0] = PolarCoord[0];
        Coord_Control_Points[iDegree][jDegree][kDegree][1] = PolarCoord[1];
        Coord_Control_Points[iDegree][jDegree][kDegree][2] = PolarCoord[2];
        
      }
    }
  }
  
}

void CFreeFormDefBox::SetCart2Cyl_CornerPoints(CConfig *config) {
  
  unsigned short iCornerPoint;
  su2double *CartCoord;
  su2double X_0, Y_0, Z_0, Xbar, Ybar, Zbar;
  
  X_0 = config->GetFFD_Axis(0); Y_0 = config->GetFFD_Axis(1);  Z_0 = config->GetFFD_Axis(2);
  
  for (iCornerPoint = 0; iCornerPoint < 8; iCornerPoint++) {
    
    CartCoord = GetCoordCornerPoints(iCornerPoint);
    Xbar =  CartCoord[0] - X_0; Ybar =  CartCoord[1] - Y_0; Zbar =  CartCoord[2] - Z_0;
    
    CartCoord[0] = sqrt(Ybar*Ybar + Zbar*Zbar);
    CartCoord[1] = atan2 ( Zbar, Ybar); if (CartCoord[1] > PI_NUMBER/2.0) CartCoord[1] -= 2.0*PI_NUMBER;
    CartCoord[2] =  Xbar;
    
  }
  
}


void CFreeFormDefBox::SetCyl2Cart_CornerPoints(CConfig *config) {
  
  unsigned short iCornerPoint;
  su2double *PolarCoord;
  su2double X_0, Y_0, Z_0, Xbar, Ybar, Zbar;
  
  X_0 = config->GetFFD_Axis(0); Y_0 = config->GetFFD_Axis(1);  Z_0 = config->GetFFD_Axis(2);
  
  for (iCornerPoint = 0; iCornerPoint < 8; iCornerPoint++) {
    
    PolarCoord = GetCoordCornerPoints(iCornerPoint);
    
    Xbar = PolarCoord[2];
    Ybar = PolarCoord[0] * cos(PolarCoord[1]);
    Zbar = PolarCoord[0] * sin(PolarCoord[1]);
    
    PolarCoord[0] =  Xbar + X_0;  PolarCoord[1] = Ybar + Y_0; PolarCoord[2] = Zbar + Z_0;
    
  }
  
}

void CFreeFormDefBox::SetCart2Sphe_ControlPoints(CConfig *config) {
  
  unsigned short iDegree, jDegree, kDegree;
  su2double CartCoord[3];
  su2double X_0, Y_0, Z_0, Xbar, Ybar, Zbar;
  
  X_0 = config->GetFFD_Axis(0); Y_0 = config->GetFFD_Axis(1);  Z_0 = config->GetFFD_Axis(2);
  
  for (kDegree = 0; kDegree <= nDegree; kDegree++) {
    for (jDegree = 0; jDegree <= mDegree; jDegree++) {
      for (iDegree = 0; iDegree <= lDegree; iDegree++) {
        
        CartCoord[0] = Coord_Control_Points[iDegree][jDegree][kDegree][0];
        CartCoord[1] = Coord_Control_Points[iDegree][jDegree][kDegree][1];
        CartCoord[2] = Coord_Control_Points[iDegree][jDegree][kDegree][2];
        
        Xbar =  CartCoord[0] - X_0; Ybar =  CartCoord[1] - Y_0; Zbar =  CartCoord[2] - Z_0;
        
        Coord_Control_Points[iDegree][jDegree][kDegree][0] = sqrt(Xbar*Xbar + Ybar*Ybar + Zbar*Zbar);
        Coord_Control_Points[iDegree][jDegree][kDegree][1] = atan2 ( Zbar, Ybar);
        if (Coord_Control_Points[iDegree][jDegree][kDegree][1] > PI_NUMBER/2.0) Coord_Control_Points[iDegree][jDegree][kDegree][1] -= 2.0*PI_NUMBER;
        Coord_Control_Points[iDegree][jDegree][kDegree][2] = acos(Xbar/Coord_Control_Points[iDegree][jDegree][kDegree][0] );
        
        CartCoord[0] = Coord_Control_Points_Copy[iDegree][jDegree][kDegree][0];
        CartCoord[1] = Coord_Control_Points_Copy[iDegree][jDegree][kDegree][1];
        CartCoord[2] = Coord_Control_Points_Copy[iDegree][jDegree][kDegree][2];
        
        Xbar =  CartCoord[0] - X_0; Ybar =  CartCoord[1] - Y_0; Zbar =  CartCoord[2] - Z_0;
        
        Coord_Control_Points_Copy[iDegree][jDegree][kDegree][0] = sqrt(Xbar*Xbar + Ybar*Ybar + Zbar*Zbar);
        Coord_Control_Points_Copy[iDegree][jDegree][kDegree][1] = atan2 ( Zbar, Ybar);
        if (Coord_Control_Points_Copy[iDegree][jDegree][kDegree][1] > PI_NUMBER/2.0)
          Coord_Control_Points_Copy[iDegree][jDegree][kDegree][1]  -= 2.0*PI_NUMBER;
        Coord_Control_Points_Copy[iDegree][jDegree][kDegree][2] = acos(Xbar/Coord_Control_Points_Copy[iDegree][jDegree][kDegree][0]);
        
      }
    }
  }
  
}

void CFreeFormDefBox::SetSphe2Cart_ControlPoints(CConfig *config) {
  
  unsigned short iDegree, jDegree, kDegree;
  su2double PolarCoord[3];
  
   su2double X_0, Y_0, Z_0, Xbar, Ybar, Zbar;
  X_0 = config->GetFFD_Axis(0); Y_0 = config->GetFFD_Axis(1);  Z_0 = config->GetFFD_Axis(2);
  
  for (kDegree = 0; kDegree <= nDegree; kDegree++) {
    for (jDegree = 0; jDegree <= mDegree; jDegree++) {
      for (iDegree = 0; iDegree <= lDegree; iDegree++) {
        
        PolarCoord[0] = Coord_Control_Points[iDegree][jDegree][kDegree][0];
        PolarCoord[1] = Coord_Control_Points[iDegree][jDegree][kDegree][1];
        PolarCoord[2] = Coord_Control_Points[iDegree][jDegree][kDegree][2];
        
        Xbar = PolarCoord[0] * cos(PolarCoord[2]);
        Ybar = PolarCoord[0] * cos(PolarCoord[1]) * sin(PolarCoord[2]);
        Zbar = PolarCoord[0] * sin(PolarCoord[1]) * sin(PolarCoord[2]);
        
        PolarCoord[0] = Xbar + X_0;  PolarCoord[1] = Ybar + Y_0; PolarCoord[2] = Zbar + Z_0;
        
        Coord_Control_Points[iDegree][jDegree][kDegree][0] = PolarCoord[0];
        Coord_Control_Points[iDegree][jDegree][kDegree][1] = PolarCoord[1];
        Coord_Control_Points[iDegree][jDegree][kDegree][2] = PolarCoord[2];
        
      }
    }
  }
  
}

void CFreeFormDefBox::SetCart2Sphe_CornerPoints(CConfig *config) {
  
  unsigned short iCornerPoint;
  su2double *CartCoord;
  su2double X_0, Y_0, Z_0, Xbar, Ybar, Zbar;
  
  X_0 = config->GetFFD_Axis(0); Y_0 = config->GetFFD_Axis(1);  Z_0 = config->GetFFD_Axis(2);
  
  for (iCornerPoint = 0; iCornerPoint < 8; iCornerPoint++) {
    
    CartCoord = GetCoordCornerPoints(iCornerPoint);
    Xbar =  CartCoord[0] - X_0; Ybar =  CartCoord[1] - Y_0; Zbar =  CartCoord[2] - Z_0;
    
    CartCoord[0] = sqrt(Xbar*Xbar + Ybar*Ybar + Zbar*Zbar);
    CartCoord[1] = atan2(Zbar, Ybar);  if (CartCoord[1] > PI_NUMBER/2.0) CartCoord[1] -= 2.0*PI_NUMBER;
    CartCoord[2] = acos(Xbar/CartCoord[0]);
    
  }
  
}


void CFreeFormDefBox::SetSphe2Cart_CornerPoints(CConfig *config) {
  
  unsigned short iCornerPoint;
  su2double *PolarCoord;
  su2double X_0, Y_0, Z_0, Xbar, Ybar, Zbar;
  
  X_0 = config->GetFFD_Axis(0); Y_0 = config->GetFFD_Axis(1);  Z_0 = config->GetFFD_Axis(2);
  
  for (iCornerPoint = 0; iCornerPoint < 8; iCornerPoint++) {
    
    PolarCoord = GetCoordCornerPoints(iCornerPoint);
    
    Xbar = PolarCoord[0] * cos(PolarCoord[2]);
    Ybar = PolarCoord[0] * cos(PolarCoord[1]) * sin(PolarCoord[2]);
    Zbar = PolarCoord[0] * sin(PolarCoord[1]) * sin(PolarCoord[2]);
    
    PolarCoord[0] =  Xbar + X_0;  PolarCoord[1] = Ybar + Y_0; PolarCoord[2] = Zbar + Z_0;
    
  }
  
}


void CFreeFormDefBox::SetCGNS(CGeometry *geometry, unsigned short iFFDBox, bool original) {
#ifdef HAVE_CGNS

  char FFDBox_filename[MAX_STRING_SIZE];
  bool new_file;
  unsigned short iDim, iDegree, jDegree, kDegree;
  unsigned short outDim;
  unsigned int pos;
  char zonename[33];
  int FFDBox_cgns_file;
  int cell_dim, phys_dim;
  int cgns_base=0, cgns_family, cgns_zone, cgns_err, dummy;
  const char * basename;

  /*--- FFD output is always 3D (even in 2D problems),
   this is important for debuging ---*/
  nDim = geometry->GetnDim();
  cell_dim = nDim,
  phys_dim = 3;

  SPRINTF (FFDBox_filename, "ffd_boxes.cgns");

  if ((original) && (iFFDBox == 0)) new_file = true;
  else new_file = false;
  
  if (new_file) {
    cgns_err = cg_open(FFDBox_filename, CG_MODE_WRITE, &FFDBox_cgns_file);
    if (cgns_err) cg_error_print();
    cgns_err = cg_descriptor_write("Title", "Visualization of the FFD boxes generated by SU2_DEF." );
    if (cgns_err) cg_error_print();
  }
  else {
    cgns_err = cg_open(FFDBox_filename, CG_MODE_MODIFY, &FFDBox_cgns_file);
    if (cgns_err) cg_error_print();
  }

  if (original) {
    basename = "Original_FFD";
  }
  else {
    basename = "Deformed_FFD";
  }

  if (iFFDBox == 0){
    cgns_err = cg_base_write(FFDBox_cgns_file, basename, cell_dim, phys_dim, &cgns_base);
    if (cgns_err) cg_error_print();
  }
  cgns_err = cg_family_write(FFDBox_cgns_file, cgns_base, Tag.c_str(), &cgns_family);
  if (cgns_err) cg_error_print();
  
  cgsize_t dims[9];
  dims[0] = lDegree+1;
  dims[1] = mDegree+1;
  if (cell_dim == 3){
     dims[2] = nDegree+1;
  }
  cgsize_t pointlen = 1;
  for(int ii=0; ii<cell_dim; ii++){
    dims[ii+cell_dim] = dims[ii] -1;
    dims[ii+2*cell_dim] = 0;
    pointlen *= dims[ii];
  }

  passivedouble *buffer = new passivedouble[pointlen];
  SPRINTF (zonename, "SU2_Zone_%d", SU2_TYPE::Int(iFFDBox));
  
  cgns_err = cg_zone_write(FFDBox_cgns_file, cgns_base, zonename, dims, CGNS_ENUMV(Structured), &cgns_zone);
  if (cgns_err) cg_error_print();
  cgns_err = cg_goto(FFDBox_cgns_file, cgns_base, zonename, 0, NULL);
  if (cgns_err) cg_error_print();
  cgns_err = cg_famname_write(Tag.c_str());
  if (cgns_err) cg_error_print();


  const char* coord_names[3] = { "CoordinateX", "CoordinateY", "CoordinateZ" };
  for (iDim=0; iDim<nDim; iDim++)
  {
    outDim = nDim == 2 ? 0: nDegree;
    for (kDegree = 0; kDegree <= outDim; kDegree++) {
      for (jDegree = 0; jDegree <= mDegree; jDegree++) {
        for (iDegree = 0; iDegree <= lDegree; iDegree++) {
          pos = iDegree + jDegree*(lDegree+1)+ kDegree*(lDegree+1)*(mDegree+1);
          buffer[pos] = SU2_TYPE::GetValue(Coord_Control_Points[iDegree][jDegree][kDegree][iDim]);
        }
      }
    }
    cgns_err = cg_coord_write(FFDBox_cgns_file, cgns_base, cgns_zone, CGNS_ENUMV(RealDouble), coord_names[iDim], buffer, &dummy);
    if (cgns_err) cg_error_print();

  }
  if (nDim==2){
    std::fill_n(buffer, pointlen, 0.0);
    cgns_err = cg_coord_write(FFDBox_cgns_file, cgns_base, cgns_zone, CGNS_ENUMV(RealDouble), coord_names[2], buffer, &dummy);
    if (cgns_err) cg_error_print();
  }

  delete [] buffer;
  cgns_err = cg_close(FFDBox_cgns_file);
  if (cgns_err) cg_error_print();
#else // Not built with CGNS support
  cout << "CGNS file requested for FFD but SU2 was built without CGNS support. No file written" << "\n"; 
#endif
}


void CFreeFormDefBox::SetTecplot(CGeometry *geometry, unsigned short iFFDBox, bool original) {
  
  ofstream FFDBox_file;
  char FFDBox_filename[MAX_STRING_SIZE];
  bool new_file;
  unsigned short iDim, iDegree, jDegree, kDegree;
  

  /*--- FFD output is always 3D (even in 2D problems),
   this is important for debuging ---*/

  nDim = 3;
  
  SPRINTF (FFDBox_filename, "ffd_boxes.dat");
  
  if ((original) && (iFFDBox == 0)) new_file = true;
  else new_file = false;
  
  if (new_file) {
    FFDBox_file.open(FFDBox_filename, ios::out);
    FFDBox_file << "TITLE = \"Visualization of the FFD boxes generated by SU2_DEF.\"" << endl;
    if (nDim == 2) FFDBox_file << "VARIABLES = \"x\", \"y\"" << endl;
    else FFDBox_file << "VARIABLES = \"x\", \"y\", \"z\"" << endl;
  }
  else FFDBox_file.open(FFDBox_filename, ios::out | ios::app);

  FFDBox_file << "ZONE T= \"" << Tag;
  if (original) FFDBox_file << " (Original FFD)\"";
  else FFDBox_file << " (Deformed FFD)\"";
  if (nDim == 2) FFDBox_file << ", I="<<lDegree+1<<", J="<<mDegree+1<<", DATAPACKING=POINT" << endl;
  else FFDBox_file << ", I="<<lDegree+1<<", J="<<mDegree+1<<", K="<<nDegree+1<<", DATAPACKING=POINT" << endl;

  FFDBox_file.precision(15);
  
  if (nDim == 2) {
    for (jDegree = 0; jDegree <= mDegree; jDegree++) {
      for (iDegree = 0; iDegree <= lDegree; iDegree++) {
        for (iDim = 0; iDim < nDim; iDim++)
          FFDBox_file << scientific << Coord_Control_Points[iDegree][jDegree][0][iDim] << "\t";
        FFDBox_file << "\n";
      }
    }
  }
  else {
    for (kDegree = 0; kDegree <= nDegree; kDegree++) {
      for (jDegree = 0; jDegree <= mDegree; jDegree++) {
        for (iDegree = 0; iDegree <= lDegree; iDegree++) {
          for (iDim = 0; iDim < nDim; iDim++)
            FFDBox_file << scientific << Coord_Control_Points[iDegree][jDegree][kDegree][iDim] << "\t";
          FFDBox_file << "\n";
        }
      }
    }
  }
    
  FFDBox_file.close();
}

void CFreeFormDefBox::SetParaview(CGeometry *geometry, unsigned short iFFDBox, bool original) {
  
  ofstream FFDBox_file;
  char FFDBox_filename[MAX_STRING_SIZE];
  bool new_file;
  unsigned short iDim, iDegree, jDegree, kDegree;
  
  nDim = geometry->GetnDim();
  
  if (original) new_file = true;
  else new_file = false;

  if (new_file) SPRINTF (FFDBox_filename, "ffd_boxes_%d.vtk", SU2_TYPE::Int(iFFDBox));
  else SPRINTF (FFDBox_filename, "ffd_boxes_def_%d.vtk", SU2_TYPE::Int(iFFDBox));
  
  FFDBox_file.open(FFDBox_filename, ios::out);
  FFDBox_file << "# vtk DataFile Version 3.0" << endl;
  FFDBox_file << "vtk output" << endl;
  FFDBox_file << "ASCII" << endl;
  FFDBox_file << "DATASET STRUCTURED_GRID" << endl;
  
  if (nDim == 2) FFDBox_file << "DIMENSIONS "<<lDegree+1<<" "<<mDegree+1<<" "<<1<< endl;
  else FFDBox_file << "DIMENSIONS "<<lDegree+1<<" "<<mDegree+1<<" "<<nDegree+1<< endl;
  if (nDim == 2) FFDBox_file << "POINTS "<<(lDegree+1)*(mDegree+1)<<" float"<< endl;
  else FFDBox_file << "POINTS "<<(lDegree+1)*(mDegree+1)*(nDegree+1)<<" float"<< endl;

  FFDBox_file.precision(15);
  
  if (nDim == 2) {
    for (jDegree = 0; jDegree <= mDegree; jDegree++) {
      for (iDegree = 0; iDegree <= lDegree; iDegree++) {
        for (iDim = 0; iDim < nDim; iDim++)
        FFDBox_file << scientific << Coord_Control_Points[iDegree][jDegree][0][iDim] << "\t";
        FFDBox_file << " 0.0 \n";
      }
    }
  }
  else {
    for (kDegree = 0; kDegree <= nDegree; kDegree++) {
      for (jDegree = 0; jDegree <= mDegree; jDegree++) {
        for (iDegree = 0; iDegree <= lDegree; iDegree++) {
          for (iDim = 0; iDim < nDim; iDim++)
          FFDBox_file << scientific << Coord_Control_Points[iDegree][jDegree][kDegree][iDim] << "\t";
          FFDBox_file << "\n";
        }
      }
    }
  }
    
  FFDBox_file.close();
  
}

su2double *CFreeFormDefBox::GetParametricCoord_Analytical(su2double *cart_coord) {
  unsigned short iDim;
  su2double *e1, *e2, *e3, *e12, *e23, *e13, *p;
  
  /*--- Auxiliary Basis Vectors of the deformed FFDBox ---*/
  e1 = new su2double[3]; e2 = new su2double[3]; e3 = new su2double[3];
  for (iDim = 0; iDim < nDim; iDim++) {
    e1[iDim] = Coord_Corner_Points[1][iDim]-Coord_Corner_Points[0][iDim];
    e2[iDim] = Coord_Corner_Points[3][iDim]-Coord_Corner_Points[0][iDim];
    e3[iDim] = Coord_Corner_Points[4][iDim]-Coord_Corner_Points[0][iDim];
  }
  
  /*--- Respective Cross-Products ---*/
  e12 = new su2double[3]; e23 = new su2double[3]; e13 = new su2double[3];
  CrossProduct(e1, e2, e12);
  CrossProduct(e1, e3, e13);
  CrossProduct(e2, e3, e23);
  
  /*--- p is Tranlated vector from the origin ---*/
  p = new su2double[3];
  for (iDim = 0; iDim < nDim; iDim++)
    p[iDim] = cart_coord[iDim] - Coord_Corner_Points[0][iDim];
  
  ParamCoord[0] = DotProduct(e23, p)/DotProduct(e23, e1);
  ParamCoord[1] = DotProduct(e13, p)/DotProduct(e13, e2);
  ParamCoord[2] = DotProduct(e12, p)/DotProduct(e12, e3);
  
  delete [] e1;
  delete [] e2;
  delete [] e3;
  delete [] e12;
  delete [] e23;
  delete [] e13;
  delete [] p;
  
  return ParamCoord;
}

su2double *CFreeFormDefBox::EvalCartesianCoord(su2double *ParamCoord) {
  unsigned short iDim, iDegree, jDegree, kDegree;
  
  for (iDim = 0; iDim < nDim; iDim++)
    cart_coord[iDim] = 0.0;
  
  for (iDegree = 0; iDegree <= lDegree; iDegree++)
    for (jDegree = 0; jDegree <= mDegree; jDegree++)
      for (kDegree = 0; kDegree <= nDegree; kDegree++)
        for (iDim = 0; iDim < nDim; iDim++) {
          cart_coord[iDim] += Coord_Control_Points[iDegree][jDegree][kDegree][iDim]
          * BlendingFunction[0]->GetBasis(iDegree, ParamCoord[0])
          * BlendingFunction[1]->GetBasis(jDegree, ParamCoord[1])
          * BlendingFunction[2]->GetBasis(kDegree, ParamCoord[2]);
        }
  
  return cart_coord;
}


su2double *CFreeFormDefBox::GetFFDGradient(su2double *val_coord, su2double *xyz) {
  
  unsigned short iDim, jDim, lmn[3];
  
  /*--- Set the Degree of the spline ---*/
  
  lmn[0] = lDegree; lmn[1] = mDegree; lmn[2] = nDegree;
  
  for (iDim = 0; iDim < nDim; iDim++) Gradient[iDim] = 0.0;
  
  for (iDim = 0; iDim < nDim; iDim++)
    for (jDim = 0; jDim < nDim; jDim++)
      Gradient[jDim] += GetDerivative2(val_coord, iDim, xyz,  lmn) *
      GetDerivative3(val_coord, iDim, jDim, lmn);
  
  return Gradient;
  
}

void CFreeFormDefBox::GetFFDHessian(su2double *uvw, su2double *xyz, su2double **val_Hessian) {
  
  unsigned short iDim, jDim, lmn[3];
  
  /*--- Set the Degree of the spline ---*/
  
  lmn[0] = lDegree; lmn[1] = mDegree; lmn[2] = nDegree;
  
  for (iDim = 0; iDim < nDim; iDim++)
    for (jDim = 0; jDim < nDim; jDim++)
      val_Hessian[iDim][jDim] = 0.0;
  
  /*--- Note that being all the functions linear combinations of polynomials, they are C^\infty,
   and the Hessian will be symmetric; no need to compute the under-diagonal part, for example ---*/
  
  for (iDim = 0; iDim < nDim; iDim++) {
    val_Hessian[0][0] += 2.0 * GetDerivative3(uvw, iDim,0, lmn) * GetDerivative3(uvw, iDim,0, lmn) +
    GetDerivative2(uvw, iDim,xyz, lmn) * GetDerivative5(uvw, iDim,0,0, lmn);
    
    val_Hessian[1][1] += 2.0 * GetDerivative3(uvw, iDim,1, lmn) * GetDerivative3(uvw, iDim,1, lmn) +
    GetDerivative2(uvw, iDim,xyz, lmn) * GetDerivative5(uvw, iDim,1,1, lmn);
    
    val_Hessian[2][2] += 2.0 * GetDerivative3(uvw, iDim,2, lmn) * GetDerivative3(uvw, iDim,2, lmn) +
    GetDerivative2(uvw, iDim,xyz, lmn) * GetDerivative5(uvw, iDim,2,2, lmn);
    
    val_Hessian[0][1] += 2.0 * GetDerivative3(uvw, iDim,0, lmn) * GetDerivative3(uvw, iDim,1, lmn) +
    GetDerivative2(uvw, iDim,xyz, lmn) * GetDerivative5(uvw, iDim,0,1, lmn);
    
    val_Hessian[0][2] += 2.0 * GetDerivative3(uvw, iDim,0, lmn) * GetDerivative3(uvw, iDim,2, lmn) +
    GetDerivative2(uvw, iDim,xyz, lmn) * GetDerivative5(uvw, iDim,0,2, lmn);
    
    val_Hessian[1][2] += 2.0 * GetDerivative3(uvw, iDim,1, lmn) * GetDerivative3(uvw, iDim,2, lmn) +
    GetDerivative2(uvw, iDim,xyz, lmn) * GetDerivative5(uvw, iDim,1,2, lmn);
  }
  
  val_Hessian[1][0] = val_Hessian[0][1];
  val_Hessian[2][0] = val_Hessian[0][2];
  val_Hessian[2][1] = val_Hessian[1][2];
  
}

su2double *CFreeFormDefBox::GetParametricCoord_Iterative(unsigned long iPoint, su2double *xyz, su2double *ParamCoordGuess, CConfig *config) {
  
  su2double *IndepTerm, SOR_Factor = 1.0, MinNormError, NormError, Determinant, AdjHessian[3][3], Temp[3] = {0.0,0.0,0.0};
  unsigned short iDim, jDim, RandonCounter;
  unsigned long iter;
  
  su2double tol = config->GetFFD_Tol()*1E-3;
  unsigned short it_max = config->GetnFFD_Iter();
  unsigned short Random_Trials = 500;

  /*--- Allocate the Hessian ---*/
  
  Hessian = new su2double* [nDim];
  IndepTerm = new su2double [nDim];
  for (iDim = 0; iDim < nDim; iDim++) {
    Hessian[iDim] = new su2double[nDim];
    ParamCoord[iDim] = ParamCoordGuess[iDim];
    IndepTerm [iDim] = 0.0;
  }
  
  RandonCounter = 0; MinNormError = 1E6;
  
  /*--- External iteration ---*/

  for (iter = 0; iter < (unsigned long)it_max*Random_Trials; iter++) {
      
    /*--- The independent term of the solution of our system is -Gradient(sol_old) ---*/

    Gradient = GetFFDGradient(ParamCoord, xyz);
    
    for (iDim = 0; iDim < nDim; iDim++) IndepTerm[iDim] = - Gradient[iDim];

    /*--- Hessian = The Matrix of our system, getHessian(sol_old,xyz,...) ---*/
    
    GetFFDHessian(ParamCoord, xyz, Hessian);
    
    /*--- Adjoint to Hessian ---*/

    AdjHessian[0][0] = Hessian[1][1]*Hessian[2][2]-Hessian[1][2]*Hessian[2][1];
    AdjHessian[0][1] = Hessian[0][2]*Hessian[2][1]-Hessian[0][1]*Hessian[2][2];
    AdjHessian[0][2] = Hessian[0][1]*Hessian[1][2]-Hessian[0][2]*Hessian[1][1];
    AdjHessian[1][0] = Hessian[1][2]*Hessian[2][0]-Hessian[1][0]*Hessian[2][2];
    AdjHessian[1][1] = Hessian[0][0]*Hessian[2][2]-Hessian[0][2]*Hessian[2][0];
    AdjHessian[1][2] = Hessian[0][2]*Hessian[1][0]-Hessian[0][0]*Hessian[1][2];
    AdjHessian[2][0] = Hessian[1][0]*Hessian[2][1]-Hessian[1][1]*Hessian[2][0];
    AdjHessian[2][1] = Hessian[0][1]*Hessian[2][0]-Hessian[0][0]*Hessian[2][1];
    AdjHessian[2][2] = Hessian[0][0]*Hessian[1][1]-Hessian[0][1]*Hessian[1][0];
    
    /*--- Determinant of Hessian ---*/
    
    Determinant = Hessian[0][0]*AdjHessian[0][0]+Hessian[0][1]*AdjHessian[1][0]+Hessian[0][2]*AdjHessian[2][0];
    
    /*--- Hessian inverse ---*/
    
    if (Determinant != 0) {
      for (iDim = 0; iDim < nDim; iDim++) {
        Temp[iDim] = 0.0;
        for (jDim = 0; jDim < nDim; jDim++) {
          Temp[iDim] += AdjHessian[iDim][jDim]*IndepTerm[jDim]/Determinant;
        }
      }
      for (iDim = 0; iDim < nDim; iDim++) {
        IndepTerm[iDim] = Temp[iDim];
      }
    }
    
    /*--- Update with Successive over-relaxation ---*/
    
    for (iDim = 0; iDim < nDim; iDim++) {
      ParamCoord[iDim] = (1.0-SOR_Factor)*ParamCoord[iDim] + SOR_Factor*(ParamCoord[iDim] + IndepTerm[iDim]);
    }

    /*--- If the gradient is small, we have converged ---*/
    
    if ((fabs(IndepTerm[0]) < tol) && (fabs(IndepTerm[1]) < tol) && (fabs(IndepTerm[2]) < tol))  break;

    /*--- Compute the norm of the error ---*/
    
    NormError = 0.0;
    for (iDim = 0; iDim < nDim; iDim++)
      NormError += IndepTerm[iDim]*IndepTerm[iDim];
    NormError = sqrt(NormError);

    MinNormError = min(NormError, MinNormError);
      
    /*--- If we have no convergence with Random_Trials iterations probably we are in a local minima. ---*/
    
    if (((iter % it_max) == 0) && (iter != 0)) {
      
      RandonCounter++;
      if (RandonCounter == Random_Trials) {
        cout << endl << "Unknown point: "<< iPoint <<" (" << xyz[0] <<", "<< xyz[1] <<", "<< xyz[2] <<"). Min Error: "<< MinNormError <<". Iter: "<< iter <<"."<< endl;
      }
      else {
        SOR_Factor = 0.1;
        for (iDim = 0; iDim < nDim; iDim++)
          ParamCoord[iDim] = su2double(rand())/su2double(RAND_MAX);
      }

    }

    /* --- Splines are not defined outside of [0,1]. So if the parametric coords are outside of
     *  [0,1] the step was too big and we have to use a smaller relaxation factor. ---*/

    if ((config->GetFFD_Blending() == BSPLINE_UNIFORM)     &&
        (((ParamCoord[0] < 0.0) || (ParamCoord[0] > 1.0))  ||
         ((ParamCoord[1] < 0.0) || (ParamCoord[1] > 1.0))  ||
         ((ParamCoord[2] < 0.0) || (ParamCoord[2] > 1.0)))) {

      for (iDim = 0; iDim < nDim; iDim++){
        ParamCoord[iDim] = ParamCoordGuess[iDim];
      }
      SOR_Factor = 0.9*SOR_Factor;
    }

  }

  for (iDim = 0; iDim < nDim; iDim++)
    delete [] Hessian[iDim];
  delete [] Hessian;
  delete [] IndepTerm;

  /*--- The code has hit the max number of iterations ---*/

  if (iter == (unsigned long)it_max*Random_Trials) {
    cout << "Unknown point: (" << xyz[0] <<", "<< xyz[1] <<", "<< xyz[2] <<"). Increase the value of FFD_ITERATIONS." << endl;
  }
  
  /*--- Real Solution is now ParamCoord; Return it ---*/

  return ParamCoord;
  
}

bool CFreeFormDefBox::GetPointFFD(CGeometry *geometry, CConfig *config, unsigned long iPoint) {
  su2double Coord[3] = {0.0, 0.0, 0.0};
  unsigned short iVar, jVar, iDim;
  su2double X_0, Y_0, Z_0, Xbar, Ybar, Zbar;

  bool Inside = false;
  bool cylindrical = (config->GetFFD_CoordSystem() == CYLINDRICAL);
  bool spherical = (config->GetFFD_CoordSystem() == SPHERICAL);
  bool polar = (config->GetFFD_CoordSystem() == POLAR);

  unsigned short Index[5][7] = {
    {0, 1, 2, 5, 0, 1, 2},
    {0, 2, 7, 5, 0, 2, 7},
    {0, 2, 3, 7, 0, 2, 3},
    {0, 5, 7, 4, 0, 5, 7},
    {2, 7, 5, 6, 2, 7, 5}};
  unsigned short nDim = geometry->GetnDim();
  
  for (iDim = 0; iDim < nDim; iDim++)
    Coord[iDim] = geometry->node[iPoint]->GetCoord(iDim);
  
  if (cylindrical) {
    
    X_0 = config->GetFFD_Axis(0); Y_0 = config->GetFFD_Axis(1);  Z_0 = config->GetFFD_Axis(2);
    
    Xbar =  Coord[0] - X_0; Ybar =  Coord[1] - Y_0; Zbar =  Coord[2] - Z_0;
    
    Coord[0] = sqrt(Ybar*Ybar + Zbar*Zbar);
    Coord[1] = atan2(Zbar, Ybar); if (Coord[1] > PI_NUMBER/2.0) Coord[1] -= 2.0*PI_NUMBER;
    Coord[2] = Xbar;
    
  }
  
  else if (spherical || polar) {
    
    X_0 = config->GetFFD_Axis(0); Y_0 = config->GetFFD_Axis(1);  Z_0 = config->GetFFD_Axis(2);
    
    Xbar =  Coord[0] - X_0; Ybar =  Coord[1] - Y_0; Zbar =  Coord[2] - Z_0;
    
    Coord[0] = sqrt(Xbar*Xbar + Ybar*Ybar + Zbar*Zbar);
    Coord[1] = atan2(Zbar, Ybar);  if (Coord[1] > PI_NUMBER/2.0) Coord[1] -= 2.0*PI_NUMBER;
    Coord[2] = acos(Xbar/Coord[0]);
    
  }
  
  /*--- 1st tetrahedron {V0, V1, V2, V5}
   2nd tetrahedron {V0, V2, V7, V5}
   3th tetrahedron {V0, V2, V3, V7}
   4th tetrahedron {V0, V5, V7, V4}
   5th tetrahedron {V2, V7, V5, V6} ---*/
  
  for (iVar = 0; iVar < 5; iVar++) {
    Inside = true;
    for (jVar = 0; jVar < 4; jVar++) {
      su2double Distance_Point = geometry->Point2Plane_Distance(Coord,
                                                                Coord_Corner_Points[Index[iVar][jVar+1]],
                                                                Coord_Corner_Points[Index[iVar][jVar+2]],
                                                                Coord_Corner_Points[Index[iVar][jVar+3]]);
      
      su2double Distance_Vertex = geometry->Point2Plane_Distance(Coord_Corner_Points[Index[iVar][jVar]],
                                                                 Coord_Corner_Points[Index[iVar][jVar+1]],
                                                                 Coord_Corner_Points[Index[iVar][jVar+2]],
                                                                 Coord_Corner_Points[Index[iVar][jVar+3]]);
      if (Distance_Point*Distance_Vertex < 0.0) Inside = false;          
    }
    if (Inside) break;
  }
  
  return Inside;
  
}

void CFreeFormDefBox::SetDeformationZone(CGeometry *geometry, CConfig *config, unsigned short iFFDBox) {
  su2double *Coord;
  unsigned short iMarker, iVar, jVar;
  unsigned long iVertex, iPoint;
  bool Inside = false;
  
  unsigned short Index[5][7] = {
    {0, 1, 2, 5, 0, 1, 2},
    {0, 2, 7, 5, 0, 2, 7},
    {0, 2, 3, 7, 0, 2, 3},
    {0, 5, 7, 4, 0, 5, 7},
    {2, 7, 5, 6, 2, 7, 5}};
  
  for (iMarker = 0; iMarker < config->GetnMarker_All(); iMarker++)
    if (config->GetMarker_All_DV(iMarker) == YES)
      for (iVertex = 0; iVertex < geometry->nVertex[iMarker]; iVertex++) {  
        iPoint = geometry->vertex[iMarker][iVertex]->GetNode();
        geometry->node[iPoint]->SetMove(false);
        
        Coord = geometry->node[iPoint]->GetCoord();
        
        /*--- 1st tetrahedron {V0, V1, V2, V5}
         2nd tetrahedron {V0, V2, V7, V5}
         3th tetrahedron {V0, V2, V3, V7}
         4th tetrahedron {V0, V5, V7, V4}
         5th tetrahedron {V2, V7, V5, V6} ---*/
        
        for (iVar = 0; iVar < 5; iVar++) {
          Inside = true;
          for (jVar = 0; jVar < 4; jVar++) {
            su2double Distance_Point = geometry->Point2Plane_Distance(Coord, 
                                                                   Coord_Corner_Points[Index[iVar][jVar+1]], 
                                                                   Coord_Corner_Points[Index[iVar][jVar+2]], 
                                                                   Coord_Corner_Points[Index[iVar][jVar+3]]);        
            su2double Distance_Vertex = geometry->Point2Plane_Distance(Coord_Corner_Points[Index[iVar][jVar]], 
                                                                    Coord_Corner_Points[Index[iVar][jVar+1]], 
                                                                    Coord_Corner_Points[Index[iVar][jVar+2]], 
                                                                    Coord_Corner_Points[Index[iVar][jVar+3]]);
            if (Distance_Point*Distance_Vertex < 0.0) Inside = false;          
          }
          if (Inside) break;
        }
        
        if (Inside) {
          geometry->node[iPoint]->SetMove(true);
        }
        
      }
}

su2double CFreeFormDefBox::GetDerivative1(su2double *uvw, unsigned short val_diff, unsigned short *ijk, unsigned short *lmn) {
  
  unsigned short iDim;
  su2double value = 0.0;
  
  value = BlendingFunction[val_diff]->GetDerivative(ijk[val_diff], uvw[val_diff], 1);
  for (iDim = 0; iDim < nDim; iDim++)
    if (iDim != val_diff)
      value *= BlendingFunction[iDim]->GetBasis(ijk[iDim], uvw[iDim]);
  
  return value;
  
}

su2double CFreeFormDefBox::GetDerivative2 (su2double *uvw, unsigned short dim, su2double *xyz, unsigned short *lmn) {
  
  unsigned short iDegree, jDegree, kDegree;
  su2double value = 0.0;
  
  for (iDegree = 0; iDegree <= lmn[0]; iDegree++)
    for (jDegree = 0; jDegree <= lmn[1]; jDegree++)
      for (kDegree = 0; kDegree <= lmn[2]; kDegree++) {
        value += Coord_Control_Points[iDegree][jDegree][kDegree][dim] 
        * BlendingFunction[0]->GetBasis(iDegree, uvw[0])
        * BlendingFunction[1]->GetBasis(jDegree, uvw[1])
        * BlendingFunction[2]->GetBasis(kDegree, uvw[2]);
      }
   
  return 2.0*(value - xyz[dim]);
}

su2double CFreeFormDefBox::GetDerivative3(su2double *uvw, unsigned short dim, unsigned short diff_this, unsigned short *lmn) {
  
  unsigned short iDegree, jDegree, kDegree, iDim;
  su2double value = 0;
  
  unsigned short *ijk = new unsigned short[nDim];
  
  for (iDim = 0; iDim < nDim; iDim++) ijk[iDim] = 0;

  for (iDegree = 0; iDegree <= lmn[0]; iDegree++)
    for (jDegree = 0; jDegree <= lmn[1]; jDegree++)
      for (kDegree = 0; kDegree <= lmn[2]; kDegree++) {
        ijk[0] = iDegree; ijk[1] = jDegree; ijk[2] = kDegree;
        value += Coord_Control_Points[iDegree][jDegree][kDegree][dim] * 
        GetDerivative1(uvw, diff_this, ijk, lmn);
      }
  
  delete [] ijk;

  return value;
}

su2double CFreeFormDefBox::GetDerivative4(su2double *uvw, unsigned short val_diff, unsigned short val_diff2,
                                       unsigned short *ijk, unsigned short *lmn) {
  unsigned short iDim;
  su2double value = 0.0;
  
  if (val_diff == val_diff2) {
    value = BlendingFunction[val_diff]->GetDerivative(ijk[val_diff], uvw[val_diff], 2);
    for (iDim = 0; iDim < nDim; iDim++)
      if (iDim != val_diff)
        value *= BlendingFunction[iDim]->GetBasis(ijk[iDim], uvw[iDim]);
  }
  else {
    value = BlendingFunction[val_diff]->GetDerivative(ijk[val_diff],  uvw[val_diff],1) *
    BlendingFunction[val_diff2]->GetDerivative(ijk[val_diff2], uvw[val_diff2], 1);
    for (iDim = 0; iDim < nDim; iDim++)
      if ((iDim != val_diff) && (iDim != val_diff2))
        value *= BlendingFunction[iDim]->GetBasis(ijk[iDim], uvw[iDim]);
  }
  
  return value;
}

su2double CFreeFormDefBox::GetDerivative5(su2double *uvw, unsigned short dim, unsigned short diff_this, unsigned short diff_this_also, 
                                      unsigned short *lmn) {
  
  unsigned short iDegree, jDegree, kDegree, iDim;
  su2double value = 0.0;
  
  unsigned short *ijk = new unsigned short[nDim];
  
  for (iDim = 0; iDim < nDim; iDim++) ijk[iDim] = 0;
  
  for (iDegree = 0; iDegree <= lmn[0]; iDegree++)
    for (jDegree = 0; jDegree <= lmn[1]; jDegree++)
      for (kDegree = 0; kDegree <= lmn[2]; kDegree++) {
        ijk[0] = iDegree; ijk[1] = jDegree; ijk[2] = kDegree;
        value += Coord_Control_Points[iDegree][jDegree][kDegree][dim] *
        GetDerivative4(uvw, diff_this, diff_this_also, ijk, lmn);
      }
  
  delete [] ijk;
  
  return value;
}



CElasticityMovement::CElasticityMovement(CGeometry *geometry, CConfig *config) : CVolumetricMovement(), System(true) {
  
    size = SU2_MPI::GetSize();
    rank = SU2_MPI::GetRank();

    /*--- Initialize the number of spatial dimensions, length of the state
     vector (same as spatial dimensions for grid deformation), and grid nodes. ---*/

    unsigned short iDim, jDim;

    nDim         = geometry->GetnDim();
    nVar         = geometry->GetnDim();
    nPoint       = geometry->GetnPoint();
    nPointDomain = geometry->GetnPointDomain();

    nIterMesh   = 0;
    valResidual = 0.0;

    MinVolume = 0.0;
    MaxVolume = 0.0;

    Residual = new su2double[nDim];   for (iDim = 0; iDim < nDim; iDim++) Residual[iDim] = 0.0;
    Solution = new su2double[nDim];   for (iDim = 0; iDim < nDim; iDim++) Solution[iDim] = 0.0;

    /*--- Initialize matrix, solution, and r.h.s. structures for the linear solver. ---*/

    LinSysSol.Initialize(nPoint, nPointDomain, nVar, 0.0);
    LinSysRes.Initialize(nPoint, nPointDomain, nVar, 0.0);
    StiffMatrix.Initialize(nPoint, nPointDomain, nVar, nVar, false, geometry, config);

    /*--- Matrices to impose boundary conditions ---*/

    matrixZeros = new su2double *[nDim];
    matrixId    = new su2double *[nDim];
    for(iDim = 0; iDim < nDim; iDim++){
      matrixZeros[iDim] = new su2double[nDim];
      matrixId[iDim]    = new su2double[nDim];
    }

    for(iDim = 0; iDim < nDim; iDim++){
      for (jDim = 0; jDim < nDim; jDim++){
        matrixZeros[iDim][jDim] = 0.0;
        matrixId[iDim][jDim]    = 0.0;
      }
      matrixId[iDim][iDim] = 1.0;
    }

    /*--- Structural parameters ---*/

    E      = config->GetDeform_ElasticityMod();
    Nu     = config->GetDeform_PoissonRatio();

    Mu     = E / (2.0*(1.0 + Nu));
    Lambda = Nu*E/((1.0+Nu)*(1.0-2.0*Nu));

    /*--- Element container structure ---*/

    element_container = new CElement* [MAX_FE_KINDS];
    for (unsigned short iKind = 0; iKind < MAX_FE_KINDS; iKind++) {
      element_container[iKind] = NULL;
    }
    if (nDim == 2){
      element_container[EL_TRIA] = new CTRIA1();
      element_container[EL_QUAD] = new CQUAD4();
    }
    else {
      element_container[EL_TETRA] = new CTETRA1();
      element_container[EL_HEXA]  = new CHEXA8();
      element_container[EL_PYRAM] = new CPYRAM5();
      element_container[EL_PRISM] = new CPRISM6();
    }

    /*--- Term ij of the Jacobian ---*/

    Jacobian_ij = new su2double*[nDim];
    for (iDim = 0; iDim < nDim; iDim++) {
      Jacobian_ij[iDim] = new su2double [nDim];
      for (jDim = 0; jDim < nDim; jDim++) {
        Jacobian_ij[iDim][jDim] = 0.0;
      }
    }

    KAux_ab = new su2double* [nDim];
    for (iDim = 0; iDim < nDim; iDim++) {
      KAux_ab[iDim] = new su2double[nDim];
    }

    unsigned short iVar;

    if (nDim == 2){
      Ba_Mat  = new su2double* [3];
      Bb_Mat  = new su2double* [3];
      D_Mat   = new su2double* [3];
      GradNi_Ref_Mat = new su2double* [4];
      for (iVar = 0; iVar < 3; iVar++) {
        Ba_Mat[iVar]    = new su2double[nDim];
        Bb_Mat[iVar]    = new su2double[nDim];
        D_Mat[iVar]     = new su2double[3];
      }
      for (iVar = 0; iVar < 4; iVar++) {
        GradNi_Ref_Mat[iVar]  = new su2double[nDim];
      }
    }
    else if (nDim == 3){
      Ba_Mat  = new su2double* [6];
      Bb_Mat  = new su2double* [6];
      D_Mat   = new su2double* [6];
      GradNi_Ref_Mat = new su2double* [8];
      for (iVar = 0; iVar < 6; iVar++) {
        Ba_Mat[iVar]      = new su2double[nDim];
        Bb_Mat[iVar]      = new su2double[nDim];
        D_Mat[iVar]       = new su2double[6];
      }
      for (iVar = 0; iVar < 8; iVar++) {
        GradNi_Ref_Mat[iVar]  = new su2double[nDim];
      }
    }



}

CElasticityMovement::~CElasticityMovement(void) {

  unsigned short iDim, iVar;

  delete [] Residual;
  delete [] Solution;

  for (iDim = 0; iDim < nDim; iDim++) {
    delete [] matrixZeros[iDim];
    delete [] matrixId[iDim];
    delete [] Jacobian_ij[iDim];
    delete [] KAux_ab[iDim];
  }
  delete [] matrixZeros;
  delete [] matrixId;
  delete [] Jacobian_ij;
  delete [] KAux_ab;

  if (nDim == 2){
    for (iVar = 0; iVar < 3; iVar++){
      delete [] Ba_Mat[iVar];
      delete [] Bb_Mat[iVar];
      delete [] D_Mat[iVar];
    }
    for (iVar = 0; iVar < 4; iVar++){
      delete [] GradNi_Ref_Mat[iVar];
    }
  }
  else if (nDim == 3){
    for (iVar = 0; iVar < 6; iVar++){
      delete [] Ba_Mat[iVar];
      delete [] Bb_Mat[iVar];
      delete [] D_Mat[iVar];
    }
    for (iVar = 0; iVar < 8; iVar++){
      delete [] GradNi_Ref_Mat[iVar];
    }
  }

  delete [] Ba_Mat;
  delete [] Bb_Mat;
  delete [] D_Mat;
  delete [] GradNi_Ref_Mat;

  if (element_container != NULL) {
    for (iVar = 0; iVar < MAX_FE_KINDS; iVar++){
      if (element_container[iVar] != NULL) delete element_container[iVar];
    }
    delete [] element_container;
  }

}


void CElasticityMovement::SetVolume_Deformation_Elas(CGeometry *geometry, CConfig *config, bool UpdateGeo, bool screen_output, bool Derivative){

  unsigned long iNonlinear_Iter, Nonlinear_Iter = 0;

  bool discrete_adjoint = config->GetDiscrete_Adjoint();

  /*--- Retrieve number or internal iterations from config ---*/

  Nonlinear_Iter = config->GetGridDef_Nonlinear_Iter();

  /*--- Loop over the total number of grid deformation iterations. The surface
   deformation can be divided into increments to help with stability. ---*/

  for (iNonlinear_Iter = 0; iNonlinear_Iter < Nonlinear_Iter; iNonlinear_Iter++) {

    /*--- Initialize vector and sparse matrix ---*/
    LinSysSol.SetValZero();
    LinSysRes.SetValZero();
    StiffMatrix.SetValZero();
    
    if ((rank == MASTER_NODE) && (!discrete_adjoint) && screen_output)
      cout << "Computing volumes of the grid elements." << endl;

    /*--- Compute the minimum and maximum area/volume for the mesh. ---*/
    SetMinMaxVolume(geometry, config);
    if ((rank == MASTER_NODE) && (!discrete_adjoint) && screen_output) {
      if (nDim == 2) cout << scientific << "Min. area: "<< MinVolume <<", max. area: " << MaxVolume <<"." << endl;
      else           cout << scientific << "Min. volume: "<< MinVolume <<", max. volume: " << MaxVolume <<"." << endl;
    }

    /*--- Compute the stiffness matrix. ---*/
    SetStiffnessMatrix(geometry, config);

    /*--- Impose boundary conditions (all of them are ESSENTIAL BC's - displacements). ---*/
    SetBoundaryDisplacements(geometry, config);

    /*--- Solve the linear system. ---*/

#ifdef CODI_REVERSE_TYPE
    /*--- We need to guard the SendReceive_Solution otherwise the FSI adjoint breaks. ---*/
    bool TapeActive = NO;
    if (config->GetDiscrete_Adjoint()) {
      TapeActive = AD::globalTape.isActive();
      AD::StopRecording();
    }
#endif
    StiffMatrix.InitiateComms(LinSysSol, geometry, config, SOLUTION_MATRIX);
    StiffMatrix.CompleteComms(LinSysSol, geometry, config, SOLUTION_MATRIX);
    
    StiffMatrix.InitiateComms(LinSysRes, geometry, config, SOLUTION_MATRIX);
    StiffMatrix.CompleteComms(LinSysRes, geometry, config, SOLUTION_MATRIX);
#ifdef CODI_REVERSE_TYPE
    if (TapeActive) AD::StartRecording();
#endif
    nIterMesh = System.Solve(StiffMatrix, LinSysRes, LinSysSol, geometry, config);
    valResidual = System.GetResidual();

    /*--- Update the grid coordinates and cell volumes using the solution
     of the linear system (usol contains the x, y, z displacements). ---*/
    UpdateGridCoord(geometry, config);

    if (UpdateGeo)
      UpdateDualGrid(geometry, config);

    /*--- Check for failed deformation (negative volumes). ---*/
    /*--- In order to do this, we recompute the minimum and maximum area/volume for the mesh. ---*/
    SetMinMaxVolume(geometry, config);

    if ((rank == MASTER_NODE) && (!discrete_adjoint) && screen_output) {
      cout << scientific << "Non-linear iter.: " << iNonlinear_Iter+1 << "/" << Nonlinear_Iter  << ". Linear iter.: " << nIterMesh << ". ";
      if (nDim == 2) cout << "Min. area: " << MinVolume << ". Error: " << valResidual << "." << endl;
      else cout << "Min. volume: " << MinVolume << ". Error: " << valResidual << "." << endl;
    }

  }

}


void CElasticityMovement::UpdateGridCoord(CGeometry *geometry, CConfig *config){

  unsigned short iDim;
  unsigned long iPoint, total_index;
  su2double new_coord;

  /*--- Update the grid coordinates using the solution of the linear system
   after grid deformation (LinSysSol contains the x, y, z displacements). ---*/

  for (iPoint = 0; iPoint < nPoint; iPoint++)
    for (iDim = 0; iDim < nDim; iDim++) {
      total_index = iPoint*nDim + iDim;
      new_coord = geometry->node[iPoint]->GetCoord(iDim)+LinSysSol[total_index];
      if (fabs(new_coord) < EPS*EPS) new_coord = 0.0;
      geometry->node[iPoint]->SetCoord(iDim, new_coord);
    }

  /* --- LinSysSol contains the non-transformed displacements in the periodic halo cells.
   * Hence we still need a communication of the transformed coordinates, otherwise periodicity
   * is not maintained. ---*/

  geometry->InitiateComms(geometry, config, COORDINATES);
  geometry->CompleteComms(geometry, config, COORDINATES);
  
}


void CElasticityMovement::UpdateDualGrid(CGeometry *geometry, CConfig *config){

  /*--- After moving all nodes, update the dual mesh. Recompute the edges and
   dual mesh control volumes in the domain and on the boundaries. ---*/

  geometry->SetCoord_CG();
  geometry->SetControlVolume(config, UPDATE);
  geometry->SetBoundControlVolume(config, UPDATE);
  geometry->SetMaxLength(config);

}


void CElasticityMovement::UpdateMultiGrid(CGeometry **geometry, CConfig *config){

  unsigned short iMGfine, iMGlevel, nMGlevel = config->GetnMGLevels();

  /*--- Update the multigrid structure after moving the finest grid,
   including computing the grid velocities on the coarser levels. ---*/

  for (iMGlevel = 1; iMGlevel <= nMGlevel; iMGlevel++) {
    iMGfine = iMGlevel-1;
    geometry[iMGlevel]->SetControlVolume(config, geometry[iMGfine], UPDATE);
    geometry[iMGlevel]->SetBoundControlVolume(config, geometry[iMGfine],UPDATE);
    geometry[iMGlevel]->SetCoord(geometry[iMGfine]);
    if (config->GetGrid_Movement())
      geometry[iMGlevel]->SetRestricted_GridVelocity(geometry[iMGfine], config);
  }

}

void CElasticityMovement::SetBoundaryDisplacements(CGeometry *geometry, CConfig *config){

  /*--- Get the SU2 module. SU2_CFD will use this routine for dynamically
   deforming meshes (MARKER_FSI_INTERFACE). ---*/

  unsigned short Kind_SU2 = config->GetKind_SU2();

  /*--- Share halo vertex displacements across ranks using the solution vector.
   The transfer routines do not do this, i.e. halo vertices have wrong values. ---*/

  unsigned short iMarker, iDim;
  unsigned long iNode, iVertex;

  su2double VarIncrement = 1.0/su2double(config->GetGridDef_Nonlinear_Iter());

  for (iMarker = 0; iMarker < config->GetnMarker_All(); iMarker++) {

    if ((config->GetMarker_All_ZoneInterface(iMarker) != 0 || 
         config->GetMarker_All_Moving(iMarker)) 
        && (Kind_SU2 == SU2_CFD)) {

      for (iVertex = 0; iVertex < geometry->nVertex[iMarker]; iVertex++) {

        /*--- Get node index ---*/
        iNode = geometry->vertex[iMarker][iVertex]->GetNode();

        if (geometry->node[iNode]->GetDomain()) {

          /*--- Get the displacement on the vertex ---*/
          for (iDim = 0; iDim < nDim; iDim++)
             Solution[iDim] = geometry->vertex[iMarker][iVertex]->GetVarCoord()[iDim] * VarIncrement;

          /*--- Initialize the solution vector ---*/
          LinSysSol.SetBlock(iNode, Solution);
        }
      }
    }
  }
  StiffMatrix.InitiateComms(LinSysSol, geometry, config, SOLUTION_MATRIX);
  StiffMatrix.CompleteComms(LinSysSol, geometry, config, SOLUTION_MATRIX);

  /*--- Apply displacement boundary conditions to the FSI interfaces. ---*/

  for (iMarker = 0; iMarker < config->GetnMarker_All(); iMarker++) {
    if ((config->GetMarker_All_ZoneInterface(iMarker) != 0 || 
         config->GetMarker_All_Moving(iMarker)) 
        && (Kind_SU2 == SU2_CFD)) {
      SetMoving_Boundary(geometry, config, iMarker);
    }
  }

  /*--- Now, set to zero displacements of all the other boundary conditions, except the symmetry
   plane, the receive boundaries and periodic boundaries. ---*/


  /*--- As initialization, set to zero displacements of all the surfaces except the symmetry
   plane, the receive boundaries and periodic boundaries. ---*/
  for (iMarker = 0; iMarker < config->GetnMarker_All(); iMarker++) {
    if (((config->GetMarker_All_KindBC(iMarker) != SYMMETRY_PLANE) &&
         (config->GetMarker_All_KindBC(iMarker) != SEND_RECEIVE) &&
         (config->GetMarker_All_KindBC(iMarker) != PERIODIC_BOUNDARY))
        && !config->GetMarker_All_Moving(iMarker)) {

      /*--- We must note that the FSI surfaces are not clamped ---*/
      if (config->GetMarker_All_ZoneInterface(iMarker) == 0){
        SetClamped_Boundary(geometry, config, iMarker);
      }
    }
  }

  /*--- All others are pending. ---*/

}


void CElasticityMovement::SetClamped_Boundary(CGeometry *geometry, CConfig *config, unsigned short val_marker){

  unsigned long iNode, iVertex;

  Solution[0] = 0.0;
  Solution[1] = 0.0;
  if (nDim==3) Solution[2] = 0.0;

  for (iVertex = 0; iVertex < geometry->nVertex[val_marker]; iVertex++) {

    /*--- Get node index ---*/
    iNode = geometry->vertex[val_marker][iVertex]->GetNode();

    /*--- Set and enforce solution ---*/
    LinSysSol.SetBlock(iNode, Solution);
    StiffMatrix.EnforceSolutionAtNode(iNode, Solution, LinSysRes);

  }

}

void CElasticityMovement::SetMoving_Boundary(CGeometry *geometry, CConfig *config, unsigned short val_marker){

  unsigned long iNode, iVertex;

  for (iVertex = 0; iVertex < geometry->nVertex[val_marker]; iVertex++) {

    /*--- Get node index ---*/
    iNode = geometry->vertex[val_marker][iVertex]->GetNode();

    /*--- Enforce solution ---*/
    StiffMatrix.EnforceSolutionAtNode(iNode, LinSysSol.GetBlock(iNode), LinSysRes);

  }

}

void CElasticityMovement::SetMinMaxVolume(CGeometry *geometry, CConfig *config) {

  unsigned long iElem, ElemCounter = 0;
  unsigned short iNode, iDim, nNodes = 0;
  unsigned long indexNode[8]={0,0,0,0,0,0,0,0};
  su2double val_Coord;
  int EL_KIND = 0;

  bool RightVol = true;

  su2double ElemVolume;

  MaxVolume = -1E22; MinVolume = 1E22;

  /*--- Loops over all the elements ---*/

  for (iElem = 0; iElem < geometry->GetnElem(); iElem++) {

    if (geometry->elem[iElem]->GetVTK_Type() == TRIANGLE)      {nNodes = 3; EL_KIND = EL_TRIA;}
    if (geometry->elem[iElem]->GetVTK_Type() == QUADRILATERAL) {nNodes = 4; EL_KIND = EL_QUAD;}
    if (geometry->elem[iElem]->GetVTK_Type() == TETRAHEDRON)   {nNodes = 4; EL_KIND = EL_TETRA;}
    if (geometry->elem[iElem]->GetVTK_Type() == PYRAMID)       {nNodes = 5; EL_KIND = EL_PYRAM;}
    if (geometry->elem[iElem]->GetVTK_Type() == PRISM)         {nNodes = 6; EL_KIND = EL_PRISM;}
    if (geometry->elem[iElem]->GetVTK_Type() == HEXAHEDRON)    {nNodes = 8; EL_KIND = EL_HEXA;}

    /*--- For the number of nodes, we get the coordinates from the connectivity matrix and the geometry structure ---*/

    for (iNode = 0; iNode < nNodes; iNode++) {

      indexNode[iNode] = geometry->elem[iElem]->GetNode(iNode);

      for (iDim = 0; iDim < nDim; iDim++) {
        val_Coord = geometry->node[indexNode[iNode]]->GetCoord(iDim);
        element_container[EL_KIND]->SetRef_Coord(iNode, iDim, val_Coord);
      }

    }

    /*--- Compute the volume of the element (or the area in 2D cases ) ---*/

    if (nDim == 2)  ElemVolume = element_container[EL_KIND]->ComputeArea();
    else            ElemVolume = element_container[EL_KIND]->ComputeVolume();

    RightVol = true;
    if (ElemVolume < 0.0) RightVol = false;

    MaxVolume = max(MaxVolume, ElemVolume);
    MinVolume = min(MinVolume, ElemVolume);
    geometry->elem[iElem]->SetVolume(ElemVolume);

    if (!RightVol) ElemCounter++;

  }

#ifdef HAVE_MPI
  unsigned long ElemCounter_Local = ElemCounter; ElemCounter = 0;
  su2double MaxVolume_Local = MaxVolume; MaxVolume = 0.0;
  su2double MinVolume_Local = MinVolume; MinVolume = 0.0;
  SU2_MPI::Allreduce(&ElemCounter_Local, &ElemCounter, 1, MPI_UNSIGNED_LONG, MPI_SUM, MPI_COMM_WORLD);
  SU2_MPI::Allreduce(&MaxVolume_Local, &MaxVolume, 1, MPI_DOUBLE, MPI_MAX, MPI_COMM_WORLD);
  SU2_MPI::Allreduce(&MinVolume_Local, &MinVolume, 1, MPI_DOUBLE, MPI_MIN, MPI_COMM_WORLD);
#endif

  /*--- Volume from  0 to 1 ---*/

  for (iElem = 0; iElem < geometry->GetnElem(); iElem++) {
    ElemVolume = geometry->elem[iElem]->GetVolume()/MaxVolume;
    geometry->elem[iElem]->SetVolume(ElemVolume);
  }

  if ((ElemCounter != 0) && (rank == MASTER_NODE))
    cout <<"There are " << ElemCounter << " elements with negative volume.\n" << endl;

}


void CElasticityMovement::SetStiffnessMatrix(CGeometry *geometry, CConfig *config){

  unsigned long iElem;
  unsigned short iNode, iDim, jDim, nNodes = 0;
  unsigned long indexNode[8]={0,0,0,0,0,0,0,0};
  su2double val_Coord;
  int EL_KIND = 0;

  const su2double *Kab = NULL;
  unsigned short NelNodes, jNode;

  su2double ElemVolume;

  /*--- Loops over all the elements ---*/

  for (iElem = 0; iElem < geometry->GetnElem(); iElem++) {

    if (geometry->elem[iElem]->GetVTK_Type() == TRIANGLE)      {nNodes = 3; EL_KIND = EL_TRIA;}
    if (geometry->elem[iElem]->GetVTK_Type() == QUADRILATERAL) {nNodes = 4; EL_KIND = EL_QUAD;}
    if (geometry->elem[iElem]->GetVTK_Type() == TETRAHEDRON)   {nNodes = 4; EL_KIND = EL_TETRA;}
    if (geometry->elem[iElem]->GetVTK_Type() == PYRAMID)       {nNodes = 5; EL_KIND = EL_PYRAM;}
    if (geometry->elem[iElem]->GetVTK_Type() == PRISM)         {nNodes = 6; EL_KIND = EL_PRISM;}
    if (geometry->elem[iElem]->GetVTK_Type() == HEXAHEDRON)    {nNodes = 8; EL_KIND = EL_HEXA;}

    /*--- For the number of nodes, we get the coordinates from the connectivity matrix and the geometry structure ---*/

    for (iNode = 0; iNode < nNodes; iNode++) {

      indexNode[iNode] = geometry->elem[iElem]->GetNode(iNode);

      for (iDim = 0; iDim < nDim; iDim++) {
        val_Coord = geometry->node[indexNode[iNode]]->GetCoord(iDim);
        element_container[EL_KIND]->SetRef_Coord(iNode, iDim, val_Coord);
      }

    }

    /*--- Retrieve the volume of the element (previously computed in SetMinMaxVolume()) ---*/

    ElemVolume = geometry->elem[iElem]->GetVolume();

    /*--- Compute the stiffness of the element ---*/
    Set_Element_Stiffness(ElemVolume, config);

    /*--- Compute the element contribution to the stiffness matrix ---*/

    Compute_Element_Contribution(element_container[EL_KIND], config);

    /*--- Retrieve number of nodes ---*/

    NelNodes = element_container[EL_KIND]->GetnNodes();

    /*--- Assemble the stiffness matrix ---*/

    for (iNode = 0; iNode < NelNodes; iNode++){

      for (jNode = 0; jNode < NelNodes; jNode++){

        Kab = element_container[EL_KIND]->Get_Kab(iNode, jNode);

        for (iDim = 0; iDim < nDim; iDim++){
          for (jDim = 0; jDim < nDim; jDim++){
            Jacobian_ij[iDim][jDim] = Kab[iDim*nDim+jDim];
          }
        }

        StiffMatrix.AddBlock(indexNode[iNode], indexNode[jNode], Jacobian_ij);

      }

    }

  }

}


void CElasticityMovement::Set_Element_Stiffness(su2double ElemVolume, CConfig *config) {

  switch (config->GetDeform_Stiffness_Type()) {
    case INVERSE_VOLUME:
      E = 1.0 / ElemVolume;           // Stiffness inverse of the volume of the element
      Nu = config->GetDeform_Coeff(); // Nu is normally a very large number, for rigid-body rotations, see Dwight (2009)
      break;
    case SOLID_WALL_DISTANCE:
      SU2_MPI::Error("SOLID_WALL DISTANCE METHOD NOT YET IMPLEMENTED FOR THIS APPROACH!!", CURRENT_FUNCTION);
      break;
    case CONSTANT_STIFFNESS:
      E      = config->GetDeform_ElasticityMod();
      Nu     = config->GetDeform_PoissonRatio();
      break;
  }

  /*--- Lamé parameters ---*/

  Mu     = E / (2.0*(1.0 + Nu));
  Lambda = Nu*E/((1.0+Nu)*(1.0-2.0*Nu));

}


void CElasticityMovement::Compute_Element_Contribution(CElement *element, CConfig *config){

  unsigned short iVar, jVar, kVar;
  unsigned short iGauss, nGauss;
  unsigned short iNode, jNode, nNode;
  unsigned short iDim;
  unsigned short bDim;

  su2double Weight, Jac_X;

  su2double AuxMatrix[3][6];

  /*--- Initialize auxiliary matrices ---*/

  if (nDim == 2) bDim = 3;
  else bDim = 6;

  for (iVar = 0; iVar < bDim; iVar++){
    for (jVar = 0; jVar < nDim; jVar++){
      Ba_Mat[iVar][jVar] = 0.0;
      Bb_Mat[iVar][jVar] = 0.0;
    }
  }

  for (iVar = 0; iVar < 3; iVar++){
    for (jVar = 0; jVar < 6; jVar++){
      AuxMatrix[iVar][jVar] = 0.0;
    }
  }

  element->ClearElement();      /*--- Restarts the element: avoids adding over previous results in other elements --*/
  element->ComputeGrad_Linear();
  nNode = element->GetnNodes();
  nGauss = element->GetnGaussPoints();

  /*--- Compute the constitutive matrix (D_Mat) for the element - it only depends on lambda and mu, constant for the element ---*/
  Compute_Constitutive_Matrix();

  for (iGauss = 0; iGauss < nGauss; iGauss++){

    Weight = element->GetWeight(iGauss);
    Jac_X = element->GetJ_X(iGauss);

    /*--- Retrieve the values of the gradients of the shape functions for each node ---*/
    /*--- This avoids repeated operations ---*/
    for (iNode = 0; iNode < nNode; iNode++){
      for (iDim = 0; iDim < nDim; iDim++){
        GradNi_Ref_Mat[iNode][iDim] = element->GetGradNi_X(iNode,iGauss,iDim);
      }
    }

    for (iNode = 0; iNode < nNode; iNode++){

      if (nDim == 2){
        Ba_Mat[0][0] = GradNi_Ref_Mat[iNode][0];
        Ba_Mat[1][1] = GradNi_Ref_Mat[iNode][1];
        Ba_Mat[2][0] = GradNi_Ref_Mat[iNode][1];
        Ba_Mat[2][1] = GradNi_Ref_Mat[iNode][0];
      }
      else if (nDim == 3){
        Ba_Mat[0][0] = GradNi_Ref_Mat[iNode][0];
        Ba_Mat[1][1] = GradNi_Ref_Mat[iNode][1];
        Ba_Mat[2][2] = GradNi_Ref_Mat[iNode][2];
        Ba_Mat[3][0] = GradNi_Ref_Mat[iNode][1];
        Ba_Mat[3][1] = GradNi_Ref_Mat[iNode][0];
        Ba_Mat[4][0] = GradNi_Ref_Mat[iNode][2];
        Ba_Mat[4][2] = GradNi_Ref_Mat[iNode][0];
        Ba_Mat[5][1] = GradNi_Ref_Mat[iNode][2];
        Ba_Mat[5][2] = GradNi_Ref_Mat[iNode][1];
      }

        /*--- Compute the BT.D Matrix ---*/

      for (iVar = 0; iVar < nDim; iVar++){
        for (jVar = 0; jVar < bDim; jVar++){
          AuxMatrix[iVar][jVar] = 0.0;
          for (kVar = 0; kVar < bDim; kVar++){
            AuxMatrix[iVar][jVar] += Ba_Mat[kVar][iVar]*D_Mat[kVar][jVar];
          }
        }
      }

      /*--- Assumming symmetry ---*/
      for (jNode = iNode; jNode < nNode; jNode++){
        if (nDim == 2){
          Bb_Mat[0][0] = GradNi_Ref_Mat[jNode][0];
          Bb_Mat[1][1] = GradNi_Ref_Mat[jNode][1];
          Bb_Mat[2][0] = GradNi_Ref_Mat[jNode][1];
          Bb_Mat[2][1] = GradNi_Ref_Mat[jNode][0];
        }
        else if (nDim ==3){
          Bb_Mat[0][0] = GradNi_Ref_Mat[jNode][0];
          Bb_Mat[1][1] = GradNi_Ref_Mat[jNode][1];
          Bb_Mat[2][2] = GradNi_Ref_Mat[jNode][2];
          Bb_Mat[3][0] = GradNi_Ref_Mat[jNode][1];
          Bb_Mat[3][1] = GradNi_Ref_Mat[jNode][0];
          Bb_Mat[4][0] = GradNi_Ref_Mat[jNode][2];
          Bb_Mat[4][2] = GradNi_Ref_Mat[jNode][0];
          Bb_Mat[5][1] = GradNi_Ref_Mat[jNode][2];
          Bb_Mat[5][2] = GradNi_Ref_Mat[jNode][1];
        }

        for (iVar = 0; iVar < nDim; iVar++){
          for (jVar = 0; jVar < nDim; jVar++){
            KAux_ab[iVar][jVar] = 0.0;
            for (kVar = 0; kVar < bDim; kVar++){
              KAux_ab[iVar][jVar] += Weight * AuxMatrix[iVar][kVar] * Bb_Mat[kVar][jVar] * Jac_X;
            }
          }
        }

        element->Add_Kab(iNode, jNode, KAux_ab);
        /*--- Symmetric terms --*/
        if (iNode != jNode){
          element->Add_Kab_T(jNode, iNode, KAux_ab);
        }

      }

    }

  }

}

void CElasticityMovement::Compute_Constitutive_Matrix(void){

  /*--- Compute the D Matrix (for plane strain and 3-D)---*/

  if (nDim == 2){

    /*--- Assuming plane strain ---*/
    D_Mat[0][0] = Lambda + 2.0*Mu;  D_Mat[0][1] = Lambda;            D_Mat[0][2] = 0.0;
    D_Mat[1][0] = Lambda;           D_Mat[1][1] = Lambda + 2.0*Mu;   D_Mat[1][2] = 0.0;
    D_Mat[2][0] = 0.0;              D_Mat[2][1] = 0.0;               D_Mat[2][2] = Mu;

  }
  else if (nDim == 3){

    D_Mat[0][0] = Lambda + 2.0*Mu;  D_Mat[0][1] = Lambda;           D_Mat[0][2] = Lambda;           D_Mat[0][3] = 0.0;  D_Mat[0][4] = 0.0;  D_Mat[0][5] = 0.0;
    D_Mat[1][0] = Lambda;           D_Mat[1][1] = Lambda + 2.0*Mu;  D_Mat[1][2] = Lambda;           D_Mat[1][3] = 0.0;  D_Mat[1][4] = 0.0;  D_Mat[1][5] = 0.0;
    D_Mat[2][0] = Lambda;           D_Mat[2][1] = Lambda;           D_Mat[2][2] = Lambda + 2.0*Mu;  D_Mat[2][3] = 0.0;  D_Mat[2][4] = 0.0;  D_Mat[2][5] = 0.0;
    D_Mat[3][0] = 0.0;              D_Mat[3][1] = 0.0;              D_Mat[3][2] = 0.0;              D_Mat[3][3] = Mu;   D_Mat[3][4] = 0.0;  D_Mat[3][5] = 0.0;
    D_Mat[4][0] = 0.0;              D_Mat[4][1] = 0.0;              D_Mat[4][2] = 0.0;              D_Mat[4][3] = 0.0;  D_Mat[4][4] = Mu;   D_Mat[4][5] = 0.0;
    D_Mat[5][0] = 0.0;              D_Mat[5][1] = 0.0;              D_Mat[5][2] = 0.0;              D_Mat[5][3] = 0.0;  D_Mat[5][4] = 0.0;  D_Mat[5][5] = Mu;

  }

}

void CElasticityMovement::Transfer_Boundary_Displacements(CGeometry *geometry, CConfig *config, unsigned short val_marker){

  unsigned short iDim;
  unsigned long iNode, iVertex;

  su2double *VarCoord;
  su2double new_coord;

  for (iVertex = 0; iVertex < geometry->nVertex[val_marker]; iVertex++) {

    /*--- Get node index ---*/

    iNode = geometry->vertex[val_marker][iVertex]->GetNode();

    /*--- Get the displacement on the vertex ---*/

    VarCoord = geometry->vertex[val_marker][iVertex]->GetVarCoord();

    if (geometry->node[iNode]->GetDomain()) {

      /*--- Update the grid coordinates using the solution of the structural problem
       *--- recorded in VarCoord. */

      for (iDim = 0; iDim < nDim; iDim++) {
        new_coord = geometry->node[iNode]->GetCoord(iDim)+VarCoord[iDim];
        if (fabs(new_coord) < EPS*EPS) new_coord = 0.0;
        geometry->node[iNode]->SetCoord(iDim, new_coord);
      }
    }

  }

}

void CElasticityMovement::Boundary_Dependencies(CGeometry **geometry, CConfig *config){


  unsigned short iMarker;

  /*--- Get the SU2 module. SU2_CFD will use this routine for dynamically
   deforming meshes (MARKER_FSI_INTERFACE). ---*/

  unsigned short Kind_SU2 = config->GetKind_SU2();

  /*--- Set the dependencies on the FSI interfaces. ---*/

  for (iMarker = 0; iMarker < config->GetnMarker_All(); iMarker++) {
    if ((config->GetMarker_All_ZoneInterface(iMarker) != 0) && (Kind_SU2 == SU2_CFD)) {
      Transfer_Boundary_Displacements(geometry[MESH_0], config, iMarker);
    }
  }

  UpdateDualGrid(geometry[MESH_0], config);

}


CFreeFormBlending::CFreeFormBlending(){}

CFreeFormBlending::~CFreeFormBlending(){}

CBSplineBlending::CBSplineBlending(short val_order, short n_controlpoints): CFreeFormBlending(){
  SetOrder(val_order, n_controlpoints);
}

CBSplineBlending::~CBSplineBlending(){}

void CBSplineBlending::SetOrder(short val_order, short n_controlpoints){

  unsigned short iKnot;

  Order    = val_order;
  Degree   = Order - 1;
  nControl = n_controlpoints;

  KnotSize = Order + nControl;

  U.resize(KnotSize, 0.0);

  /*--- Set up the knot vectors for open uniform B-Splines ---*/

  /*--- Note: the first knots are zero now.---*/

  /*--- The next knots are equidistantly distributed in [0,1] ---*/

  for (iKnot = 0; iKnot < nControl - Order; iKnot++){
    U[Order + iKnot] = su2double(iKnot+1)/su2double(nControl - Order + 1);
  }
  for (iKnot = nControl - Order; iKnot < nControl; iKnot++){
    U[Order + iKnot]  = 1.0;
  }

  /*--- Allocate the temporary vectors for the basis evaluation ---*/

  N.resize(Order, vector<su2double>(Order, 0.0));
}

su2double CBSplineBlending::GetBasis(short val_i, su2double val_t){

  /*--- Evaluation is based on the algorithm from "The NURBS Book (Les Piegl and Wayne Tiller)" ---*/

  /*--- Special cases ---*/

  if ((val_i == 0 && val_t == U[0]) || (val_i == (short)U.size()-1 && val_t == U.back())) {return 1.0;}

  /*--- Local property of BSplines ---*/

  if ((val_t < U[val_i]) || (val_t >= U[val_i+Order])){ return 0.0;}

  unsigned short j,k;
  su2double saved, temp;

  for (j = 0; j < Order; j++){
    if ((val_t >= U[val_i+j]) && (val_t < U[val_i+j+1])) N[j][0] = 1.0;
    else N[j][0] = 0;
  }

  for (k = 1; k < Order; k++){
    if (N[0][k-1] == 0.0) saved = 0.0;
    else saved = ((val_t - U[val_i])*N[0][k-1])/(U[val_i+k] - U[val_i]);
    for (j = 0; j < Order-k; j++){
      if (N[j+1][k-1] == 0.0){
        N[j][k] = saved; saved = 0.0;
      } else {
        temp     = N[j+1][k-1]/(U[val_i+j+k+1] - U[val_i+j+1]);
        N[j][k]  = saved+(U[val_i+j+k+1] - val_t)*temp;
        saved    = (val_t - U[val_i+j+1])*temp;
      }
    }
  }
  return N[0][Order-1];
}

su2double CBSplineBlending::GetDerivative(short val_i, su2double val_t, short val_order_der){

  if ((val_t < U[val_i]) || (val_t >= U[val_i+Order])){ return 0.0;}

  /*--- Evaluate the i+p basis functions up to the order p (stored in the matrix N). ---*/

  GetBasis(val_i, val_t);

  /*--- Use the recursive definition for the derivative (hardcoded for 1st and 2nd derivative). ---*/

  if (val_order_der == 0){ return N[0][Order-1];}

  if (val_order_der == 1){
    return (Order-1.0)/(1e-10 + U[val_i+Order-1] - U[val_i]  )*N[0][Order-2]
         - (Order-1.0)/(1e-10 + U[val_i+Order]   - U[val_i+1])*N[1][Order-2];
  }

  if (val_order_der == 2 && Order > 2){
    const su2double left = (Order-2.0)/(1e-10 + U[val_i+Order-2] - U[val_i])  *N[0][Order-3]
                         - (Order-2.0)/(1e-10 + U[val_i+Order-1] - U[val_i+1])*N[1][Order-3];

    const su2double right = (Order-2.0)/(1e-10 + U[val_i+Order-1] - U[val_i+1])*N[1][Order-3]
                          - (Order-2.0)/(1e-10 + U[val_i+Order]   - U[val_i+2])*N[2][Order-3];

    return (Order-1.0)/(1e-10 + U[val_i+Order-1] - U[val_i]  )*left
         - (Order-1.0)/(1e-10 + U[val_i+Order]   - U[val_i+1])*right;
  }

  /*--- Higher order derivatives are not implemented, so we exit if they are requested. ---*/

  if (val_order_der > 2){
    SU2_MPI::Error("Higher order derivatives for BSplines are not implemented.", CURRENT_FUNCTION);
  }
  return 0.0;
}

CBezierBlending::CBezierBlending(short val_order, short n_controlpoints){
  SetOrder(val_order, n_controlpoints);
}

CBezierBlending::~CBezierBlending(){}

void CBezierBlending::SetOrder(short val_order, short n_controlpoints){
  Order  = val_order;
  Degree = Order - 1;
  binomial.resize(Order+1, 0.0);
}

su2double CBezierBlending::GetBasis(short val_i, su2double val_t){
  return GetBernstein(Degree, val_i, val_t);
}

su2double CBezierBlending::GetBernstein(short val_n, short val_i, su2double val_t){

  su2double value = 0.0;

  if (val_i > val_n) { value = 0.0; return value; }

  if (val_i == 0) {
    if (val_t == 0) value = 1.0;
    else if (val_t == 1) value = 0.0;
    else value = Binomial(val_n, val_i) * pow(val_t, val_i) * pow(1.0 - val_t, val_n - val_i);
  }
  else if (val_i == val_n) {
    if (val_t == 0) value = 0.0;
    else if (val_t == 1) value = 1.0;
    else value = pow(val_t, val_n);
  }
  else {
    if ((val_t == 0) || (val_t == 1)) value = 0.0;
    value = Binomial(val_n, val_i) * pow(val_t, val_i) * pow(1.0-val_t, val_n - val_i);
  }

  return value;
}

su2double CBezierBlending::GetDerivative(short val_i, su2double val_t, short val_order_der){
  return GetBernsteinDerivative(Degree, val_i, val_t, val_order_der);
}

su2double CBezierBlending::GetBernsteinDerivative(short val_n, short val_i, su2double val_t, short val_order_der){

  su2double value = 0.0;

  /*--- Verify this subroutine, it provides negative val_n,
   which is a wrong value for GetBernstein ---*/

  if (val_order_der == 0) {
    value = GetBernstein(val_n, val_i, val_t); return value;
  }

  if (val_i == 0) {
    value = val_n*(-GetBernsteinDerivative(val_n-1, val_i, val_t, val_order_der-1)); return value;
  }
  else {
    if (val_n == 0) {
      value = val_t; return value;
    }
    else {
      value = val_n*(GetBernsteinDerivative(val_n-1, val_i-1, val_t, val_order_der-1) - GetBernsteinDerivative(val_n-1, val_i, val_t, val_order_der-1));
      return value;
    }
  }

  return value;
}

su2double CBezierBlending::Binomial(unsigned short n, unsigned short m){

  unsigned short i, j;
  su2double result;

  binomial[0] = 1.0;
  for (i = 1; i <= n; ++i) {
    binomial[i] = 1.0;
    for (j = i-1U; j > 0; --j) {
      binomial[j] += binomial[j-1U];
    }
  }

  result = binomial[m];
  if (fabs(result) < EPS*EPS) { result = 0.0; }

  return result;

}<|MERGE_RESOLUTION|>--- conflicted
+++ resolved
@@ -2711,35 +2711,16 @@
           FFDBox[iFFDBox]->SetSphe2Cart_CornerPoints(config);
           FFDBox[iFFDBox]->SetSphe2Cart_ControlPoints(config);
         }
-<<<<<<< HEAD
-        
-        /*--- Output original FFD FFDBox ---*/
-        
-        if (rank == MASTER_NODE && !one_shot) {
-          for (unsigned short iFile = 0; iFile < config->GetnVolumeOutputFiles(); iFile++){
-            unsigned short *FileFormat = config->GetVolumeOutputFiles();
-            if (FileFormat[iFile] == PARAVIEW) {
-              cout << "Writing a Paraview file of the FFD boxes." << endl;
-              for (iFFDBox = 0; iFFDBox < GetnFFDBox(); iFFDBox++) {
-                FFDBox[iFFDBox]->SetParaview(geometry, iFFDBox, true);
-              }
-            } else if (FileFormat[iFile] == TECPLOT) {
-              cout << "Writing a Tecplot file of the FFD boxes." << endl;
-              for (iFFDBox = 0; iFFDBox < GetnFFDBox(); iFFDBox++) {
-                FFDBox[iFFDBox]->SetTecplot(geometry, iFFDBox, true);
-              }
-=======
       }
       /*--- Output original FFD FFDBox ---*/
       
-      if (rank == MASTER_NODE) {
+      if (rank == MASTER_NODE && !one_shot) {
         for (unsigned short iFile = 0; iFile < config->GetnVolumeOutputFiles(); iFile++){
           unsigned short *FileFormat = config->GetVolumeOutputFiles();
           if (FileFormat[iFile] == PARAVIEW || FileFormat[iFile] == PARAVIEW_BINARY) {
             cout << "Writing a Paraview file of the FFD boxes." << endl;
             for (iFFDBox = 0; iFFDBox < GetnFFDBox(); iFFDBox++) {
               FFDBox[iFFDBox]->SetParaview(geometry, iFFDBox, true);
->>>>>>> cc6fe0ea
             }
           } else if (FileFormat[iFile] == TECPLOT || FileFormat[iFile] == TECPLOT_BINARY) {
             cout << "Writing a Tecplot file of the FFD boxes." << endl;
@@ -2824,23 +2805,13 @@
         for (unsigned short iFile = 0; iFile < config->GetnVolumeOutputFiles(); iFile++){
           unsigned short *FileFormat = config->GetVolumeOutputFiles();
           
-<<<<<<< HEAD
-          if (FileFormat[iFile] == PARAVIEW) {
+          if (FileFormat[iFile] == PARAVIEW || FileFormat[iFile] == PARAVIEW_BINARY) {
             if (!one_shot) cout << "Writing a Paraview file of the FFD boxes." << endl;
             for (iFFDBox = 0; iFFDBox < GetnFFDBox(); iFFDBox++) {
               FFDBox[iFFDBox]->SetParaview(geometry, iFFDBox, true);
             }
-          } else if (FileFormat[iFile] == TECPLOT) {
+          } else if (FileFormat[iFile] == TECPLOT || FileFormat[iFile] == TECPLOT_BINARY) {
             if (!one_shot) cout << "Writing a Tecplot file of the FFD boxes." << endl;
-=======
-          if (FileFormat[iFile] == PARAVIEW || FileFormat[iFile] == PARAVIEW_BINARY) {
-            cout << "Writing a Paraview file of the FFD boxes." << endl;
-            for (iFFDBox = 0; iFFDBox < GetnFFDBox(); iFFDBox++) {
-              FFDBox[iFFDBox]->SetParaview(geometry, iFFDBox, true);
-            }
-          } else if (FileFormat[iFile] == TECPLOT || FileFormat[iFile] == TECPLOT_BINARY) {
-            cout << "Writing a Tecplot file of the FFD boxes." << endl;
->>>>>>> cc6fe0ea
             for (iFFDBox = 0; iFFDBox < GetnFFDBox(); iFFDBox++) {
               FFDBox[iFFDBox]->SetTecplot(geometry, iFFDBox, true);
             }
@@ -3013,23 +2984,13 @@
           for (unsigned short iFile = 0; iFile < config->GetnVolumeOutputFiles(); iFile++){
             unsigned short *FileFormat = config->GetVolumeOutputFiles();
             
-<<<<<<< HEAD
-            if (FileFormat[iFile] == PARAVIEW) {
+            if (FileFormat[iFile] == PARAVIEW || FileFormat[iFile] == PARAVIEW_BINARY) {
               if (!one_shot) cout << "Writing a Paraview file of the FFD boxes." << endl;
               for (iFFDBox = 0; iFFDBox < GetnFFDBox(); iFFDBox++) {
                 FFDBox[iFFDBox]->SetParaview(geometry, iFFDBox, false);
               }
-            } else if (FileFormat[iFile] == TECPLOT) {
+            } else if (FileFormat[iFile] == TECPLOT || FileFormat[iFile] == TECPLOT_BINARY) {
               if (!one_shot) cout << "Writing a Tecplot file of the FFD boxes." << endl;
-=======
-            if (FileFormat[iFile] == PARAVIEW || FileFormat[iFile] == PARAVIEW_BINARY) {
-              cout << "Writing a Paraview file of the FFD boxes." << endl;
-              for (iFFDBox = 0; iFFDBox < GetnFFDBox(); iFFDBox++) {
-                FFDBox[iFFDBox]->SetParaview(geometry, iFFDBox, false);
-              }
-            } else if (FileFormat[iFile] == TECPLOT || FileFormat[iFile] == TECPLOT_BINARY) {
-              cout << "Writing a Tecplot file of the FFD boxes." << endl;
->>>>>>> cc6fe0ea
               for (iFFDBox = 0; iFFDBox < GetnFFDBox(); iFFDBox++) {
                 FFDBox[iFFDBox]->SetTecplot(geometry, iFFDBox, false);
               }
