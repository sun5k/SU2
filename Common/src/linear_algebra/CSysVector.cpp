/*!
 * \file vector_structure.cpp
 * \brief Main classes required for solving linear systems of equations
 * \author F. Palacios, J. Hicken
 * \version 6.2.0 "Falcon"
 *
 * The current SU2 release has been coordinated by the
 * SU2 International Developers Society <www.su2devsociety.org>
 * with selected contributions from the open-source community.
 *
 * The main research teams contributing to the current release are:
 *  - Prof. Juan J. Alonso's group at Stanford University.
 *  - Prof. Piero Colonna's group at Delft University of Technology.
 *  - Prof. Nicolas R. Gauger's group at Kaiserslautern University of Technology.
 *  - Prof. Alberto Guardone's group at Polytechnic University of Milan.
 *  - Prof. Rafael Palacios' group at Imperial College London.
 *  - Prof. Vincent Terrapon's group at the University of Liege.
 *  - Prof. Edwin van der Weide's group at the University of Twente.
 *  - Lab. of New Concepts in Aeronautics at Tech. Institute of Aeronautics.
 *
 * Copyright 2012-2019, Francisco D. Palacios, Thomas D. Economon,
 *                      Tim Albring, and the SU2 contributors.
 *
 * SU2 is free software; you can redistribute it and/or
 * modify it under the terms of the GNU Lesser General Public
 * License as published by the Free Software Foundation; either
 * version 2.1 of the License, or (at your option) any later version.
 *
 * SU2 is distributed in the hope that it will be useful,
 * but WITHOUT ANY WARRANTY; without even the implied warranty of
 * MERCHANTABILITY or FITNESS FOR A PARTICULAR PURPOSE. See the GNU
 * Lesser General Public License for more details.
 *
 * You should have received a copy of the GNU Lesser General Public
 * License along with SU2. If not, see <http://www.gnu.org/licenses/>.
 */

#include "../../include/linear_algebra/CSysVector.hpp"

template<class ScalarType>
CSysVector<ScalarType>::CSysVector(void) {

  vec_val = NULL;
  nElm = 0;
  nElmDomain = 0;
  nVar = 0;
  nBlk = 0;
  nBlkDomain = 0;

}

template<class ScalarType>
CSysVector<ScalarType>::CSysVector(const unsigned long & size, const ScalarType & val) {

  nElm = size; nElmDomain = size;
  nBlk = nElm; nBlkDomain = nElmDomain;
  nVar = 1;

  /*--- Check for invalid size, then allocate memory and initialize values ---*/
<<<<<<< HEAD
  if ( (nElm < 0) || (nElm >= UINT_MAX) ) {
=======
  if ( (nElm >= ULONG_MAX) ) {
>>>>>>> 9ba486ce
    char buf[100];
    SPRINTF(buf, "Invalid input: size = %lu", size );
    SU2_MPI::Error(string(buf), CURRENT_FUNCTION);
  }

  vec_val = new ScalarType[nElm];
  for (unsigned int i = 0; i < nElm; i++)
    vec_val[i] = val;

#ifdef HAVE_MPI
  unsigned long nElmLocal = (unsigned long)nElm;
  SU2_MPI::Allreduce(&nElmLocal, &nElmGlobal, 1, MPI_UNSIGNED_LONG, MPI_SUM, MPI_COMM_WORLD);
#endif

}

template<class ScalarType>
CSysVector<ScalarType>::CSysVector(const unsigned long & numBlk, const unsigned long & numBlkDomain, const unsigned short & numVar,
                       const ScalarType & val) {

  nElm = numBlk*numVar; nElmDomain = numBlkDomain*numVar;
  nBlk = numBlk; nBlkDomain = numBlkDomain;
  nVar = numVar;

  /*--- Check for invalid input, then allocate memory and initialize values ---*/
<<<<<<< HEAD
  if ( (nElm < 0) || (nElm >= ULONG_MAX) ) {
=======
  if ( nElm >= ULONG_MAX ) {
>>>>>>> 9ba486ce
    char buf[100];
    SPRINTF(buf, "invalid input: numBlk, numVar = %lu, %u", numBlk, numVar );
    SU2_MPI::Error(string(buf), CURRENT_FUNCTION);
  }

  vec_val = new ScalarType[nElm];
  for (unsigned int i = 0; i < nElm; i++)
    vec_val[i] = val;

#ifdef HAVE_MPI
  unsigned long nElmLocal = (unsigned long)nElm;
  SU2_MPI::Allreduce(&nElmLocal, &nElmGlobal, 1, MPI_UNSIGNED_LONG, MPI_SUM, MPI_COMM_WORLD);
#endif

}

template<class ScalarType>
CSysVector<ScalarType>::CSysVector(const CSysVector<ScalarType> & u) {

  /*--- Copy size information, allocate memory, and initialize values ---*/
  nElm = u.nElm; nElmDomain = u.nElmDomain;
  nBlk = u.nBlk; nBlkDomain = u.nBlkDomain;
  nVar = u.nVar;

  vec_val = new ScalarType[nElm];
  for (unsigned long i = 0; i < nElm; i++)
    vec_val[i] = u.vec_val[i];

#ifdef HAVE_MPI
  nElmGlobal = u.nElmGlobal;
#endif

}

template<class ScalarType>
CSysVector<ScalarType>::CSysVector(const unsigned long & size, const ScalarType* u_array) {

  nElm = size; nElmDomain = size;
  nBlk = nElm; nBlkDomain = nElmDomain;
  nVar = 1;

  /*--- Check for invalid size, then allocate memory and initialize values ---*/
<<<<<<< HEAD
  if ( (nElm < 0) || (nElm >= ULONG_MAX) ) {
=======
  if ( nElm >= ULONG_MAX ) {
>>>>>>> 9ba486ce
    char buf[100];
    SPRINTF(buf, "Invalid input: size = %lu", size );
    SU2_MPI::Error(string(buf), CURRENT_FUNCTION);
  }

  vec_val = new ScalarType[nElm];
  for (unsigned long i = 0; i < nElm; i++)
    vec_val[i] = u_array[i];

#ifdef HAVE_MPI
  unsigned long nElmLocal = (unsigned long)nElm;
  SU2_MPI::Allreduce(&nElmLocal, &nElmGlobal, 1, MPI_UNSIGNED_LONG, MPI_SUM, MPI_COMM_WORLD);
#endif

}

template<class ScalarType>
CSysVector<ScalarType>::CSysVector(const unsigned long & numBlk, const unsigned long & numBlkDomain, const unsigned short & numVar,
                       const ScalarType* u_array) {

  nElm = numBlk*numVar; nElmDomain = numBlkDomain*numVar;
  nBlk = numBlk; nBlkDomain = numBlkDomain;
  nVar = numVar;

  /*--- check for invalid input, then allocate memory and initialize values ---*/
<<<<<<< HEAD
  if ( (nElm < 0) || (nElm >= ULONG_MAX) ) {
=======
  if ( nElm >= ULONG_MAX ) {
>>>>>>> 9ba486ce
    char buf[100];
    SPRINTF(buf, "invalid input: numBlk, numVar = %lu, %u", numBlk, numVar );
    SU2_MPI::Error(string(buf), CURRENT_FUNCTION);
  }

  vec_val = new ScalarType[nElm];
  for (unsigned long i = 0; i < nElm; i++)
    vec_val[i] = u_array[i];

#ifdef HAVE_MPI
  unsigned long nElmLocal = (unsigned long)nElm;
  SU2_MPI::Allreduce(&nElmLocal, &nElmGlobal, 1, MPI_UNSIGNED_LONG, MPI_SUM, MPI_COMM_WORLD);
#endif

}

template<class ScalarType>
CSysVector<ScalarType>::~CSysVector() {
  delete [] vec_val;

  nElm = 0; nElmDomain = 0;
  nBlk = 0; nBlkDomain = 0;
  nVar = 0;

}

template<class ScalarType>
void CSysVector<ScalarType>::Initialize(const unsigned long & numBlk, const unsigned long & numBlkDomain, const unsigned short & numVar, const ScalarType & val) {

  nElm = numBlk*numVar; nElmDomain = numBlkDomain*numVar;
  nBlk = numBlk; nBlkDomain = numBlkDomain;
  nVar = numVar;

  /*--- Check for invalid input, then allocate memory and initialize values ---*/
<<<<<<< HEAD
  if ( (nElm < 0) || (nElm >= ULONG_MAX) ) {
=======
  if ( nElm >= ULONG_MAX ) {
>>>>>>> 9ba486ce
    char buf[100];
    SPRINTF(buf, "invalid input: numBlk, numVar = %lu, %u", numBlk, numVar );
    SU2_MPI::Error(string(buf), CURRENT_FUNCTION);
  }

  vec_val = new ScalarType[nElm];
  for (unsigned long i = 0; i < nElm; i++)
    vec_val[i] = val;

#ifdef HAVE_MPI
  unsigned long nElmLocal = (unsigned long)nElm;
  SU2_MPI::Allreduce(&nElmLocal, &nElmGlobal, 1, MPI_UNSIGNED_LONG, MPI_SUM, MPI_COMM_WORLD);
#endif

}

template<class ScalarType>
void CSysVector<ScalarType>::Equals_AX(const ScalarType & a, CSysVector<ScalarType> & x) {
  /*--- check that *this and x are compatible ---*/
  if (nElm != x.nElm) {
    cerr << "CSysVector::Equals_AX(): " << "sizes do not match";
    throw(-1);
  }
  for (unsigned long i = 0; i < nElm; i++)
    vec_val[i] = a * x.vec_val[i];
}

template<class ScalarType>
void CSysVector<ScalarType>::Plus_AX(const ScalarType & a, CSysVector<ScalarType> & x) {
  /*--- check that *this and x are compatible ---*/
  if (nElm != x.nElm) {
    SU2_MPI::Error("Sizes do not match", CURRENT_FUNCTION);
  }
  for (unsigned long i = 0; i < nElm; i++)
    vec_val[i] += a * x.vec_val[i];
}

template<class ScalarType>
void CSysVector<ScalarType>::Equals_AX_Plus_BY(const ScalarType & a, CSysVector<ScalarType> & x, const ScalarType & b, CSysVector<ScalarType> & y) {
  /*--- check that *this, x and y are compatible ---*/
  if ((nElm != x.nElm) || (nElm != y.nElm)) {
    SU2_MPI::Error("Sizes do not match", CURRENT_FUNCTION);
  }
  for (unsigned long i = 0; i < nElm; i++)
    vec_val[i] = a * x.vec_val[i] + b * y.vec_val[i];
}

template<class ScalarType>
CSysVector<ScalarType> & CSysVector<ScalarType>::operator=(const CSysVector<ScalarType> & u) {

  /*--- check if self-assignment, otherwise perform deep copy ---*/
  if (this == &u) return *this;

  /*--- determine if (re-)allocation is needed ---*/
  if (nElm != u.nElm && vec_val != NULL) {delete [] vec_val; vec_val = NULL;}
  if (vec_val == NULL) vec_val = new ScalarType[u.nElm];

  /*--- copy ---*/
  nElm = u.nElm;
  nElmDomain = u.nElmDomain;
  nBlk = u.nBlk;
  nBlkDomain = u.nBlkDomain;
  nVar = u.nVar;

  for (unsigned long i = 0; i < nElm; i++)
    vec_val[i] = u.vec_val[i];

#ifdef HAVE_MPI
  nElmGlobal = u.nElmGlobal;
#endif

  return *this;
}

template<class ScalarType>
CSysVector<ScalarType> & CSysVector<ScalarType>::operator=(const ScalarType & val) {
  for (unsigned long i = 0; i < nElm; i++)
    vec_val[i] = val;
  return *this;
}

template<class ScalarType>
CSysVector<ScalarType> CSysVector<ScalarType>::operator+(const CSysVector<ScalarType> & u) const {

  /*--- Use copy constructor and compound addition-assignment ---*/
  CSysVector<ScalarType> sum(*this);
  sum += u;
  return sum;
}

template<class ScalarType>
CSysVector<ScalarType> & CSysVector<ScalarType>::operator+=(const CSysVector<ScalarType> & u) {

  /*--- Check for consistent sizes, then add elements ---*/
  if (nElm != u.nElm) {
    SU2_MPI::Error("Sizes do not match", CURRENT_FUNCTION);
  }
  for (unsigned long i = 0; i < nElm; i++)
    vec_val[i] += u.vec_val[i];
  return *this;
}

template<class ScalarType>
CSysVector<ScalarType> CSysVector<ScalarType>::operator-(const CSysVector<ScalarType> & u) const {

  /*--- Use copy constructor and compound subtraction-assignment ---*/
  CSysVector<ScalarType> diff(*this);
  diff -= u;
  return diff;
}

template<class ScalarType>
CSysVector<ScalarType> & CSysVector<ScalarType>::operator-=(const CSysVector<ScalarType> & u) {

  /*--- Check for consistent sizes, then subtract elements ---*/
  if (nElm != u.nElm) {
    SU2_MPI::Error("Sizes do not match", CURRENT_FUNCTION);
  }
  for (unsigned long i = 0; i < nElm; i++)
    vec_val[i] -= u.vec_val[i];
  return *this;
}

template<class ScalarType>
CSysVector<ScalarType> CSysVector<ScalarType>::operator*(const ScalarType & val) const {

  /*--- use copy constructor and compound scalar
   multiplication-assignment ---*/
  CSysVector<ScalarType> prod(*this);
  prod *= val;
  return prod;
}

template<class ScalarType>
CSysVector<ScalarType> operator*(const ScalarType & val, const CSysVector<ScalarType> & u) {

  /*--- use copy constructor and compound scalar
   multiplication-assignment ---*/
  CSysVector<ScalarType> prod(u);
  prod *= val;
  return prod;
}

template<class ScalarType>
CSysVector<ScalarType> & CSysVector<ScalarType>::operator*=(const ScalarType & val) {

  for (unsigned long i = 0; i < nElm; i++)
    vec_val[i] *= val;
  return *this;
}

template<class ScalarType>
CSysVector<ScalarType> CSysVector<ScalarType>::operator/(const ScalarType & val) const {

  /*--- use copy constructor and compound scalar
   division-assignment ---*/
  CSysVector quotient(*this);
  quotient /= val;
  return quotient;
}

template<class ScalarType>
CSysVector<ScalarType> & CSysVector<ScalarType>::operator/=(const ScalarType & val) {

  for (unsigned long i = 0; i < nElm; i++)
    vec_val[i] /= val;
  return *this;
}

template<class ScalarType>
ScalarType CSysVector<ScalarType>::norm() const {

  /*--- just call dotProd on this*, then sqrt ---*/
  ScalarType val = dotProd(*this, *this);
  if (val < 0.0) {
    SU2_MPI::Error("Inner product of CSysVector is negative", CURRENT_FUNCTION);
  }
  return sqrt(val);
}

template<class ScalarType>
void CSysVector<ScalarType>::CopyToArray(ScalarType* u_array) {

  for (unsigned long i = 0; i < nElm; i++)
    u_array[i] = vec_val[i];
}

template<class ScalarType>
void CSysVector<ScalarType>::AddBlock(unsigned long val_ipoint, ScalarType *val_residual) {
  unsigned short iVar;

  for (iVar = 0; iVar < nVar; iVar++)
    vec_val[val_ipoint*nVar+iVar] += val_residual[iVar];
}

template<class ScalarType>
void CSysVector<ScalarType>::SubtractBlock(unsigned long val_ipoint, ScalarType *val_residual) {
  unsigned short iVar;

  for (iVar = 0; iVar < nVar; iVar++)
    vec_val[val_ipoint*nVar+iVar] -= val_residual[iVar];
}

template<class ScalarType>
void CSysVector<ScalarType>::SetBlock(unsigned long val_ipoint, ScalarType *val_residual) {
  unsigned short iVar;

  for (iVar = 0; iVar < nVar; iVar++)
    vec_val[val_ipoint*nVar+iVar] = val_residual[iVar];
}

template<class ScalarType>
void CSysVector<ScalarType>::SetBlock(unsigned long val_ipoint, unsigned short val_var, ScalarType val_residual) {

  vec_val[val_ipoint*nVar+val_var] = val_residual;
}

template<class ScalarType>
void CSysVector<ScalarType>::SetBlock_Zero(unsigned long val_ipoint) {
  unsigned short iVar;

  for (iVar = 0; iVar < nVar; iVar++)
    vec_val[val_ipoint*nVar+iVar] = 0.0;
}

template<class ScalarType>
void CSysVector<ScalarType>::SetBlock_Zero(unsigned long val_ipoint, unsigned short val_var) {
    vec_val[val_ipoint*nVar+val_var] = 0.0;
}

template<class ScalarType>
ScalarType CSysVector<ScalarType>::GetBlock(unsigned long val_ipoint, unsigned short val_var) {
  return vec_val[val_ipoint*nVar + val_var];
}

template<class ScalarType>
ScalarType *CSysVector<ScalarType>::GetBlock(unsigned long val_ipoint) {
  return &vec_val[val_ipoint*nVar];
}

template<class ScalarType>
template<class T>
void CSysVector<ScalarType>::PassiveCopy(const CSysVector<T>& other) {

  /*--- This is a method and not the overload of an operator to make sure who
   calls it knows the consequence to the derivative information (lost) ---*/

  /*--- check if self-assignment, otherwise perform deep copy ---*/
  if ((const void*)this == (const void*)&other) return;

  /*--- determine if (re-)allocation is needed ---*/
  if (nElm != other.GetLocSize() && vec_val != NULL) {
    delete [] vec_val;
    vec_val = NULL;
  }

  /*--- copy ---*/
  nElm = other.GetLocSize();
  nElmDomain = other.GetNElmDomain();
  nBlk = other.GetNBlk();
  nBlkDomain = other.GetNBlkDomain();
  nVar = other.GetNVar();

  if (vec_val == NULL)
    vec_val = new ScalarType[nElm];

  for (unsigned long i = 0; i < nElm; i++)
    vec_val[i] = SU2_TYPE::GetValue(other[i]);

#ifdef HAVE_MPI
  nElmGlobal = other.GetSize();
#endif
}

template<class ScalarType>
ScalarType dotProd(const CSysVector<ScalarType> & u, const CSysVector<ScalarType> & v) {

  /*--- check for consistent sizes ---*/
  if (u.nElm != v.nElm) {
    SU2_MPI::Error("Sizes do not match", CURRENT_FUNCTION);
  }

  /*--- find local inner product and, if a parallel run, sum over all
   processors (we use nElemDomain instead of nElem) ---*/
  ScalarType loc_prod = 0.0;
  for (unsigned long i = 0; i < u.nElmDomain; i++)
    loc_prod += u.vec_val[i]*v.vec_val[i];
  ScalarType prod = 0.0;

#ifdef HAVE_MPI
  SelectMPIWrapper<ScalarType>::W::Allreduce(&loc_prod, &prod, 1, MPI_DOUBLE, MPI_SUM, MPI_COMM_WORLD);
#else
  prod = loc_prod;
#endif

  return prod;
}

/*--- Explicit instantiations ---*/
template class CSysVector<su2double>;
template CSysVector<su2double> operator*(const su2double&, const CSysVector<su2double>&);
template void CSysVector<su2double>::PassiveCopy(const CSysVector<su2double>&);
template su2double dotProd<su2double>(const CSysVector<su2double> & u, const CSysVector<su2double> & v);

#ifdef CODI_REVERSE_TYPE
template class CSysVector<passivedouble>;
template CSysVector<passivedouble> operator*(const passivedouble&, const CSysVector<passivedouble>&);
template void CSysVector<su2double>::PassiveCopy(const CSysVector<passivedouble>&);
template void CSysVector<passivedouble>::PassiveCopy(const CSysVector<su2double>&);
template passivedouble dotProd<passivedouble>(const CSysVector<passivedouble> & u, const CSysVector<passivedouble> & v);
#endif<|MERGE_RESOLUTION|>--- conflicted
+++ resolved
@@ -57,11 +57,7 @@
   nVar = 1;
 
   /*--- Check for invalid size, then allocate memory and initialize values ---*/
-<<<<<<< HEAD
-  if ( (nElm < 0) || (nElm >= UINT_MAX) ) {
-=======
   if ( (nElm >= ULONG_MAX) ) {
->>>>>>> 9ba486ce
     char buf[100];
     SPRINTF(buf, "Invalid input: size = %lu", size );
     SU2_MPI::Error(string(buf), CURRENT_FUNCTION);
@@ -87,11 +83,7 @@
   nVar = numVar;
 
   /*--- Check for invalid input, then allocate memory and initialize values ---*/
-<<<<<<< HEAD
-  if ( (nElm < 0) || (nElm >= ULONG_MAX) ) {
-=======
   if ( nElm >= ULONG_MAX ) {
->>>>>>> 9ba486ce
     char buf[100];
     SPRINTF(buf, "invalid input: numBlk, numVar = %lu, %u", numBlk, numVar );
     SU2_MPI::Error(string(buf), CURRENT_FUNCTION);
@@ -134,11 +126,7 @@
   nVar = 1;
 
   /*--- Check for invalid size, then allocate memory and initialize values ---*/
-<<<<<<< HEAD
-  if ( (nElm < 0) || (nElm >= ULONG_MAX) ) {
-=======
   if ( nElm >= ULONG_MAX ) {
->>>>>>> 9ba486ce
     char buf[100];
     SPRINTF(buf, "Invalid input: size = %lu", size );
     SU2_MPI::Error(string(buf), CURRENT_FUNCTION);
@@ -164,11 +152,7 @@
   nVar = numVar;
 
   /*--- check for invalid input, then allocate memory and initialize values ---*/
-<<<<<<< HEAD
-  if ( (nElm < 0) || (nElm >= ULONG_MAX) ) {
-=======
   if ( nElm >= ULONG_MAX ) {
->>>>>>> 9ba486ce
     char buf[100];
     SPRINTF(buf, "invalid input: numBlk, numVar = %lu, %u", numBlk, numVar );
     SU2_MPI::Error(string(buf), CURRENT_FUNCTION);
@@ -203,11 +187,7 @@
   nVar = numVar;
 
   /*--- Check for invalid input, then allocate memory and initialize values ---*/
-<<<<<<< HEAD
-  if ( (nElm < 0) || (nElm >= ULONG_MAX) ) {
-=======
   if ( nElm >= ULONG_MAX ) {
->>>>>>> 9ba486ce
     char buf[100];
     SPRINTF(buf, "invalid input: numBlk, numVar = %lu, %u", numBlk, numVar );
     SU2_MPI::Error(string(buf), CURRENT_FUNCTION);
