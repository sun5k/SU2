/*!
 * \file driver_structure.cpp
 * \brief The main subroutines for driving single or multi-zone problems.
 * \author T. Economon, H. Kline, R. Sanchez, F. Palacios
 * \version 6.2.0 "Falcon"
 *
 * The current SU2 release has been coordinated by the
 * SU2 International Developers Society <www.su2devsociety.org>
 * with selected contributions from the open-source community.
 *
 * The main research teams contributing to the current release are:
 *  - Prof. Juan J. Alonso's group at Stanford University.
 *  - Prof. Piero Colonna's group at Delft University of Technology.
 *  - Prof. Nicolas R. Gauger's group at Kaiserslautern University of Technology.
 *  - Prof. Alberto Guardone's group at Polytechnic University of Milan.
 *  - Prof. Rafael Palacios' group at Imperial College London.
 *  - Prof. Vincent Terrapon's group at the University of Liege.
 *  - Prof. Edwin van der Weide's group at the University of Twente.
 *  - Lab. of New Concepts in Aeronautics at Tech. Institute of Aeronautics.
 *
 * Copyright 2012-2019, Francisco D. Palacios, Thomas D. Economon,
 *                      Tim Albring, and the SU2 contributors.
 *
 * SU2 is free software; you can redistribute it and/or
 * modify it under the terms of the GNU Lesser General Public
 * License as published by the Free Software Foundation; either
 * version 2.1 of the License, or (at your option) any later version.
 *
 * SU2 is distributed in the hope that it will be useful,
 * but WITHOUT ANY WARRANTY; without even the implied warranty of
 * MERCHANTABILITY or FITNESS FOR A PARTICULAR PURPOSE. See the GNU
 * Lesser General Public License for more details.
 *
 * You should have received a copy of the GNU Lesser General Public
 * License along with SU2. If not, see <http://www.gnu.org/licenses/>.
 */

#include "../../include/drivers/CDriver.hpp"
#include "../../include/definition_structure.hpp"
#include <cassert>

#ifdef VTUNEPROF
#include <ittnotify.h>
#endif
#include <fenv.h>

CDriver::CDriver(char* confFile,
                 unsigned short val_nZone,
                 SU2_Comm MPICommunicator, bool dummy_geo):config_file_name(confFile), StartTime(0.0), StopTime(0.0), UsedTime(0.0), 
                 TimeIter(0), nZone(val_nZone), StopCalc(false), fsi(false), fem_solver(false), dummy_geometry(dummy_geo) {

  /*--- Initialize Medipack (must also be here so it is initialized from python) ---*/
#ifdef HAVE_MPI
  #if defined(CODI_REVERSE_TYPE) || defined(CODI_FORWARD_TYPE)
    SU2_MPI::Init_AMPI();
  #endif
#endif

  unsigned short jZone;

  SU2_MPI::SetComm(MPICommunicator);

  rank = SU2_MPI::GetRank();
  size = SU2_MPI::GetSize();

  /*--- Start timer to track preprocessing for benchmarking. ---*/
  
#ifndef HAVE_MPI
  StartTime = su2double(clock())/su2double(CLOCKS_PER_SEC);
#else
  StartTime = MPI_Wtime();
#endif
  
  /*--- Initialize containers with null --- */
  
  SetContainers_Null();
  
  /*--- Preprocessing of the config files. In this routine, the config file is read
   and it is determined whether a problem is single physics or multiphysics. . ---*/
  
  Input_Preprocessing(config_container, driver_config);
  
  /*--- Retrieve dimension from mesh file ---*/
  
  nDim = CConfig::GetnDim(config_container[ZONE_0]->GetMesh_FileName(),
                          config_container[ZONE_0]->GetMesh_FileFormat());
  
  /*--- Output preprocessing ---*/
  
  Output_Preprocessing(config_container, driver_config, output_container, driver_output);

  
  for (iZone = 0; iZone < nZone; iZone++) {
    
    /*--- Read the number of instances for each zone ---*/
    
    nInst[iZone] = config_container[iZone]->GetnTimeInstances();
    
    geometry_container[iZone]    = new CGeometry**    [nInst[iZone]];
    iteration_container[iZone]   = new CIteration*    [nInst[iZone]];
    solver_container[iZone]      = new CSolver***     [nInst[iZone]];
    integration_container[iZone] = new CIntegration** [nInst[iZone]];
    numerics_container[iZone]    = new CNumerics****  [nInst[iZone]]; 
    grid_movement[iZone]         = new CVolumetricMovement* [nInst[iZone]];
    
    /*--- Allocate transfer and interpolation container --- */
    
    interface_container[iZone]    = new CInterface*[nZone];
    interpolator_container[iZone] = new CInterpolator*[nZone];
    
    for (jZone = 0; jZone < nZone; jZone++){
      interface_container[iZone][jZone]            = NULL;
      interpolator_container[iZone][jZone]         = NULL;
    }
    
    for (iInst = 0; iInst < nInst[iZone]; iInst++){
      
      config_container[iZone]->SetiInst(iInst);
      
      geometry_container[iZone][iInst]    = NULL;
      iteration_container[iZone][iInst]   = NULL;
      solver_container[iZone][iInst]      = NULL;
      integration_container[iZone][iInst] = NULL;
      grid_movement[iZone][iInst]         = NULL;
      
      /*--- Preprocessing of the geometry for all zones. In this routine, the edge-
       based data structure is constructed, i.e. node and cell neighbors are
       identified and linked, face areas and volumes of the dual mesh cells are
       computed, and the multigrid levels are created using an agglomeration procedure. ---*/
      
      Geometrical_Preprocessing(config_container[iZone], geometry_container[iZone][iInst], dummy_geometry);  
      
      /*--- Definition of the solver class: solver_container[#ZONES][#INSTANCES][#MG_GRIDS][#EQ_SYSTEMS].
       The solver classes are specific to a particular set of governing equations,
       and they contain the subroutines with instructions for computing each spatial
       term of the PDE, i.e. loops over the edges to compute convective and viscous
       fluxes, loops over the nodes to compute source terms, and routines for
       imposing various boundary condition type for the PDE. ---*/
      
      Solver_Preprocessing(config_container[iZone], geometry_container[iZone][iInst], solver_container[iZone][iInst]);
      
      /*--- Definition of the numerical method class:
       numerics_container[#ZONES][#INSTANCES][#MG_GRIDS][#EQ_SYSTEMS][#EQ_TERMS].
       The numerics class contains the implementation of the numerical methods for
       evaluating convective or viscous fluxes between any two nodes in the edge-based
       data structure (centered, upwind, galerkin), as well as any source terms
       (piecewise constant reconstruction) evaluated in each dual mesh volume. ---*/
      
      Numerics_Preprocessing(config_container[iZone], geometry_container[iZone][iInst],
                             solver_container[iZone][iInst], numerics_container[iZone][iInst]);
      
      /*--- Definition of the integration class: integration_container[#ZONES][#INSTANCES][#EQ_SYSTEMS].
       The integration class orchestrates the execution of the spatial integration
       subroutines contained in the solver class (including multigrid) for computing
       the residual at each node, R(U) and then integrates the equations to a
       steady state or time-accurately. ---*/
      
      Integration_Preprocessing(config_container[iZone], integration_container[iZone][iInst]);   
      
      /*--- Instantiate the type of physics iteration to be executed within each zone. For
       example, one can execute the same physics across multiple zones (mixing plane),
       different physics in different zones (fluid-structure interaction), or couple multiple
       systems tightly within a single zone by creating a new iteration class (e.g., RANS). ---*/
      
      Iteration_Preprocessing(config_container[iZone], iteration_container[iZone][iInst]);      
      
      /*--- Dynamic mesh processing.  ---*/
      
      DynamicMesh_Preprocessing(config_container[iZone], geometry_container[iZone][iInst], solver_container[iZone][iInst], 
                                 iteration_container[iZone][iInst], grid_movement[iZone][iInst], surface_movement[iZone]);
      /*--- Static mesh processing.  ---*/
      
      StaticMesh_Preprocessing(config_container[iZone], geometry_container[iZone][iInst], surface_movement[iZone]);
      
    }

  }

  /*--- Definition of the interface and transfer conditions between different zones.
   *--- The transfer container is defined for zones paired one to one.
   *--- This only works for a multizone FSI problem (nZone > 1).
   *--- Also, at the moment this capability is limited to two zones (nZone < 3).
   *--- This will change in the future. ---*/

  if ( nZone > 1 ) {
    if (rank == MASTER_NODE)
      cout << endl <<"------------------- Multizone Interface Preprocessing -------------------" << endl;
    
    Interface_Preprocessing(config_container, solver_container, geometry_container,
                            interface_types, interface_container, interpolator_container);
  }
  
  if(fsi && (config_container[ZONE_0]->GetRestart() || config_container[ZONE_0]->GetDiscrete_Adjoint())){
    if (rank == MASTER_NODE)cout << endl <<"Restarting Fluid and Structural Solvers." << endl;

    for (iZone = 0; iZone < nZone; iZone++) {
    	for (iInst = 0; iInst < nInst[iZone]; iInst++){
        Solver_Restart(solver_container[iZone][iInst], geometry_container[iZone][iInst],
                       config_container[iZone], true);
    	}
    }
  }
  
  if (config_container[ZONE_0]->GetBoolTurbomachinery()){
    if (rank == MASTER_NODE)cout << endl <<"---------------------- Turbomachinery Preprocessing ---------------------" << endl;
    Turbomachinery_Preprocessing(config_container, geometry_container, solver_container, interface_container);
  }
  
  
  PythonInterface_Preprocessing(config_container, geometry_container, solver_container);

  /*--- Open the FSI convergence history file ---*/

//  if (fsi){
//      if (rank == MASTER_NODE) cout << endl <<"Opening FSI history file." << endl;
//      unsigned short ZONE_FLOW = 0, ZONE_STRUCT = 1;
//      output_container->SpecialOutput_FSI(&FSIHist_file, geometry_container, solver_container,
//                                config_container, integration_container, 0,
//                                ZONE_FLOW, ZONE_STRUCT, true);
//  }

  /*--- Preprocessing time is reported now, but not included in the next compute portion. ---*/
  
#ifndef HAVE_MPI
  StopTime = su2double(clock())/su2double(CLOCKS_PER_SEC);
#else
  StopTime = MPI_Wtime();
#endif
  
  /*--- Compute/print the total time for performance benchmarking. ---*/
  
  UsedTime = StopTime-StartTime;
  UsedTimePreproc    = UsedTime;
  UsedTimeCompute    = 0.0;
  UsedTimeOutput     = 0.0;
  IterCount          = 0;
  OutputCount        = 0;
  MDOFs              = 0.0;
  MDOFsDomain        = 0.0;
  Mpoints            = 0.0;
  MpointsDomain      = 0.0;
  for (iZone = 0; iZone < nZone; iZone++) {
    Mpoints       +=(su2double)geometry_container[iZone][INST_0][MESH_0]->GetGlobal_nPoint()/(1.0e6);
    MpointsDomain +=(su2double)geometry_container[iZone][INST_0][MESH_0]->GetGlobal_nPointDomain()/(1.0e6);
    MDOFs         += (su2double)DOFsPerPoint*(su2double)geometry_container[iZone][INST_0][MESH_0]->GetGlobal_nPoint()/(1.0e6);
    MDOFsDomain   += (su2double)DOFsPerPoint*(su2double)geometry_container[iZone][INST_0][MESH_0]->GetGlobal_nPointDomain()/(1.0e6);
  }

  /*--- Reset timer for compute/output performance benchmarking. ---*/
#ifndef HAVE_MPI
  StopTime = su2double(clock())/su2double(CLOCKS_PER_SEC);
#else
  StopTime = MPI_Wtime();
#endif

  /*--- Compute/print the total time for performance benchmarking. ---*/

  UsedTime = StopTime-StartTime;
  UsedTimePreproc = UsedTime;

  /*--- Reset timer for compute performance benchmarking. ---*/
#ifndef HAVE_MPI
  StartTime = su2double(clock())/su2double(CLOCKS_PER_SEC);
#else
  StartTime = MPI_Wtime();
#endif

}

void CDriver::SetContainers_Null(){
  
  /*--- Create pointers to all of the classes that may be used throughout
   the SU2_CFD code. In general, the pointers are instantiated down a
   hierarchy over all zones, multigrid levels, equation sets, and equation
   terms as described in the comments below. ---*/

  ConvHist_file                  = NULL;
  iteration_container            = NULL;
  output_container               = NULL;
  integration_container          = NULL;
  geometry_container             = NULL;
  solver_container               = NULL;
  numerics_container             = NULL;
  config_container               = NULL;
  surface_movement               = NULL;
  grid_movement                  = NULL;
  FFDBox                         = NULL;
  interpolator_container         = NULL;
  interface_container            = NULL;
  interface_types                = NULL;
  nInst                          = NULL;


  /*--- Definition and of the containers for all possible zones. ---*/

  iteration_container            = new CIteration**[nZone];
  solver_container               = new CSolver****[nZone];
  integration_container          = new CIntegration***[nZone];
  numerics_container             = new CNumerics*****[nZone];
  config_container               = new CConfig*[nZone];
  geometry_container             = new CGeometry***[nZone];
  surface_movement               = new CSurfaceMovement*[nZone];
  grid_movement                  = new CVolumetricMovement**[nZone];
  FFDBox                         = new CFreeFormDefBox**[nZone];
  interpolator_container         = new CInterpolator**[nZone];
  interface_container            = new CInterface**[nZone];
  interface_types                = new unsigned short*[nZone];
  output_container               = new COutput*[nZone];
  nInst                          = new unsigned short[nZone];
  driver_config                  = NULL;
  driver_output                  = NULL;


  for (iZone = 0; iZone < nZone; iZone++) {
    solver_container[iZone]               = NULL;
    integration_container[iZone]          = NULL;
    numerics_container[iZone]             = NULL;
    config_container[iZone]               = NULL;
    geometry_container[iZone]             = NULL;
    surface_movement[iZone]               = NULL;
    grid_movement[iZone]                  = NULL;
    FFDBox[iZone]                         = NULL;
    interpolator_container[iZone]         = NULL;
    interface_container[iZone]            = NULL;
    interface_types[iZone]                = new unsigned short[nZone];
    output_container[iZone]               = NULL;
    nInst[iZone]                          = 1;
  }
  
  strcpy(runtime_file_name, "runtime.dat");

}


void CDriver::Postprocessing() {

  bool isBinary = config_container[ZONE_0]->GetWrt_Binary_Restart();
  bool wrt_perf = config_container[ZONE_0]->GetWrt_Performance();
  
    /*--- Output some information to the console. ---*/

  if (rank == MASTER_NODE) {

    /*--- Print out the number of non-physical points and reconstructions ---*/

    if (config_container[ZONE_0]->GetNonphysical_Points() > 0)
      cout << "Warning: there are " << config_container[ZONE_0]->GetNonphysical_Points() << " non-physical points in the solution." << endl;
    if (config_container[ZONE_0]->GetNonphysical_Reconstr() > 0)
      cout << "Warning: " << config_container[ZONE_0]->GetNonphysical_Reconstr() << " reconstructed states for upwinding are non-physical." << endl;
  }

  if (rank == MASTER_NODE)
    cout << endl <<"------------------------- Solver Postprocessing -------------------------" << endl;

  for (iZone = 0; iZone < nZone; iZone++) {
    for (iInst = 0; iInst < nInst[iZone]; iInst++){
      Numerics_Postprocessing(numerics_container[iZone], solver_container[iZone][iInst],
          geometry_container[iZone][iInst], config_container[iZone], iInst);
    }
    delete [] numerics_container[iZone];
  }
  delete [] numerics_container;
  if (rank == MASTER_NODE) cout << "Deleted CNumerics container." << endl;
  
  for (iZone = 0; iZone < nZone; iZone++) {
    for (iInst = 0; iInst < nInst[iZone]; iInst++){
      Integration_Postprocessing(integration_container[iZone],
          geometry_container[iZone][iInst],
          config_container[iZone],
          iInst);
    }
    delete [] integration_container[iZone];
  }
  delete [] integration_container;
  if (rank == MASTER_NODE) cout << "Deleted CIntegration container." << endl;
  
  for (iZone = 0; iZone < nZone; iZone++) {
    for (iInst = 0; iInst < nInst[iZone]; iInst++){
      Solver_Postprocessing(solver_container[iZone],
          geometry_container[iZone][iInst],
          config_container[iZone],
          iInst);
    }
    delete [] solver_container[iZone];
  }
  delete [] solver_container;
  if (rank == MASTER_NODE) cout << "Deleted CSolver container." << endl;
  
  for (iZone = 0; iZone < nZone; iZone++) {
	for (iInst = 0; iInst < nInst[iZone]; iInst++)
    delete iteration_container[iZone][iInst];
    delete [] iteration_container[iZone];
  }
  delete [] iteration_container;
  if (rank == MASTER_NODE) cout << "Deleted CIteration container." << endl;

  if (interpolator_container != NULL) {
    for (iZone = 0; iZone < nZone; iZone++) {
      if (interpolator_container[iZone] != NULL) {
        for (unsigned short jZone = 0; jZone < nZone; jZone++)
          if (interpolator_container[iZone][jZone] != NULL)
            delete interpolator_container[iZone][jZone];
        delete [] interpolator_container[iZone];
      }
    }
    delete [] interpolator_container;
    if (rank == MASTER_NODE) cout << "Deleted CInterpolator container." << endl;
  }
  
  if (interface_container != NULL) {
    for (iZone = 0; iZone < nZone; iZone++) {
      if (interface_container[iZone] != NULL) {
        for (unsigned short jZone = 0; jZone < nZone; jZone++)
          if (interface_container[iZone][jZone] != NULL)
            delete interface_container[iZone][jZone];
        delete [] interface_container[iZone];
      }
    }
    delete [] interface_container;
    if (rank == MASTER_NODE) cout << "Deleted CInterface container." << endl;
  }
  
  if (interface_types != NULL) {
    for (iZone = 0; iZone < nZone; iZone++) {
      if (interface_types[iZone] != NULL)
      delete [] interface_types[iZone];
    }
    delete [] interface_types;
  }
  
  for (iZone = 0; iZone < nZone; iZone++) {
    if (geometry_container[iZone] != NULL) {
      for (iInst = 0; iInst < nInst[iZone]; iInst++){
        for (unsigned short iMGlevel = 0; iMGlevel < config_container[iZone]->GetnMGLevels()+1; iMGlevel++) {
          if (geometry_container[iZone][iInst][iMGlevel] != NULL) delete geometry_container[iZone][iInst][iMGlevel];
        }
        if (geometry_container[iZone][iInst] != NULL) delete [] geometry_container[iZone][iInst];
      }
      delete [] geometry_container[iZone];
    }
  }
  delete [] geometry_container;
  if (rank == MASTER_NODE) cout << "Deleted CGeometry container." << endl;

  for (iZone = 0; iZone < nZone; iZone++) {
    delete [] FFDBox[iZone];
  }
  delete [] FFDBox;
  if (rank == MASTER_NODE) cout << "Deleted CFreeFormDefBox class." << endl;

  for (iZone = 0; iZone < nZone; iZone++) {
    delete surface_movement[iZone];
  }
  delete [] surface_movement;
  if (rank == MASTER_NODE) cout << "Deleted CSurfaceMovement class." << endl;

  for (iZone = 0; iZone < nZone; iZone++) {
    for (iInst = 0; iInst < nInst[iZone]; iInst++){
      if (grid_movement[iZone][iInst] != NULL) delete grid_movement[iZone][iInst];
    }
    if (grid_movement[iZone] != NULL) delete [] grid_movement[iZone];
  }
  delete [] grid_movement;
  if (rank == MASTER_NODE) cout << "Deleted CVolumetricMovement class." << endl;

  /*--- Output profiling information ---*/
  // Note that for now this is called only by a single thread, but all
  // necessary variables have been made thread private for safety (tick/tock)!!

  config_container[ZONE_0]->SetProfilingCSV();
  config_container[ZONE_0]->GEMMProfilingCSV();

  /*--- Deallocate config container ---*/
  if (config_container!= NULL) {
    for (iZone = 0; iZone < nZone; iZone++) {
      if (config_container[iZone] != NULL) {
        delete config_container[iZone];
      }
    }
    delete [] config_container;
  }
  if (driver_config != NULL) delete driver_config;
  if (rank == MASTER_NODE) cout << "Deleted CConfig container." << endl;

  if (nInst != NULL) delete [] nInst;
  if (rank == MASTER_NODE) cout << "Deleted nInst container." << endl;
  
  /*--- Deallocate output container ---*/

  if (output_container!= NULL) {
    for (iZone = 0; iZone < nZone; iZone++) {
      if (output_container[iZone] != NULL) {
        delete output_container[iZone];
      }
    }
    delete [] output_container;
  }
  
  if(driver_output != NULL){
    delete driver_output;
  }
  
  if (rank == MASTER_NODE) cout << "Deleted COutput class." << endl;

  if (rank == MASTER_NODE) cout << "-------------------------------------------------------------------------" << endl;


  /*--- Stop the timer and output the final performance summary. ---*/
  
#ifndef HAVE_MPI
  StopTime = su2double(clock())/su2double(CLOCKS_PER_SEC);
#else
  StopTime = MPI_Wtime();
#endif
  UsedTime = StopTime-StartTime;
  UsedTimeCompute += UsedTime;
  
  if ((rank == MASTER_NODE) && (wrt_perf)) {
    su2double TotalTime = UsedTimePreproc + UsedTimeCompute + UsedTimeOutput;
    cout.precision(6);
    cout << endl << endl <<"-------------------------- Performance Summary --------------------------" << endl;
    cout << "Simulation totals:" << endl;
    cout << setw(25) << "Cores:" << setw(12) << size << " | ";
    cout << setw(20) << "DOFs/point:" << setw(12) << (su2double)DOFsPerPoint << endl;
    cout << setw(25) << "Points/core:" << setw(12) << 1.0e6*MpointsDomain/(su2double)size << " | ";
    cout << setw(20) << "Ghost points/core:" << setw(12) << 1.0e6*(Mpoints-MpointsDomain)/(su2double)size << endl;
    cout << setw(25) << "Wall-clock time (hrs):" << setw(12) << (TotalTime)/(60.0*60.0) << " | ";
    cout << setw(20) << "Core-hrs:" << setw(12) << (su2double)size*(TotalTime)/(60.0*60.0) << endl;
    cout << endl;
    cout << "Preprocessing phase:" << endl;
    cout << setw(25) << "Preproc. Time (s):"  << setw(12)<< UsedTimePreproc << " | ";
    cout << setw(20) << "Preproc. Time (%):" << setw(12)<< ((UsedTimePreproc * 100.0) / (TotalTime)) << endl;
    cout << endl;
    cout << "Compute phase:" << endl;
    cout << setw(25) << "Compute Time (s):"  << setw(12)<< UsedTimeCompute << " | ";
    cout << setw(20) << "Compute Time (%):" << setw(12)<< ((UsedTimeCompute * 100.0) / (TotalTime)) << endl;
    cout << setw(25) << "Iteration count:"  << setw(12)<< IterCount << " | ";
    if (IterCount != 0) {
      cout << setw(20) << "Avg. s/iter:" << setw(12)<< UsedTimeCompute/(su2double)IterCount << endl;
      cout << setw(25) << "Core-s/iter/Mpoints:" << setw(12)<< (su2double)size*UsedTimeCompute/(su2double)IterCount/Mpoints << " | ";
      cout << setw(20) << "Mpoints/s:" << setw(12)<< Mpoints*(su2double)IterCount/UsedTimeCompute << endl;
    } else cout << endl;
    cout << endl;
    cout << "Output phase:" << endl;
    cout << setw(25) << "Output Time (s):"  << setw(12)<< UsedTimeOutput << " | ";
    cout << setw(20) << "Output Time (%):" << setw(12)<< ((UsedTimeOutput * 100.0) / (TotalTime)) << endl;
    cout << setw(25) << "Output count:" << setw(12)<< OutputCount << " | ";
    if (OutputCount != 0) {
      cout << setw(20)<< "Avg. s/output:" << setw(12)<< UsedTimeOutput/(su2double)OutputCount << endl;
      if (isBinary) {
        cout << setw(25)<< "Restart Aggr. BW (MB/s):" << setw(12)<< BandwidthSum/(su2double)OutputCount << " | ";
        cout << setw(20)<< "MB/s/core:" << setw(12)<< BandwidthSum/(su2double)OutputCount/(su2double)size << endl;
      }
    } else cout << endl;
    cout << "-------------------------------------------------------------------------" << endl;
    cout << endl;
  }

  /*--- Exit the solver cleanly ---*/

  if (rank == MASTER_NODE)
    cout << endl <<"------------------------- Exit Success (SU2_CFD) ------------------------" << endl << endl;

}


void CDriver::Input_Preprocessing(CConfig **&config, CConfig *&driver_config) {

  char zone_file_name[MAX_STRING_SIZE];
  
  /*--- Initialize the configuration of the driver ---*/

  driver_config = new CConfig(config_file_name, SU2_CFD, nZone, false);  
  
  for (iZone = 0; iZone < nZone; iZone++) {
    
    if (rank == MASTER_NODE){
      cout  << endl << "Parsing config file for zone " << iZone << endl;
    }
    /*--- Definition of the configuration option class for all zones. In this
     constructor, the input configuration file is parsed and all options are
     read and stored. ---*/
    
    if (driver_config->GetnConfigFiles() > 0){
      
      strcpy(zone_file_name, driver_config->GetConfigFilename(iZone).c_str());
      config[iZone] = new CConfig(driver_config, zone_file_name, SU2_CFD, iZone, nZone, true);
    }
    else{
      config[iZone] = new CConfig(driver_config, config_file_name, SU2_CFD, iZone, nZone, true);
    }
    
    /*--- Set the MPI communicator ---*/
    
    config[iZone]->SetMPICommunicator(SU2_MPI::GetComm());
  }
  
  
  /*--- Set the multizone part of the problem. ---*/
  if (driver_config->GetMultizone_Problem()){
    for (iZone = 0; iZone < nZone; iZone++) {
      /*--- Set the interface markers for multizone ---*/
      config_container[iZone]->SetMultizone(driver_config, config_container);
    }
  }
  
  /*--- Determine whether or not the FEM solver is used, which decides the
 type of geometry classes that are instantiated. Only adapted for single-zone problems ---*/

  fem_solver = ((config_container[ZONE_0]->GetKind_Solver() == FEM_EULER)          ||
                (config_container[ZONE_0]->GetKind_Solver() == FEM_NAVIER_STOKES)  ||
                (config_container[ZONE_0]->GetKind_Solver() == FEM_RANS)           ||
                (config_container[ZONE_0]->GetKind_Solver() == FEM_LES)            ||
                (config_container[ZONE_0]->GetKind_Solver() == DISC_ADJ_FEM_EULER) ||
                (config_container[ZONE_0]->GetKind_Solver() == DISC_ADJ_FEM_NS)    ||
                (config_container[ZONE_0]->GetKind_Solver() == DISC_ADJ_FEM_RANS));

  fsi = config_container[ZONE_0]->GetFSI_Simulation();
}

void CDriver::Geometrical_Preprocessing(CConfig* config, CGeometry **&geometry, bool dummy){

  if (!dummy){
    if (rank == MASTER_NODE)
      cout << endl <<"------------------- Geometry Preprocessing ( Zone " << config->GetiZone() <<" ) -------------------" << endl;
    
    if( fem_solver ) {
      switch( config->GetKind_FEM_Flow() ) {
        case DG: {
            Geometrical_Preprocessing_DGFEM(config, geometry);
            break;
          }
      }
    }
    else {
      Geometrical_Preprocessing_FVM(config, geometry);
    }
  } else {
    if (rank == MASTER_NODE)
      cout << endl <<"-------------------------- Using Dummy Geometry -------------------------" << endl;
    
    unsigned short iMGlevel;
    
    geometry = new CGeometry*[config->GetnMGLevels()+1];
    
    if (!fem_solver){
      for (iMGlevel = 0; iMGlevel <= config->GetnMGLevels(); iMGlevel++) {
        geometry[iMGlevel] = new CDummyGeometry(config);
      }
    } else {
      geometry[ZONE_0] = new CDummyMeshFEM_DG(config);
    }
    
    nDim = geometry[ZONE_0]->GetnDim();
  }

  /*--- Computation of wall distances for turbulence modeling ---*/
  
  if ((config->GetKind_Solver() == RANS) ||
      (config->GetKind_Solver() == INC_RANS) ||
      (config->GetKind_Solver() == ADJ_RANS) ||
      (config->GetKind_Solver() == DISC_ADJ_INC_RANS) ||
      (config->GetKind_Solver() == DISC_ADJ_RANS) ||
      (config->GetKind_Solver() == FEM_RANS) ||
      (config->GetKind_Solver() == FEM_LES) ) {
    
    if (rank == MASTER_NODE)
      cout << "Computing wall distances." << endl;
    
    geometry[MESH_0]->ComputeWall_Distance(config);
  }
  
  /*--- Computation of positive surface area in the z-plane which is used for
     the calculation of force coefficient (non-dimensionalization). ---*/
  
  geometry[MESH_0]->SetPositive_ZArea(config);
  
  /*--- Set the near-field, interface and actuator disk boundary conditions, if necessary. ---*/
  
  for (iMesh = 0; iMesh <= config->GetnMGLevels(); iMesh++) {
    geometry[iMesh]->MatchNearField(config);
    geometry[iMesh]->MatchActuator_Disk(config);
  }
  
  /*--- If we have any periodic markers in this calculation, we must
       match the periodic points found on both sides of the periodic BC.
       Note that the current implementation requires a 1-to-1 matching of
       periodic points on the pair of periodic faces after the translation
       or rotation is taken into account. ---*/
  
  if ((config->GetnMarker_Periodic() != 0) && !fem_solver) {
    for (iMesh = 0; iMesh <= config->GetnMGLevels(); iMesh++) {
      
      /*--- Note that we loop over pairs of periodic markers individually
           so that repeated nodes on adjacent periodic faces are properly
           accounted for in multiple places. ---*/
      
      for (unsigned short iPeriodic = 1; iPeriodic <= config->GetnMarker_Periodic()/2; iPeriodic++) {
        geometry[iMesh]->MatchPeriodic(config, iPeriodic);
      }
      
      /*--- Initialize the communication framework for the periodic BCs. ---*/
      geometry[iMesh]->PreprocessPeriodicComms(geometry[iMesh], config);
      
    }
  }
  
  /*--- If activated by the compile directive, perform a partition analysis. ---*/
#if PARTITION
  if( fem_solver ) Partition_Analysis_FEM(geometry[MESH_0], config);
  else Partition_Analysis(geometry[MESH_0], config);
#endif
  
}

void CDriver::Geometrical_Preprocessing_FVM(CConfig *config, CGeometry **&geometry) {
  
  unsigned short iZone = config->GetiZone(), iMGlevel;
  unsigned short requestedMGlevels = config->GetnMGLevels();
  unsigned long iPoint;
  bool fea = false;
  
  /*--- Definition of the geometry class to store the primal grid in the
     partitioning process. ---*/
  
  CGeometry *geometry_aux = NULL;
  
  /*--- All ranks process the grid and call ParMETIS for partitioning ---*/
  
  geometry_aux = new CPhysicalGeometry(config, iZone, nZone);
  
  /*--- Set the dimension --- */
  
  nDim = geometry_aux->GetnDim();
  
  /*--- Color the initial grid and set the send-receive domains (ParMETIS) ---*/

  geometry_aux->SetColorGrid_Parallel(config);
  
  /*--- Allocate the memory of the current domain, and divide the grid
     between the ranks. ---*/
  
  geometry = NULL;
  geometry = new CGeometry *[config->GetnMGLevels()+1];
  
  /*--- Build the grid data structures using the ParMETIS coloring. ---*/

  geometry[MESH_0] = new CPhysicalGeometry(geometry_aux, config);
  
  /*--- Deallocate the memory of geometry_aux and solver_aux ---*/
  
  delete geometry_aux;
  
  /*--- Add the Send/Receive boundaries ---*/
  geometry[MESH_0]->SetSendReceive(config);
  
  /*--- Add the Send/Receive boundaries ---*/
  geometry[MESH_0]->SetBoundaries(config);
  
  fea = ((config->GetKind_Solver() == FEM_ELASTICITY) ||
         (config->GetKind_Solver() == DISC_ADJ_FEM));
  
  /*--- Compute elements surrounding points, points surrounding points ---*/
  
  if (rank == MASTER_NODE) cout << "Setting point connectivity." << endl;
  geometry[MESH_0]->SetPoint_Connectivity();
  
  /*--- Renumbering points using Reverse Cuthill McKee ordering ---*/
  
  if (rank == MASTER_NODE) cout << "Renumbering points (Reverse Cuthill McKee Ordering)." << endl;
  geometry[MESH_0]->SetRCM_Ordering(config);
  
  /*--- recompute elements surrounding points, points surrounding points ---*/
  
  if (rank == MASTER_NODE) cout << "Recomputing point connectivity." << endl;
  geometry[MESH_0]->SetPoint_Connectivity();
  
  /*--- Compute elements surrounding elements ---*/
  
  if (rank == MASTER_NODE) cout << "Setting element connectivity." << endl;
  geometry[MESH_0]->SetElement_Connectivity();
  
  /*--- Check the orientation before computing geometrical quantities ---*/
  
  geometry[MESH_0]->SetBoundVolume();
  if (config->GetReorientElements()) {
    if (rank == MASTER_NODE) cout << "Checking the numerical grid orientation." << endl;
    geometry[MESH_0]->Check_IntElem_Orientation(config);
    geometry[MESH_0]->Check_BoundElem_Orientation(config);
  }
  
  /*--- Create the edge structure ---*/
  
  if (rank == MASTER_NODE) cout << "Identifying edges and vertices." << endl;
  geometry[MESH_0]->SetEdges();
  geometry[MESH_0]->SetVertex(config);
  
  /*--- Compute cell center of gravity ---*/
  
  if ((rank == MASTER_NODE) && (!fea)) cout << "Computing centers of gravity." << endl;
  geometry[MESH_0]->SetCoord_CG();
  
  /*--- Create the control volume structures ---*/
  
  if ((rank == MASTER_NODE) && (!fea)) cout << "Setting the control volume structure." << endl;
  geometry[MESH_0]->SetControlVolume(config, ALLOCATE);
  geometry[MESH_0]->SetBoundControlVolume(config, ALLOCATE);
  
  /*--- Visualize a dual control volume if requested ---*/
  
  if ((config->GetVisualize_CV() >= 0) &&
      (config->GetVisualize_CV() < (long)geometry[MESH_0]->GetnPointDomain()))
    geometry[MESH_0]->VisualizeControlVolume(config, UPDATE);
  
  /*--- Identify closest normal neighbor ---*/
  
  if (rank == MASTER_NODE) cout << "Searching for the closest normal neighbors to the surfaces." << endl;
  geometry[MESH_0]->FindNormal_Neighbor(config);
  
  /*--- Store the global to local mapping. ---*/
  
  if (rank == MASTER_NODE) cout << "Storing a mapping from global to local point index." << endl;
  geometry[MESH_0]->SetGlobal_to_Local_Point();
  
  /*--- Compute the surface curvature ---*/
  
  if ((rank == MASTER_NODE) && (!fea)) cout << "Compute the surface curvature." << endl;
  geometry[MESH_0]->ComputeSurf_Curvature(config);
  
  /*--- Check for periodicity and disable MG if necessary. ---*/
  
  if (rank == MASTER_NODE) cout << "Checking for periodicity." << endl;
  geometry[MESH_0]->Check_Periodicity(config);
  
  /*--- Compute mesh quality statistics on the fine grid. ---*/
  
  if (!fea) {
    if (rank == MASTER_NODE)
      cout << "Computing mesh quality statistics for the dual control volumes." << endl;
    geometry[MESH_0]->ComputeMeshQualityStatistics(config);
  }
  
  geometry[MESH_0]->SetMGLevel(MESH_0);
  if ((config->GetnMGLevels() != 0) && (rank == MASTER_NODE))
    cout << "Setting the multigrid structure." << endl;
  
  /*--- Loop over all the new grid ---*/
  
  for (iMGlevel = 1; iMGlevel <= config->GetnMGLevels(); iMGlevel++) {
    
    /*--- Create main agglomeration structure ---*/
    
    geometry[iMGlevel] = new CMultiGridGeometry(geometry, config, iMGlevel);
    
    /*--- Compute points surrounding points. ---*/
    
    geometry[iMGlevel]->SetPoint_Connectivity(geometry[iMGlevel-1]);
    
    /*--- Create the edge structure ---*/
    
    geometry[iMGlevel]->SetEdges();
    geometry[iMGlevel]->SetVertex(geometry[iMGlevel-1], config);
    
    /*--- Create the control volume structures ---*/
    
    geometry[iMGlevel]->SetControlVolume(config, geometry[iMGlevel-1], ALLOCATE);
    geometry[iMGlevel]->SetBoundControlVolume(config, geometry[iMGlevel-1], ALLOCATE);
    geometry[iMGlevel]->SetCoord(geometry[iMGlevel-1]);
    
    /*--- Find closest neighbor to a surface point ---*/
    
    geometry[iMGlevel]->FindNormal_Neighbor(config);
    
    /*--- Store our multigrid index. ---*/
    
    geometry[iMGlevel]->SetMGLevel(iMGlevel);
    
    /*--- Protect against the situation that we were not able to complete
       the agglomeration for this level, i.e., there weren't enough points.
       We need to check if we changed the total number of levels and delete
       the incomplete CMultiGridGeometry object. ---*/
    
    if (config->GetnMGLevels() != requestedMGlevels) {
      delete geometry[iMGlevel];
      break;
    }
    
  }
  
  /*--- For unsteady simulations, initialize the grid volumes
   and coordinates for previous solutions. Loop over all zones/grids ---*/
  
  if (config->GetTime_Marching() && config->GetGrid_Movement()) {
    for (iMGlevel = 0; iMGlevel <= config->GetnMGLevels(); iMGlevel++) {
      for (iPoint = 0; iPoint < geometry[iMGlevel]->GetnPoint(); iPoint++) {
        
        /*--- Update cell volume ---*/
        
        geometry[iMGlevel]->node[iPoint]->SetVolume_n();
        geometry[iMGlevel]->node[iPoint]->SetVolume_nM1();
        
        /*--- Update point coordinates ---*/
        geometry[iMGlevel]->node[iPoint]->SetCoord_n();
        geometry[iMGlevel]->node[iPoint]->SetCoord_n1();
        
      }
    }
  }
  
  
  /*--- Create the data structure for MPI point-to-point communications. ---*/
  
  for (iMGlevel = 0; iMGlevel <= config->GetnMGLevels(); iMGlevel++)
    geometry[iMGlevel]->PreprocessP2PComms(geometry[iMGlevel], config);
  
  
  /*--- Perform a few preprocessing routines and communications. ---*/
  
  for (iMGlevel = 0; iMGlevel <= config->GetnMGLevels(); iMGlevel++) {
    
    /*--- Compute the max length. ---*/
    
    if ((rank == MASTER_NODE) && (!fea) && (iMGlevel == MESH_0)) cout << "Finding max control volume width." << endl;
    geometry[iMGlevel]->SetMaxLength(config);
    
    /*--- Communicate the number of neighbors. This is needed for
         some centered schemes and for multigrid in parallel. ---*/
    
    if ((rank == MASTER_NODE) && (size > SINGLE_NODE) && (!fea) && (iMGlevel == MESH_0)) cout << "Communicating number of neighbors." << endl;
    geometry[iMGlevel]->InitiateComms(geometry[iMGlevel], config, NEIGHBORS);
    geometry[iMGlevel]->CompleteComms(geometry[iMGlevel], config, NEIGHBORS);
  }
  
}

void CDriver::Geometrical_Preprocessing_DGFEM(CConfig* config, CGeometry **&geometry) {

  /*--- Definition of the geometry class to store the primal grid in the
     partitioning process. ---*/
  
  CGeometry *geometry_aux = NULL;
  
  /*--- All ranks process the grid and call ParMETIS for partitioning ---*/
  
  geometry_aux = new CPhysicalGeometry(config, iZone, nZone);
  
  /*--- Set the dimension --- */
  
  nDim = geometry_aux->GetnDim();  
  
  /*--- For the FEM solver with time-accurate local time-stepping, use
       a dummy solver class to retrieve the initial flow state. ---*/
  
  CSolver *solver_aux = NULL;
  solver_aux = new CFEM_DG_EulerSolver(config, nDim, MESH_0);
  
  /*--- Color the initial grid and set the send-receive domains (ParMETIS) ---*/
  
  geometry_aux->SetColorFEMGrid_Parallel(config);
  
  /*--- Allocate the memory of the current domain, and divide the grid
     between the ranks. ---*/
  
  geometry = NULL;
  geometry = new CGeometry *[config->GetnMGLevels()+1];
  
  geometry[MESH_0] = new CMeshFEM_DG(geometry_aux, config);
  
  /*--- Deallocate the memory of geometry_aux and solver_aux ---*/
  
  delete geometry_aux;
  if (solver_aux != NULL) delete solver_aux;
  
  /*--- Add the Send/Receive boundaries ---*/
  geometry[MESH_0]->SetSendReceive(config);
  
  /*--- Add the Send/Receive boundaries ---*/
  geometry[MESH_0]->SetBoundaries(config);
  
  /*--- Carry out a dynamic cast to CMeshFEM_DG, such that it is not needed to
       define all virtual functions in the base class CGeometry. ---*/
  CMeshFEM_DG *DGMesh = dynamic_cast<CMeshFEM_DG *>(geometry[MESH_0]);
  
  /*--- Determine the standard elements for the volume elements. ---*/
  if (rank == MASTER_NODE) cout << "Creating standard volume elements." << endl;
  DGMesh->CreateStandardVolumeElements(config);
  
  /*--- Create the face information needed to compute the contour integral
       for the elements in the Discontinuous Galerkin formulation. ---*/
  if (rank == MASTER_NODE) cout << "Creating face information." << endl;
  DGMesh->CreateFaces(config);
  
  /*--- Compute the metric terms of the volume elements. ---*/
  if (rank == MASTER_NODE) cout << "Computing metric terms volume elements." << endl;
  DGMesh->MetricTermsVolumeElements(config);
  
  /*--- Compute the metric terms of the surface elements. ---*/
  if (rank == MASTER_NODE) cout << "Computing metric terms surface elements." << endl;
  DGMesh->MetricTermsSurfaceElements(config);
  
  /*--- Compute a length scale of the volume elements. ---*/
  if (rank == MASTER_NODE) cout << "Computing length scale volume elements." << endl;
  DGMesh->LengthScaleVolumeElements();
  
  /*--- Compute the coordinates of the integration points. ---*/
  if (rank == MASTER_NODE) cout << "Computing coordinates of the integration points." << endl;
  DGMesh->CoordinatesIntegrationPoints();
  
  /*--- Compute the coordinates of the location of the solution DOFs. This is different
            from the grid points when a different polynomial degree is used to represent the
            geometry and solution. ---*/
  if (rank == MASTER_NODE) cout << "Computing coordinates of the solution DOFs." << endl;
  DGMesh->CoordinatesSolDOFs();
  
  /*--- Perform the preprocessing tasks when wall functions are used. ---*/
  if (rank == MASTER_NODE) cout << "Preprocessing for the wall functions. " << endl;
  DGMesh->WallFunctionPreprocessing(config);
  
  /*--- Store the global to local mapping. ---*/
  if (rank == MASTER_NODE) cout << "Storing a mapping from global to local DOF index." << endl;
  geometry[MESH_0]->SetGlobal_to_Local_Point();
  
  
  /*--- Loop to create the coarser grid levels. ---*/
  
  for(unsigned short iMGlevel=1; iMGlevel<=config->GetnMGLevels(); iMGlevel++) {
    
    SU2_MPI::Error("Geometrical_Preprocessing_DGFEM: Coarse grid levels not implemented yet.",
                   CURRENT_FUNCTION);
  }
    
}

void CDriver::Solver_Preprocessing(CConfig* config, CGeometry** geometry, CSolver ***&solver) {
  
  unsigned short iSol;
  
  if (rank == MASTER_NODE)
    cout << endl <<"-------------------- Solver Preprocessing ( Zone " << config->GetiZone() <<" ) --------------------" << endl;

  solver = new CSolver**[config->GetnMGLevels()+1];
  
  for (iMesh = 0; iMesh <= config->GetnMGLevels(); iMesh++)
    solver[iMesh] = NULL;
  
  for (iMesh = 0; iMesh <= config->GetnMGLevels(); iMesh++) {
    solver[iMesh] = new CSolver* [MAX_SOLS];
    for (iSol = 0; iSol < MAX_SOLS; iSol++)
      solver[iMesh][iSol] = NULL;
  }
  
  unsigned short iMGlevel;
  bool euler, ns, turbulent,
      fem_euler, fem_ns, fem_turbulent, fem_transition,
      adj_euler, adj_ns, adj_turb,
      heat_fvm,
      fem, disc_adj_fem,
      spalart_allmaras, neg_spalart_allmaras, menter_sst, transition,
      template_solver, disc_adj, disc_adj_turb, disc_adj_heat,
      fem_dg_flow, fem_dg_shock_persson,
      e_spalart_allmaras, comp_spalart_allmaras, e_comp_spalart_allmaras;
  
  /*--- Count the number of DOFs per solution point. ---*/
  
  DOFsPerPoint = 0;
  
  /*--- Initialize some useful booleans ---*/
  
  euler            = false;  ns              = false;  turbulent     = false;
  fem_euler        = false;  fem_ns          = false;  fem_turbulent = false;
  adj_euler        = false;  adj_ns          = false;  adj_turb      = false;
  spalart_allmaras = false;  menter_sst      = false;  disc_adj_turb = false;
  neg_spalart_allmaras = false;
  disc_adj         = false;
  fem              = false;  disc_adj_fem     = false;
  heat_fvm         = false;  disc_adj_heat    = false;
  transition       = false;  fem_transition   = false;
  template_solver  = false;
  fem_dg_flow      = false;  fem_dg_shock_persson = false;
  e_spalart_allmaras = false; comp_spalart_allmaras = false; e_comp_spalart_allmaras = false;
  
  bool compressible   = false;
  bool incompressible = false;
  
  /*--- Assign booleans ---*/
  
  switch (config->GetKind_Solver()) {
    case TEMPLATE_SOLVER: template_solver = true; break;
    case EULER : euler = true; compressible = true; break;
    case NAVIER_STOKES: ns = true; compressible = true; heat_fvm = config->GetWeakly_Coupled_Heat(); break;
    case RANS : ns = true; turbulent = true; compressible = true; if (config->GetKind_Trans_Model() == LM) transition = true; heat_fvm = config->GetWeakly_Coupled_Heat(); break;
    case INC_EULER : euler = true; incompressible = true; break;
    case INC_NAVIER_STOKES: ns = true; incompressible = true; heat_fvm = config->GetWeakly_Coupled_Heat(); break;
    case INC_RANS : ns = true; turbulent = true; incompressible = true; if (config->GetKind_Trans_Model() == LM) transition = true; heat_fvm = config->GetWeakly_Coupled_Heat(); break;
    case FEM_EULER : fem_euler = true; compressible = true; break;
    case FEM_NAVIER_STOKES: fem_ns = true; compressible = true; break;
    case FEM_RANS : fem_ns = true; fem_turbulent = true; compressible = true; if(config->GetKind_Trans_Model() == LM) fem_transition = true; break;
    case FEM_LES : fem_ns = true; compressible = true; break;
    case HEAT_EQUATION_FVM: heat_fvm = true; break;
    case FEM_ELASTICITY: fem = true; break;
    case ADJ_EULER : euler = true; adj_euler = true; compressible = true; break;
    case ADJ_NAVIER_STOKES : ns = true; turbulent = (config->GetKind_Turb_Model() != NONE); compressible = true; adj_ns = true; break;
    case ADJ_RANS : ns = true; turbulent = true; adj_ns = true; compressible = true; adj_turb = (!config->GetFrozen_Visc_Cont()); break;
    case DISC_ADJ_EULER: euler = true; disc_adj = true; compressible = true; break;
    case DISC_ADJ_NAVIER_STOKES: ns = true; disc_adj = true; compressible = true; heat_fvm = config->GetWeakly_Coupled_Heat(); break;
    case DISC_ADJ_RANS: ns = true; turbulent = true; disc_adj = true; compressible = true; disc_adj_turb = (!config->GetFrozen_Visc_Disc()); heat_fvm = config->GetWeakly_Coupled_Heat(); break;
    case DISC_ADJ_INC_EULER: euler = true; disc_adj = true; incompressible = true; break;
    case DISC_ADJ_INC_NAVIER_STOKES: ns = true; disc_adj = true; incompressible = true; heat_fvm = config->GetWeakly_Coupled_Heat(); break;
    case DISC_ADJ_INC_RANS: ns = true; turbulent = true; disc_adj = true; incompressible = true; disc_adj_turb = (!config->GetFrozen_Visc_Disc()); heat_fvm = config->GetWeakly_Coupled_Heat(); break;
    case DISC_ADJ_FEM_EULER: fem_euler = true; disc_adj = true; compressible = true; break;
    case DISC_ADJ_FEM_NS: fem_ns = true; disc_adj = true; compressible = true; break;
    case DISC_ADJ_FEM_RANS: fem_ns = true; fem_turbulent = true; disc_adj = true; compressible = true; if(config->GetKind_Trans_Model() == LM) fem_transition = true; break;
    case DISC_ADJ_FEM: fem = true; disc_adj_fem = true; compressible = true; break;
    case DISC_ADJ_HEAT: heat_fvm = true; disc_adj_heat = true; break;
  }
  
  /*--- Determine the kind of FEM solver used for the flow. ---*/
  
  switch( config->GetKind_FEM_Flow() ) {
    case DG: fem_dg_flow = true; break;
  }
  
  /*--- Determine the kind of shock capturing method for FEM DG solver. ---*/
  
  switch( config->GetKind_FEM_DG_Shock() ) {
    case PERSSON: fem_dg_shock_persson = true; break;
  }
  
  /*--- Assign turbulence model booleans ---*/
  
  if (turbulent || fem_turbulent)
    switch (config->GetKind_Turb_Model()) {
      case SA:        spalart_allmaras = true;        break;
      case SA_NEG:    neg_spalart_allmaras = true;    break;
      case SA_E:      e_spalart_allmaras = true;      break;
      case SA_COMP:   comp_spalart_allmaras = true;   break;
      case SA_E_COMP: e_comp_spalart_allmaras = true; break;
      case SST:       menter_sst = true;              break;
      case SST_SUST:  menter_sst = true;              break;
      default: SU2_MPI::Error("Specified turbulence model unavailable or none selected", CURRENT_FUNCTION); break;
    }
  
  /*--- Definition of the Class for the solution: solver[DOMAIN][INSTANCE][MESH_LEVEL][EQUATION]. Note that euler, ns
   and potential are incompatible, they use the same position in sol container ---*/
  
  for (iMGlevel = 0; iMGlevel <= config->GetnMGLevels(); iMGlevel++) {
    
    /*--- Allocate solution for a template problem ---*/
    
    if (template_solver) {
      solver[iMGlevel][TEMPLATE_SOL] = new CTemplateSolver(geometry[iMGlevel], config);
      if (iMGlevel == MESH_0) DOFsPerPoint += solver[iMGlevel][TEMPLATE_SOL]->GetnVar();
    }
    
    /*--- Allocate solution for direct problem, and run the preprocessing and postprocessing ---*/
    
    if (euler) {
      if (compressible) {
        solver[iMGlevel][FLOW_SOL] = new CEulerSolver(geometry[iMGlevel], config, iMGlevel);
        solver[iMGlevel][FLOW_SOL]->Preprocessing(geometry[iMGlevel], solver[iMGlevel], config, iMGlevel, NO_RK_ITER, RUNTIME_FLOW_SYS, false);
      }
      if (incompressible) {
        solver[iMGlevel][FLOW_SOL] = new CIncEulerSolver(geometry[iMGlevel], config, iMGlevel);
        solver[iMGlevel][FLOW_SOL]->Preprocessing(geometry[iMGlevel], solver[iMGlevel], config, iMGlevel, NO_RK_ITER, RUNTIME_FLOW_SYS, false);
      }
      if (iMGlevel == MESH_0) DOFsPerPoint += solver[iMGlevel][FLOW_SOL]->GetnVar();
    }
    if (ns) {
      if (compressible) {
        solver[iMGlevel][FLOW_SOL] = new CNSSolver(geometry[iMGlevel], config, iMGlevel);
      }
      if (incompressible) {
        solver[iMGlevel][FLOW_SOL] = new CIncNSSolver(geometry[iMGlevel], config, iMGlevel);
      }
      if (iMGlevel == MESH_0) DOFsPerPoint += solver[iMGlevel][FLOW_SOL]->GetnVar();
    }
    if (turbulent) {
      if (spalart_allmaras || e_spalart_allmaras || comp_spalart_allmaras || e_comp_spalart_allmaras || neg_spalart_allmaras) {
        solver[iMGlevel][TURB_SOL] = new CTurbSASolver(geometry[iMGlevel], config, iMGlevel, solver[iMGlevel][FLOW_SOL]->GetFluidModel() );
        solver[iMGlevel][FLOW_SOL]->Preprocessing(geometry[iMGlevel], solver[iMGlevel], config, iMGlevel, NO_RK_ITER, RUNTIME_FLOW_SYS, false);
        solver[iMGlevel][TURB_SOL]->Postprocessing(geometry[iMGlevel], solver[iMGlevel], config, iMGlevel);
      }
      else if (menter_sst) {
        solver[iMGlevel][TURB_SOL] = new CTurbSSTSolver(geometry[iMGlevel], config, iMGlevel);
        solver[iMGlevel][FLOW_SOL]->Preprocessing(geometry[iMGlevel], solver[iMGlevel], config, iMGlevel, NO_RK_ITER, RUNTIME_FLOW_SYS, false);
        solver[iMGlevel][TURB_SOL]->Postprocessing(geometry[iMGlevel], solver[iMGlevel], config, iMGlevel);
        solver[iMGlevel][FLOW_SOL]->Preprocessing(geometry[iMGlevel], solver[iMGlevel], config, iMGlevel, NO_RK_ITER, RUNTIME_FLOW_SYS, false);
      }
      if (iMGlevel == MESH_0) DOFsPerPoint += solver[iMGlevel][TURB_SOL]->GetnVar();
      if (transition) {
        solver[iMGlevel][TRANS_SOL] = new CTransLMSolver(geometry[iMGlevel], config, iMGlevel);
        if (iMGlevel == MESH_0) DOFsPerPoint += solver[iMGlevel][TRANS_SOL]->GetnVar();
      }
    }
    if (fem_euler) {
      if( fem_dg_flow ) {
        if( fem_dg_shock_persson ) {
          solver[iMGlevel][FLOW_SOL] = new CFEM_DG_NSSolver(geometry[iMGlevel], config, iMGlevel);
        }
        else {
          solver[iMGlevel][FLOW_SOL] = new CFEM_DG_EulerSolver(geometry[iMGlevel], config, iMGlevel);
        }
      }
    }
    if (fem_ns) {
      if( fem_dg_flow )
        solver[iMGlevel][FLOW_SOL] = new CFEM_DG_NSSolver(geometry[iMGlevel], config, iMGlevel);
    }
    if (fem_turbulent) {
      SU2_MPI::Error("Finite element turbulence model not yet implemented.", CURRENT_FUNCTION);
      
      if(fem_transition)
        SU2_MPI::Error("Finite element transition model not yet implemented.", CURRENT_FUNCTION);
    }
    if (heat_fvm) {
      solver[iMGlevel][HEAT_SOL] = new CHeatSolverFVM(geometry[iMGlevel], config, iMGlevel);
      if (iMGlevel == MESH_0) DOFsPerPoint += solver[iMGlevel][HEAT_SOL]->GetnVar();
    }
    if (fem) {
      solver[iMGlevel][FEA_SOL] = new CFEASolver(geometry[iMGlevel], config);
      if (iMGlevel == MESH_0) DOFsPerPoint += solver[iMGlevel][FEA_SOL]->GetnVar();
    }
    
    /*--- Allocate solution for adjoint problem ---*/
    
    if (adj_euler) {
      if (compressible) {
        solver[iMGlevel][ADJFLOW_SOL] = new CAdjEulerSolver(geometry[iMGlevel], config, iMGlevel);
      }
      if (incompressible) {
        SU2_MPI::Error("Continuous adjoint for the incompressible solver is not currently available.", CURRENT_FUNCTION);
      }
      if (iMGlevel == MESH_0) DOFsPerPoint += solver[iMGlevel][ADJFLOW_SOL]->GetnVar();
    }
    if (adj_ns) {
      if (compressible) {
        solver[iMGlevel][ADJFLOW_SOL] = new CAdjNSSolver(geometry[iMGlevel], config, iMGlevel);
      }
      if (incompressible) {
        SU2_MPI::Error("Continuous adjoint for the incompressible solver is not currently available.", CURRENT_FUNCTION);
      }
      if (iMGlevel == MESH_0) DOFsPerPoint += solver[iMGlevel][ADJFLOW_SOL]->GetnVar();
    }
    if (adj_turb) {
      solver[iMGlevel][ADJTURB_SOL] = new CAdjTurbSolver(geometry[iMGlevel], config, iMGlevel);
      if (iMGlevel == MESH_0) DOFsPerPoint += solver[iMGlevel][ADJTURB_SOL]->GetnVar();
    }
    
    if (disc_adj) {
      solver[iMGlevel][ADJFLOW_SOL] = new CDiscAdjSolver(geometry[iMGlevel], config, solver[iMGlevel][FLOW_SOL], RUNTIME_FLOW_SYS, iMGlevel);
      if (iMGlevel == MESH_0) DOFsPerPoint += solver[iMGlevel][ADJFLOW_SOL]->GetnVar();
      if (disc_adj_turb) {
        solver[iMGlevel][ADJTURB_SOL] = new CDiscAdjSolver(geometry[iMGlevel], config, solver[iMGlevel][TURB_SOL], RUNTIME_TURB_SYS, iMGlevel);
        if (iMGlevel == MESH_0) DOFsPerPoint += solver[iMGlevel][ADJTURB_SOL]->GetnVar();
      }
      if (heat_fvm) {
        solver[iMGlevel][ADJHEAT_SOL] = new CDiscAdjSolver(geometry[iMGlevel], config, solver[iMGlevel][HEAT_SOL], RUNTIME_HEAT_SYS, iMGlevel);
        if (iMGlevel == MESH_0) DOFsPerPoint += solver[iMGlevel][ADJHEAT_SOL]->GetnVar();
      }
    }
    
    if (disc_adj_fem) {
      solver[iMGlevel][ADJFEA_SOL] = new CDiscAdjFEASolver(geometry[iMGlevel], config, solver[iMGlevel][FEA_SOL], RUNTIME_FEA_SYS, iMGlevel);
      if (iMGlevel == MESH_0) DOFsPerPoint += solver[iMGlevel][ADJFEA_SOL]->GetnVar();
    }
    
    if (disc_adj_heat) {
      solver[iMGlevel][ADJHEAT_SOL] = new CDiscAdjSolver(geometry[iMGlevel], config, solver[iMGlevel][HEAT_SOL], RUNTIME_HEAT_SYS, iMGlevel);
      if (iMGlevel == MESH_0) DOFsPerPoint += solver[iMGlevel][ADJHEAT_SOL]->GetnVar();
    }
  }
  
  /*--- Preprocess the mesh solver for dynamic meshes. ---*/
  /*--- This needs to be done before solver restart so the old coordinates are stored. ---*/
  if (config->GetDeform_Mesh()){
    solver[MESH_0][MESH_SOL] = new CMeshSolver(geometry[MESH_0], config);

    if (config->GetDiscrete_Adjoint())
      solver[MESH_0][ADJMESH_SOL] = new CDiscAdjMeshSolver(geometry[MESH_0], config, solver[MESH_0][MESH_SOL]);

  }

  /*--- Check for restarts and use the LoadRestart() routines. ---*/
  
  bool update_geo = true;
  if (config->GetFSI_Simulation()) update_geo = false;
  
  Solver_Restart(solver, geometry, config, update_geo);
  
  /*--- Set up any necessary inlet profiles ---*/
  
  Inlet_Preprocessing(solver, geometry, config);
  
}

void CDriver::Inlet_Preprocessing(CSolver ***solver, CGeometry **geometry,
                                  CConfig *config) {

  bool euler, ns, turbulent,
  adj_euler, adj_ns, adj_turb,
  heat,
  fem,
  template_solver, disc_adj, disc_adj_fem, disc_adj_turb;
  int val_iter = 0;
  unsigned short iMesh;

  /*--- Initialize some useful booleans ---*/

  euler            = false;  ns              = false;  turbulent = false;
  adj_euler        = false;  adj_ns          = false;  adj_turb  = false;
  disc_adj         = false;
  fem              = false;  disc_adj_fem     = false;
  heat             = false;  disc_adj_turb    = false;
  template_solver  = false;

  /*--- Adjust iteration number for unsteady restarts. ---*/

  bool dual_time = ((config->GetTime_Marching() == DT_STEPPING_1ST) ||
                    (config->GetTime_Marching() == DT_STEPPING_2ND));
  bool time_stepping = config->GetTime_Marching() == TIME_STEPPING;
  bool adjoint = (config->GetDiscrete_Adjoint() || config->GetContinuous_Adjoint());

  if (dual_time) {
    if (adjoint) val_iter = SU2_TYPE::Int(config->GetUnst_AdjointIter())-1;
    else if (config->GetTime_Marching() == DT_STEPPING_1ST)
      val_iter = SU2_TYPE::Int(config->GetRestart_Iter())-1;
    else val_iter = SU2_TYPE::Int(config->GetRestart_Iter())-2;
  }

  if (time_stepping) {
    if (adjoint) val_iter = SU2_TYPE::Int(config->GetUnst_AdjointIter())-1;
    else val_iter = SU2_TYPE::Int(config->GetRestart_Iter())-1;
  }

  /*--- Assign booleans ---*/

  switch (config->GetKind_Solver()) {
    case TEMPLATE_SOLVER: template_solver = true; break;
    case EULER : case INC_EULER: euler = true; break;
    case NAVIER_STOKES: case INC_NAVIER_STOKES: ns = true; break;
    case RANS : case INC_RANS: ns = true; turbulent = true; break;
    case HEAT_EQUATION_FVM: heat = true; break;
    case FEM_ELASTICITY: fem = true; break;
    case ADJ_EULER : euler = true; adj_euler = true; break;
    case ADJ_NAVIER_STOKES : ns = true; turbulent = (config->GetKind_Turb_Model() != NONE); adj_ns = true; break;
    case ADJ_RANS : ns = true; turbulent = true; adj_ns = true; adj_turb = (!config->GetFrozen_Visc_Cont()); break;
    case DISC_ADJ_EULER: case DISC_ADJ_INC_EULER: euler = true; disc_adj = true; break;
    case DISC_ADJ_NAVIER_STOKES: case DISC_ADJ_INC_NAVIER_STOKES: ns = true; disc_adj = true; break;
    case DISC_ADJ_RANS: case DISC_ADJ_INC_RANS: ns = true; turbulent = true; disc_adj = true; disc_adj_turb = (!config->GetFrozen_Visc_Disc()); break;
    case DISC_ADJ_FEM: fem = true; disc_adj_fem = true; break;
  }


  /*--- Load inlet profile files for any of the active solver containers. 
   Note that these routines fill the fine grid data structures for the markers
   and restrict values down to all coarser MG levels. ---*/

  if (config->GetInlet_Profile_From_File()) {

    /*--- Use LoadInletProfile() routines for the particular solver. ---*/

    if (rank == MASTER_NODE) {
      cout << endl;
      cout << "Reading inlet profile from file: ";
      cout << config->GetInlet_FileName() << endl;
    }

    bool no_profile = false;

    if (euler || ns || adj_euler || adj_ns || disc_adj) {
      solver[MESH_0][FLOW_SOL]->LoadInletProfile(geometry, solver, config, val_iter, FLOW_SOL, INLET_FLOW);
    }
    if (turbulent || adj_turb || disc_adj_turb) {
      solver[MESH_0][TURB_SOL]->LoadInletProfile(geometry, solver, config, val_iter, TURB_SOL, INLET_FLOW);
    }

    if (template_solver) {
      no_profile = true;
    }
    if (heat) {
      no_profile = true;
    }
    if (fem) {
      no_profile = true;
    }
    if (disc_adj_fem) {
      no_profile = true;
    }

    /*--- Exit if profiles were requested for a solver that is not available. ---*/

    if (no_profile) {
      SU2_MPI::Error(string("Inlet profile specification via file (C++) has not been \n") +
                     string("implemented yet for this solver.\n") +
                     string("Please set SPECIFIED_INLET_PROFILE= NO and try again."), CURRENT_FUNCTION);
    }

  } else {

    /*--- Uniform inlets or python-customized inlets ---*/

    /* --- Initialize quantities for inlet boundary
     * This routine does not check if they python wrapper is being used to
     * set custom boundary conditions.  This is intentional; the
     * default values for python custom BCs are initialized with the default
     * values specified in the config (avoiding non physical values) --- */

    for (iMesh = 0; iMesh <= config->GetnMGLevels(); iMesh++) {
      for(unsigned short iMarker=0; iMarker < config->GetnMarker_All(); iMarker++) {
        if (euler || ns || adj_euler || adj_ns || disc_adj)
          solver[iMesh][FLOW_SOL]->SetUniformInlet(config, iMarker);
        if (turbulent)
          solver[iMesh][TURB_SOL]->SetUniformInlet(config, iMarker);
      }
    }
    
  }
  
}

void CDriver::Solver_Restart(CSolver ***solver, CGeometry **geometry,
                             CConfig *config, bool update_geo) {

  bool euler, ns, turbulent,
  adj_euler, adj_ns, adj_turb,
  heat_fvm, fem, fem_euler, fem_ns, fem_dg_flow,
  template_solver, disc_adj, disc_adj_fem, disc_adj_turb, disc_adj_heat;
  int val_iter = 0;

  /*--- Initialize some useful booleans ---*/

  euler            = false;  ns           = false;  turbulent   = false;
  adj_euler        = false;  adj_ns       = false;  adj_turb    = false;
  fem_euler        = false;  fem_ns       = false;  fem_dg_flow = false;
  disc_adj         = false;
  fem              = false;  disc_adj_fem     = false;
  disc_adj_turb    = false;
  heat_fvm         = false;  disc_adj_heat    = false;
  template_solver  = false;

  /*--- Check for restarts and use the LoadRestart() routines. ---*/

  bool restart      = config->GetRestart();
  bool restart_flow = config->GetRestart_Flow();
  bool no_restart   = false;

  /*--- Adjust iteration number for unsteady restarts. ---*/

  bool dual_time = ((config->GetTime_Marching() == DT_STEPPING_1ST) ||
                    (config->GetTime_Marching() == DT_STEPPING_2ND));
  bool time_stepping = config->GetTime_Marching() == TIME_STEPPING;
  bool adjoint = (config->GetDiscrete_Adjoint() || config->GetContinuous_Adjoint());
  bool time_domain = (config->GetTime_Domain()); // Dynamic simulation (FSI).

  if (dual_time) {
    if (adjoint) val_iter = SU2_TYPE::Int(config->GetUnst_AdjointIter())-1;
    else if (config->GetTime_Marching() == DT_STEPPING_1ST)
      val_iter = SU2_TYPE::Int(config->GetRestart_Iter())-1;
    else val_iter = SU2_TYPE::Int(config->GetRestart_Iter())-2;
  }

  if (time_stepping) {
    if (adjoint) val_iter = SU2_TYPE::Int(config->GetUnst_AdjointIter())-1;
    else val_iter = SU2_TYPE::Int(config->GetRestart_Iter())-1;
  }

  /*--- Assign booleans ---*/

  switch (config->GetKind_Solver()) {
    case TEMPLATE_SOLVER: template_solver = true; break;
    case EULER : case INC_EULER: euler = true; break;
    case NAVIER_STOKES: case INC_NAVIER_STOKES: ns = true; heat_fvm = config->GetWeakly_Coupled_Heat(); break;
    case RANS : case INC_RANS: ns = true; turbulent = true; heat_fvm = config->GetWeakly_Coupled_Heat(); break;
    case FEM_EULER : fem_euler = true; break;
    case FEM_NAVIER_STOKES: fem_ns = true; break;
    case FEM_RANS : fem_ns = true; break;
    case FEM_LES : fem_ns = true; break;
    case HEAT_EQUATION_FVM: heat_fvm = true; break;
    case FEM_ELASTICITY: fem = true; break;
    case ADJ_EULER : euler = true; adj_euler = true; break;
    case ADJ_NAVIER_STOKES : ns = true; turbulent = (config->GetKind_Turb_Model() != NONE); adj_ns = true; break;
    case ADJ_RANS : ns = true; turbulent = true; adj_ns = true; adj_turb = (!config->GetFrozen_Visc_Cont()); break;
    case DISC_ADJ_EULER: case DISC_ADJ_INC_EULER: euler = true; disc_adj = true; break;
    case DISC_ADJ_NAVIER_STOKES: case DISC_ADJ_INC_NAVIER_STOKES: ns = true; disc_adj = true; heat_fvm = config->GetWeakly_Coupled_Heat(); break;
    case DISC_ADJ_RANS: case DISC_ADJ_INC_RANS: ns = true; turbulent = true; disc_adj = true; disc_adj_turb = (!config->GetFrozen_Visc_Disc()); heat_fvm = config->GetWeakly_Coupled_Heat(); break;
    case DISC_ADJ_FEM_EULER: fem_euler = true; disc_adj = true; break;
    case DISC_ADJ_FEM_NS: fem_ns = true; disc_adj = true; break;
    case DISC_ADJ_FEM_RANS: fem_ns = true; turbulent = true; disc_adj = true; disc_adj_turb = (!config->GetFrozen_Visc_Disc()); break;
    case DISC_ADJ_FEM: fem = true; disc_adj_fem = true; break;
    case DISC_ADJ_HEAT: heat_fvm = true; disc_adj_heat = true; break;

  }

  /*--- Determine the kind of FEM solver used for the flow. ---*/

  switch( config->GetKind_FEM_Flow() ) {
    case DG: fem_dg_flow = true; break;
  }

  /*--- Load restarts for any of the active solver containers. Note that
   these restart routines fill the fine grid and interpolate to all MG levels. ---*/

  if (restart || restart_flow) {
    if (euler || ns) {
      solver[MESH_0][FLOW_SOL]->LoadRestart(geometry, solver, config, val_iter, update_geo);
    }
    if (turbulent) {
      solver[MESH_0][TURB_SOL]->LoadRestart(geometry, solver, config, val_iter, update_geo);
    }
    if (fem) {
      if (time_domain) val_iter = SU2_TYPE::Int(config->GetRestart_Iter())-1;
      solver[MESH_0][FEA_SOL]->LoadRestart(geometry, solver, config, val_iter, update_geo);
    }
    if (fem_euler || fem_ns) {
      if (fem_dg_flow)
        solver[MESH_0][FLOW_SOL]->LoadRestart(geometry, solver, config, val_iter, update_geo);
    }
    if (heat_fvm) {
      solver[MESH_0][HEAT_SOL]->LoadRestart(geometry, solver, config, val_iter, update_geo);
    }
  }

  if (restart) {
    if (template_solver) {
      no_restart = true;
    }
    if (heat_fvm) {
      solver[MESH_0][HEAT_SOL]->LoadRestart(geometry, solver, config, val_iter, update_geo);
    }
    if (adj_euler || adj_ns) {
      solver[MESH_0][ADJFLOW_SOL]->LoadRestart(geometry, solver, config, val_iter, update_geo);
    }
    if (adj_turb) {
      no_restart = true;
    }
    if (disc_adj) {
      solver[MESH_0][ADJFLOW_SOL]->LoadRestart(geometry, solver, config, val_iter, update_geo);
      if (disc_adj_turb)
        solver[MESH_0][ADJTURB_SOL]->LoadRestart(geometry, solver, config, val_iter, update_geo);
      if (disc_adj_heat)
        solver[MESH_0][ADJHEAT_SOL]->LoadRestart(geometry, solver, config, val_iter, update_geo);
    }
    if (disc_adj_fem) {
        if (time_domain) val_iter = SU2_TYPE::Int(config->GetRestart_Iter())-1;
        solver[MESH_0][ADJFEA_SOL]->LoadRestart(geometry, solver, config, val_iter, update_geo);
    }
    if (disc_adj_heat) {
      solver[MESH_0][ADJHEAT_SOL]->LoadRestart(geometry, solver, config, val_iter, update_geo);
    }
  }

  if ((restart || restart_flow) && config->GetDeform_Mesh() && update_geo){
    /*--- Always restart with the last state ---*/
    val_iter = SU2_TYPE::Int(config->GetRestart_Iter())-1;
    solver[MESH_0][MESH_SOL]->LoadRestart(geometry, solver, config, val_iter, update_geo);
  }

  /*--- Exit if a restart was requested for a solver that is not available. ---*/

  if (no_restart) {
    SU2_MPI::Error(string("A restart capability has not been implemented yet for this solver.\n") +
                   string("Please set RESTART_SOL= NO and try again."), CURRENT_FUNCTION);
  }

  /*--- Think about calls to pre / post-processing here, plus realizability checks. ---*/
  

}

void CDriver::Solver_Postprocessing(CSolver ****solver, CGeometry **geometry,
                                    CConfig *config, unsigned short val_iInst) {
  unsigned short iMGlevel;
  bool euler, ns, turbulent,
  adj_euler, adj_ns, adj_turb,
  heat_fvm, fem,
  spalart_allmaras, neg_spalart_allmaras, menter_sst, transition,
  template_solver, disc_adj, disc_adj_turb, disc_adj_fem, disc_adj_heat,
  e_spalart_allmaras, comp_spalart_allmaras, e_comp_spalart_allmaras;

  /*--- Initialize some useful booleans ---*/
  
  euler            = false;  ns              = false;  turbulent = false;
  adj_euler        = false;  adj_ns          = false;  adj_turb  = false;
  spalart_allmaras = false;  menter_sst      = false;  disc_adj_turb = false;
  neg_spalart_allmaras = false;
  disc_adj        = false;
  fem              = false;  disc_adj_fem    = false;
  heat_fvm        = false;   disc_adj_heat   = false;
  transition       = false;
  template_solver  = false;
  e_spalart_allmaras = false; comp_spalart_allmaras = false; e_comp_spalart_allmaras = false;

  /*--- Assign booleans ---*/
  
  switch (config->GetKind_Solver()) {
    case TEMPLATE_SOLVER: template_solver = true; break;
    case EULER : case INC_EULER: euler = true; break;
    case NAVIER_STOKES: case INC_NAVIER_STOKES: ns = true; heat_fvm = config->GetWeakly_Coupled_Heat(); break;
    case RANS : case INC_RANS: ns = true; turbulent = true; if (config->GetKind_Trans_Model() == LM) transition = true; heat_fvm = config->GetWeakly_Coupled_Heat(); break;
    case FEM_EULER : euler = true; break;
    case FEM_NAVIER_STOKES:
    case FEM_LES: ns = true; break;
    case FEM_RANS: ns = true; turbulent = true; if (config->GetKind_Trans_Model() == LM) transition = true; break;
    case HEAT_EQUATION_FVM: heat_fvm = true; break;
    case FEM_ELASTICITY: fem = true; break;
    case ADJ_EULER : euler = true; adj_euler = true; break;
    case ADJ_NAVIER_STOKES : ns = true; turbulent = (config->GetKind_Turb_Model() != NONE); adj_ns = true; break;
    case ADJ_RANS : ns = true; turbulent = true; adj_ns = true; adj_turb = (!config->GetFrozen_Visc_Cont()); break;
    case DISC_ADJ_EULER: case DISC_ADJ_INC_EULER: euler = true; disc_adj = true; break;
    case DISC_ADJ_NAVIER_STOKES: case DISC_ADJ_INC_NAVIER_STOKES: ns = true; disc_adj = true; heat_fvm = config->GetWeakly_Coupled_Heat(); break;
    case DISC_ADJ_RANS: case DISC_ADJ_INC_RANS: ns = true; turbulent = true; disc_adj = true; disc_adj_turb = (!config->GetFrozen_Visc_Disc()); heat_fvm = config->GetWeakly_Coupled_Heat(); break;
    case DISC_ADJ_FEM_EULER: euler = true; disc_adj = true; break;
    case DISC_ADJ_FEM_NS: ns = true; disc_adj = true; break;
    case DISC_ADJ_FEM_RANS: ns = true; turbulent = true; disc_adj = true; disc_adj_turb = (!config->GetFrozen_Visc_Disc()); break;
    case DISC_ADJ_FEM: fem = true; disc_adj_fem = true; break;
    case DISC_ADJ_HEAT: heat_fvm = true; disc_adj_heat = true; break;
  }
  
  /*--- Assign turbulence model booleans ---*/
  
  if (turbulent)
    switch (config->GetKind_Turb_Model()) {
    case SA:        spalart_allmaras = true;        break;
    case SA_NEG:    neg_spalart_allmaras = true;    break;
    case SA_E:      e_spalart_allmaras = true;      break;
    case SA_COMP:   comp_spalart_allmaras = true;   break;
    case SA_E_COMP: e_comp_spalart_allmaras = true; break;
    case SST:       menter_sst = true;              break;
    case SST_SUST:  menter_sst = true;              break;
    default: SU2_MPI::Error("Specified turbulence model unavailable or none selected", CURRENT_FUNCTION); break;
    }
  
  /*--- Definition of the Class for the solution: solver_container[DOMAIN][MESH_LEVEL][EQUATION]. Note that euler, ns
   and potential are incompatible, they use the same position in sol container ---*/
  
  for (iMGlevel = 0; iMGlevel <= config->GetnMGLevels(); iMGlevel++) {
    
    /*--- DeAllocate solution for a template problem ---*/
    
    if (template_solver) {
      delete solver[val_iInst][iMGlevel][TEMPLATE_SOL];
    }

    /*--- DeAllocate solution for adjoint problem ---*/
    
    if (adj_euler || adj_ns || disc_adj) {
      delete solver[val_iInst][iMGlevel][ADJFLOW_SOL];
      if (disc_adj_turb || adj_turb) {
        delete solver[val_iInst][iMGlevel][ADJTURB_SOL];
      }
      if (heat_fvm) {
        delete solver[val_iInst][iMGlevel][ADJHEAT_SOL];
      }
    }

    if (disc_adj_heat) {
      delete solver[val_iInst][iMGlevel][ADJHEAT_SOL];
    }

    /*--- DeAllocate solution for direct problem ---*/
    
    if (euler || ns) {
      delete solver[val_iInst][iMGlevel][FLOW_SOL];
    }

    if (turbulent) {
      if (spalart_allmaras || neg_spalart_allmaras || menter_sst || e_spalart_allmaras || comp_spalart_allmaras || e_comp_spalart_allmaras) {
        delete solver[val_iInst][iMGlevel][TURB_SOL];
      }
      if (transition) {
        delete solver[val_iInst][iMGlevel][TRANS_SOL];
      }
    }
    if (heat_fvm) {
      delete solver[val_iInst][iMGlevel][HEAT_SOL];
    }
    if (fem) {
      delete solver[val_iInst][iMGlevel][FEA_SOL];
    }
    if (disc_adj_fem) {
      delete solver[val_iInst][iMGlevel][ADJFEA_SOL];
    }

    if (iMGlevel == 0){
      if (config->GetDeform_Mesh()){
        delete solver[val_iInst][MESH_0][MESH_SOL];
        if (config->GetDiscrete_Adjoint())
          delete solver[val_iInst][MESH_0][ADJMESH_SOL];
      }
    }
        
    delete [] solver[val_iInst][iMGlevel];
    
  }

  delete [] solver[val_iInst];

}

void CDriver::Integration_Preprocessing(CConfig *config, CIntegration **&integration) {

  unsigned short iSol;
  
  if (rank == MASTER_NODE)
    cout << endl <<"----------------- Integration Preprocessing ( Zone " << config->GetiZone() <<" ) ------------------" << endl;
  
  integration = new CIntegration* [MAX_SOLS];
  for (iSol = 0; iSol < MAX_SOLS; iSol++)
    integration[iSol] = NULL;
  
  bool euler, adj_euler, ns, adj_ns, turbulent, adj_turb, fem,
      fem_euler, fem_ns, fem_turbulent,
      heat_fvm, template_solver, transition, disc_adj, disc_adj_fem, disc_adj_heat;

  /*--- Initialize some useful booleans ---*/
  euler            = false; adj_euler        = false;
  ns               = false; adj_ns           = false;
  turbulent        = false; adj_turb         = false;
  disc_adj         = false;
  fem_euler        = false;
  fem_ns           = false;
  fem_turbulent    = false;
  heat_fvm         = false; disc_adj_heat    = false;
  fem 			       = false; disc_adj_fem     = false;
  transition       = false;
  template_solver  = false;

  /*--- Assign booleans ---*/
  switch (config->GetKind_Solver()) {
    case TEMPLATE_SOLVER: template_solver = true; break;
    case EULER : case INC_EULER: euler = true; break;
    case NAVIER_STOKES: case INC_NAVIER_STOKES: ns = true;  heat_fvm = config->GetWeakly_Coupled_Heat(); break;
    case RANS : case INC_RANS: ns = true; turbulent = true; if (config->GetKind_Trans_Model() == LM) transition = true; heat_fvm = config->GetWeakly_Coupled_Heat(); break;
    case FEM_EULER : fem_euler = true; break;
    case FEM_NAVIER_STOKES: fem_ns = true; break;
    case FEM_RANS : fem_ns = true; fem_turbulent = true; break;
    case FEM_LES :  fem_ns = true; break;
    case HEAT_EQUATION_FVM: heat_fvm = true; break;
    case FEM_ELASTICITY: fem = true; break;
    case ADJ_EULER : euler = true; adj_euler = true; break;
    case ADJ_NAVIER_STOKES : ns = true; turbulent = (config->GetKind_Turb_Model() != NONE); adj_ns = true; break;
    case ADJ_RANS : ns = true; turbulent = true; adj_ns = true; adj_turb = (!config->GetFrozen_Visc_Cont()); break;
    case DISC_ADJ_EULER : case DISC_ADJ_INC_EULER: euler = true; disc_adj = true; break;
    case DISC_ADJ_FEM_EULER: fem_euler = true; disc_adj = true; break;
    case DISC_ADJ_FEM_NS: fem_ns = true; disc_adj = true; break;
    case DISC_ADJ_FEM_RANS: fem_ns = true; fem_turbulent = true; disc_adj = true; break;
    case DISC_ADJ_NAVIER_STOKES: case DISC_ADJ_INC_NAVIER_STOKES: ns = true; disc_adj = true; heat_fvm = config->GetWeakly_Coupled_Heat(); break;
    case DISC_ADJ_RANS : case DISC_ADJ_INC_RANS: ns = true; turbulent = true; disc_adj = true; heat_fvm = config->GetWeakly_Coupled_Heat(); break;
    case DISC_ADJ_FEM: fem = true; disc_adj_fem = true; break;
    case DISC_ADJ_HEAT: heat_fvm = true; disc_adj_heat = true; break;
  }

  /*--- Allocate solution for a template problem ---*/
  if (template_solver) integration[TEMPLATE_SOL] = new CSingleGridIntegration(config);

  /*--- Allocate solution for direct problem ---*/
  if (euler) integration[FLOW_SOL] = new CMultiGridIntegration(config);
  if (ns) integration[FLOW_SOL] = new CMultiGridIntegration(config);
  if (turbulent) integration[TURB_SOL] = new CSingleGridIntegration(config);
  if (transition) integration[TRANS_SOL] = new CSingleGridIntegration(config);
  if (heat_fvm) integration[HEAT_SOL] = new CSingleGridIntegration(config);
  if (fem) integration[FEA_SOL] = new CStructuralIntegration(config);

  /*--- Allocate integration container for finite element flow solver. ---*/

  if (fem_euler) integration[FLOW_SOL] = new CFEM_DG_Integration(config);
  if (fem_ns)    integration[FLOW_SOL] = new CFEM_DG_Integration(config);
  //if (fem_turbulent) integration[FEM_TURB_SOL] = new CSingleGridIntegration(config);

  if (fem_turbulent)
    SU2_MPI::Error("No turbulent FEM solver yet", CURRENT_FUNCTION);

  /*--- Allocate solution for adjoint problem ---*/
  if (adj_euler) integration[ADJFLOW_SOL] = new CMultiGridIntegration(config);
  if (adj_ns) integration[ADJFLOW_SOL] = new CMultiGridIntegration(config);
  if (adj_turb) integration[ADJTURB_SOL] = new CSingleGridIntegration(config);

  if (disc_adj) integration[ADJFLOW_SOL] = new CIntegration(config);
  if (disc_adj_fem) integration[ADJFEA_SOL] = new CIntegration(config);
  if (disc_adj_heat) integration[ADJHEAT_SOL] = new CIntegration(config);

}

void CDriver::Integration_Postprocessing(CIntegration ***integration, CGeometry **geometry, CConfig *config, unsigned short val_iInst) {
  bool euler, adj_euler, ns, adj_ns, turbulent, adj_turb, fem,
      fem_euler, fem_ns, fem_turbulent,
      heat_fvm, template_solver, transition, disc_adj, disc_adj_fem, disc_adj_heat;

  /*--- Initialize some useful booleans ---*/
  euler            = false; adj_euler        = false;
  ns               = false; adj_ns           = false;
  turbulent        = false; adj_turb         = false;
  disc_adj         = false;
  fem_euler        = false;
  fem_ns           = false;
  fem_turbulent    = false;
  heat_fvm         = false; disc_adj_heat    = false;
  fem              = false; disc_adj_fem     = false;
  transition       = false;
  template_solver  = false;

  /*--- Assign booleans ---*/
  switch (config->GetKind_Solver()) {
    case TEMPLATE_SOLVER: template_solver = true; break;
    case EULER : case INC_EULER: euler = true; break;
    case NAVIER_STOKES: case INC_NAVIER_STOKES: ns = true; heat_fvm = config->GetWeakly_Coupled_Heat(); break;
    case RANS : case INC_RANS: ns = true; turbulent = true; if (config->GetKind_Trans_Model() == LM) transition = true; heat_fvm = config->GetWeakly_Coupled_Heat(); break;
    case FEM_EULER : fem_euler = true; break;
    case FEM_NAVIER_STOKES: fem_ns = true; break;
    case FEM_RANS : fem_ns = true; fem_turbulent = true; break;
    case FEM_LES :  fem_ns = true; break;
    case HEAT_EQUATION_FVM: heat_fvm = true; break;
    case FEM_ELASTICITY: fem = true; break;
    case ADJ_EULER : euler = true; adj_euler = true; break;
    case ADJ_NAVIER_STOKES : ns = true; turbulent = (config->GetKind_Turb_Model() != NONE); adj_ns = true; break;
    case ADJ_RANS : ns = true; turbulent = true; adj_ns = true; adj_turb = (!config->GetFrozen_Visc_Cont()); break;
    case DISC_ADJ_EULER : case DISC_ADJ_INC_EULER: euler = true; disc_adj = true; break;
    case DISC_ADJ_NAVIER_STOKES: case DISC_ADJ_INC_NAVIER_STOKES: ns = true; disc_adj = true; heat_fvm = config->GetWeakly_Coupled_Heat(); break;
    case DISC_ADJ_RANS : case DISC_ADJ_INC_RANS: ns = true; turbulent = true; disc_adj = true; heat_fvm = config->GetWeakly_Coupled_Heat(); break;
    case DISC_ADJ_FEM_EULER: fem_euler = true; disc_adj = true; break;
    case DISC_ADJ_FEM_NS: fem_ns = true; disc_adj = true; break;
    case DISC_ADJ_FEM_RANS: fem_ns = true; fem_turbulent = true; disc_adj = true; break;
    case DISC_ADJ_FEM: fem = true; disc_adj_fem = true; break;
    case DISC_ADJ_HEAT: heat_fvm = true; disc_adj_heat = true; break;
  }

  /*--- DeAllocate solution for a template problem ---*/
  if (template_solver) integration[val_iInst][TEMPLATE_SOL] = new CSingleGridIntegration(config);

  /*--- DeAllocate solution for direct problem ---*/
  if (euler || ns) delete integration[val_iInst][FLOW_SOL];
  if (turbulent) delete integration[val_iInst][TURB_SOL];
  if (transition) delete integration[val_iInst][TRANS_SOL];
  if (heat_fvm) delete integration[val_iInst][HEAT_SOL];
  if (fem) delete integration[val_iInst][FEA_SOL];
  if (disc_adj_fem) delete integration[val_iInst][ADJFEA_SOL];
  if (disc_adj_heat) delete integration[val_iInst][ADJHEAT_SOL];

  /*--- DeAllocate solution for adjoint problem ---*/
  if (adj_euler || adj_ns || disc_adj) delete integration[val_iInst][ADJFLOW_SOL];
  if (adj_turb) delete integration[val_iInst][ADJTURB_SOL];

  /*--- DeAllocate integration container for finite element flow solver. ---*/
  if (fem_euler || fem_ns) delete integration[val_iInst][FLOW_SOL];
  //if (fem_turbulent)     delete integration_container[val_iInst][FEM_TURB_SOL];

  if (fem_turbulent)
    SU2_MPI::Error("No turbulent FEM solver yet", CURRENT_FUNCTION);

  delete [] integration[val_iInst];
}

void CDriver::Numerics_Preprocessing(CConfig *config, CGeometry **geometry, CSolver ***solver, CNumerics ****&numerics) {
  
  if (rank == MASTER_NODE)
    cout << endl <<"------------------- Numerics Preprocessing ( Zone " << config->GetiZone() <<" ) -------------------" << endl;

  unsigned short iMGlevel, iSol,
      
  nVar_Template         = 0,
  nVar_Flow             = 0,
  nVar_Trans            = 0,
  nVar_Turb             = 0,
  nVar_Adj_Flow         = 0,
  nVar_Adj_Turb         = 0,
  nVar_FEM              = 0,
  nVar_Heat             = 0;
  
  numerics = new CNumerics***[config->GetnMGLevels()+1];
  
  su2double *constants = NULL;
  su2double kine_Inf = 0.0, omega_Inf = 0.0;
  
  bool
  euler, adj_euler,
  ns, adj_ns,
  turbulent, adj_turb,
  fem_euler, fem_ns, fem_turbulent,
  spalart_allmaras, neg_spalart_allmaras, menter_sst,
  fem,
  heat_fvm,
  transition,
  template_solver;
  bool e_spalart_allmaras, comp_spalart_allmaras, e_comp_spalart_allmaras;
  
  bool compressible = false;
  bool incompressible = false;
  bool ideal_gas = (config->GetKind_FluidModel() == STANDARD_AIR || config->GetKind_FluidModel() == IDEAL_GAS );
  bool roe_low_dissipation = config->GetKind_RoeLowDiss() != NO_ROELOWDISS;
  
  /*--- Initialize some useful booleans ---*/
  euler            = false; ns     = false; turbulent     = false;
  fem_euler        = false; fem_ns = false; fem_turbulent = false;
  adj_euler        = false;   adj_ns           = false;   adj_turb         = false;
  heat_fvm         = false;
  fem              = false;
  spalart_allmaras = false; neg_spalart_allmaras = false;	menter_sst       = false;
  transition       = false;
  template_solver  = false;
  e_spalart_allmaras = false; comp_spalart_allmaras = false; e_comp_spalart_allmaras = false;
  
  /*--- Assign booleans ---*/
  switch (config->GetKind_Solver()) {
    case TEMPLATE_SOLVER: template_solver = true; break;
    case EULER : case DISC_ADJ_EULER: compressible = true; euler = true; break;
    case NAVIER_STOKES: case DISC_ADJ_NAVIER_STOKES:compressible = true; ns = true;  break;
    case RANS : case DISC_ADJ_RANS:  ns = true; compressible = true; turbulent = true; if (config->GetKind_Trans_Model() == LM) transition = true; break;
    case INC_EULER : case DISC_ADJ_INC_EULER: incompressible =true; euler = true; break;
    case INC_NAVIER_STOKES: case DISC_ADJ_INC_NAVIER_STOKES:incompressible =true; ns = true;  heat_fvm = config->GetWeakly_Coupled_Heat(); break;
    case INC_RANS : case DISC_ADJ_INC_RANS: incompressible =true; ns = true; turbulent = true; heat_fvm = config->GetWeakly_Coupled_Heat(); if (config->GetKind_Trans_Model() == LM) transition = true; break;
    case FEM_EULER : case DISC_ADJ_FEM_EULER : compressible =true; fem_euler = true; break;
    case FEM_NAVIER_STOKES: case DISC_ADJ_FEM_NS : compressible =true; fem_ns = true; break;
    case FEM_RANS : case DISC_ADJ_FEM_RANS : compressible =true; fem_ns = true; fem_turbulent = true; break;
    case FEM_LES :  compressible =true; fem_ns = true; break;
    case HEAT_EQUATION_FVM: heat_fvm = true; break;
    case FEM_ELASTICITY: case DISC_ADJ_FEM: fem = true; break;
    case ADJ_EULER : compressible =true; euler = true; adj_euler = true; break;
    case ADJ_NAVIER_STOKES : compressible =true; ns = true; turbulent = (config->GetKind_Turb_Model() != NONE); adj_ns = true; break;
    case ADJ_RANS : compressible =true; ns = true; turbulent = true; adj_ns = true; adj_turb = (!config->GetFrozen_Visc_Cont()); break;
  }
  
  /*--- Assign turbulence model booleans ---*/

  if (turbulent || fem_turbulent)
    switch (config->GetKind_Turb_Model()) {
      case SA:        spalart_allmaras = true;        break;
      case SA_NEG:    neg_spalart_allmaras = true;    break;
      case SA_E:      e_spalart_allmaras = true;      break;
      case SA_COMP:   comp_spalart_allmaras = true;   break;
      case SA_E_COMP: e_comp_spalart_allmaras = true; break;
      case SST:       menter_sst = true;              break;
      case SST_SUST:  menter_sst = true;              break;
      default: SU2_MPI::Error("Specified turbulence model unavailable or none selected", CURRENT_FUNCTION); break;
    }

  /*--- If the Menter SST model is used, store the constants of the model and determine the
        free stream values of the turbulent kinetic energy and dissipation rate. ---*/

  if (menter_sst) {
    constants = solver[MESH_0][TURB_SOL]->GetConstants();
    kine_Inf  = solver[MESH_0][TURB_SOL]->GetTke_Inf();
    omega_Inf = solver[MESH_0][TURB_SOL]->GetOmega_Inf();
  }
  
  /*--- Number of variables for the template ---*/
  
  if (template_solver) nVar_Flow = solver[MESH_0][FLOW_SOL]->GetnVar();
  
  /*--- Number of variables for direct problem ---*/

  if (euler)        nVar_Flow = solver[MESH_0][FLOW_SOL]->GetnVar();
  if (ns)           nVar_Flow = solver[MESH_0][FLOW_SOL]->GetnVar();
  if (turbulent)    nVar_Turb = solver[MESH_0][TURB_SOL]->GetnVar();
  if (transition)   nVar_Trans = solver[MESH_0][TRANS_SOL]->GetnVar();

  if (fem_euler)        nVar_Flow = solver[MESH_0][FLOW_SOL]->GetnVar();
  if (fem_ns)           nVar_Flow = solver[MESH_0][FLOW_SOL]->GetnVar();
  //if (fem_turbulent)    nVar_Turb = solver_container[MESH_0][FEM_TURB_SOL]->GetnVar();
  
  if (fem)          nVar_FEM = solver[MESH_0][FEA_SOL]->GetnVar();
  if (heat_fvm)     nVar_Heat = solver[MESH_0][HEAT_SOL]->GetnVar();

  /*--- Number of variables for adjoint problem ---*/
  
  if (adj_euler)        nVar_Adj_Flow = solver[MESH_0][ADJFLOW_SOL]->GetnVar();
  if (adj_ns)           nVar_Adj_Flow = solver[MESH_0][ADJFLOW_SOL]->GetnVar();
  if (adj_turb)         nVar_Adj_Turb = solver[MESH_0][ADJTURB_SOL]->GetnVar();
  
  /*--- Definition of the Class for the numerical method: numerics_container[INSTANCE_LEVEL][MESH_LEVEL][EQUATION][EQ_TERM] ---*/
  if (fem){
    for (iMGlevel = 0; iMGlevel <= config->GetnMGLevels(); iMGlevel++) {
      numerics[iMGlevel] = new CNumerics** [MAX_SOLS];
      for (iSol = 0; iSol < MAX_SOLS; iSol++)
        numerics[iMGlevel][iSol] = new CNumerics* [MAX_TERMS_FEA];
    }
  }
  else{
    for (iMGlevel = 0; iMGlevel <= config->GetnMGLevels(); iMGlevel++) {
      numerics[iMGlevel] = new CNumerics** [MAX_SOLS];
      for (iSol = 0; iSol < MAX_SOLS; iSol++)
        numerics[iMGlevel][iSol] = new CNumerics* [MAX_TERMS];
    }
  }
  
  /*--- Solver definition for the template problem ---*/
  if (template_solver) {
    
    /*--- Definition of the convective scheme for each equation and mesh level ---*/
    switch (config->GetKind_ConvNumScheme_Template()) {
      case SPACE_CENTERED : case SPACE_UPWIND :
        for (iMGlevel = 0; iMGlevel <= config->GetnMGLevels(); iMGlevel++)
          numerics[iMGlevel][TEMPLATE_SOL][CONV_TERM] = new CConvective_Template(nDim, nVar_Template, config);
        break;
      default : SU2_MPI::Error("Convective scheme not implemented (template_solver).", CURRENT_FUNCTION); break;
    }
    
    /*--- Definition of the viscous scheme for each equation and mesh level ---*/
    for (iMGlevel = 0; iMGlevel <= config->GetnMGLevels(); iMGlevel++)
      numerics[iMGlevel][TEMPLATE_SOL][VISC_TERM] = new CViscous_Template(nDim, nVar_Template, config);
    
    /*--- Definition of the source term integration scheme for each equation and mesh level ---*/
    for (iMGlevel = 0; iMGlevel <= config->GetnMGLevels(); iMGlevel++)
      numerics[iMGlevel][TEMPLATE_SOL][SOURCE_FIRST_TERM] = new CSource_Template(nDim, nVar_Template, config);
    
    /*--- Definition of the boundary condition method ---*/
    for (iMGlevel = 0; iMGlevel <= config->GetnMGLevels(); iMGlevel++) {
      numerics[iMGlevel][TEMPLATE_SOL][CONV_BOUND_TERM] = new CConvective_Template(nDim, nVar_Template, config);
    }
    
  }
  
  /*--- Solver definition for the Potential, Euler, Navier-Stokes problems ---*/
  if ((euler) || (ns)) {
    
    /*--- Definition of the convective scheme for each equation and mesh level ---*/
    switch (config->GetKind_ConvNumScheme_Flow()) {
      case NO_CONVECTIVE :
        SU2_MPI::Error("No convective scheme.", CURRENT_FUNCTION);
        break;
        
      case SPACE_CENTERED :
        if (compressible) {
          /*--- Compressible flow ---*/
          switch (config->GetKind_Centered_Flow()) {
            case NO_CENTERED : cout << "No centered scheme." << endl; break;
            case LAX : numerics[MESH_0][FLOW_SOL][CONV_TERM] = new CCentLax_Flow(nDim, nVar_Flow, config); break;
            case JST : numerics[MESH_0][FLOW_SOL][CONV_TERM] = new CCentJST_Flow(nDim, nVar_Flow, config); break;
            case JST_KE : numerics[MESH_0][FLOW_SOL][CONV_TERM] = new CCentJST_KE_Flow(nDim, nVar_Flow, config); break;
            default : SU2_MPI::Error("Centered scheme not implemented.", CURRENT_FUNCTION); break;
          }
          
          for (iMGlevel = 1; iMGlevel <= config->GetnMGLevels(); iMGlevel++)
            numerics[iMGlevel][FLOW_SOL][CONV_TERM] = new CCentLax_Flow(nDim, nVar_Flow, config);
          
          /*--- Definition of the boundary condition method ---*/
          for (iMGlevel = 0; iMGlevel <= config->GetnMGLevels(); iMGlevel++)
            numerics[iMGlevel][FLOW_SOL][CONV_BOUND_TERM] = new CUpwRoe_Flow(nDim, nVar_Flow, config, false);
          
        }
        if (incompressible) {
          /*--- Incompressible flow, use preconditioning method ---*/
          switch (config->GetKind_Centered_Flow()) {
            case NO_CENTERED : cout << "No centered scheme." << endl; break;
            case LAX : numerics[MESH_0][FLOW_SOL][CONV_TERM] = new CCentLaxInc_Flow(nDim, nVar_Flow, config); break;
            case JST : numerics[MESH_0][FLOW_SOL][CONV_TERM] = new CCentJSTInc_Flow(nDim, nVar_Flow, config); break;
            default : SU2_MPI::Error("Centered scheme not implemented.\n Currently, only JST and LAX-FRIEDRICH are available for incompressible flows.", CURRENT_FUNCTION); break;
          }
          for (iMGlevel = 1; iMGlevel <= config->GetnMGLevels(); iMGlevel++)
            numerics[iMGlevel][FLOW_SOL][CONV_TERM] = new CCentLaxInc_Flow(nDim, nVar_Flow, config);
          
          /*--- Definition of the boundary condition method ---*/
          for (iMGlevel = 0; iMGlevel <= config->GetnMGLevels(); iMGlevel++)
            numerics[iMGlevel][FLOW_SOL][CONV_BOUND_TERM] = new CUpwFDSInc_Flow(nDim, nVar_Flow, config);
          
        }
        break;
      case SPACE_UPWIND :
        if (compressible) {
          /*--- Compressible flow ---*/
          switch (config->GetKind_Upwind_Flow()) {
            case NO_UPWIND : cout << "No upwind scheme." << endl; break;
            case ROE:
              if (ideal_gas) {
                
                for (iMGlevel = 0; iMGlevel <= config->GetnMGLevels(); iMGlevel++) {
                  numerics[iMGlevel][FLOW_SOL][CONV_TERM] = new CUpwRoe_Flow(nDim, nVar_Flow, config, roe_low_dissipation);
                  numerics[iMGlevel][FLOW_SOL][CONV_BOUND_TERM] = new CUpwRoe_Flow(nDim, nVar_Flow, config, false);
                }
              } else {
                
                for (iMGlevel = 0; iMGlevel <= config->GetnMGLevels(); iMGlevel++) {
                  numerics[iMGlevel][FLOW_SOL][CONV_TERM] = new CUpwGeneralRoe_Flow(nDim, nVar_Flow, config);
                  numerics[iMGlevel][FLOW_SOL][CONV_BOUND_TERM] = new CUpwGeneralRoe_Flow(nDim, nVar_Flow, config);
                }
              }
              break;
              
            case AUSM:
              for (iMGlevel = 0; iMGlevel <= config->GetnMGLevels(); iMGlevel++) {
                numerics[iMGlevel][FLOW_SOL][CONV_TERM] = new CUpwAUSM_Flow(nDim, nVar_Flow, config);
                numerics[iMGlevel][FLOW_SOL][CONV_BOUND_TERM] = new CUpwAUSM_Flow(nDim, nVar_Flow, config);
              }
              break;

	          case AUSMPLUSUP:
              for (iMGlevel = 0; iMGlevel <= config->GetnMGLevels(); iMGlevel++) {
                numerics[iMGlevel][FLOW_SOL][CONV_TERM] = new CUpwAUSMPLUSUP_Flow(nDim, nVar_Flow, config);
                numerics[iMGlevel][FLOW_SOL][CONV_BOUND_TERM] = new CUpwAUSMPLUSUP_Flow(nDim, nVar_Flow, config);
              }
              break;

            case AUSMPLUSUP2:
              for (iMGlevel = 0; iMGlevel <= config->GetnMGLevels(); iMGlevel++) {
                numerics[iMGlevel][FLOW_SOL][CONV_TERM] = new CUpwAUSMPLUSUP2_Flow(nDim, nVar_Flow, config);
                numerics[iMGlevel][FLOW_SOL][CONV_BOUND_TERM] = new CUpwAUSMPLUSUP2_Flow(nDim, nVar_Flow, config);
              }
              break;
              
            case TURKEL:
              for (iMGlevel = 0; iMGlevel <= config->GetnMGLevels(); iMGlevel++) {
                numerics[iMGlevel][FLOW_SOL][CONV_TERM] = new CUpwTurkel_Flow(nDim, nVar_Flow, config);
                numerics[iMGlevel][FLOW_SOL][CONV_BOUND_TERM] = new CUpwTurkel_Flow(nDim, nVar_Flow, config);
              }
              break;
                  
            case L2ROE:
              for (iMGlevel = 0; iMGlevel <= config->GetnMGLevels(); iMGlevel++) {
                numerics[iMGlevel][FLOW_SOL][CONV_TERM] = new CUpwL2Roe_Flow(nDim, nVar_Flow, config);
                numerics[iMGlevel][FLOW_SOL][CONV_BOUND_TERM] = new CUpwL2Roe_Flow(nDim, nVar_Flow, config);
              }
              break;
            case LMROE:
              for (iMGlevel = 0; iMGlevel <= config->GetnMGLevels(); iMGlevel++) {
                numerics[iMGlevel][FLOW_SOL][CONV_TERM] = new CUpwLMRoe_Flow(nDim, nVar_Flow, config);
                numerics[iMGlevel][FLOW_SOL][CONV_BOUND_TERM] = new CUpwLMRoe_Flow(nDim, nVar_Flow, config);
              }
              break;

            case SLAU:
              for (iMGlevel = 0; iMGlevel <= config->GetnMGLevels(); iMGlevel++) {
                numerics[iMGlevel][FLOW_SOL][CONV_TERM] = new CUpwSLAU_Flow(nDim, nVar_Flow, config, roe_low_dissipation);
                numerics[iMGlevel][FLOW_SOL][CONV_BOUND_TERM] = new CUpwSLAU_Flow(nDim, nVar_Flow, config, false);
              }
              break;
              
            case SLAU2:
              for (iMGlevel = 0; iMGlevel <= config->GetnMGLevels(); iMGlevel++) {
                numerics[iMGlevel][FLOW_SOL][CONV_TERM] = new CUpwSLAU2_Flow(nDim, nVar_Flow, config, roe_low_dissipation);
                numerics[iMGlevel][FLOW_SOL][CONV_BOUND_TERM] = new CUpwSLAU2_Flow(nDim, nVar_Flow, config, false);
              }
              break;
              
            case HLLC:
              if (ideal_gas) {
                for (iMGlevel = 0; iMGlevel <= config->GetnMGLevels(); iMGlevel++) {
                  numerics[iMGlevel][FLOW_SOL][CONV_TERM] = new CUpwHLLC_Flow(nDim, nVar_Flow, config);
                  numerics[iMGlevel][FLOW_SOL][CONV_BOUND_TERM] = new CUpwHLLC_Flow(nDim, nVar_Flow, config);
                }
              }
              else {
                for (iMGlevel = 0; iMGlevel <= config->GetnMGLevels(); iMGlevel++) {
                  numerics[iMGlevel][FLOW_SOL][CONV_TERM] = new CUpwGeneralHLLC_Flow(nDim, nVar_Flow, config);
                  numerics[iMGlevel][FLOW_SOL][CONV_BOUND_TERM] = new CUpwGeneralHLLC_Flow(nDim, nVar_Flow, config);
                }
              }
              break;
              
            case MSW:
              for (iMGlevel = 0; iMGlevel <= config->GetnMGLevels(); iMGlevel++) {
                numerics[iMGlevel][FLOW_SOL][CONV_TERM] = new CUpwMSW_Flow(nDim, nVar_Flow, config);
                numerics[iMGlevel][FLOW_SOL][CONV_BOUND_TERM] = new CUpwMSW_Flow(nDim, nVar_Flow, config);
              }
              break;
              
            case CUSP:
              for (iMGlevel = 0; iMGlevel <= config->GetnMGLevels(); iMGlevel++) {
                numerics[iMGlevel][FLOW_SOL][CONV_TERM] = new CUpwCUSP_Flow(nDim, nVar_Flow, config);
                numerics[iMGlevel][FLOW_SOL][CONV_BOUND_TERM] = new CUpwCUSP_Flow(nDim, nVar_Flow, config);
              }
              break;
              
            default : SU2_MPI::Error("Upwind scheme not implemented.", CURRENT_FUNCTION); break;
          }
          
        }
        if (incompressible) {
          /*--- Incompressible flow, use artificial compressibility method ---*/
          switch (config->GetKind_Upwind_Flow()) {
            case NO_UPWIND : cout << "No upwind scheme." << endl; break;
            case FDS:
              for (iMGlevel = 0; iMGlevel <= config->GetnMGLevels(); iMGlevel++) {
                numerics[iMGlevel][FLOW_SOL][CONV_TERM] = new CUpwFDSInc_Flow(nDim, nVar_Flow, config);
                numerics[iMGlevel][FLOW_SOL][CONV_BOUND_TERM] = new CUpwFDSInc_Flow(nDim, nVar_Flow, config);
              }
              break;
            default : SU2_MPI::Error("Upwind scheme not implemented.\n Currently, only FDS is available for incompressible flows.", CURRENT_FUNCTION); break;
          }
        }
        break;
        
      default :
        SU2_MPI::Error("Convective scheme not implemented (Euler and Navier-Stokes).", CURRENT_FUNCTION);
        break;
    }
    
    /*--- Definition of the viscous scheme for each equation and mesh level ---*/
    if (compressible) {
      if (ideal_gas) {
        
        /*--- Compressible flow Ideal gas ---*/
        numerics[MESH_0][FLOW_SOL][VISC_TERM] = new CAvgGrad_Flow(nDim, nVar_Flow, true, config);
        for (iMGlevel = 1; iMGlevel <= config->GetnMGLevels(); iMGlevel++)
          numerics[iMGlevel][FLOW_SOL][VISC_TERM] = new CAvgGrad_Flow(nDim, nVar_Flow, false, config);
        
        /*--- Definition of the boundary condition method ---*/
        for (iMGlevel = 0; iMGlevel <= config->GetnMGLevels(); iMGlevel++)
          numerics[iMGlevel][FLOW_SOL][VISC_BOUND_TERM] = new CAvgGrad_Flow(nDim, nVar_Flow, false, config);
        
      } else {
        
        /*--- Compressible flow Realgas ---*/
        numerics[MESH_0][FLOW_SOL][VISC_TERM] = new CGeneralAvgGrad_Flow(nDim, nVar_Flow, true, config);
        for (iMGlevel = 1; iMGlevel <= config->GetnMGLevels(); iMGlevel++)
          numerics[iMGlevel][FLOW_SOL][VISC_TERM] = new CGeneralAvgGrad_Flow(nDim, nVar_Flow, false, config);
        
        /*--- Definition of the boundary condition method ---*/
        for (iMGlevel = 0; iMGlevel <= config->GetnMGLevels(); iMGlevel++)
          numerics[iMGlevel][FLOW_SOL][VISC_BOUND_TERM] = new CGeneralAvgGrad_Flow(nDim, nVar_Flow, false, config);
        
      }
    }
    if (incompressible) {
      /*--- Incompressible flow, use preconditioning method ---*/
      numerics[MESH_0][FLOW_SOL][VISC_TERM] = new CAvgGradInc_Flow(nDim, nVar_Flow, true, config);
      for (iMGlevel = 1; iMGlevel <= config->GetnMGLevels(); iMGlevel++)
        numerics[iMGlevel][FLOW_SOL][VISC_TERM] = new CAvgGradInc_Flow(nDim, nVar_Flow, false, config);
      
      /*--- Definition of the boundary condition method ---*/
      for (iMGlevel = 0; iMGlevel <= config->GetnMGLevels(); iMGlevel++)
        numerics[iMGlevel][FLOW_SOL][VISC_BOUND_TERM] = new CAvgGradInc_Flow(nDim, nVar_Flow, false, config);
    }
    
    /*--- Definition of the source term integration scheme for each equation and mesh level ---*/
    for (iMGlevel = 0; iMGlevel <= config->GetnMGLevels(); iMGlevel++) {
      
      if (config->GetBody_Force() == YES)
        if (incompressible) numerics[iMGlevel][FLOW_SOL][SOURCE_FIRST_TERM] = new CSourceIncBodyForce(nDim, nVar_Flow, config);
        else numerics[iMGlevel][FLOW_SOL][SOURCE_FIRST_TERM] = new CSourceBodyForce(nDim, nVar_Flow, config);
      else if (incompressible && (config->GetKind_DensityModel() == BOUSSINESQ))
        numerics[iMGlevel][FLOW_SOL][SOURCE_FIRST_TERM] = new CSourceBoussinesq(nDim, nVar_Flow, config);
      else if (config->GetRotating_Frame() == YES)
        if (incompressible) numerics[iMGlevel][FLOW_SOL][SOURCE_FIRST_TERM] = new CSourceIncRotatingFrame_Flow(nDim, nVar_Flow, config);
        else numerics[iMGlevel][FLOW_SOL][SOURCE_FIRST_TERM] = new CSourceRotatingFrame_Flow(nDim, nVar_Flow, config);
      else if (config->GetAxisymmetric() == YES)
        if (incompressible) numerics[iMGlevel][FLOW_SOL][SOURCE_FIRST_TERM] = new CSourceIncAxisymmetric_Flow(nDim, nVar_Flow, config);
      else numerics[iMGlevel][FLOW_SOL][SOURCE_FIRST_TERM] = new CSourceAxisymmetric_Flow(nDim, nVar_Flow, config);
      else if (config->GetGravityForce() == YES)
        numerics[iMGlevel][FLOW_SOL][SOURCE_FIRST_TERM] = new CSourceGravity(nDim, nVar_Flow, config);
      else if (config->GetWind_Gust() == YES)
        numerics[iMGlevel][FLOW_SOL][SOURCE_FIRST_TERM] = new CSourceWindGust(nDim, nVar_Flow, config);
      else
        numerics[iMGlevel][FLOW_SOL][SOURCE_FIRST_TERM] = new CSourceNothing(nDim, nVar_Flow, config);
      
      numerics[iMGlevel][FLOW_SOL][SOURCE_SECOND_TERM] = new CSourceNothing(nDim, nVar_Flow, config);
    }
    
  }

  /*--- Riemann solver definition for the Euler, Navier-Stokes problems for the FEM discretization. ---*/
  if ((fem_euler) || (fem_ns)) {

    switch (config->GetRiemann_Solver_FEM()) {
      case NO_UPWIND : cout << "Riemann solver disabled." << endl; break;
      case ROE:
      case LAX_FRIEDRICH:
        /* Hard coded optimized implementation is used in the DG solver. No need to allocate the
           corresponding entry in numerics. */
        break;

      case AUSM:
        for (iMGlevel = 0; iMGlevel <= config->GetnMGLevels(); iMGlevel++) {
          numerics[iMGlevel][FLOW_SOL][CONV_TERM] = new CUpwAUSM_Flow(nDim, nVar_Flow, config);
          numerics[iMGlevel][FLOW_SOL][CONV_BOUND_TERM] = new CUpwAUSM_Flow(nDim, nVar_Flow, config);
        }
        break;

      case TURKEL:
        for (iMGlevel = 0; iMGlevel <= config->GetnMGLevels(); iMGlevel++) {
          numerics[iMGlevel][FLOW_SOL][CONV_TERM] = new CUpwTurkel_Flow(nDim, nVar_Flow, config);
          numerics[iMGlevel][FLOW_SOL][CONV_BOUND_TERM] = new CUpwTurkel_Flow(nDim, nVar_Flow, config);
        }
        break;

      case HLLC:
          for (iMGlevel = 0; iMGlevel <= config->GetnMGLevels(); iMGlevel++) {
            numerics[iMGlevel][FLOW_SOL][CONV_TERM] = new CUpwHLLC_Flow(nDim, nVar_Flow, config);
            numerics[iMGlevel][FLOW_SOL][CONV_BOUND_TERM] = new CUpwHLLC_Flow(nDim, nVar_Flow, config);
          }
        break;

      case MSW:
        for (iMGlevel = 0; iMGlevel <= config->GetnMGLevels(); iMGlevel++) {
          numerics[iMGlevel][FLOW_SOL][CONV_TERM] = new CUpwMSW_Flow(nDim, nVar_Flow, config);
          numerics[iMGlevel][FLOW_SOL][CONV_BOUND_TERM] = new CUpwMSW_Flow(nDim, nVar_Flow, config);
        }
        break;

      case CUSP:
        for (iMGlevel = 0; iMGlevel <= config->GetnMGLevels(); iMGlevel++) {
          numerics[iMGlevel][FLOW_SOL][CONV_TERM] = new CUpwCUSP_Flow(nDim, nVar_Flow, config);
          numerics[iMGlevel][FLOW_SOL][CONV_BOUND_TERM] = new CUpwCUSP_Flow(nDim, nVar_Flow, config);
        }
        break;

      default :
        SU2_MPI::Error("Riemann solver not implemented.", CURRENT_FUNCTION);
    }

  }

  /*--- Solver definition for the turbulent model problem ---*/
  
  if (turbulent) {
    
    /*--- Definition of the convective scheme for each equation and mesh level ---*/
    
    switch (config->GetKind_ConvNumScheme_Turb()) {
      case NONE :
        break;
      case SPACE_UPWIND :
        for (iMGlevel = 0; iMGlevel <= config->GetnMGLevels(); iMGlevel++) {
          if (spalart_allmaras || neg_spalart_allmaras || e_spalart_allmaras || comp_spalart_allmaras || e_comp_spalart_allmaras ) {
            numerics[iMGlevel][TURB_SOL][CONV_TERM] = new CUpwSca_TurbSA(nDim, nVar_Turb, config);
          }
          else if (menter_sst) numerics[iMGlevel][TURB_SOL][CONV_TERM] = new CUpwSca_TurbSST(nDim, nVar_Turb, config);
        }
        break;
      default :
        SU2_MPI::Error("Convective scheme not implemented (turbulent).", CURRENT_FUNCTION);
        break;
    }
    
    /*--- Definition of the viscous scheme for each equation and mesh level ---*/
    
    for (iMGlevel = 0; iMGlevel <= config->GetnMGLevels(); iMGlevel++) {
      if (spalart_allmaras || e_spalart_allmaras || comp_spalart_allmaras || e_comp_spalart_allmaras){
        numerics[iMGlevel][TURB_SOL][VISC_TERM] = new CAvgGrad_TurbSA(nDim, nVar_Turb, true, config);
      }
      else if (neg_spalart_allmaras) numerics[iMGlevel][TURB_SOL][VISC_TERM] = new CAvgGrad_TurbSA_Neg(nDim, nVar_Turb, true, config);
      else if (menter_sst) numerics[iMGlevel][TURB_SOL][VISC_TERM] = new CAvgGrad_TurbSST(nDim, nVar_Turb, constants, true, config);
    }
    
    /*--- Definition of the source term integration scheme for each equation and mesh level ---*/
    
    for (iMGlevel = 0; iMGlevel <= config->GetnMGLevels(); iMGlevel++) {
      if (spalart_allmaras) numerics[iMGlevel][TURB_SOL][SOURCE_FIRST_TERM] = new CSourcePieceWise_TurbSA(nDim, nVar_Turb, config);
      else if (e_spalart_allmaras) numerics[iMGlevel][TURB_SOL][SOURCE_FIRST_TERM] = new CSourcePieceWise_TurbSA_E(nDim, nVar_Turb, config);
      else if (comp_spalart_allmaras) numerics[iMGlevel][TURB_SOL][SOURCE_FIRST_TERM] = new CSourcePieceWise_TurbSA_COMP(nDim, nVar_Turb, config);
      else if (e_comp_spalart_allmaras) numerics[iMGlevel][TURB_SOL][SOURCE_FIRST_TERM] = new CSourcePieceWise_TurbSA_E_COMP(nDim, nVar_Turb, config);
      else if (neg_spalart_allmaras) numerics[iMGlevel][TURB_SOL][SOURCE_FIRST_TERM] = new CSourcePieceWise_TurbSA_Neg(nDim, nVar_Turb, config);
      else if (menter_sst) numerics[iMGlevel][TURB_SOL][SOURCE_FIRST_TERM] = new CSourcePieceWise_TurbSST(nDim, nVar_Turb, constants, kine_Inf, omega_Inf, config);
      numerics[iMGlevel][TURB_SOL][SOURCE_SECOND_TERM] = new CSourceNothing(nDim, nVar_Turb, config);
    }
    
    /*--- Definition of the boundary condition method ---*/
    
    for (iMGlevel = 0; iMGlevel <= config->GetnMGLevels(); iMGlevel++) {
      if (spalart_allmaras || e_spalart_allmaras || comp_spalart_allmaras || e_comp_spalart_allmaras) {
        numerics[iMGlevel][TURB_SOL][CONV_BOUND_TERM] = new CUpwSca_TurbSA(nDim, nVar_Turb, config);
        numerics[iMGlevel][TURB_SOL][VISC_BOUND_TERM] = new CAvgGrad_TurbSA(nDim, nVar_Turb, false, config);
      }
      else if (neg_spalart_allmaras) {
        numerics[iMGlevel][TURB_SOL][CONV_BOUND_TERM] = new CUpwSca_TurbSA(nDim, nVar_Turb, config);
        numerics[iMGlevel][TURB_SOL][VISC_BOUND_TERM] = new CAvgGrad_TurbSA_Neg(nDim, nVar_Turb, false, config);
      }
      else if (menter_sst) {
        numerics[iMGlevel][TURB_SOL][CONV_BOUND_TERM] = new CUpwSca_TurbSST(nDim, nVar_Turb, config);
        numerics[iMGlevel][TURB_SOL][VISC_BOUND_TERM] = new CAvgGrad_TurbSST(nDim, nVar_Turb, constants, false, config);
      }
    }
  }
  
  /*--- Solver definition for the transition model problem ---*/
  if (transition) {
    
    /*--- Definition of the convective scheme for each equation and mesh level ---*/
    switch (config->GetKind_ConvNumScheme_Turb()) {
      case NONE :
        break;
      case SPACE_UPWIND :
        for (iMGlevel = 0; iMGlevel <= config->GetnMGLevels(); iMGlevel++) {
          numerics[iMGlevel][TRANS_SOL][CONV_TERM] = new CUpwSca_TransLM(nDim, nVar_Trans, config);
        }
        break;
      default :
        SU2_MPI::Error("Convective scheme not implemented (transition).", CURRENT_FUNCTION);
        break;
    }
    
    /*--- Definition of the viscous scheme for each equation and mesh level ---*/
    for (iMGlevel = 0; iMGlevel <= config->GetnMGLevels(); iMGlevel++) {
      numerics[iMGlevel][TRANS_SOL][VISC_TERM] = new CAvgGradCorrected_TransLM(nDim, nVar_Trans, config);
    }
    
    /*--- Definition of the source term integration scheme for each equation and mesh level ---*/
    for (iMGlevel = 0; iMGlevel <= config->GetnMGLevels(); iMGlevel++) {
      numerics[iMGlevel][TRANS_SOL][SOURCE_FIRST_TERM] = new CSourcePieceWise_TransLM(nDim, nVar_Trans, config);
      numerics[iMGlevel][TRANS_SOL][SOURCE_SECOND_TERM] = new CSourceNothing(nDim, nVar_Trans, config);
    }
    
    /*--- Definition of the boundary condition method ---*/
    for (iMGlevel = 0; iMGlevel <= config->GetnMGLevels(); iMGlevel++) {
      numerics[iMGlevel][TRANS_SOL][CONV_BOUND_TERM] = new CUpwLin_TransLM(nDim, nVar_Trans, config);
    }
  }
  
  /*--- Solver definition of the finite volume heat solver  ---*/
  if (heat_fvm) {

    /*--- Definition of the viscous scheme for each equation and mesh level ---*/
    for (iMGlevel = 0; iMGlevel <= config->GetnMGLevels(); iMGlevel++) {

      numerics[iMGlevel][HEAT_SOL][VISC_TERM] = new CAvgGradCorrected_Heat(nDim, nVar_Heat, config);
      numerics[iMGlevel][HEAT_SOL][VISC_BOUND_TERM] = new CAvgGrad_Heat(nDim, nVar_Heat, config);

      switch (config->GetKind_ConvNumScheme_Heat()) {

        case SPACE_UPWIND :
          numerics[iMGlevel][HEAT_SOL][CONV_TERM] = new CUpwSca_Heat(nDim, nVar_Heat, config);
          numerics[iMGlevel][HEAT_SOL][CONV_BOUND_TERM] = new CUpwSca_Heat(nDim, nVar_Heat, config);
          break;

        case SPACE_CENTERED :
          numerics[iMGlevel][HEAT_SOL][CONV_TERM] = new CCentSca_Heat(nDim, nVar_Heat, config);
          numerics[iMGlevel][HEAT_SOL][CONV_BOUND_TERM] = new CUpwSca_Heat(nDim, nVar_Heat, config);
        break;

        default :
          cout << "Convective scheme not implemented (heat)." << endl; exit(EXIT_FAILURE);
        break;
      }
    }
  }
  
  /*--- Solver definition for the flow adjoint problem ---*/
  
  if (adj_euler || adj_ns) {
    
    /*--- Definition of the convective scheme for each equation and mesh level ---*/
    
    switch (config->GetKind_ConvNumScheme_AdjFlow()) {
      case NO_CONVECTIVE :
        SU2_MPI::Error("No convective scheme.", CURRENT_FUNCTION);
        break;
        
      case SPACE_CENTERED :
        
        if (compressible) {
          
          /*--- Compressible flow ---*/
          
          switch (config->GetKind_Centered_AdjFlow()) {
            case NO_CENTERED : cout << "No centered scheme." << endl; break;
            case LAX : numerics[MESH_0][ADJFLOW_SOL][CONV_TERM] = new CCentLax_AdjFlow(nDim, nVar_Adj_Flow, config); break;
            case JST : numerics[MESH_0][ADJFLOW_SOL][CONV_TERM] = new CCentJST_AdjFlow(nDim, nVar_Adj_Flow, config); break;
            default : SU2_MPI::Error("Centered scheme not implemented.", CURRENT_FUNCTION); break;
          }
          
          for (iMGlevel = 1; iMGlevel <= config->GetnMGLevels(); iMGlevel++)
            numerics[iMGlevel][ADJFLOW_SOL][CONV_TERM] = new CCentLax_AdjFlow(nDim, nVar_Adj_Flow, config);
          
          for (iMGlevel = 0; iMGlevel <= config->GetnMGLevels(); iMGlevel++)
            numerics[iMGlevel][ADJFLOW_SOL][CONV_BOUND_TERM] = new CUpwRoe_AdjFlow(nDim, nVar_Adj_Flow, config);
          
        }
        
        if (incompressible) {

          SU2_MPI::Error("Schemes not implemented for incompressible continuous adjoint.", CURRENT_FUNCTION);

        }
        
        break;
        
      case SPACE_UPWIND :
        
        if (compressible) {
          
          /*--- Compressible flow ---*/
          
          switch (config->GetKind_Upwind_AdjFlow()) {
            case NO_UPWIND : cout << "No upwind scheme." << endl; break;
            case ROE:
              for (iMGlevel = 0; iMGlevel <= config->GetnMGLevels(); iMGlevel++) {
                numerics[iMGlevel][ADJFLOW_SOL][CONV_TERM] = new CUpwRoe_AdjFlow(nDim, nVar_Adj_Flow, config);
                numerics[iMGlevel][ADJFLOW_SOL][CONV_BOUND_TERM] = new CUpwRoe_AdjFlow(nDim, nVar_Adj_Flow, config);
              }
              break;
            default : SU2_MPI::Error("Upwind scheme not implemented.", CURRENT_FUNCTION); break;
          }
        }
        
        if (incompressible) {
          
          SU2_MPI::Error("Schemes not implemented for incompressible continuous adjoint.", CURRENT_FUNCTION);

        }
        
        break;
        
      default :
        SU2_MPI::Error("Convective scheme not implemented (adj_euler and adj_ns).", CURRENT_FUNCTION);
        break;
    }
    
    /*--- Definition of the viscous scheme for each equation and mesh level ---*/
    
    if (compressible) {
      
      /*--- Compressible flow ---*/
      
      numerics[MESH_0][ADJFLOW_SOL][VISC_TERM] = new CAvgGradCorrected_AdjFlow(nDim, nVar_Adj_Flow, config);
      numerics[MESH_0][ADJFLOW_SOL][VISC_BOUND_TERM] = new CAvgGrad_AdjFlow(nDim, nVar_Adj_Flow, config);
      
      for (iMGlevel = 1; iMGlevel <= config->GetnMGLevels(); iMGlevel++) {
        numerics[iMGlevel][ADJFLOW_SOL][VISC_TERM] = new CAvgGrad_AdjFlow(nDim, nVar_Adj_Flow, config);
        numerics[iMGlevel][ADJFLOW_SOL][VISC_BOUND_TERM] = new CAvgGrad_AdjFlow(nDim, nVar_Adj_Flow, config);
      }
      
    }
    
    if (incompressible) {
      
      SU2_MPI::Error("Schemes not implemented for incompressible continuous adjoint.", CURRENT_FUNCTION);

    }
    
    /*--- Definition of the source term integration scheme for each equation and mesh level ---*/
    
    for (iMGlevel = 0; iMGlevel <= config->GetnMGLevels(); iMGlevel++) {
      
      /*--- Note that RANS is incompatible with Axisymmetric or Rotational (Fix it!) ---*/
      
      if (compressible) {
        
        if (adj_ns) {
          
          numerics[iMGlevel][ADJFLOW_SOL][SOURCE_FIRST_TERM] = new CSourceViscous_AdjFlow(nDim, nVar_Adj_Flow, config);
          
          if (config->GetRotating_Frame() == YES)
            numerics[iMGlevel][ADJFLOW_SOL][SOURCE_SECOND_TERM] = new CSourceRotatingFrame_AdjFlow(nDim, nVar_Adj_Flow, config);
          else
            numerics[iMGlevel][ADJFLOW_SOL][SOURCE_SECOND_TERM] = new CSourceConservative_AdjFlow(nDim, nVar_Adj_Flow, config);
          
        }
        
        else {
          
          if (config->GetRotating_Frame() == YES)
            numerics[iMGlevel][ADJFLOW_SOL][SOURCE_FIRST_TERM] = new CSourceRotatingFrame_AdjFlow(nDim, nVar_Adj_Flow, config);
          else if (config->GetAxisymmetric() == YES)
            numerics[iMGlevel][ADJFLOW_SOL][SOURCE_FIRST_TERM] = new CSourceAxisymmetric_AdjFlow(nDim, nVar_Adj_Flow, config);
          else
            numerics[iMGlevel][ADJFLOW_SOL][SOURCE_FIRST_TERM] = new CSourceNothing(nDim, nVar_Adj_Flow, config);
          
          numerics[iMGlevel][ADJFLOW_SOL][SOURCE_SECOND_TERM] = new CSourceNothing(nDim, nVar_Adj_Flow, config);
          
        }
        
      }
      
      if (incompressible) {
        
        SU2_MPI::Error("Schemes not implemented for incompressible continuous adjoint.", CURRENT_FUNCTION);

      }
      
    }
    
  }
  
  /*--- Solver definition for the turbulent adjoint problem ---*/
  if (adj_turb) {
    /*--- Definition of the convective scheme for each equation and mesh level ---*/
    switch (config->GetKind_ConvNumScheme_AdjTurb()) {
      case NONE :
        break;
      case SPACE_UPWIND :
        for (iMGlevel = 0; iMGlevel <= config->GetnMGLevels(); iMGlevel++)
          if (spalart_allmaras) {
            numerics[iMGlevel][ADJTURB_SOL][CONV_TERM] = new CUpwSca_AdjTurb(nDim, nVar_Adj_Turb, config);
          }
          else if (neg_spalart_allmaras) {SU2_MPI::Error("Adjoint Neg SA turbulence model not implemented.", CURRENT_FUNCTION);}
          else if (menter_sst) {SU2_MPI::Error("Adjoint SST turbulence model not implemented.", CURRENT_FUNCTION);}
          else if (e_spalart_allmaras) {SU2_MPI::Error("Adjoint Edward's SA turbulence model not implemented.", CURRENT_FUNCTION);}
          else if (comp_spalart_allmaras) {SU2_MPI::Error("Adjoint CC SA turbulence model not implemented.", CURRENT_FUNCTION);}
          else if (e_comp_spalart_allmaras) {SU2_MPI::Error("Adjoint CC Edward's SA turbulence model not implemented.", CURRENT_FUNCTION);}
        break;
      default :
        SU2_MPI::Error("Convective scheme not implemented (adj_turb).", CURRENT_FUNCTION);
        break;
    }
    
    /*--- Definition of the viscous scheme for each equation and mesh level ---*/
    for (iMGlevel = 0; iMGlevel <= config->GetnMGLevels(); iMGlevel++) {
      if (spalart_allmaras) {
        numerics[iMGlevel][ADJTURB_SOL][VISC_TERM] = new CAvgGradCorrected_AdjTurb(nDim, nVar_Adj_Turb, config);
      }

      else if (neg_spalart_allmaras) {SU2_MPI::Error("Adjoint Neg SA turbulence model not implemented.", CURRENT_FUNCTION);}
      else if (menter_sst) {SU2_MPI::Error("Adjoint SST turbulence model not implemented.", CURRENT_FUNCTION);}
      else if (e_spalart_allmaras) {SU2_MPI::Error("Adjoint Edward's SA turbulence model not implemented.", CURRENT_FUNCTION);}
      else if (comp_spalart_allmaras) {SU2_MPI::Error("Adjoint CC SA turbulence model not implemented.", CURRENT_FUNCTION);}
      else if (e_comp_spalart_allmaras) {SU2_MPI::Error("Adjoint CC Edward's SA turbulence model not implemented.", CURRENT_FUNCTION);}
    }
    
    /*--- Definition of the source term integration scheme for each equation and mesh level ---*/
    for (iMGlevel = 0; iMGlevel <= config->GetnMGLevels(); iMGlevel++) {
      if (spalart_allmaras) {
        numerics[iMGlevel][ADJTURB_SOL][SOURCE_FIRST_TERM] = new CSourcePieceWise_AdjTurb(nDim, nVar_Adj_Turb, config);
        numerics[iMGlevel][ADJTURB_SOL][SOURCE_SECOND_TERM] = new CSourceConservative_AdjTurb(nDim, nVar_Adj_Turb, config);
      }
      else if (neg_spalart_allmaras) {SU2_MPI::Error("Adjoint Neg SA turbulence model not implemented.", CURRENT_FUNCTION);}
      else if (menter_sst) {SU2_MPI::Error("Adjoint SST turbulence model not implemented.", CURRENT_FUNCTION);}
      else if (e_spalart_allmaras) {SU2_MPI::Error("Adjoint Edward's SA turbulence model not implemented.", CURRENT_FUNCTION);}
      else if (comp_spalart_allmaras) {SU2_MPI::Error("Adjoint CC SA turbulence model not implemented.", CURRENT_FUNCTION);}
      else if (e_comp_spalart_allmaras) {SU2_MPI::Error("Adjoint CC Edward's SA turbulence model not implemented.", CURRENT_FUNCTION);}
    }
    
    /*--- Definition of the boundary condition method ---*/
    for (iMGlevel = 0; iMGlevel <= config->GetnMGLevels(); iMGlevel++) {
      if (spalart_allmaras) numerics[iMGlevel][ADJTURB_SOL][CONV_BOUND_TERM] = new CUpwLin_AdjTurb(nDim, nVar_Adj_Turb, config);
      else if (neg_spalart_allmaras) {SU2_MPI::Error("Adjoint Neg SA turbulence model not implemented.", CURRENT_FUNCTION);}
      else if (menter_sst) {SU2_MPI::Error("Adjoint SST turbulence model not implemented.", CURRENT_FUNCTION);}
      else if (e_spalart_allmaras) {SU2_MPI::Error("Adjoint Edward's SA turbulence model not implemented.", CURRENT_FUNCTION);}
      else if (comp_spalart_allmaras) {SU2_MPI::Error("Adjoint CC SA turbulence model not implemented.", CURRENT_FUNCTION);}
      else if (e_comp_spalart_allmaras) {SU2_MPI::Error("Adjoint CC Edward's SA turbulence model not implemented.", CURRENT_FUNCTION);}
    }
    
  }

  /*--- Solver definition for the FEM problem ---*/
  if (fem) {

  /*--- Initialize the container for FEA_TERM. This will be the only one for most of the cases ---*/
  switch (config->GetGeometricConditions()) {
      case SMALL_DEFORMATIONS :
        switch (config->GetMaterialModel()) {
          case LINEAR_ELASTIC: numerics[MESH_0][FEA_SOL][FEA_TERM] = new CFEALinearElasticity(nDim, nVar_FEM, config); break;
          case NEO_HOOKEAN : SU2_MPI::Error("Material model does not correspond to geometric conditions.", CURRENT_FUNCTION); break;
          default: SU2_MPI::Error("Material model not implemented.", CURRENT_FUNCTION); break;
        }
        break;
      case LARGE_DEFORMATIONS :
        switch (config->GetMaterialModel()) {
          case LINEAR_ELASTIC: SU2_MPI::Error("Material model does not correspond to geometric conditions.", CURRENT_FUNCTION); break;
          case NEO_HOOKEAN :
            switch (config->GetMaterialCompressibility()) {
              case COMPRESSIBLE_MAT : numerics[MESH_0][FEA_SOL][FEA_TERM] = new CFEM_NeoHookean_Comp(nDim, nVar_FEM, config); break;
              default: SU2_MPI::Error("Material model not implemented.", CURRENT_FUNCTION); break;
            }
            break;
          case KNOWLES:
            switch (config->GetMaterialCompressibility()) {
              case NEARLY_INCOMPRESSIBLE_MAT : numerics[MESH_0][FEA_SOL][FEA_TERM] = new CFEM_Knowles_NearInc(nDim, nVar_FEM, config); break;
              default:  SU2_MPI::Error("Material model not implemented.", CURRENT_FUNCTION); break;
            }
            break;
          case IDEAL_DE:
            switch (config->GetMaterialCompressibility()) {
              case NEARLY_INCOMPRESSIBLE_MAT : numerics[MESH_0][FEA_SOL][FEA_TERM] = new CFEM_IdealDE(nDim, nVar_FEM, config); break;
              default:  SU2_MPI::Error("Material model not implemented.", CURRENT_FUNCTION); break;
            }
            break;
          default:  SU2_MPI::Error("Material model not implemented.", CURRENT_FUNCTION); break;
        }
        break;
      default:  SU2_MPI::Error("Solver not implemented.", CURRENT_FUNCTION);  break;
    }

  /*--- The following definitions only make sense if we have a non-linear solution ---*/
  if (config->GetGeometricConditions() == LARGE_DEFORMATIONS){

      /*--- This allocates a container for electromechanical effects ---*/

      bool de_effects = config->GetDE_Effects();
      if (de_effects) numerics[MESH_0][FEA_SOL][DE_TERM] = new CFEM_DielectricElastomer(nDim, nVar_FEM, config);

      string filename;
      ifstream properties_file;

      filename = config->GetFEA_FileName();
      if (nZone > 1)
        filename = config->GetMultizone_FileName(filename, iZone, ".dat");

      properties_file.open(filename.data(), ios::in);

      /*--- In case there is a properties file, containers are allocated for a number of material models ---*/

      if (!(properties_file.fail())) {

          numerics[MESH_0][FEA_SOL][MAT_NHCOMP]  = new CFEM_NeoHookean_Comp(nDim, nVar_FEM, config);
          numerics[MESH_0][FEA_SOL][MAT_IDEALDE] = new CFEM_IdealDE(nDim, nVar_FEM, config);
          numerics[MESH_0][FEA_SOL][MAT_KNOWLES] = new CFEM_Knowles_NearInc(nDim, nVar_FEM, config);

          properties_file.close();
      }
  }

  }


  /*--- We initialize the numerics for the mesh solver ---*/
  if (config->GetDeform_Mesh())
    numerics[MESH_0][MESH_SOL][FEA_TERM] = new CFEAMeshElasticity(nDim, nDim, geometry[MESH_0]->GetnElem(), config);

}

void CDriver::Numerics_Postprocessing(CNumerics *****numerics,
                                      CSolver ***solver, CGeometry **geometry,
                                      CConfig *config, unsigned short val_iInst) {
  
  unsigned short iMGlevel, iSol;
  
  
  bool
  euler, adj_euler,
  ns, adj_ns,
  fem_euler, fem_ns, fem_turbulent,
  turbulent, adj_turb,
  spalart_allmaras, neg_spalart_allmaras, menter_sst,
  fem,
  heat_fvm,
  transition,
  template_solver;

  bool e_spalart_allmaras, comp_spalart_allmaras, e_comp_spalart_allmaras;

  bool compressible = false;
  bool incompressible = false;
  
  /*--- Initialize some useful booleans ---*/
  euler            = false; ns     = false; turbulent     = false;
  fem_euler        = false; fem_ns = false; fem_turbulent = false;
  adj_euler        = false;   adj_ns           = false;   adj_turb         = false;
  fem        = false;
  spalart_allmaras = false;   neg_spalart_allmaras = false; menter_sst       = false;
  transition       = false;   heat_fvm         = false;
  template_solver  = false;
    
  e_spalart_allmaras = false; comp_spalart_allmaras = false; e_comp_spalart_allmaras = false;

  /*--- Assign booleans ---*/
  switch (config->GetKind_Solver()) {
    case TEMPLATE_SOLVER: template_solver = true; break;
    case EULER : case DISC_ADJ_EULER: compressible = true; euler = true;  heat_fvm = config->GetWeakly_Coupled_Heat(); break;
    case NAVIER_STOKES: case DISC_ADJ_NAVIER_STOKES:compressible = true; ns = true;  heat_fvm = config->GetWeakly_Coupled_Heat(); break;
    case RANS : case DISC_ADJ_RANS:  ns = true; compressible = true; turbulent = true; if (config->GetKind_Trans_Model() == LM) transition = true; break;
    case INC_EULER : case DISC_ADJ_INC_EULER: incompressible =true; euler = true;  heat_fvm = config->GetWeakly_Coupled_Heat(); break;
    case INC_NAVIER_STOKES: case DISC_ADJ_INC_NAVIER_STOKES:incompressible =true; ns = true;  heat_fvm = config->GetWeakly_Coupled_Heat(); break;
    case INC_RANS : case DISC_ADJ_INC_RANS: incompressible =true; ns = true; turbulent = true; if (config->GetKind_Trans_Model() == LM) transition = true; break;
    case FEM_EULER : case DISC_ADJ_FEM_EULER : fem_euler = true; break;
    case FEM_NAVIER_STOKES: case DISC_ADJ_FEM_NS : fem_ns = true; break;
    case FEM_RANS : case DISC_ADJ_FEM_RANS : fem_ns = true; fem_turbulent = true; break;
    case FEM_LES :  fem_ns = true; break;
    case HEAT_EQUATION_FVM: heat_fvm = true; break;
    case FEM_ELASTICITY: case DISC_ADJ_FEM: fem = true; break;
    case ADJ_EULER : euler = true; adj_euler = true; break;
    case ADJ_NAVIER_STOKES : ns = true; turbulent = (config->GetKind_Turb_Model() != NONE); adj_ns = true; break;
    case ADJ_RANS : ns = true; turbulent = true; adj_ns = true; adj_turb = (!config->GetFrozen_Visc_Cont()); break;
  }
  
  /*--- Assign turbulence model booleans ---*/

  if (turbulent || fem_turbulent)
    switch (config->GetKind_Turb_Model()) {
      case SA:        spalart_allmaras = true;        break;
      case SA_NEG:    neg_spalart_allmaras = true;    break;
      case SA_COMP:   comp_spalart_allmaras = true;   break;
      case SA_E:      e_spalart_allmaras = true;      break;
      case SA_E_COMP: e_comp_spalart_allmaras = true; break;
      case SST:       menter_sst = true;              break;
      case SST_SUST:  menter_sst = true;              break;
      default: SU2_MPI::Error("Specified turbulence model unavailable or none selected", CURRENT_FUNCTION); break;
    }
  
  /*--- Solver definition for the template problem ---*/
  if (template_solver) {
    
    /*--- Definition of the convective scheme for each equation and mesh level ---*/
    switch (config->GetKind_ConvNumScheme_Template()) {
      case SPACE_CENTERED : case SPACE_UPWIND :
        for (iMGlevel = 0; iMGlevel <= config->GetnMGLevels(); iMGlevel++)
          delete numerics[val_iInst][iMGlevel][TEMPLATE_SOL][CONV_TERM];
        break;
    }
    
    for (iMGlevel = 0; iMGlevel <= config->GetnMGLevels(); iMGlevel++) {
      /*--- Definition of the viscous scheme for each equation and mesh level ---*/
      delete numerics[val_iInst][iMGlevel][TEMPLATE_SOL][VISC_TERM];
      /*--- Definition of the source term integration scheme for each equation and mesh level ---*/
      delete numerics[val_iInst][iMGlevel][TEMPLATE_SOL][SOURCE_FIRST_TERM];
      /*--- Definition of the boundary condition method ---*/
      delete numerics[val_iInst][iMGlevel][TEMPLATE_SOL][CONV_BOUND_TERM];
    }
    
  }
  
  /*--- Solver definition for the Potential, Euler, Navier-Stokes problems ---*/
  if ((euler) || (ns)) {
    
    /*--- Definition of the convective scheme for each equation and mesh level ---*/
    switch (config->GetKind_ConvNumScheme_Flow()) {
        
      case SPACE_CENTERED :
        if (compressible) {
          
          /*--- Compressible flow ---*/
          switch (config->GetKind_Centered_Flow()) {
            case LAX : case JST :  case JST_KE : delete numerics[val_iInst][MESH_0][FLOW_SOL][CONV_TERM]; break;
          }
          for (iMGlevel = 1; iMGlevel <= config->GetnMGLevels(); iMGlevel++)
            delete numerics[val_iInst][iMGlevel][FLOW_SOL][CONV_TERM];
          
          /*--- Definition of the boundary condition method ---*/
          for (iMGlevel = 0; iMGlevel <= config->GetnMGLevels(); iMGlevel++)
            delete numerics[val_iInst][iMGlevel][FLOW_SOL][CONV_BOUND_TERM];
          
        }
        if (incompressible) {
          /*--- Incompressible flow, use preconditioning method ---*/
          switch (config->GetKind_Centered_Flow()) {
            case LAX : case JST : delete numerics[val_iInst][MESH_0][FLOW_SOL][CONV_TERM]; break;
          }
          for (iMGlevel = 1; iMGlevel <= config->GetnMGLevels(); iMGlevel++)
            delete numerics[val_iInst][iMGlevel][FLOW_SOL][CONV_TERM];
          
          /*--- Definition of the boundary condition method ---*/
          for (iMGlevel = 0; iMGlevel <= config->GetnMGLevels(); iMGlevel++)
            delete numerics[val_iInst][iMGlevel][FLOW_SOL][CONV_BOUND_TERM];
          
        }
        break;
      case SPACE_UPWIND :
        
        if (compressible) {
          /*--- Compressible flow ---*/
          switch (config->GetKind_Upwind_Flow()) {
            case ROE: case AUSM : case TURKEL: case HLLC: case MSW:  case CUSP: case L2ROE: case LMROE: case SLAU: case SLAU2: case AUSMPLUSUP:
              for (iMGlevel = 0; iMGlevel <= config->GetnMGLevels(); iMGlevel++) {
                delete numerics[val_iInst][iMGlevel][FLOW_SOL][CONV_TERM];
                delete numerics[val_iInst][iMGlevel][FLOW_SOL][CONV_BOUND_TERM];
              }
              
              break;
          }
          
        }
        if (incompressible) {
          /*--- Incompressible flow, use preconditioning method ---*/
          switch (config->GetKind_Upwind_Flow()) {
            case FDS:
              for (iMGlevel = 0; iMGlevel <= config->GetnMGLevels(); iMGlevel++) {
                delete numerics[val_iInst][iMGlevel][FLOW_SOL][CONV_TERM];
                delete numerics[val_iInst][iMGlevel][FLOW_SOL][CONV_BOUND_TERM];
              }
              break;
          }
        }
        
        break;
    }
    
    /*--- Definition of the viscous scheme for each equation and mesh level ---*/
    if (compressible||incompressible) {
      /*--- Compressible flow Ideal gas ---*/
      delete numerics[val_iInst][MESH_0][FLOW_SOL][VISC_TERM];
      for (iMGlevel = 1; iMGlevel <= config->GetnMGLevels(); iMGlevel++)
        delete numerics[val_iInst][iMGlevel][FLOW_SOL][VISC_TERM];
      
      /*--- Definition of the boundary condition method ---*/
      for (iMGlevel = 0; iMGlevel <= config->GetnMGLevels(); iMGlevel++)
        delete numerics[val_iInst][iMGlevel][FLOW_SOL][VISC_BOUND_TERM];
      
    }
    
    /*--- Definition of the source term integration scheme for each equation and mesh level ---*/
    for (iMGlevel = 0; iMGlevel <= config->GetnMGLevels(); iMGlevel++) {
      delete numerics[val_iInst][iMGlevel][FLOW_SOL][SOURCE_FIRST_TERM];
      delete numerics[val_iInst][iMGlevel][FLOW_SOL][SOURCE_SECOND_TERM];
    }
    
  }

  /*--- DG-FEM solver definition for Euler, Navier-Stokes problems ---*/

  if ((fem_euler) || (fem_ns)) {

    /*--- Definition of the convective scheme for each equation and mesh level ---*/
    switch (config->GetRiemann_Solver_FEM()) {
      case AUSM: case TURKEL: case HLLC: case MSW: /* Note that not all need to be deleted. */

        for (iMGlevel = 0; iMGlevel <= config->GetnMGLevels(); iMGlevel++) {
          delete numerics[val_iInst][iMGlevel][FLOW_SOL][CONV_TERM];
          delete numerics[val_iInst][iMGlevel][FLOW_SOL][CONV_BOUND_TERM];
        }
        break;
    }
  }

  /*--- Solver definition for the turbulent model problem ---*/
  
  if (turbulent) {
    
    /*--- Definition of the convective scheme for each equation and mesh level ---*/
    
    switch (config->GetKind_ConvNumScheme_Turb()) {
      case SPACE_UPWIND :
        for (iMGlevel = 0; iMGlevel <= config->GetnMGLevels(); iMGlevel++) {
          if (spalart_allmaras || neg_spalart_allmaras ||menter_sst|| comp_spalart_allmaras || e_spalart_allmaras || e_comp_spalart_allmaras)
            delete numerics[val_iInst][iMGlevel][TURB_SOL][CONV_TERM];
        }
        break;
    }
    
    /*--- Definition of the viscous scheme for each equation and mesh level ---*/
    
      if (spalart_allmaras || neg_spalart_allmaras ||menter_sst|| comp_spalart_allmaras || e_spalart_allmaras || e_comp_spalart_allmaras){
        for (iMGlevel = 0; iMGlevel <= config->GetnMGLevels(); iMGlevel++) {
          delete numerics[val_iInst][iMGlevel][TURB_SOL][VISC_TERM];
          delete numerics[val_iInst][iMGlevel][TURB_SOL][SOURCE_FIRST_TERM];
          delete numerics[val_iInst][iMGlevel][TURB_SOL][SOURCE_SECOND_TERM];
          /*--- Definition of the boundary condition method ---*/
          delete numerics[val_iInst][iMGlevel][TURB_SOL][CONV_BOUND_TERM];
          delete numerics[val_iInst][iMGlevel][TURB_SOL][VISC_BOUND_TERM];

      }
    }
    
  }
  
  /*--- Solver definition for the transition model problem ---*/
  if (transition) {
    
    /*--- Definition of the convective scheme for each equation and mesh level ---*/
    switch (config->GetKind_ConvNumScheme_Turb()) {
      case SPACE_UPWIND :
        for (iMGlevel = 0; iMGlevel <= config->GetnMGLevels(); iMGlevel++) {
          delete numerics[val_iInst][iMGlevel][TRANS_SOL][CONV_TERM];
        }
        break;
    }
    
    for (iMGlevel = 0; iMGlevel <= config->GetnMGLevels(); iMGlevel++) {
      /*--- Definition of the viscous scheme for each equation and mesh level ---*/
      delete numerics[val_iInst][iMGlevel][TRANS_SOL][VISC_TERM];
      /*--- Definition of the source term integration scheme for each equation and mesh level ---*/
      delete numerics[val_iInst][iMGlevel][TRANS_SOL][SOURCE_FIRST_TERM];
      delete numerics[val_iInst][iMGlevel][TRANS_SOL][SOURCE_SECOND_TERM];
      /*--- Definition of the boundary condition method ---*/
      delete numerics[val_iInst][iMGlevel][TRANS_SOL][CONV_BOUND_TERM];
    }
  }

  if (heat_fvm) {

    /*--- Definition of the viscous scheme for each equation and mesh level ---*/
    for (iMGlevel = 0; iMGlevel <= config->GetnMGLevels(); iMGlevel++) {

      delete numerics[val_iInst][iMGlevel][HEAT_SOL][VISC_TERM];
      delete numerics[val_iInst][iMGlevel][HEAT_SOL][VISC_BOUND_TERM];

      switch (config->GetKind_ConvNumScheme_Heat()) {
        case SPACE_UPWIND :

          delete numerics[val_iInst][iMGlevel][HEAT_SOL][CONV_TERM];
          delete numerics[val_iInst][iMGlevel][HEAT_SOL][CONV_BOUND_TERM];
          break;

        case SPACE_CENTERED :

          delete numerics[val_iInst][iMGlevel][HEAT_SOL][CONV_TERM];
          delete numerics[val_iInst][iMGlevel][HEAT_SOL][CONV_BOUND_TERM];
        break;
      }
    }
  }
  
  /*--- Solver definition for the flow adjoint problem ---*/
  
  if (adj_euler || adj_ns ) {
    
    /*--- Definition of the convective scheme for each equation and mesh level ---*/
    
    switch (config->GetKind_ConvNumScheme_AdjFlow()) {
      case SPACE_CENTERED :
        
        if (compressible) {
          
          /*--- Compressible flow ---*/
          
          switch (config->GetKind_Centered_AdjFlow()) {
            case LAX : case JST:
              delete numerics[val_iInst][MESH_0][ADJFLOW_SOL][CONV_TERM];
              break;
          }
          
          for (iMGlevel = 1; iMGlevel <= config->GetnMGLevels(); iMGlevel++)
            delete numerics[val_iInst][iMGlevel][ADJFLOW_SOL][CONV_TERM];
          
          for (iMGlevel = 0; iMGlevel <= config->GetnMGLevels(); iMGlevel++)
            delete numerics[val_iInst][iMGlevel][ADJFLOW_SOL][CONV_BOUND_TERM];
          
        }
        
        if (incompressible) {
          
          /*--- Incompressible flow, use artificial compressibility method ---*/
          
          switch (config->GetKind_Centered_AdjFlow()) {
            case LAX : case JST:
              delete numerics[val_iInst][MESH_0][ADJFLOW_SOL][CONV_TERM]; break;
          }
          
          for (iMGlevel = 1; iMGlevel <= config->GetnMGLevels(); iMGlevel++)
            delete numerics[val_iInst][iMGlevel][ADJFLOW_SOL][CONV_TERM];
          
          for (iMGlevel = 0; iMGlevel <= config->GetnMGLevels(); iMGlevel++)
            delete numerics[val_iInst][iMGlevel][ADJFLOW_SOL][CONV_BOUND_TERM];
          
        }
        
        break;
        
      case SPACE_UPWIND :
        
        if (compressible || incompressible) {
          
          /*--- Compressible flow ---*/
          
          switch (config->GetKind_Upwind_AdjFlow()) {
            case ROE:
              for (iMGlevel = 0; iMGlevel <= config->GetnMGLevels(); iMGlevel++) {
                delete numerics[val_iInst][iMGlevel][ADJFLOW_SOL][CONV_TERM];
                delete numerics[val_iInst][iMGlevel][ADJFLOW_SOL][CONV_BOUND_TERM];
              }
              break;
          }
        }
        
        break;
    }
    
    /*--- Definition of the viscous scheme for each equation and mesh level ---*/
    
    if (compressible || incompressible) {
      
      /*--- Compressible flow ---*/
      for (iMGlevel = 0; iMGlevel <= config->GetnMGLevels(); iMGlevel++) {
        delete numerics[val_iInst][iMGlevel][ADJFLOW_SOL][VISC_TERM];
        delete numerics[val_iInst][iMGlevel][ADJFLOW_SOL][VISC_BOUND_TERM];
      }
    }
    
    /*--- Definition of the source term integration scheme for each equation and mesh level ---*/
    
    for (iMGlevel = 0; iMGlevel <= config->GetnMGLevels(); iMGlevel++) {
      
      
      if (compressible || incompressible) {
        
        delete numerics[val_iInst][iMGlevel][ADJFLOW_SOL][SOURCE_FIRST_TERM];
        delete numerics[val_iInst][iMGlevel][ADJFLOW_SOL][SOURCE_SECOND_TERM];
        
      }
    }
    
  }
  
  
  /*--- Solver definition for the turbulent adjoint problem ---*/
  if (adj_turb) {
    /*--- Definition of the convective scheme for each equation and mesh level ---*/
    switch (config->GetKind_ConvNumScheme_AdjTurb()) {
        
      case SPACE_UPWIND :
        for (iMGlevel = 0; iMGlevel <= config->GetnMGLevels(); iMGlevel++)
          if (spalart_allmaras) {
            delete numerics[val_iInst][iMGlevel][ADJTURB_SOL][CONV_TERM];
          }
        break;
    }
    
    
    for (iMGlevel = 0; iMGlevel <= config->GetnMGLevels(); iMGlevel++) {
      if (spalart_allmaras) {
        /*--- Definition of the viscous scheme for each equation and mesh level ---*/
        delete numerics[val_iInst][iMGlevel][ADJTURB_SOL][VISC_TERM];
        /*--- Definition of the source term integration scheme for each equation and mesh level ---*/
        delete numerics[val_iInst][iMGlevel][ADJTURB_SOL][SOURCE_FIRST_TERM];
        delete numerics[val_iInst][iMGlevel][ADJTURB_SOL][SOURCE_SECOND_TERM];
        /*--- Definition of the boundary condition method ---*/
        delete numerics[val_iInst][iMGlevel][ADJTURB_SOL][CONV_BOUND_TERM];
      }
    }
  }
  
  /*--- Solver definition for the FEA problem ---*/
  if (fem) {
    
    /*--- Definition of the viscous scheme for each equation and mesh level ---*/
    delete numerics[val_iInst][MESH_0][FEA_SOL][FEA_TERM];
    
  }
  
  /*--- We initialize the numerics for the mesh solver ---*/
  if (config->GetDeform_Mesh())
    delete numerics[val_iInst][MESH_0][MESH_SOL][FEA_TERM];
  
  /*--- Definition of the Class for the numerical method: numerics_container[INST_LEVEL][MESH_LEVEL][EQUATION][EQ_TERM] ---*/
  for (iMGlevel = 0; iMGlevel <= config->GetnMGLevels(); iMGlevel++) {
    for (iSol = 0; iSol < MAX_SOLS; iSol++) {
      delete [] numerics[val_iInst][iMGlevel][iSol];
    }
    delete[] numerics[val_iInst][iMGlevel];
  }
  
  delete[] numerics[val_iInst];

}

void CDriver::Iteration_Preprocessing(CConfig* config, CIteration *&iteration) {
  
  if (rank == MASTER_NODE)
    cout << endl <<"------------------- Iteration Preprocessing ( Zone " << config->GetiZone() <<" ) ------------------" << endl;
  
  /*--- Loop over all zones and instantiate the physics iteration. ---*/
  
  switch (config->GetKind_Solver()) {
    
    case EULER: case NAVIER_STOKES: case RANS:
    case INC_EULER: case INC_NAVIER_STOKES: case INC_RANS:
      if(config->GetBoolTurbomachinery()){
        if (rank == MASTER_NODE)
          cout << "Euler/Navier-Stokes/RANS turbomachinery fluid iteration." << endl;
        iteration = new CTurboIteration(config);
        
      }
      else{
        if (rank == MASTER_NODE)
          cout << "Euler/Navier-Stokes/RANS fluid iteration." << endl;
        iteration = new CFluidIteration(config);
      }
      break;
      
    case FEM_EULER: case FEM_NAVIER_STOKES: case FEM_RANS: case FEM_LES:
      if (rank == MASTER_NODE)
        cout << "Finite element Euler/Navier-Stokes/RANS/LES flow iteration." << endl;
      iteration = new CFEMFluidIteration(config);
      break;
      
    case HEAT_EQUATION_FVM:
      if (rank == MASTER_NODE)
        cout << "Heat iteration (finite volume method)." << endl;
      iteration = new CHeatIteration(config);
      break;
      
    case FEM_ELASTICITY:
      if (rank == MASTER_NODE)
        cout << "FEM iteration." << endl;
      iteration = new CFEAIteration(config);
      break;
      
    case ADJ_EULER: case ADJ_NAVIER_STOKES: case ADJ_RANS:
      if (rank == MASTER_NODE)
        cout << "Adjoint Euler/Navier-Stokes/RANS fluid iteration." << endl;
      iteration = new CAdjFluidIteration(config);
      break;
      
    case DISC_ADJ_EULER: case DISC_ADJ_NAVIER_STOKES: case DISC_ADJ_RANS:
    case DISC_ADJ_INC_EULER: case DISC_ADJ_INC_NAVIER_STOKES: case DISC_ADJ_INC_RANS:      
      if (rank == MASTER_NODE)
        cout << "Discrete adjoint Euler/Navier-Stokes/RANS fluid iteration." << endl;
      iteration = new CDiscAdjFluidIteration(config);
      break;
      
    case DISC_ADJ_FEM_EULER : case DISC_ADJ_FEM_NS : case DISC_ADJ_FEM_RANS :
      if (rank == MASTER_NODE)
        cout << "Discrete adjoint finite element Euler/Navier-Stokes/RANS fluid iteration." << endl;
      iteration = new CDiscAdjFluidIteration(config);
      break;
      
    case DISC_ADJ_FEM:
      if (rank == MASTER_NODE)
        cout << "Discrete adjoint FEM structural iteration." << endl;
      iteration = new CDiscAdjFEAIteration(config);
      break;
      
    case DISC_ADJ_HEAT:
      if (rank == MASTER_NODE)
        cout << "Discrete adjoint heat iteration." << endl;
      iteration = new CDiscAdjHeatIteration(config);
      break;
  }
}

void CDriver::DynamicMesh_Preprocessing(CConfig *config, CGeometry **geometry, CSolver ***solver, CIteration* iteration,
                                        CVolumetricMovement *&grid_movement, CSurfaceMovement *&surface_movement){
  
  /*--- Instantiate the geometry movement classes for the solution of unsteady
   flows on dynamic meshes, including rigid mesh transformations, dynamically
   deforming meshes, and preprocessing of harmonic balance. ---*/

  if (!fem_solver && (config->GetGrid_Movement() ||
                      (config->GetDirectDiff() == D_DESIGN)) && !config->GetSurface_Movement(FLUID_STRUCTURE_STATIC)) {
    if (rank == MASTER_NODE)
      cout << "Setting dynamic mesh structure for zone "<< iZone + 1<<"." << endl;
    grid_movement = new CVolumetricMovement(geometry[MESH_0], config);
    
    surface_movement = new CSurfaceMovement();
    surface_movement->CopyBoundary(geometry[MESH_0], config);
    if (config->GetTime_Marching() == HARMONIC_BALANCE){
      if (rank == MASTER_NODE) cout << endl <<  "Instance "<< iInst + 1 <<":" << endl;
      iteration->SetGrid_Movement(geometry, surface_movement, grid_movement,  solver, config, 0, iInst);
    }
  }
  
  if (config->GetDirectDiff() == D_DESIGN) {
    if (rank == MASTER_NODE)
      cout << "Setting surface/volume derivatives." << endl;
    
    /*--- Set the surface derivatives, i.e. the derivative of the surface mesh nodes with respect to the design variables ---*/
    
    surface_movement->SetSurface_Derivative(geometry[MESH_0],config);
    
    /*--- Call the volume deformation routine with derivative mode enabled.
       This computes the derivative of the volume mesh with respect to the surface nodes ---*/
    
    
    grid_movement->SetVolume_Deformation(geometry[MESH_0],config, true, true);
    
    /*--- Update the multi-grid structure to propagate the derivative information to the coarser levels ---*/
    
    geometry[MESH_0]->UpdateGeometry(geometry,config);
    
    /*--- Set the derivative of the wall-distance with respect to the surface nodes ---*/
    
    if ( (config->GetKind_Solver() == RANS) ||
         (config->GetKind_Solver() == ADJ_RANS) ||
         (config->GetKind_Solver() == DISC_ADJ_RANS) ||
         (config->GetKind_Solver() == INC_RANS) ||
         (config->GetKind_Solver() == DISC_ADJ_INC_RANS))
      geometry[MESH_0]->ComputeWall_Distance(config);
  }
  
  
  if (config->GetSurface_Movement(FLUID_STRUCTURE_STATIC)){
    if (rank == MASTER_NODE)
      cout << "Setting moving mesh structure for FSI problems." << endl;
    /*--- Instantiate the container for the grid movement structure ---*/
    grid_movement = new CElasticityMovement(geometry[MESH_0], config);
  }
  
}

void CDriver::Interface_Preprocessing(CConfig **config, CSolver***** solver, CGeometry**** geometry,
                                      unsigned short** interface_types, CInterface ***&interface,
                                      CInterpolator ***&interpolation) {

  unsigned short donorZone, targetZone;
  unsigned short nVar, nVarTransfer;

  unsigned short nMarkerTarget, iMarkerTarget, nMarkerDonor, iMarkerDonor;

  /*--- Initialize some useful booleans ---*/
  bool fluid_donor, structural_donor, heat_donor;
  bool fluid_target, structural_target, heat_target;

  bool discrete_adjoint = config[ZONE_0]->GetDiscrete_Adjoint();

  int markDonor, markTarget, Donor_check, Target_check, iMarkerInt, nMarkerInt;

#ifdef HAVE_MPI
  int *Buffer_Recv_mark = NULL, iRank, nProcessor = size;

  if (rank == MASTER_NODE)
    Buffer_Recv_mark = new int[nProcessor];
#endif

  /*--- Coupling between zones ---*/
  // There's a limit here, the interface boundary must connect only 2 zones

  /*--- Loops over all target and donor zones to find which ones are connected through
   *--- an interface boundary (fsi or sliding mesh) ---*/
  for (targetZone = 0; targetZone < nZone; targetZone++) {

    for (donorZone = 0; donorZone < nZone; donorZone++) {

      interface_types[donorZone][targetZone] = NO_TRANSFER;

      if ( donorZone == targetZone ) {
        interface_types[donorZone][targetZone] = ZONES_ARE_EQUAL;
        // We're processing the same zone, so skip the following
        continue;
      }

      nMarkerInt = (int) ( config[donorZone]->GetMarker_n_ZoneInterface() / 2 );

      /*--- Loops on Interface markers to find if the 2 zones are sharing the boundary and to
       *--- determine donor and target marker tag ---*/
      for (iMarkerInt = 1; iMarkerInt <= nMarkerInt; iMarkerInt++) {

        markDonor  = -1;
        markTarget = -1;

        /*--- On the donor side ---*/
        nMarkerDonor = config[donorZone]->GetnMarker_All();

        for (iMarkerDonor = 0; iMarkerDonor < nMarkerDonor; iMarkerDonor++) {

          /*--- If the tag GetMarker_All_ZoneInterface(iMarker) equals the index we are looping at ---*/
          if ( config[donorZone]->GetMarker_All_ZoneInterface(iMarkerDonor) == iMarkerInt ) {
            /*--- We have identified the identifier for the interface marker ---*/
            markDonor = iMarkerDonor;

            break;
          }
        }

        /*--- On the target side ---*/
        nMarkerTarget = config[targetZone]->GetnMarker_All();

      for (iMarkerTarget = 0; iMarkerTarget < nMarkerTarget; iMarkerTarget++) {

          /*--- If the tag GetMarker_All_ZoneInterface(iMarker) equals the index we are looping at ---*/
        if ( config[targetZone]->GetMarker_All_ZoneInterface(iMarkerTarget) == iMarkerInt ) {
            /*--- We have identified the identifier for the interface marker ---*/
            markTarget = iMarkerTarget;

            break;
        } 
        }

#ifdef HAVE_MPI

      Donor_check  = -1;
      Target_check = -1;

        /*--- We gather a vector in MASTER_NODE that determines if the boundary is not on the processor because
         * of the partition or because the zone does not include it ---*/

        SU2_MPI::Gather(&markDonor , 1, MPI_INT, Buffer_Recv_mark, 1, MPI_INT, MASTER_NODE, MPI_COMM_WORLD);

      if (rank == MASTER_NODE) {
        for (iRank = 0; iRank < nProcessor; iRank++) {
          if( Buffer_Recv_mark[iRank] != -1 ) {
              Donor_check = Buffer_Recv_mark[iRank];

              break;
            }
          }
        }

        SU2_MPI::Bcast(&Donor_check , 1, MPI_INT, MASTER_NODE, MPI_COMM_WORLD);

        SU2_MPI::Gather(&markTarget, 1, MPI_INT, Buffer_Recv_mark, 1, MPI_INT, MASTER_NODE, MPI_COMM_WORLD);

      if (rank == MASTER_NODE){
        for (iRank = 0; iRank < nProcessor; iRank++){
          if( Buffer_Recv_mark[iRank] != -1 ){
              Target_check = Buffer_Recv_mark[iRank];

              break;
            }
          }
        }

        SU2_MPI::Bcast(&Target_check, 1, MPI_INT, MASTER_NODE, MPI_COMM_WORLD);

#else
      Donor_check  = markDonor;
      Target_check = markTarget;  
#endif

      /* --- Check ifzones are actually sharing the interface boundary, if not skip ---*/        
      if(Target_check == -1 || Donor_check == -1) {
        interface_types[donorZone][targetZone] = NO_COMMON_INTERFACE;
        continue;
      }

        /*--- Set some boolean to properly allocate data structure later ---*/
      fluid_target      = false; 
      structural_target = false;

      fluid_donor       = false; 
      structural_donor  = false;

      heat_donor        = false;
      heat_target       = false;

      switch ( config[targetZone]->GetKind_Solver() ) {

        case EULER : case NAVIER_STOKES: case RANS: 
        case INC_EULER : case INC_NAVIER_STOKES: case INC_RANS: 
        case DISC_ADJ_INC_EULER: case DISC_ADJ_INC_NAVIER_STOKES: case DISC_ADJ_INC_RANS:          
        case DISC_ADJ_EULER: case DISC_ADJ_NAVIER_STOKES: case DISC_ADJ_RANS:
          fluid_target  = true;   
          break;

        case FEM_ELASTICITY: case DISC_ADJ_FEM:
          structural_target = true;   
          break;

        case HEAT_EQUATION_FVM: case DISC_ADJ_HEAT:
          heat_target = true;
          break;
      }

      switch ( config[donorZone]->GetKind_Solver() ) {

        case EULER : case NAVIER_STOKES: case RANS: 
        case INC_EULER : case INC_NAVIER_STOKES: case INC_RANS: 
        case DISC_ADJ_INC_EULER: case DISC_ADJ_INC_NAVIER_STOKES: case DISC_ADJ_INC_RANS:          
        case DISC_ADJ_EULER: case DISC_ADJ_NAVIER_STOKES: case DISC_ADJ_RANS:
          fluid_donor  = true;
          break;

        case FEM_ELASTICITY: case DISC_ADJ_FEM:
          structural_donor = true;
          break;

        case HEAT_EQUATION_FVM : case DISC_ADJ_HEAT:
          heat_donor = true;
          break;
      }

      /*--- Begin the creation of the communication pattern among zones ---*/

      /*--- Retrieve the number of conservative variables (for problems not involving structural analysis ---*/
      if (fluid_donor && fluid_target)
        nVar = solver[donorZone][INST_0][MESH_0][FLOW_SOL]->GetnVar();
      else
        /*--- If at least one of the components is structural ---*/
        nVar = nDim;

      if (rank == MASTER_NODE) cout << "From zone " << donorZone << " to zone " << targetZone << ": ";

        /*--- Match Zones ---*/
      if (rank == MASTER_NODE) cout << "Setting coupling ";

          bool conservative_interp = config[donorZone]->GetConservativeInterpolation();
          
          /*--- Conditions for conservative interpolation are not met, we cannot fallback on the consistent approach
                because CFlowTractionInterface relies on the information in config to be correct. ---*/
          if ( conservative_interp && targetZone == 0 && structural_target )
            SU2_MPI::Error("Conservative interpolation assumes the structural model mesh is evaluated second, "
                           "somehow this has not happened.",CURRENT_FUNCTION);
        
        switch (config[donorZone]->GetKindInterpolation()) {

          case NEAREST_NEIGHBOR:
            if ( conservative_interp && targetZone > 0 && structural_target ) {
              interpolation[donorZone][targetZone] = new CMirror(geometry, config, donorZone, targetZone);
              if (rank == MASTER_NODE) cout << "using a mirror approach: matching coefficients "
                                               "from opposite mesh." << endl;
            }
            else {
            interpolation[donorZone][targetZone] = new CNearestNeighbor(geometry, config, donorZone, targetZone);
            if (rank == MASTER_NODE) cout << "using a nearest-neighbor approach." << endl;
            }
            break;

          case ISOPARAMETRIC:
            if ( conservative_interp && targetZone > 0 && structural_target ) {
              interpolation[donorZone][targetZone] = new CMirror(geometry, config, donorZone, targetZone);
              if (rank == MASTER_NODE) cout << "using a mirror approach: matching coefficients "
                                               "from opposite mesh." << endl;
            }
            else {
            interpolation[donorZone][targetZone] = new CIsoparametric(geometry, config, donorZone, targetZone);
            if (rank == MASTER_NODE) cout << "using an isoparametric approach." << endl;
            }
            break;

        case WEIGHTED_AVERAGE:
          interpolation[donorZone][targetZone] = new CSlidingMesh(geometry, config, donorZone, targetZone);
          if (rank == MASTER_NODE) cout << "using an sliding mesh approach." << endl;

          break;
            
          case RADIAL_BASIS_FUNCTION:
            if ( conservative_interp && targetZone > 0 && structural_target ) {
                interpolation[donorZone][targetZone] = new CMirror(geometry, config, donorZone, targetZone);
                if (rank == MASTER_NODE) cout << "using a mirror approach: matching coefficients "
                                                 "from opposite mesh." << endl;
              }
              else {
                interpolation[donorZone][targetZone] = new CRadialBasisFunction(geometry, config,
                                                                                donorZone, targetZone);
                if (rank == MASTER_NODE) cout << "using a radial basis function approach." << endl;
              }
            break;
            }

        /*--- Initialize the appropriate transfer strategy ---*/
      if (rank == MASTER_NODE) cout << "Transferring ";

      if (fluid_donor && structural_target && (!discrete_adjoint)) {
        interface_types[donorZone][targetZone] = FLOW_TRACTION;
        nVarTransfer = 2;
        interface[donorZone][targetZone] = new CFlowTractionInterface(nVar, nVarTransfer, config[donorZone]);
        if (rank == MASTER_NODE) cout << "flow tractions. "<< endl;
      }
      else if (structural_donor && fluid_target && (!discrete_adjoint)) {
        /*--- If we are using the new mesh solver, we transfer the total boundary displacements (not incremental) --*/
        if (solver_container[targetZone][INST_0][MESH_0][MESH_SOL] != NULL){
          interface_types[donorZone][targetZone] = BOUNDARY_DISPLACEMENTS;
          nVarTransfer = 0;
          interface[donorZone][targetZone] = new CDisplacementsInterface(nVar, nVarTransfer, config[donorZone]);
          if (rank == MASTER_NODE) cout << "boundary displacements from the structural solver. "<< endl;
        }
        /*--- We keep the legacy method temporarily until FSI-adjoint has been adapted ---*/
        else{
          interface_types[donorZone][targetZone] = STRUCTURAL_DISPLACEMENTS_LEGACY;
          nVarTransfer = 0;
          interface[donorZone][targetZone] = new CDisplacementsInterfaceLegacy(nVar, nVarTransfer, config[donorZone]);
          if (rank == MASTER_NODE) cout << "structural displacements. "<< endl;
        }
      }
      else if (fluid_donor && structural_target && discrete_adjoint) {
        interface_types[donorZone][targetZone] = FLOW_TRACTION;
        nVarTransfer = 2;
        interface[donorZone][targetZone] = new CDiscAdjFlowTractionInterface(nVar, nVarTransfer, config[donorZone]);

        if (rank == MASTER_NODE) cout << "flow tractions. "<< endl;
      }
      else if (structural_donor && fluid_target && discrete_adjoint){
        interface_types[donorZone][targetZone] = STRUCTURAL_DISPLACEMENTS_DISC_ADJ;
        nVarTransfer = 0;
        interface[donorZone][targetZone] = new CDiscAdjDisplacementsInterfaceLegacy(nVar, nVarTransfer,
                                                                                    config[donorZone]);
        if (rank == MASTER_NODE) cout << "structural displacements. "<< endl;
      }
      else if (fluid_donor && fluid_target) {
        interface_types[donorZone][targetZone] = SLIDING_INTERFACE;
        nVarTransfer = 0;
        nVar = solver[donorZone][INST_0][MESH_0][FLOW_SOL]->GetnPrimVar();
        interface[donorZone][targetZone] = new CSlidingInterface(nVar, nVarTransfer, config[donorZone]);
        if (rank == MASTER_NODE) cout << "sliding interface. " << endl;
      }
      else if (fluid_donor && heat_target) {
        nVarTransfer = 0;
        nVar = 4;
        if(config[donorZone]->GetEnergy_Equation())
          interface_types[donorZone][targetZone] = CONJUGATE_HEAT_FS;
        else if (config[donorZone]->GetWeakly_Coupled_Heat())
          interface_types[donorZone][targetZone] = CONJUGATE_HEAT_WEAKLY_FS;
        else { }
        interface[donorZone][targetZone] = new CConjugateHeatInterface(nVar, nVarTransfer, config[donorZone]);
        if (rank == MASTER_NODE) cout << "conjugate heat variables. " << endl;
      }
      else if (heat_donor && fluid_target) {
        nVarTransfer = 0;
        nVar = 4;
        if(config[targetZone]->GetEnergy_Equation())
          interface_types[donorZone][targetZone] = CONJUGATE_HEAT_SF;
        else if (config[targetZone]->GetWeakly_Coupled_Heat())
          interface_types[donorZone][targetZone] = CONJUGATE_HEAT_WEAKLY_SF;
        else { }
        interface[donorZone][targetZone] = new CConjugateHeatInterface(nVar, nVarTransfer, config[donorZone]);
        if (rank == MASTER_NODE) cout << "conjugate heat variables. " << endl;
      }
      else if (heat_donor && heat_target) {
        SU2_MPI::Error("Conjugate heat transfer between solids not implemented yet.", CURRENT_FUNCTION);
      }
      else {
        interface_types[donorZone][targetZone] = CONSERVATIVE_VARIABLES;
        nVarTransfer = 0;
        interface[donorZone][targetZone] = new CConservativeVarsInterface(nVar, nVarTransfer, config[donorZone]);
        if (rank == MASTER_NODE) cout << "generic conservative variables. " << endl;  
      }

      break;

      }

      if (config[donorZone]->GetBoolMixingPlaneInterface()){
        interface_types[donorZone][targetZone] = MIXING_PLANE;
        nVarTransfer = 0;
        nVar = solver[donorZone][INST_0][MESH_0][FLOW_SOL]->GetnVar();
        interface[donorZone][targetZone] = new CMixingPlaneInterface(nVar, nVarTransfer,
                                                                     config[donorZone], config[targetZone]);
        if (rank == MASTER_NODE) cout << "Set mixing-plane interface from donor zone "<< donorZone
                                      << " to target zone " << targetZone <<"."<<endl;
      }

    }

  }

#ifdef HAVE_MPI
  if (rank == MASTER_NODE) 
  delete [] Buffer_Recv_mark;
#endif
}

void CDriver::StaticMesh_Preprocessing(CConfig *config, CGeometry** geometry, CSurfaceMovement* surface_movement){
  
  unsigned short iMGlevel, iMGfine;
  unsigned short Kind_Grid_Movement;
  
  unsigned short iZone = config->GetiZone();
  
  Kind_Grid_Movement = config->GetKind_GridMovement();
  
  if (!fem_solver) {
    
    switch (Kind_Grid_Movement) {
      
      case ROTATING_FRAME:
        
        /*--- Steadily rotating frame: set the grid velocities just once
         before the first iteration flow solver. ---*/
        
        if (rank == MASTER_NODE) {
          cout << endl << " Setting rotating frame grid velocities";
          cout << " for zone " << iZone << "." << endl;
        }
        
        /*--- Set the grid velocities on all multigrid levels for a steadily
           rotating reference frame. ---*/
        
        for (iMGlevel = 0; iMGlevel <= config_container[ZONE_0]->GetnMGLevels(); iMGlevel++){
          geometry[iMGlevel]->SetRotationalVelocity(config, iZone, true);
          geometry[iMGlevel]->SetShroudVelocity(config);
        }
        
        break;
        
      case STEADY_TRANSLATION:
        
        /*--- Set the translational velocity and hold the grid fixed during
         the calculation (similar to rotating frame, but there is no extra
         source term for translation). ---*/
        
        if (rank == MASTER_NODE)
          cout << endl << " Setting translational grid velocities." << endl;
        
        /*--- Set the translational velocity on all grid levels. ---*/
        
        for (iMGlevel = 0; iMGlevel <= config_container[ZONE_0]->GetnMGLevels(); iMGlevel++)
          geometry_container[iZone][INST_0][iMGlevel]->SetTranslationalVelocity(config, iZone, true);
        
        break;
        
      default:
        break;
    }
    
    if ((config->GetnMarker_Moving() > 0) && !config->GetSurface_Movement(FLUID_STRUCTURE_STATIC)) {
      
      /*--- Fixed wall velocities: set the grid velocities only one time
       before the first iteration flow solver. ---*/
      if (rank == MASTER_NODE)
        cout << endl << " Setting the moving wall velocities." << endl;
      
      assert(surface_movement != NULL && "A surface_movement was not instantiated.");
      surface_movement->Moving_Walls(geometry[MESH_0], config, iZone, 0);
      
      /*--- Update the grid velocities on the coarser multigrid levels after
        setting the moving wall velocities for the finest mesh. ---*/
      for (iMGlevel = 1; iMGlevel <= config->GetnMGLevels(); iMGlevel++){
        iMGfine = iMGlevel-1;        
        geometry[iMGlevel]->SetRestricted_GridVelocity(geometry[iMGfine], config);
      }
    }
  } else {
    
    /*--- Carry out a dynamic cast to CMeshFEM_DG, such that it is not needed to
         define all virtual functions in the base class CGeometry. ---*/
    CMeshFEM_DG *DGMesh = dynamic_cast<CMeshFEM_DG *>(geometry[MESH_0]);
    
    /*--- Initialize the static mesh movement, if necessary. ---*/
    const unsigned short Kind_Grid_Movement = config->GetKind_GridMovement();
    const bool initStaticMovement = (config->GetGrid_Movement() &&
                                     (Kind_Grid_Movement == MOVING_WALL    ||
                                      Kind_Grid_Movement == ROTATING_FRAME ||
                                      Kind_Grid_Movement == STEADY_TRANSLATION));
    
    if(initStaticMovement){
      if (rank == MASTER_NODE) cout << "Initialize Static Mesh Movement" << endl;
      DGMesh->InitStaticMeshMovement(config, Kind_Grid_Movement, iZone);
    }
  }
  
}

void CDriver::Output_Preprocessing(CConfig **config, CConfig *driver_config, COutput **&output, COutput *&driver_output){

  /*--- Definition of the output class (one for each zone). The output class
   manages the writing of all restart, volume solution, surface solution,
   surface comma-separated value, and convergence history files (both in serial
   and in parallel). ---*/
  
  for (iZone = 0; iZone < nZone; iZone++){

    if (rank == MASTER_NODE)
      cout << endl <<"-------------------- Output Preprocessing ( Zone " << iZone <<" ) --------------------" << endl;
   
    /*--- Loop over all zones and instantiate the physics iteration. ---*/

    switch (config[iZone]->GetKind_Solver()) {

    case EULER: case NAVIER_STOKES: case RANS:
      if (rank == MASTER_NODE)
        cout << ": Euler/Navier-Stokes/RANS output structure." << endl;
      output[iZone] = new CFlowCompOutput(config[iZone], nDim);
      break;
    case INC_EULER: case INC_NAVIER_STOKES: case INC_RANS:  
      if (rank == MASTER_NODE)        
        cout << ": Euler/Navier-Stokes/RANS output structure." << endl;        
      output[iZone] = new CFlowIncOutput(config[iZone], nDim);       
      break;
    case HEAT_EQUATION_FVM:
      if (rank == MASTER_NODE)
        cout << ": heat output structure." << endl;
      output[iZone] = new CHeatOutput(config[iZone], nDim);
      break;
    case FEM_ELASTICITY:
      if (rank == MASTER_NODE)
        cout << ": FEM output structure." << endl;
      output[iZone] = new CElasticityOutput(config[iZone], nDim);
      break;
    case DISC_ADJ_EULER: case DISC_ADJ_NAVIER_STOKES: case DISC_ADJ_RANS:
    case ADJ_EULER: case ADJ_NAVIER_STOKES: case ADJ_RANS:
      if (rank == MASTER_NODE)
        cout << ": adjoint Euler/Navier-Stokes/RANS output structure." << endl;
      output[iZone] = new CAdjFlowCompOutput(config[iZone], nDim);
      break;
    case DISC_ADJ_INC_EULER: case DISC_ADJ_INC_NAVIER_STOKES: case DISC_ADJ_INC_RANS:
      if (rank == MASTER_NODE)
        cout << ": adjoint Euler/Navier-Stokes/RANS output structure." << endl;
      output[iZone] = new CAdjFlowIncOutput(config[iZone], nDim);
      break;
    case DISC_ADJ_FEM:
      if (rank == MASTER_NODE)
        cout << ": discrete adjoint FEA output structure." << endl;
      output[iZone] = new CAdjElasticityOutput(config[iZone], nDim);
      break;
      
    case DISC_ADJ_HEAT:
      if (rank == MASTER_NODE)
        cout << ": discrete adjoint heat output structure." << endl;
      output[iZone] = new CAdjHeatOutput(config[iZone], nDim);
      break;
      
    case FEM_EULER: case FEM_LES: case FEM_RANS: case FEM_NAVIER_STOKES:
      if (rank == MASTER_NODE)
        cout << ": FEM output structure." << endl;
      output[iZone] = new CFlowCompFEMOutput(config[iZone], nDim);
      break;
      
    default:
      if (rank == MASTER_NODE)
        cout << ": default output structure." << endl;
      output[iZone] = new COutput(config[iZone], nDim, false);
      break;
    }
    
    output[iZone]->PreprocessHistoryOutput(config[iZone]);
    
    output[iZone]->PreprocessVolumeOutput(config[iZone]);

  }

  if (driver_config->GetMultizone_Problem()){
    driver_output = new CDriverOutput(driver_config, config, nDim);
    driver_output->PreprocessMultizoneHistoryOutput(output, config);
  }
  

  /*--- Check for an unsteady restart. Update ExtIter if necessary. ---*/
  if (config_container[ZONE_0]->GetTime_Domain() && config_container[ZONE_0]->GetRestart())
    TimeIter = config_container[ZONE_0]->GetRestart_Iter();

  /*--- Check for a dynamic restart (structural analysis). Update ExtIter if necessary. ---*/
  if (config_container[ZONE_0]->GetKind_Solver() == FEM_ELASTICITY
      && config_container[ZONE_0]->GetWrt_Dynamic() && config_container[ZONE_0]->GetRestart())
    TimeIter = config_container[ZONE_0]->GetRestart_Iter();
  
  
}


void CDriver::Turbomachinery_Preprocessing(CConfig** config, CGeometry**** geometry, CSolver***** solver,
                                           CInterface*** interface){

  unsigned short donorZone,targetZone, nMarkerInt, iMarkerInt;
  unsigned short nSpanMax = 0;
  bool restart   = (config[ZONE_0]->GetRestart() || config[ZONE_0]->GetRestart_Flow());
  mixingplane = config[ZONE_0]->GetBoolMixingPlaneInterface();
  bool discrete_adjoint = config[ZONE_0]->GetDiscrete_Adjoint();
  su2double areaIn, areaOut, nBlades, flowAngleIn, flowAngleOut;

  /*--- Create turbovertex structure ---*/
  if (rank == MASTER_NODE) cout<<endl<<"Initialize Turbo Vertex Structure." << endl;
  for (iZone = 0; iZone < nZone; iZone++) {
    if (config[iZone]->GetBoolTurbomachinery()){
      geometry[iZone][INST_0][MESH_0]->ComputeNSpan(config[iZone], iZone, INFLOW, true);
      geometry[iZone][INST_0][MESH_0]->ComputeNSpan(config[iZone], iZone, OUTFLOW, true);
      if (rank == MASTER_NODE) cout <<"Number of span-wise sections in Zone "<< iZone<<": "<< config[iZone]->GetnSpanWiseSections() <<"."<< endl;
      if (config[iZone]->GetnSpanWiseSections() > nSpanMax){
        nSpanMax = config[iZone]->GetnSpanWiseSections();
      }

      config[ZONE_0]->SetnSpan_iZones(config[iZone]->GetnSpanWiseSections(), iZone);

      geometry[iZone][INST_0][MESH_0]->SetTurboVertex(config[iZone], iZone, INFLOW, true);
      geometry[iZone][INST_0][MESH_0]->SetTurboVertex(config[iZone], iZone, OUTFLOW, true);
    }
  }

  /*--- Set maximum number of Span among all zones ---*/
  for (iZone = 0; iZone < nZone; iZone++) {
    if (config[iZone]->GetBoolTurbomachinery()){
      config[iZone]->SetnSpanMaxAllZones(nSpanMax);
    }
  }
  if (rank == MASTER_NODE) cout<<"Max number of span-wise sections among all zones: "<< nSpanMax<<"."<< endl;


  if (rank == MASTER_NODE) cout<<"Initialize solver containers for average and performance quantities." << endl;
  for (iZone = 0; iZone < nZone; iZone++) {
    solver[iZone][INST_0][MESH_0][FLOW_SOL]->InitTurboContainers(geometry[iZone][INST_0][MESH_0],config[iZone]);
  }

//TODO(turbo) make it general for turbo HB
  if (rank == MASTER_NODE) cout<<"Compute inflow and outflow average geometric quantities." << endl;
  for (iZone = 0; iZone < nZone; iZone++) {
    geometry[iZone][INST_0][MESH_0]->SetAvgTurboValue(config[iZone], iZone, INFLOW, true);
    geometry[iZone][INST_0][MESH_0]->SetAvgTurboValue(config[iZone],iZone, OUTFLOW, true);
    geometry[iZone][INST_0][MESH_0]->GatherInOutAverageValues(config[iZone], true);
  }


  if(mixingplane){
    if (rank == MASTER_NODE) cout << "Set span-wise sections between zones on Mixing-Plane interface." << endl;
    for (donorZone = 0; donorZone < nZone; donorZone++) {
      for (targetZone = 0; targetZone < nZone; targetZone++) {
        if (targetZone != donorZone){
          interface[donorZone][targetZone]->SetSpanWiseLevels(config[donorZone], config[targetZone]);
        }
      }
    }
  }

  if (rank == MASTER_NODE) cout << "Transfer average geometric quantities to zone 0." << endl;
  for (iZone = 1; iZone < nZone; iZone++) {
    interface[iZone][ZONE_0]->GatherAverageTurboGeoValues(geometry[iZone][INST_0][MESH_0],geometry[ZONE_0][INST_0][MESH_0], iZone);
  }

  /*--- Transfer number of blade to ZONE_0 to correctly compute turbo performance---*/
  for (iZone = 1; iZone < nZone; iZone++) {
    nBlades = config[iZone]->GetnBlades(iZone);
    config[ZONE_0]->SetnBlades(iZone, nBlades);
  }

  if (rank == MASTER_NODE){
    for (iZone = 0; iZone < nZone; iZone++) {
    areaIn  = geometry[iZone][INST_0][MESH_0]->GetSpanAreaIn(iZone, config[iZone]->GetnSpanWiseSections());
    areaOut = geometry[iZone][INST_0][MESH_0]->GetSpanAreaOut(iZone, config[iZone]->GetnSpanWiseSections());
    nBlades = config[iZone]->GetnBlades(iZone);
    cout << "Inlet area for Row "<< iZone + 1<< ": " << areaIn*10000.0 <<" cm^2."  <<endl;
    cout << "Oulet area for Row "<< iZone + 1<< ": " << areaOut*10000.0 <<" cm^2."  <<endl;
    cout << "Recomputed number of blades for Row "<< iZone + 1 << ": " << nBlades<<"."  <<endl;
    }
  }


  if(mixingplane){
    if (rank == MASTER_NODE) cout<<"Preprocessing of the Mixing-Plane Interface." << endl;
    for (donorZone = 0; donorZone < nZone; donorZone++) {
      nMarkerInt     = config_container[donorZone]->GetnMarker_MixingPlaneInterface()/2;
      for (iMarkerInt = 1; iMarkerInt <= nMarkerInt; iMarkerInt++){
        for (targetZone = 0; targetZone < nZone; targetZone++) {
          if (targetZone != donorZone){
            interface[donorZone][targetZone]->PreprocessAverage(geometry[donorZone][INST_0][MESH_0], geometry[targetZone][INST_0][MESH_0],
                config[donorZone], config[targetZone],
                iMarkerInt);
          }
        }
      }
    }
  }

  if(!restart && !discrete_adjoint){
    if (rank == MASTER_NODE) cout<<"Initialize turbomachinery solution quantities." << endl;
    for(iZone = 0; iZone < nZone; iZone++) {
      solver[iZone][INST_0][MESH_0][FLOW_SOL]->SetFreeStream_TurboSolution(config[iZone]);
    }
  }

  if (rank == MASTER_NODE) cout<<"Initialize inflow and outflow average solution quantities." << endl;
  for(iZone = 0; iZone < nZone; iZone++) {
    solver[iZone][INST_0][MESH_0][FLOW_SOL]->PreprocessAverage(solver[iZone][INST_0][MESH_0], geometry[iZone][INST_0][MESH_0],config[iZone],INFLOW);
    solver[iZone][INST_0][MESH_0][FLOW_SOL]->PreprocessAverage(solver[iZone][INST_0][MESH_0], geometry[iZone][INST_0][MESH_0],config[iZone],OUTFLOW);
    solver[iZone][INST_0][MESH_0][FLOW_SOL]->TurboAverageProcess(solver[iZone][INST_0][MESH_0], geometry[iZone][INST_0][MESH_0],config[iZone],INFLOW);
    solver[iZone][INST_0][MESH_0][FLOW_SOL]->TurboAverageProcess(solver[iZone][INST_0][MESH_0], geometry[iZone][INST_0][MESH_0],config[iZone],OUTFLOW);
    solver[iZone][INST_0][MESH_0][FLOW_SOL]->GatherInOutAverageValues(config[iZone], geometry[iZone][INST_0][MESH_0]);
    if (rank == MASTER_NODE){
      flowAngleIn = solver[iZone][INST_0][MESH_0][FLOW_SOL]->GetTurboVelocityIn(iZone, config[iZone]->GetnSpanWiseSections())[1];
      flowAngleIn /= solver[iZone][INST_0][MESH_0][FLOW_SOL]->GetTurboVelocityIn(iZone, config[iZone]->GetnSpanWiseSections())[0];
      flowAngleIn = atan(flowAngleIn)*180.0/PI_NUMBER;
      cout << "Inlet flow angle for Row "<< iZone + 1<< ": "<< flowAngleIn <<"°."  <<endl;
      flowAngleOut = solver[iZone][INST_0][MESH_0][FLOW_SOL]->GetTurboVelocityOut(iZone, config[iZone]->GetnSpanWiseSections())[1];
      flowAngleOut /= solver[iZone][INST_0][MESH_0][FLOW_SOL]->GetTurboVelocityOut(iZone, config[iZone]->GetnSpanWiseSections())[0];
      flowAngleOut = atan(flowAngleOut)*180.0/PI_NUMBER;
      cout << "Outlet flow angle for Row "<< iZone + 1<< ": "<< flowAngleOut <<"°."  <<endl;

    }
  }

}




CDriver::~CDriver(void) {}

CFluidDriver::CFluidDriver(char* confFile, unsigned short val_nZone, SU2_Comm MPICommunicator) : CDriver(confFile, val_nZone, MPICommunicator, false) {
  Max_Iter = config_container[ZONE_0]->GetnInner_Iter();
}

CFluidDriver::~CFluidDriver(void) { }

void CFluidDriver::StartSolver(){

#ifdef VTUNEPROF
  __itt_resume();
#endif

  /*--- Main external loop of the solver. Within this loop, each iteration ---*/

  if (rank == MASTER_NODE)
    cout << endl <<"------------------------------ Begin Solver -----------------------------" << endl;

  unsigned long Iter = 0;
  while ( Iter < Max_Iter ) {

    /*--- Perform some external iteration preprocessing. ---*/

    Preprocess(Iter);

     /*--- Perform a dynamic mesh update if required. ---*/

<<<<<<< HEAD
      if (!fem_solver) {
        DynamicMeshUpdate(Iter);
=======
      if (!fem_solver && !(config_container[ZONE_0]->GetGrid_Movement() && config_container[ZONE_0]->GetDiscrete_Adjoint())) {
        DynamicMeshUpdate(ExtIter);
>>>>>>> 1c685ffa
      }

    /*--- Run a single iteration of the problem (fluid, elasticity, heat, ...). ---*/

    Run();

    /*--- Update the solution for dual time stepping strategy ---*/

    Update();

    /*--- Terminate the simulation if only the Jacobian must be computed. ---*/
    if (config_container[ZONE_0]->GetJacobian_Spatial_Discretization_Only()) break;

    /*--- Monitor the computations after each iteration. ---*/

    Monitor(Iter);

    /*--- Output the solution in files. ---*/

    Output(Iter);

    /*--- If the convergence criteria has been met, terminate the simulation. ---*/

    if (StopCalc) break;

    Iter++;

  }
#ifdef VTUNEPROF
  __itt_pause();
#endif
}


void CFluidDriver::Preprocess(unsigned long Iter) {

  /*--- Set the value of the external iteration and physical time. ---*/

  for (iZone = 0; iZone < nZone; iZone++) {  
    config_container[iZone]->SetInnerIter(Iter);
    if (config_container[iZone]->GetTime_Marching())
      config_container[iZone]->SetPhysicalTime(static_cast<su2double>(Iter)*config_container[iZone]->GetDelta_UnstTimeND());
    else
      config_container[iZone]->SetPhysicalTime(0.0);
  
  }
  

//  /*--- Read the target pressure ---*/

//  if (config_container[ZONE_0]->GetInvDesign_Cp() == YES)
//    output[ZONE_0]->SetCp_InverseDesign(solver_container[ZONE_0][INST_0][MESH_0][FLOW_SOL],
//        geometry_container[ZONE_0][INST_0][MESH_0], config_container[ZONE_0], ExtIter);

//  /*--- Read the target heat flux ---*/

//  if (config_container[ZONE_0]->GetInvDesign_HeatFlux() == YES)
//    output[ZONE_0]->SetHeatFlux_InverseDesign(solver_container[ZONE_0][INST_0][MESH_0][FLOW_SOL],
//        geometry_container[ZONE_0][INST_0][MESH_0], config_container[ZONE_0], ExtIter);

  /*--- Set the initial condition for EULER/N-S/RANS and for a non FSI simulation ---*/

  if(!fsi) {
    for (iZone = 0; iZone < nZone; iZone++) {
      if ((config_container[iZone]->GetKind_Solver() ==  EULER) ||
          (config_container[iZone]->GetKind_Solver() ==  NAVIER_STOKES) ||
          (config_container[iZone]->GetKind_Solver() ==  RANS) ||
          (config_container[iZone]->GetKind_Solver() ==  INC_EULER) ||
          (config_container[iZone]->GetKind_Solver() ==  INC_NAVIER_STOKES) ||
          (config_container[iZone]->GetKind_Solver() ==  INC_RANS)) {
        for (iInst = 0; iInst < nInst[iZone]; iInst++)
          solver_container[iZone][iInst][MESH_0][FLOW_SOL]->SetInitialCondition(geometry_container[iZone][INST_0], solver_container[iZone][iInst], config_container[iZone], Iter);
      }
    }
  }

}
void CFluidDriver::Run() {

  unsigned short iZone, jZone, checkConvergence;
  unsigned long IntIter, nIntIter;
  bool unsteady;

  /*--- Run a single iteration of a multi-zone problem by looping over all
   zones and executing the iterations. Note that data transers between zones
   and other intermediate procedures may be required. ---*/

  unsteady = (config_container[MESH_0]->GetTime_Marching() == DT_STEPPING_1ST) || (config_container[MESH_0]->GetTime_Marching() == DT_STEPPING_2ND);

  /*--- Zone preprocessing ---*/

  for (iZone = 0; iZone < nZone; iZone++)
    iteration_container[iZone][INST_0]->Preprocess(output_container[iZone], integration_container, geometry_container, solver_container, numerics_container, config_container, surface_movement, grid_movement, FFDBox, iZone, INST_0);

  /*--- Updating zone interface communication patterns,
   needed only for unsteady simulation since for steady problems
   this is done once in the interpolator_container constructor 
   at the beginning of the computation ---*/

  if ( unsteady ) {
    for (iZone = 0; iZone < nZone; iZone++) {   
      for (jZone = 0; jZone < nZone; jZone++)
        if(jZone != iZone && interpolator_container[iZone][jZone] != NULL)
        interpolator_container[iZone][jZone]->Set_TransferCoeff(config_container);
    }
  }

  /*--- Begin Unsteady pseudo-time stepping internal loop, if not unsteady it does only one step --*/

  if (unsteady) 
    nIntIter = config_container[MESH_0]->GetUnst_nIntIter();
  else
    nIntIter = 1;

  for (IntIter = 0; IntIter < nIntIter; IntIter++) {

    /*--- At each pseudo time-step updates transfer data ---*/
    for (iZone = 0; iZone < nZone; iZone++)   
      for (jZone = 0; jZone < nZone; jZone++)
        if(jZone != iZone && interface_container[iZone][jZone] != NULL)
          Transfer_Data(iZone, jZone);

    /*--- For each zone runs one single iteration ---*/

    for (iZone = 0; iZone < nZone; iZone++) {
      config_container[iZone]->SetInnerIter(IntIter);
      iteration_container[iZone][INST_0]->Iterate(output_container[iZone], integration_container, geometry_container, solver_container, numerics_container, config_container, surface_movement, grid_movement, FFDBox, iZone, INST_0);
    }

    /*--- Check convergence in each zone --*/

    checkConvergence = 0;
    for (iZone = 0; iZone < nZone; iZone++)
    checkConvergence += (int) integration_container[iZone][INST_0][FLOW_SOL]->GetConvergence();

    /*--- If convergence was reached in every zone --*/

  if (checkConvergence == nZone) break;
  }

}

void CFluidDriver::Transfer_Data(unsigned short donorZone, unsigned short targetZone) {

  interface_container[donorZone][targetZone]->BroadcastData(solver_container[donorZone][INST_0][MESH_0][FLOW_SOL],solver_container[targetZone][INST_0][MESH_0][FLOW_SOL],
      geometry_container[donorZone][INST_0][MESH_0],geometry_container[targetZone][INST_0][MESH_0],
      config_container[donorZone], config_container[targetZone]);
  if (config_container[targetZone]->GetKind_Solver() == RANS)
    interface_container[donorZone][targetZone]->BroadcastData(solver_container[donorZone][INST_0][MESH_0][TURB_SOL],solver_container[targetZone][INST_0][MESH_0][TURB_SOL],
        geometry_container[donorZone][INST_0][MESH_0],geometry_container[targetZone][INST_0][MESH_0],
        config_container[donorZone], config_container[targetZone]);

}

void CFluidDriver::Update() {

  for(iZone = 0; iZone < nZone; iZone++)
    iteration_container[iZone][INST_0]->Update(output_container[iZone], integration_container, geometry_container,
         solver_container, numerics_container, config_container,
         surface_movement, grid_movement, FFDBox, iZone, INST_0);
}

void CFluidDriver::DynamicMeshUpdate(unsigned long TimeIter) {

  bool harmonic_balance;

  for (iZone = 0; iZone < nZone; iZone++) {
   harmonic_balance = (config_container[iZone]->GetTime_Marching() == HARMONIC_BALANCE);
    /*--- Dynamic mesh update ---*/
    if ((config_container[iZone]->GetGrid_Movement()) && (!harmonic_balance)) {
      iteration_container[iZone][INST_0]->SetGrid_Movement(geometry_container[iZone][INST_0], surface_movement[iZone], grid_movement[iZone][INST_0], solver_container[iZone][INST_0], config_container[iZone], 0, TimeIter );
    }
  }

}
bool CFluidDriver::Monitor(unsigned long ExtIter) {

  /*--- Synchronization point after a single solver iteration. Compute the
   wall clock time required. ---*/

#ifndef HAVE_MPI
  StopTime = su2double(clock())/su2double(CLOCKS_PER_SEC);
#else
  StopTime = MPI_Wtime();
#endif
  IterCount++;
  UsedTime = (StopTime - StartTime) + UsedTimeCompute;
  
  
  /*--- Check if there is any change in the runtime parameters ---*/
  
  CConfig *runtime = NULL;
  strcpy(runtime_file_name, "runtime.dat");
  runtime = new CConfig(runtime_file_name, config_container[ZONE_0]);
  runtime->SetTimeIter(ExtIter);
  delete runtime;

  /*--- Evaluate the new CFL number (adaptive). ---*/
  if (config_container[ZONE_0]->GetCFL_Adapt() == YES) {
    for (iZone = 0; iZone < nZone; iZone++){
      if (!(config_container[iZone]->GetMultizone_Problem())) // This needs to be changed everywhere in the code, in a future PR
        output_container[iZone]->SetCFL_Number(solver_container[iZone], config_container[iZone]);
    }
  }

  /*--- Check whether the current simulation has reached the specified
   convergence criteria, and set StopCalc to true, if so. ---*/
  
  switch (config_container[ZONE_0]->GetKind_Solver()) {
    case EULER: case NAVIER_STOKES: case RANS:
      StopCalc = integration_container[ZONE_0][INST_0][FLOW_SOL]->GetConvergence(); break;
    case HEAT_EQUATION_FVM:
      StopCalc = integration_container[ZONE_0][INST_0][HEAT_SOL]->GetConvergence(); break;
    case FEM_ELASTICITY:
      StopCalc = integration_container[ZONE_0][INST_0][FEA_SOL]->GetConvergence(); break;
    case ADJ_EULER: case ADJ_NAVIER_STOKES: case ADJ_RANS:
    case DISC_ADJ_EULER: case DISC_ADJ_NAVIER_STOKES: case DISC_ADJ_RANS:
    case DISC_ADJ_INC_EULER: case DISC_ADJ_INC_NAVIER_STOKES: case DISC_ADJ_INC_RANS:      
    case DISC_ADJ_FEM_EULER: case DISC_ADJ_FEM_NS: case DISC_ADJ_FEM_RANS:
      StopCalc = integration_container[ZONE_0][INST_0][ADJFLOW_SOL]->GetConvergence(); break;
  }
  
  return StopCalc;
  
}


void CFluidDriver::Output(unsigned long InnerIter) {
 
}


CTurbomachineryDriver::CTurbomachineryDriver(char* confFile, unsigned short val_nZone,
                                             SU2_Comm MPICommunicator):
                                             CFluidDriver(confFile, val_nZone, MPICommunicator) {
  
  output_legacy = new COutputLegacy(config_container[ZONE_0]);
  
  /*--- LEGACY OUTPUT (going to be removed soon) --- */
  
  /*--- Open the convergence history file ---*/
  ConvHist_file = NULL;
  ConvHist_file = new ofstream*[nZone];
  for (iZone = 0; iZone < nZone; iZone++) {
    ConvHist_file[iZone] = NULL;
    if (rank == MASTER_NODE){
      ConvHist_file[iZone] = new ofstream[nInst[iZone]];
      for (iInst = 0; iInst < nInst[iZone]; iInst++) {
        output_legacy->SetConvHistory_Header(&ConvHist_file[iZone][iInst], config_container[iZone], iZone, iInst);
        config_container[iZone]->SetHistFile(&ConvHist_file[iZone][INST_0]);
      }
    }
  }
  
  if (nZone > 1){
    Max_Iter = config_container[ZONE_0]->GetnOuter_Iter();
  }
}

CTurbomachineryDriver::~CTurbomachineryDriver(void) {
  if (rank == MASTER_NODE){
    /*--- Close the convergence history file. ---*/
    for (iZone = 0; iZone < nZone; iZone++) {
      for (iInst = 0; iInst < 1; iInst++) {
        ConvHist_file[iZone][iInst].close();
      }
      delete [] ConvHist_file[iZone];
    }
    delete [] ConvHist_file;  
  }
}

void CTurbomachineryDriver::Run() {

  /*--- Run a single iteration of a multi-zone problem by looping over all
   zones and executing the iterations. Note that data transers between zones
   and other intermediate procedures may be required. ---*/

  for (iZone = 0; iZone < nZone; iZone++) {
    iteration_container[iZone][INST_0]->Preprocess(output_container[iZone], integration_container, geometry_container,
                                           solver_container, numerics_container, config_container,
                                           surface_movement, grid_movement, FFDBox, iZone, INST_0);
  }

  /* --- Update the mixing-plane interface ---*/
  for (iZone = 0; iZone < nZone; iZone++) {
    if(mixingplane)SetMixingPlane(iZone);
  }

  for (iZone = 0; iZone < nZone; iZone++) {
    iteration_container[iZone][INST_0]->Iterate(output_container[iZone], integration_container, geometry_container,
                                        solver_container, numerics_container, config_container,
                                        surface_movement, grid_movement, FFDBox, iZone, INST_0);
  }

  for (iZone = 0; iZone < nZone; iZone++) {
    iteration_container[iZone][INST_0]->Postprocess(output_container[iZone], integration_container, geometry_container,
                                      solver_container, numerics_container, config_container,
                                      surface_movement, grid_movement, FFDBox, iZone, INST_0);
  }

  if (rank == MASTER_NODE){
    SetTurboPerformance(ZONE_0);
  }

  
}

void CTurbomachineryDriver::SetMixingPlane(unsigned short donorZone){

  unsigned short targetZone, nMarkerInt, iMarkerInt ;
  nMarkerInt     = config_container[donorZone]->GetnMarker_MixingPlaneInterface()/2;

  /* --- transfer the average value from the donorZone to the targetZone*/
  for (iMarkerInt = 1; iMarkerInt <= nMarkerInt; iMarkerInt++){
    for (targetZone = 0; targetZone < nZone; targetZone++) {
      if (targetZone != donorZone){
        interface_container[donorZone][targetZone]->AllgatherAverage(solver_container[donorZone][INST_0][MESH_0][FLOW_SOL],solver_container[targetZone][INST_0][MESH_0][FLOW_SOL],
            geometry_container[donorZone][INST_0][MESH_0],geometry_container[targetZone][INST_0][MESH_0],
            config_container[donorZone], config_container[targetZone], iMarkerInt );
      }
    }
  }
}

void CTurbomachineryDriver::SetTurboPerformance(unsigned short targetZone){

  unsigned short donorZone;
  //IMPORTANT this approach of multi-zone performances rely upon the fact that turbomachinery markers follow the natural (stator-rotor) development of the real machine.
  /* --- transfer the local turboperfomance quantities (for each blade)  from all the donorZones to the targetZone (ZONE_0) ---*/
  for (donorZone = 1; donorZone < nZone; donorZone++) {
    interface_container[donorZone][targetZone]->GatherAverageValues(solver_container[donorZone][INST_0][MESH_0][FLOW_SOL],solver_container[targetZone][INST_0][MESH_0][FLOW_SOL], donorZone);
  }

  /* --- compute turboperformance for each stage and the global machine ---*/

 output_legacy->ComputeTurboPerformance(solver_container[targetZone][INST_0][MESH_0][FLOW_SOL], geometry_container[targetZone][INST_0][MESH_0], config_container[targetZone]);

}


bool CTurbomachineryDriver::Monitor(unsigned long ExtIter) {

  su2double CFL;
  su2double rot_z_ini, rot_z_final ,rot_z;
  su2double outPres_ini, outPres_final, outPres;
  unsigned long rampFreq, finalRamp_Iter;
  unsigned short iMarker, KindBC, KindBCOption;
  string Marker_Tag;

  bool print;

  /*--- Synchronization point after a single solver iteration. Compute the
   wall clock time required. ---*/

#ifndef HAVE_MPI
  StopTime = su2double(clock())/su2double(CLOCKS_PER_SEC);
#else
  StopTime = MPI_Wtime();
#endif
  IterCount++;
  UsedTime = (StopTime - StartTime);


  /*--- Check if there is any change in the runtime parameters ---*/
  CConfig *runtime = NULL;
  strcpy(runtime_file_name, "runtime.dat");
  runtime = new CConfig(runtime_file_name, config_container[ZONE_0]);
  runtime->SetInnerIter(ExtIter);
  delete runtime;

  /*--- Update the convergence history file (serial and parallel computations). ---*/

  for (iZone = 0; iZone < nZone; iZone++) {
    for (iInst = 0; iInst < nInst[iZone]; iInst++)    
      output_legacy->SetConvHistory_Body(&ConvHist_file[iZone][iInst], geometry_container, solver_container,
          config_container, integration_container, false, UsedTime, iZone, iInst);
  }


  /*--- Evaluate the new CFL number (adaptive). ---*/
  if (config_container[ZONE_0]->GetCFL_Adapt() == YES) {
    if(mixingplane){
      CFL = 0;
      for (iZone = 0; iZone < nZone; iZone++){
        output_container[iZone]->SetCFL_Number(solver_container[iZone], config_container[iZone]);
        CFL += config_container[iZone]->GetCFL(MESH_0);
      }
      /*--- For fluid-multizone the new CFL number is the same for all the zones and it is equal to the zones' minimum value. ---*/
      for (iZone = 0; iZone < nZone; iZone++){
        config_container[iZone]->SetCFL(MESH_0, CFL/nZone);
      }
    }
    else{
      output_container[ZONE_0]->SetCFL_Number(solver_container[ZONE_0], config_container[ZONE_0]);
    }
  }


  /*--- ROTATING FRAME Ramp: Compute the updated rotational velocity. ---*/
  if (config_container[ZONE_0]->GetGrid_Movement() && config_container[ZONE_0]->GetRampRotatingFrame()) {
    rampFreq       = SU2_TYPE::Int(config_container[ZONE_0]->GetRampRotatingFrame_Coeff(1));
    finalRamp_Iter = SU2_TYPE::Int(config_container[ZONE_0]->GetRampRotatingFrame_Coeff(2));
    rot_z_ini = config_container[ZONE_0]->GetRampRotatingFrame_Coeff(0);
    print = false;
    if(ExtIter % rampFreq == 0 &&  ExtIter <= finalRamp_Iter){

      for (iZone = 0; iZone < nZone; iZone++) {
        rot_z_final = config_container[iZone]->GetFinalRotation_Rate_Z();
        if(abs(rot_z_final) > 0.0){
          rot_z = rot_z_ini + ExtIter*( rot_z_final - rot_z_ini)/finalRamp_Iter;
          config_container[iZone]->SetRotation_Rate(2, rot_z);
          if(rank == MASTER_NODE && print && ExtIter > 0) {
            cout << endl << " Updated rotating frame grid velocities";
            cout << " for zone " << iZone << "." << endl;
          }
          geometry_container[iZone][INST_0][MESH_0]->SetRotationalVelocity(config_container[iZone], iZone, print);
          geometry_container[iZone][INST_0][MESH_0]->SetShroudVelocity(config_container[iZone]);
        }
      }

      for (iZone = 0; iZone < nZone; iZone++) {
        geometry_container[iZone][INST_0][MESH_0]->SetAvgTurboValue(config_container[iZone], iZone, INFLOW, false);
        geometry_container[iZone][INST_0][MESH_0]->SetAvgTurboValue(config_container[iZone],iZone, OUTFLOW, false);
        geometry_container[iZone][INST_0][MESH_0]->GatherInOutAverageValues(config_container[iZone], false);

      }

      for (iZone = 1; iZone < nZone; iZone++) {
        interface_container[iZone][ZONE_0]->GatherAverageTurboGeoValues(geometry_container[iZone][INST_0][MESH_0],geometry_container[ZONE_0][INST_0][MESH_0], iZone);
      }

    }
  }


  /*--- Outlet Pressure Ramp: Compute the updated rotational velocity. ---*/
  if (config_container[ZONE_0]->GetRampOutletPressure()) {
    rampFreq       = SU2_TYPE::Int(config_container[ZONE_0]->GetRampOutletPressure_Coeff(1));
    finalRamp_Iter = SU2_TYPE::Int(config_container[ZONE_0]->GetRampOutletPressure_Coeff(2));
    outPres_ini    = config_container[ZONE_0]->GetRampOutletPressure_Coeff(0);
    outPres_final  = config_container[ZONE_0]->GetFinalOutletPressure();

    if(ExtIter % rampFreq == 0 &&  ExtIter <= finalRamp_Iter){
      outPres = outPres_ini + ExtIter*(outPres_final - outPres_ini)/finalRamp_Iter;
      if(rank == MASTER_NODE) config_container[ZONE_0]->SetMonitotOutletPressure(outPres);

      for (iZone = 0; iZone < nZone; iZone++) {
        for (iMarker = 0; iMarker < config_container[iZone]->GetnMarker_All(); iMarker++) {
          KindBC = config_container[iZone]->GetMarker_All_KindBC(iMarker);
          switch (KindBC) {
          case RIEMANN_BOUNDARY:
            Marker_Tag         = config_container[iZone]->GetMarker_All_TagBound(iMarker);
            KindBCOption       = config_container[iZone]->GetKind_Data_Riemann(Marker_Tag);
            if(KindBCOption == STATIC_PRESSURE || KindBCOption == RADIAL_EQUILIBRIUM ){
              SU2_MPI::Error("Outlet pressure ramp only implemented for NRBC", CURRENT_FUNCTION);
            }
            break;
          case GILES_BOUNDARY:
            Marker_Tag         = config_container[iZone]->GetMarker_All_TagBound(iMarker);
            KindBCOption       = config_container[iZone]->GetKind_Data_Giles(Marker_Tag);
            if(KindBCOption == STATIC_PRESSURE || KindBCOption == STATIC_PRESSURE_1D || KindBCOption == RADIAL_EQUILIBRIUM ){
              config_container[iZone]->SetGiles_Var1(outPres, Marker_Tag);
            }
            break;
          }
        }
      }
    }
  }


  /*--- Check whether the current simulation has reached the specified
   convergence criteria, and set StopCalc to true, if so. ---*/

  switch (config_container[ZONE_0]->GetKind_Solver()) {
  case EULER: case NAVIER_STOKES: case RANS:
  case INC_EULER: case INC_NAVIER_STOKES: case INC_RANS:
    StopCalc = integration_container[ZONE_0][INST_0][FLOW_SOL]->GetConvergence(); break;
  case DISC_ADJ_EULER: case DISC_ADJ_NAVIER_STOKES: case DISC_ADJ_RANS:
  case DISC_ADJ_INC_EULER: case DISC_ADJ_INC_NAVIER_STOKES: case DISC_ADJ_INC_RANS:
  case DISC_ADJ_FEM_EULER: case DISC_ADJ_FEM_NS: case DISC_ADJ_FEM_RANS:
    StopCalc = integration_container[ZONE_0][INST_0][ADJFLOW_SOL]->GetConvergence(); break;
  }

  return StopCalc;

}

CHBDriver::CHBDriver(char* confFile,
    unsigned short val_nZone,
    SU2_Comm MPICommunicator) : CFluidDriver(confFile,
        val_nZone,
        MPICommunicator) {
  unsigned short kInst;

  nInstHB = nInst[ZONE_0];

  D = NULL;
  /*--- allocate dynamic memory for the Harmonic Balance operator ---*/
  D = new su2double*[nInstHB]; for (kInst = 0; kInst < nInstHB; kInst++) D[kInst] = new su2double[nInstHB];
  
  output_legacy = new COutputLegacy(config_container[ZONE_0]);
  
  /*--- Open the convergence history file ---*/
  ConvHist_file = NULL;
  ConvHist_file = new ofstream*[nZone];
  for (iZone = 0; iZone < nZone; iZone++) {
    ConvHist_file[iZone] = NULL;
    if (rank == MASTER_NODE){
      ConvHist_file[iZone] = new ofstream[nInst[iZone]];
      for (iInst = 0; iInst < nInst[iZone]; iInst++) {
        output_legacy->SetConvHistory_Header(&ConvHist_file[iZone][iInst], config_container[iZone], iZone, iInst);
        config_container[iZone]->SetHistFile(&ConvHist_file[iZone][iInst]);
      }
    }
  }
  
  
}

CHBDriver::~CHBDriver(void) {

  unsigned short kInst;

  /*--- delete dynamic memory for the Harmonic Balance operator ---*/
  for (kInst = 0; kInst < nInstHB; kInst++) if (D[kInst] != NULL) delete [] D[kInst];
  if (D[kInst] != NULL) delete [] D;
  
  if (rank == MASTER_NODE){
  /*--- Close the convergence history file. ---*/
  for (iZone = 0; iZone < nZone; iZone++) {
    for (iInst = 0; iInst < nInstHB; iInst++) {
      ConvHist_file[iZone][iInst].close();
    }
    delete [] ConvHist_file[iZone];
  }
  delete [] ConvHist_file;
  }
}
  

void CHBDriver::Run() {

  /*--- Run a single iteration of a Harmonic Balance problem. Preprocess all
   all zones before beginning the iteration. ---*/

  for (iInst = 0; iInst < nInstHB; iInst++)
    iteration_container[ZONE_0][iInst]->Preprocess(output_container[ZONE_0], integration_container, geometry_container,
        solver_container, numerics_container, config_container,
        surface_movement, grid_movement, FFDBox, ZONE_0, iInst);

  for (iInst = 0; iInst < nInstHB; iInst++)
    iteration_container[ZONE_0][iInst]->Iterate(output_container[ZONE_0], integration_container, geometry_container,
        solver_container, numerics_container, config_container,
        surface_movement, grid_movement, FFDBox, ZONE_0, iInst);
  
  /*--- Update the convergence history file (serial and parallel computations). ---*/

  for (iZone = 0; iZone < nZone; iZone++) {
    for (iInst = 0; iInst < nInst[iZone]; iInst++)    
      output_legacy->SetConvHistory_Body(&ConvHist_file[iZone][iInst], geometry_container, solver_container,
          config_container, integration_container, false, UsedTime, iZone, iInst);
  }
  
}

void CHBDriver::Update() {

  for (iInst = 0; iInst < nInstHB; iInst++) {
    /*--- Compute the harmonic balance terms across all zones ---*/
    SetHarmonicBalance(iInst);

  }

  /*--- Precondition the harmonic balance source terms ---*/
  if (config_container[ZONE_0]->GetHB_Precondition() == YES) {
    StabilizeHarmonicBalance();

  }

  for (iInst = 0; iInst < nInstHB; iInst++) {

    /*--- Update the harmonic balance terms across all zones ---*/
    iteration_container[ZONE_0][iInst]->Update(output_container[ZONE_0], integration_container, geometry_container,
        solver_container, numerics_container, config_container,
        surface_movement, grid_movement, FFDBox, ZONE_0, iInst);

  }

}

void CHBDriver::ResetConvergence() {

  for(iInst = 0; iInst < nZone; iInst++) {
    switch (config_container[ZONE_0]->GetKind_Solver()) {

    case EULER: case NAVIER_STOKES: case RANS:
      integration_container[ZONE_0][iInst][FLOW_SOL]->SetConvergence(false);
      if (config_container[ZONE_0]->GetKind_Solver() == RANS) integration_container[ZONE_0][iInst][TURB_SOL]->SetConvergence(false);
      if(config_container[ZONE_0]->GetKind_Trans_Model() == LM) integration_container[ZONE_0][iInst][TRANS_SOL]->SetConvergence(false);
      break;

    case FEM_ELASTICITY:
      integration_container[ZONE_0][iInst][FEA_SOL]->SetConvergence(false);
      break;

    case ADJ_EULER: case ADJ_NAVIER_STOKES: case ADJ_RANS: case DISC_ADJ_EULER: case DISC_ADJ_NAVIER_STOKES: case DISC_ADJ_RANS:
      integration_container[ZONE_0][iInst][ADJFLOW_SOL]->SetConvergence(false);
      if( (config_container[ZONE_0]->GetKind_Solver() == ADJ_RANS) || (config_container[ZONE_0]->GetKind_Solver() == DISC_ADJ_RANS) )
        integration_container[ZONE_0][iInst][ADJTURB_SOL]->SetConvergence(false);
      break;
    }
  }

}

void CHBDriver::SetHarmonicBalance(unsigned short iInst) {

  unsigned short iVar, jInst, iMGlevel;
  unsigned short nVar = solver_container[ZONE_0][INST_0][MESH_0][FLOW_SOL]->GetnVar();
  unsigned long iPoint;
  bool implicit = (config_container[ZONE_0]->GetKind_TimeIntScheme_Flow() == EULER_IMPLICIT);
  bool adjoint = (config_container[ZONE_0]->GetContinuous_Adjoint());
  if (adjoint) {
    implicit = (config_container[ZONE_0]->GetKind_TimeIntScheme_AdjFlow() == EULER_IMPLICIT);
  }

  unsigned long InnerIter = config_container[ZONE_0]->GetInnerIter();

  /*--- Retrieve values from the config file ---*/
  su2double *U = new su2double[nVar];
  su2double *U_old = new su2double[nVar];
  su2double *Psi = new su2double[nVar];
  su2double *Psi_old = new su2double[nVar];
  su2double *Source = new su2double[nVar];
  su2double deltaU, deltaPsi;

  /*--- Compute period of oscillation ---*/
  su2double period = config_container[ZONE_0]->GetHarmonicBalance_Period();

  /*--- Non-dimensionalize the input period, if necessary.  */
  period /= config_container[ZONE_0]->GetTime_Ref();

  if (InnerIter == 0)
    ComputeHB_Operator();

  /*--- Compute various source terms for explicit direct, implicit direct, and adjoint problems ---*/
  /*--- Loop over all grid levels ---*/
  for (iMGlevel = 0; iMGlevel <= config_container[ZONE_0]->GetnMGLevels(); iMGlevel++) {

    /*--- Loop over each node in the volume mesh ---*/
    for (iPoint = 0; iPoint < geometry_container[ZONE_0][iInst][iMGlevel]->GetnPoint(); iPoint++) {

      for (iVar = 0; iVar < nVar; iVar++) {
        Source[iVar] = 0.0;
      }

      /*--- Step across the columns ---*/
      for (jInst = 0; jInst < nInstHB; jInst++) {

        /*--- Retrieve solution at this node in current zone ---*/
        for (iVar = 0; iVar < nVar; iVar++) {

          if (!adjoint) {
            U[iVar] = solver_container[ZONE_0][jInst][iMGlevel][FLOW_SOL]->node[iPoint]->GetSolution(iVar);
            Source[iVar] += U[iVar]*D[iInst][jInst];

            if (implicit) {
              U_old[iVar] = solver_container[ZONE_0][jInst][iMGlevel][FLOW_SOL]->node[iPoint]->GetSolution_Old(iVar);
              deltaU = U[iVar] - U_old[iVar];
              Source[iVar] += deltaU*D[iInst][jInst];
            }

          }

          else {
            Psi[iVar] = solver_container[ZONE_0][jInst][iMGlevel][ADJFLOW_SOL]->node[iPoint]->GetSolution(iVar);
            Source[iVar] += Psi[iVar]*D[jInst][iInst];

            if (implicit) {
              Psi_old[iVar] = solver_container[ZONE_0][jInst][iMGlevel][ADJFLOW_SOL]->node[iPoint]->GetSolution_Old(iVar);
              deltaPsi = Psi[iVar] - Psi_old[iVar];
              Source[iVar] += deltaPsi*D[jInst][iInst];
            }
          }
        }

        /*--- Store sources for current row ---*/
        for (iVar = 0; iVar < nVar; iVar++) {
          if (!adjoint) {
            solver_container[ZONE_0][iInst][iMGlevel][FLOW_SOL]->node[iPoint]->SetHarmonicBalance_Source(iVar, Source[iVar]);
          }
          else {
            solver_container[ZONE_0][iInst][iMGlevel][ADJFLOW_SOL]->node[iPoint]->SetHarmonicBalance_Source(iVar, Source[iVar]);
          }
        }

      }
    }
  }

  /*--- Source term for a turbulence model ---*/
  if (config_container[ZONE_0]->GetKind_Solver() == RANS) {

    /*--- Extra variables needed if we have a turbulence model. ---*/
    unsigned short nVar_Turb = solver_container[ZONE_0][INST_0][MESH_0][TURB_SOL]->GetnVar();
    su2double *U_Turb = new su2double[nVar_Turb];
    su2double *Source_Turb = new su2double[nVar_Turb];

    /*--- Loop over only the finest mesh level (turbulence is always solved
     on the original grid only). ---*/
    for (iPoint = 0; iPoint < geometry_container[ZONE_0][INST_0][MESH_0]->GetnPoint(); iPoint++) {
      for (iVar = 0; iVar < nVar_Turb; iVar++) Source_Turb[iVar] = 0.0;
      for (jInst = 0; jInst < nInstHB; jInst++) {

        /*--- Retrieve solution at this node in current zone ---*/
        for (iVar = 0; iVar < nVar_Turb; iVar++) {
          U_Turb[iVar] = solver_container[ZONE_0][jInst][MESH_0][TURB_SOL]->node[iPoint]->GetSolution(iVar);
          Source_Turb[iVar] += U_Turb[iVar]*D[iInst][jInst];
        }
      }

      /*--- Store sources for current iZone ---*/
      for (iVar = 0; iVar < nVar_Turb; iVar++)
        solver_container[ZONE_0][iInst][MESH_0][TURB_SOL]->node[iPoint]->SetHarmonicBalance_Source(iVar, Source_Turb[iVar]);
    }

    delete [] U_Turb;
    delete [] Source_Turb;
  }

  delete [] Source;
  delete [] U;
  delete [] U_old;
  delete [] Psi;
  delete [] Psi_old;

}

void CHBDriver::StabilizeHarmonicBalance() {

  unsigned short i, j, k, iVar, iInst, jInst, iMGlevel;
  unsigned short nVar = solver_container[ZONE_0][INST_0][MESH_0][FLOW_SOL]->GetnVar();
  unsigned long iPoint;
  bool adjoint = (config_container[ZONE_0]->GetContinuous_Adjoint());

  /*--- Retrieve values from the config file ---*/
  su2double *Source     = new su2double[nInstHB];
  su2double *Source_old = new su2double[nInstHB];
  su2double Delta;

  su2double **Pinv     = new su2double*[nInstHB];
  su2double **P        = new su2double*[nInstHB];
  for (iInst = 0; iInst < nInstHB; iInst++) {
    Pinv[iInst]       = new su2double[nInstHB];
    P[iInst]          = new su2double[nInstHB];
  }

  /*--- Loop over all grid levels ---*/
  for (iMGlevel = 0; iMGlevel <= config_container[ZONE_0]->GetnMGLevels(); iMGlevel++) {

    /*--- Loop over each node in the volume mesh ---*/
    for (iPoint = 0; iPoint < geometry_container[ZONE_0][INST_0][iMGlevel]->GetnPoint(); iPoint++) {

      /*--- Get time step for current node ---*/
      Delta = solver_container[ZONE_0][INST_0][iMGlevel][FLOW_SOL]->node[iPoint]->GetDelta_Time();

      /*--- Setup stabilization matrix for this node ---*/
      for (iInst = 0; iInst < nInstHB; iInst++) {
        for (jInst = 0; jInst < nInstHB; jInst++) {
          if (jInst == iInst ) {
            Pinv[iInst][jInst] = 1.0 + Delta*D[iInst][jInst];
          }
          else {
            Pinv[iInst][jInst] = Delta*D[iInst][jInst];
          }
        }
      }

      /*--- Invert stabilization matrix Pinv with Gauss elimination---*/

      /*--  A temporary matrix to hold the inverse, dynamically allocated ---*/
      su2double **temp = new su2double*[nInstHB];
      for (i = 0; i < nInstHB; i++) {
        temp[i] = new su2double[2 * nInstHB];
      }

      /*---  Copy the desired matrix into the temporary matrix ---*/
      for (i = 0; i < nInstHB; i++) {
        for (j = 0; j < nInstHB; j++) {
          temp[i][j] = Pinv[i][j];
          temp[i][nInstHB + j] = 0;
        }
        temp[i][nInstHB + i] = 1;
      }

      su2double max_val;
      unsigned short max_idx;

      /*---  Pivot each column such that the largest number possible divides the other rows  ---*/
      for (k = 0; k < nInstHB - 1; k++) {
        max_idx = k;
        max_val = abs(temp[k][k]);
        /*---  Find the largest value (pivot) in the column  ---*/
        for (j = k; j < nInstHB; j++) {
          if (abs(temp[j][k]) > max_val) {
            max_idx = j;
            max_val = abs(temp[j][k]);
          }
        }

        /*---  Move the row with the highest value up  ---*/
        for (j = 0; j < (nInstHB * 2); j++) {
          su2double d = temp[k][j];
          temp[k][j] = temp[max_idx][j];
          temp[max_idx][j] = d;
        }
        /*---  Subtract the moved row from all other rows ---*/
        for (i = k + 1; i < nInstHB; i++) {
          su2double c = temp[i][k] / temp[k][k];
          for (j = 0; j < (nInstHB * 2); j++) {
            temp[i][j] = temp[i][j] - temp[k][j] * c;
          }
        }
      }

      /*---  Back-substitution  ---*/
      for (k = nInstHB - 1; k > 0; k--) {
        if (temp[k][k] != su2double(0.0)) {
          for (int i = k - 1; i > -1; i--) {
            su2double c = temp[i][k] / temp[k][k];
            for (j = 0; j < (nInstHB * 2); j++) {
              temp[i][j] = temp[i][j] - temp[k][j] * c;
            }
          }
        }
      }

      /*---  Normalize the inverse  ---*/
      for (i = 0; i < nInstHB; i++) {
        su2double c = temp[i][i];
        for (j = 0; j < nInstHB; j++) {
          temp[i][j + nInstHB] = temp[i][j + nInstHB] / c;
        }
      }

      /*---  Copy the inverse back to the main program flow ---*/
      for (i = 0; i < nInstHB; i++) {
        for (j = 0; j < nInstHB; j++) {
          P[i][j] = temp[i][j + nInstHB];
        }
      }

      /*---  Delete dynamic template  ---*/
      for (iInst = 0; iInst < nInstHB; iInst++) {
        delete[] temp[iInst];
      }
      delete[] temp;

      /*--- Loop through variables to precondition ---*/
      for (iVar = 0; iVar < nVar; iVar++) {

        /*--- Get current source terms (not yet preconditioned) and zero source array to prepare preconditioning ---*/
        for (iInst = 0; iInst < nInstHB; iInst++) {
          Source_old[iInst] = solver_container[ZONE_0][iInst][iMGlevel][FLOW_SOL]->node[iPoint]->GetHarmonicBalance_Source(iVar);
          Source[iInst] = 0;
        }

        /*--- Step through columns ---*/
        for (iInst = 0; iInst < nInstHB; iInst++) {
          for (jInst = 0; jInst < nInstHB; jInst++) {
            Source[iInst] += P[iInst][jInst]*Source_old[jInst];
          }

          /*--- Store updated source terms for current node ---*/
          if (!adjoint) {
            solver_container[ZONE_0][iInst][iMGlevel][FLOW_SOL]->node[iPoint]->SetHarmonicBalance_Source(iVar, Source[iInst]);
          }
          else {
            solver_container[ZONE_0][iInst][iMGlevel][ADJFLOW_SOL]->node[iPoint]->SetHarmonicBalance_Source(iVar, Source[iInst]);
          }
        }

      }
    }
  }

  /*--- Deallocate dynamic memory ---*/
  for (iInst = 0; iInst < nInstHB; iInst++){
    delete [] P[iInst];
    delete [] Pinv[iInst];
  }
  delete [] P;
  delete [] Pinv;
  delete [] Source;
  delete [] Source_old;

}

void CHBDriver::ComputeHB_Operator() {

  const   complex<su2double> J(0.0,1.0);
  unsigned short i, j, k, iInst;

  su2double *Omega_HB       = new su2double[nInstHB];
  complex<su2double> **E    = new complex<su2double>*[nInstHB];
  complex<su2double> **Einv = new complex<su2double>*[nInstHB];
  complex<su2double> **DD   = new complex<su2double>*[nInstHB];
  for (iInst = 0; iInst < nInstHB; iInst++) {
    E[iInst]    = new complex<su2double>[nInstHB];
    Einv[iInst] = new complex<su2double>[nInstHB];
    DD[iInst]   = new complex<su2double>[nInstHB];
  }

  /*--- Get simualation period from config file ---*/
  su2double Period = config_container[ZONE_0]->GetHarmonicBalance_Period();

  /*--- Non-dimensionalize the input period, if necessary.      */
  Period /= config_container[ZONE_0]->GetTime_Ref();

  /*--- Build the array containing the selected frequencies to solve ---*/
  for (iInst = 0; iInst < nInstHB; iInst++) {
    Omega_HB[iInst]  = config_container[ZONE_0]->GetOmega_HB()[iInst];
    Omega_HB[iInst] /= config_container[ZONE_0]->GetOmega_Ref(); //TODO: check
  }

  /*--- Build the diagonal matrix of the frequencies DD ---*/
  for (i = 0; i < nInstHB; i++) {
    for (k = 0; k < nInstHB; k++) {
      if (k == i ) {
        DD[i][k] = J*Omega_HB[k];
      }
    }
  }


  /*--- Build the harmonic balance inverse matrix ---*/
  for (i = 0; i < nInstHB; i++) {
    for (k = 0; k < nInstHB; k++) {
      Einv[i][k] = complex<su2double>(cos(Omega_HB[k]*(i*Period/nInstHB))) + J*complex<su2double>(sin(Omega_HB[k]*(i*Period/nInstHB)));
    }
  }

  /*---  Invert inverse harmonic balance Einv with Gauss elimination ---*/

  /*--  A temporary matrix to hold the inverse, dynamically allocated ---*/
  complex<su2double> **temp = new complex<su2double>*[nInstHB];
  for (i = 0; i < nInstHB; i++) {
    temp[i] = new complex<su2double>[2 * nInstHB];
  }

  /*---  Copy the desired matrix into the temporary matrix ---*/
  for (i = 0; i < nInstHB; i++) {
    for (j = 0; j < nInstHB; j++) {
      temp[i][j] = Einv[i][j];
      temp[i][nInstHB + j] = 0;
    }
    temp[i][nInstHB + i] = 1;
  }

  su2double max_val;
  unsigned short max_idx;

  /*---  Pivot each column such that the largest number possible divides the other rows  ---*/
  for (k = 0; k < nInstHB - 1; k++) {
    max_idx = k;
    max_val = abs(temp[k][k]);
    /*---  Find the largest value (pivot) in the column  ---*/
    for (j = k; j < nInstHB; j++) {
      if (abs(temp[j][k]) > max_val) {
        max_idx = j;
        max_val = abs(temp[j][k]);
      }
    }
    /*---  Move the row with the highest value up  ---*/
    for (j = 0; j < (nInstHB * 2); j++) {
      complex<su2double> d = temp[k][j];
      temp[k][j] = temp[max_idx][j];
      temp[max_idx][j] = d;
    }
    /*---  Subtract the moved row from all other rows ---*/
    for (i = k + 1; i < nInstHB; i++) {
      complex<su2double> c = temp[i][k] / temp[k][k];
      for (j = 0; j < (nInstHB * 2); j++) {
        temp[i][j] = temp[i][j] - temp[k][j] * c;
      }
    }
  }
  /*---  Back-substitution  ---*/
  for (k = nInstHB - 1; k > 0; k--) {
    if (temp[k][k] != complex<su2double>(0.0)) {
      for (int i = k - 1; i > -1; i--) {
        complex<su2double> c = temp[i][k] / temp[k][k];
        for (j = 0; j < (nInstHB * 2); j++) {
          temp[i][j] = temp[i][j] - temp[k][j] * c;
        }
      }
    }
  }
  /*---  Normalize the inverse  ---*/
  for (i = 0; i < nInstHB; i++) {
    complex<su2double> c = temp[i][i];
    for (j = 0; j < nInstHB; j++) {
      temp[i][j + nInstHB] = temp[i][j + nInstHB] / c;
    }
  }
  /*---  Copy the inverse back to the main program flow ---*/
  for (i = 0; i < nInstHB; i++) {
    for (j = 0; j < nInstHB; j++) {
      E[i][j] = temp[i][j + nInstHB];
    }
  }
  /*---  Delete dynamic template  ---*/
  for (i = 0; i < nInstHB; i++) {
    delete[] temp[i];
  }
  delete[] temp;


  /*---  Temporary matrix for performing product  ---*/
  complex<su2double> **Temp    = new complex<su2double>*[nInstHB];

  /*---  Temporary complex HB operator  ---*/
  complex<su2double> **Dcpx    = new complex<su2double>*[nInstHB];

  for (iInst = 0; iInst < nInstHB; iInst++){
    Temp[iInst]    = new complex<su2double>[nInstHB];
    Dcpx[iInst]   = new complex<su2double>[nInstHB];
  }


  /*---  Calculation of the HB operator matrix ---*/
  for (int row = 0; row < nInstHB; row++) {
    for (int col = 0; col < nInstHB; col++) {
      for (int inner = 0; inner < nInstHB; inner++) {
        Temp[row][col] += Einv[row][inner] * DD[inner][col];
      }
    }
  }

  unsigned short row, col, inner;

  for (row = 0; row < nInstHB; row++) {
    for (col = 0; col < nInstHB; col++) {
      for (inner = 0; inner < nInstHB; inner++) {
        Dcpx[row][col] += Temp[row][inner] * E[inner][col];
      }
    }
  }

  /*---  Take just the real part of the HB operator matrix ---*/
  for (i = 0; i < nInstHB; i++) {
    for (k = 0; k < nInstHB; k++) {
      D[i][k] = real(Dcpx[i][k]);
    }
  }

  /*--- Deallocate dynamic memory ---*/
  for (iInst = 0; iInst < nInstHB; iInst++){
    delete [] E[iInst];
    delete [] Einv[iInst];
    delete [] DD[iInst];
    delete [] Temp[iInst];
    delete [] Dcpx[iInst];
  }
  delete [] E;
  delete [] Einv;
  delete [] DD;
  delete [] Temp;
  delete [] Dcpx;
  delete [] Omega_HB;

}

CFSIDriver::CFSIDriver(char* confFile,
                       unsigned short val_nZone,
                       SU2_Comm MPICommunicator) : CDriver(confFile,
                                                           val_nZone,
                                                           MPICommunicator,
                                                           false) {
  unsigned short iVar;
  unsigned short nVar_Flow = 0, nVar_Struct = 0;

  unsigned short iZone;
//  for (iZone = 0; iZone < nZone; iZone++){
//    switch (config_container[iZone]->GetKind_Solver()) {
//       case RANS: case EULER: case NAVIER_STOKES:
//      case INC_RANS: case INC_EULER: case INC_NAVIER_STOKES:   
//         nVar_Flow = solver_container[iZone][INST_0][MESH_0][FLOW_SOL]->GetnVar();
//         flow_criteria = config_container[iZone]->GetMinLogResidual_BGS_F();
//         flow_criteria_rel = config_container[iZone]->GetOrderMagResidual_BGS_F();
//         break;
//       case FEM_ELASTICITY:
//         nVar_Struct = solver_container[iZone][INST_0][MESH_0][FEA_SOL]->GetnVar();
//         structure_criteria    = config_container[iZone]->GetMinLogResidual_BGS_S();
//         structure_criteria_rel = config_container[iZone]->GetOrderMagResidual_BGS_S();
//         break;
//    }
//  }

  init_res_flow   = new su2double[nVar_Flow];
  init_res_struct = new su2double[nVar_Struct];

  residual_flow   = new su2double[nVar_Flow];
  residual_struct = new su2double[nVar_Struct];

  residual_flow_rel   = new su2double[nVar_Flow];
  residual_struct_rel = new su2double[nVar_Struct];

  for (iVar = 0; iVar < nVar_Flow; iVar++){
    init_res_flow[iVar] = 0.0;
    residual_flow[iVar] = 0.0;
    residual_flow_rel[iVar] = 0.0;
  }
  for (iVar = 0; iVar < nVar_Struct; iVar++){
    init_res_struct[iVar] = 0.0;
    residual_struct[iVar] = 0.0;
    residual_struct_rel[iVar] = 0.0;
  }

}

CFSIDriver::~CFSIDriver(void) {

  delete [] init_res_flow;
  delete [] init_res_struct;
  delete [] residual_flow;
  delete [] residual_struct;
  delete [] residual_flow_rel;
  delete [] residual_struct_rel;

}

void CFSIDriver::Run() {

  /*--- As of now, we are coding it for just 2 zones. ---*/
  /*--- This will become more general, but we need to modify the configuration for that ---*/
  unsigned short ZONE_FLOW = 0, ZONE_STRUCT = 1;
  unsigned short iZone;

  /*--- Boolean to determine if we are running a static or dynamic case ---*/
  bool stat_fsi = (!config_container[ZONE_STRUCT]->GetTime_Domain());
  bool dyn_fsi = (((config_container[ZONE_FLOW]->GetTime_Marching() == DT_STEPPING_1ST) || (config_container[ZONE_FLOW]->GetTime_Marching() == DT_STEPPING_2ND))
                   && (config_container[ZONE_STRUCT]->GetTime_Domain()));

  unsigned long IntIter = 0; for (iZone = 0; iZone < nZone; iZone++) config_container[iZone]->SetInnerIter(IntIter);
  unsigned long OuterIter = 0; for (iZone = 0; iZone < nZone; iZone++) config_container[iZone]->SetOuterIter(OuterIter);
  unsigned long nOuterIter = config_container[ZONE_FLOW]->GetnIterFSI();
  unsigned long nIntIter;

  bool Convergence = false;

  bool StopCalc_Flow = false;

  /*--- Be careful with whether or not we load the coords and grid velocity
   from the restart files... this needs to be standardized for the different
   solvers, in particular with FSI. ---*/

  /*-----------------------------------------------------------------*/
  /*---------------- Predict structural displacements ---------------*/
  /*-----------------------------------------------------------------*/

  Predict_Displacements(ZONE_STRUCT, ZONE_FLOW);

  while (OuterIter < nOuterIter) {

    /*-----------------------------------------------------------------*/
    /*------------------- Transfer Displacements ----------------------*/
    /*-----------------------------------------------------------------*/
  if(interface_container[ZONE_STRUCT][ZONE_FLOW] != NULL)
      Transfer_Displacements(ZONE_STRUCT, ZONE_FLOW);

    /*-----------------------------------------------------------------*/
    /*--------------------- Mesh deformation --------------------------*/
    /*-----------------------------------------------------------------*/

  iteration_container[ZONE_FLOW][INST_0]->SetGrid_Movement(geometry_container[ZONE_FLOW][INST_0], 
                                                           surface_movement[ZONE_FLOW], grid_movement[ZONE_FLOW][INST_0],
                                                           solver_container[ZONE_FLOW][INST_0], config_container[ZONE_FLOW], 0, TimeIter );

    /*-----------------------------------------------------------------*/
    /*-------------------- Fluid subiteration -------------------------*/
    /*-----------------------------------------------------------------*/

  iteration_container[ZONE_FLOW][INST_0]->Preprocess(output_container[ZONE_FLOW], integration_container, geometry_container,
      solver_container, numerics_container, config_container,
      surface_movement, grid_movement, FFDBox, ZONE_FLOW, INST_0);

  if ( stat_fsi ) {

    /*--- For steady-state flow simulations, we need to loop over ExtIter for the number of time steps ---*/
    /*--- However, ExtIter is the number of FSI iterations, so nIntIter is used in this case ---*/

    nIntIter = config_container[ZONE_FLOW]->GetUnst_nIntIter();

    for (IntIter = 0; IntIter < nIntIter; IntIter++){

      iteration_container[ZONE_FLOW][INST_0]->Iterate(output_container[ZONE_FLOW], integration_container, geometry_container,
          solver_container, numerics_container, config_container,
          surface_movement, grid_movement, FFDBox, ZONE_FLOW, INST_0);

      /*--- Write the convergence history for the fluid (only screen output) ---*/
//      if ((!config_container[iZone]->GetMultizone_Problem() && !config_container[iZone]->GetSinglezone_Driver()))
//        output_container[iZone]->GetLegacyOutput()->SetConvHistory_Body(&ConvHist_file[iZone][iInst],geometry_container, solver_container, config_container, integration_container, false, 0.0, ZONE_FLOW, INST_0);

      /*--- If the convergence criteria is met for the flow, break the loop ---*/
      StopCalc_Flow = integration_container[ZONE_FLOW][INST_0][FLOW_SOL]->GetConvergence();
      if (StopCalc_Flow) break;

    }

  }
  else if ( dyn_fsi ) {

    /*--- For unsteady flow simulations, we need to loop over nIntIter for the number of time steps ---*/

    nIntIter = config_container[ZONE_FLOW]->GetUnst_nIntIter();

    for (IntIter = 0; IntIter < nIntIter; IntIter++){

      iteration_container[ZONE_FLOW][INST_0]->Iterate(output_container[ZONE_FLOW], integration_container, geometry_container, solver_container, numerics_container, config_container, surface_movement, grid_movement, FFDBox, ZONE_FLOW, INST_0);

      /*--- If convergence was reached in every zone --*/

      if (integration_container[ZONE_FLOW][INST_0][FLOW_SOL]->GetConvergence() == 1) break;
    }

    /*--- Write the convergence history for the fluid (only screen output) ---*/
//    if ((!config_container[iZone]->GetMultizone_Problem() && !config_container[iZone]->GetSinglezone_Driver()))
//      output_container[iZone]->GetLegacyOutput()->SetConvHistory_Body(&ConvHist_file[iZone][iInst], geometry_container, solver_container, config_container, integration_container, true, 0.0, ZONE_FLOW, INST_0);

  } else {

    SU2_MPI::Error( "The definition of Fluid and Structural solvers is inconsistent for FSI applications ", CURRENT_FUNCTION);
    
  }

  /*--- Set the fluid convergence to false (to make sure FSI subiterations converge) ---*/

  integration_container[ZONE_FLOW][INST_0][FLOW_SOL]->SetConvergence(false);

  /*-----------------------------------------------------------------*/
  /*------------------- Set FEA loads from fluid --------------------*/
  /*-----------------------------------------------------------------*/
  if(interface_container[ZONE_FLOW][ZONE_STRUCT] != NULL)
      Transfer_Tractions(ZONE_FLOW, ZONE_STRUCT);

    /*-----------------------------------------------------------------*/
    /*------------------ Structural subiteration ----------------------*/
    /*-----------------------------------------------------------------*/

  iteration_container[ZONE_STRUCT][INST_0]->Iterate(output_container[ZONE_STRUCT], integration_container, geometry_container,
                                  solver_container, numerics_container, config_container,
                                  surface_movement, grid_movement, FFDBox, ZONE_STRUCT, INST_0);

    /*--- Write the convergence history for the structure (only screen output) ---*/
//   if ((!config_container[iZone]->GetMultizone_Problem() && !config_container[iZone]->GetSinglezone_Driver()))
//     output_container[ZONE_STRUCT]->GetLegacyOutput()->SetConvHistory_Body(&ConvHist_file[iZone][iInst], geometry_container, solver_container, config_container, integration_container, false, 0.0, ZONE_STRUCT, INST_0);

    /*--- Set the fluid convergence to false (to make sure FSI subiterations converge) ---*/

    integration_container[ZONE_STRUCT][INST_0][FEA_SOL]->SetConvergence(false);

    /*-----------------------------------------------------------------*/
    /*----------------- Displacements relaxation ----------------------*/
    /*-----------------------------------------------------------------*/

    Relaxation_Displacements(ZONE_STRUCT, ZONE_FLOW, OuterIter);

    /*-----------------------------------------------------------------*/
    /*-------------------- Check convergence --------------------------*/
    /*-----------------------------------------------------------------*/

    Convergence = BGSConvergence(OuterIter, ZONE_FLOW, ZONE_STRUCT);

    /*-----------------------------------------------------------------*/
    /*-------------------- Output FSI history -------------------------*/
    /*-----------------------------------------------------------------*/

//    output[ZONE_0]->SpecialOutput_FSI(&FSIHist_file, geometry_container, solver_container,
//                              config_container, integration_container, 0,
//                              ZONE_FLOW, ZONE_STRUCT, false);

    if (Convergence) break;

    /*-----------------------------------------------------------------*/
    /*--------------------- Update OuterIter ---------------------------*/
    /*-----------------------------------------------------------------*/

    OuterIter++; for (iZone = 0; iZone < nZone; iZone++) config_container[iZone]->SetOuterIter(OuterIter);

  }

}

void CFSIDriver::Predict_Displacements(unsigned short donorZone, unsigned short targetZone) {

  solver_container[donorZone][INST_0][MESH_0][FEA_SOL]->PredictStruct_Displacement(geometry_container[donorZone][INST_0], config_container[donorZone],
      solver_container[donorZone][INST_0]);

  /*--- For parallel simulations we need to communicate the predicted solution before updating the fluid mesh ---*/
  
  solver_container[donorZone][INST_0][MESH_0][FEA_SOL]->InitiateComms(geometry_container[donorZone][INST_0][MESH_0], config_container[donorZone], SOLUTION_PRED);
  solver_container[donorZone][INST_0][MESH_0][FEA_SOL]->CompleteComms(geometry_container[donorZone][INST_0][MESH_0], config_container[donorZone], SOLUTION_PRED);

}

void CFSIDriver::Predict_Tractions(unsigned short donorZone, unsigned short targetZone) {

}

void CFSIDriver::Transfer_Displacements(unsigned short donorZone, unsigned short targetZone) {

  interface_container[donorZone][targetZone]->BroadcastData(solver_container[donorZone][INST_0][MESH_0][FEA_SOL],solver_container[targetZone][INST_0][MESH_0][FLOW_SOL],
                                                                     geometry_container[donorZone][INST_0][MESH_0],geometry_container[targetZone][INST_0][MESH_0],
                                                                     config_container[donorZone], config_container[targetZone]);

}

void CFSIDriver::Transfer_Tractions(unsigned short donorZone, unsigned short targetZone) {


  interface_container[donorZone][targetZone]->BroadcastData(solver_container[donorZone][INST_0][MESH_0][FLOW_SOL],solver_container[targetZone][INST_0][MESH_0][FEA_SOL],
                                                                     geometry_container[donorZone][INST_0][MESH_0],geometry_container[targetZone][INST_0][MESH_0],
                                                                     config_container[donorZone], config_container[targetZone]);

}

void CFSIDriver::Relaxation_Displacements(unsigned short donorZone, unsigned short targetZone, unsigned long OuterIter) {

  /*-------------------- Aitken's relaxation ------------------------*/

  /*------------------- Compute the coefficient ---------------------*/

  solver_container[donorZone][INST_0][MESH_0][FEA_SOL]->ComputeAitken_Coefficient(geometry_container[donorZone][INST_0], config_container[donorZone],
      solver_container[donorZone][INST_0], OuterIter);

  /*----------------- Set the relaxation parameter ------------------*/

  solver_container[donorZone][INST_0][MESH_0][FEA_SOL]->SetAitken_Relaxation(geometry_container[donorZone][INST_0], config_container[donorZone],
      solver_container[donorZone][INST_0]);

  /*----------------- Communicate the predicted solution and the old one ------------------*/
  
  solver_container[donorZone][INST_0][MESH_0][FEA_SOL]->InitiateComms(geometry_container[donorZone][INST_0][MESH_0], config_container[donorZone], SOLUTION_PRED_OLD);
  solver_container[donorZone][INST_0][MESH_0][FEA_SOL]->CompleteComms(geometry_container[donorZone][INST_0][MESH_0], config_container[donorZone], SOLUTION_PRED_OLD);


}

void CFSIDriver::Relaxation_Tractions(unsigned short donorZone, unsigned short targetZone, unsigned long OuterIter) {

}

bool CFSIDriver::BGSConvergence(unsigned long IntIter, unsigned short ZONE_FLOW, unsigned short ZONE_STRUCT) {


  int rank = MASTER_NODE;
#ifdef HAVE_MPI
  int size;
  MPI_Comm_rank(MPI_COMM_WORLD, &rank);
  MPI_Comm_size(MPI_COMM_WORLD, &size);
#endif

  unsigned short iMarker;
  unsigned short nVar_Flow = solver_container[ZONE_FLOW][INST_0][MESH_0][FLOW_SOL]->GetnVar(),
                 nVar_Struct = solver_container[ZONE_STRUCT][INST_0][MESH_0][FEA_SOL]->GetnVar();
  unsigned short iRes;

//  bool flow_converged_absolute = false,
//        flow_converged_relative = false,
//        struct_converged_absolute = false,
//        struct_converged_relative = false;

  bool Convergence = false;

  /*--- Apply BC's to the structural adjoint - otherwise, clamped nodes have too values that make no sense... ---*/
  for (iMarker = 0; iMarker < config_container[ZONE_STRUCT]->GetnMarker_All(); iMarker++){
  switch (config_container[ZONE_STRUCT]->GetMarker_All_KindBC(iMarker)) {
    case CLAMPED_BOUNDARY:
    solver_container[ZONE_STRUCT][INST_0][MESH_0][FEA_SOL]->BC_Clamped_Post(geometry_container[ZONE_STRUCT][INST_0][MESH_0],
        numerics_container[ZONE_STRUCT][INST_0][MESH_0][FEA_SOL][FEA_TERM],config_container[ZONE_STRUCT], iMarker);
    break;
  }
  }

  /*--- Compute the residual for the flow and structural zones ---*/

  /*--- Flow ---*/

  solver_container[ZONE_FLOW][INST_0][MESH_0][FLOW_SOL]->ComputeResidual_Multizone(geometry_container[ZONE_FLOW][INST_0][MESH_0],
                                                                        config_container[ZONE_FLOW]);

  /*--- Structure ---*/

  solver_container[ZONE_STRUCT][INST_0][MESH_0][FEA_SOL]->ComputeResidual_Multizone(geometry_container[ZONE_STRUCT][INST_0][MESH_0],
                                                                         config_container[ZONE_STRUCT]);


  /*--- Retrieve residuals ---*/

  /*--- Flow residuals ---*/

  for (iRes = 0; iRes < nVar_Flow; iRes++){
    residual_flow[iRes] = log10(solver_container[ZONE_FLOW][INST_0][MESH_0][FLOW_SOL]->GetRes_BGS(iRes));
    if (IntIter == 0) init_res_flow[iRes] = residual_flow[iRes];
    residual_flow_rel[iRes] = fabs(residual_flow[iRes] - init_res_flow[iRes]);
  }

  /*--- Structure residuals ---*/

  for (iRes = 0; iRes < nVar_Struct; iRes++){
    residual_struct[iRes] = log10(solver_container[ZONE_STRUCT][INST_0][MESH_0][FEA_SOL]->GetRes_BGS(iRes));
    if (IntIter == 0) init_res_struct[iRes] = residual_struct[iRes];
    residual_struct_rel[iRes] = fabs(residual_struct[iRes] - init_res_struct[iRes]);
  }

  /*--- Check convergence ---*/
//  flow_converged_absolute = ((residual_flow[0] < flow_criteria) && (residual_flow[nVar_Flow-1] < flow_criteria));
//  flow_converged_relative = ((residual_flow_rel[0] > flow_criteria_rel) && (residual_flow_rel[nVar_Flow-1] > flow_criteria_rel));
//
//  struct_converged_absolute = ((residual_struct[0] < structure_criteria) && (residual_struct[nVar_Flow-1] < structure_criteria));
//  struct_converged_relative = ((residual_struct_rel[0] > structure_criteria_rel) && (residual_struct_rel[nVar_Flow-1] > structure_criteria_rel));

//  Convergence = ((flow_converged_absolute && struct_converged_absolute) ||
//                 (flow_converged_absolute && struct_converged_relative) ||
//                 (flow_converged_relative && struct_converged_relative) ||
//                 (flow_converged_relative && struct_converged_absolute));

  if (rank == MASTER_NODE){

    cout << endl << "-------------------------------------------------------------------------" << endl;
    cout << endl;
    cout << "Convergence summary for BGS iteration ";
    cout << IntIter << endl;
    cout << endl;
    /*--- TODO: This is a workaround until the TestCases.py script incorporates new classes for nested loops. ---*/
    cout << "Iter[ID]" << "    BGSRes[Rho]" << "   BGSRes[RhoE]" << "     BGSRes[Ux]" << "     BGSRes[Uy]" << endl;
    cout.precision(6); cout.setf(ios::fixed, ios::floatfield);
    cout.width(8); cout << IntIter*1000;
    cout.width(15); cout << residual_flow[0];
    cout.width(15); cout << residual_flow[nVar_Flow-1];
    cout.width(15); cout << residual_struct[0];
    cout.width(15); cout << residual_struct[1];
    cout << endl;

  }

//  integration_container[ZONE_STRUCT][INST_0][FEA_SOL]->Convergence_Monitoring_FSI(geometry_container[ZONE_STRUCT][INST_0][MESH_0], config_container[ZONE_STRUCT], solver_container[ZONE_STRUCT][INST_0][MESH_0][FEA_SOL]);

  Convergence = integration_container[ZONE_STRUCT][INST_0][FEA_SOL]->GetConvergence_FSI();


  /*--- Flow ---*/

  solver_container[ZONE_FLOW][INST_0][MESH_0][FLOW_SOL]->UpdateSolution_BGS(geometry_container[ZONE_FLOW][INST_0][MESH_0],
                                                                       config_container[ZONE_FLOW]);

  /*--- Structure ---*/

  solver_container[ZONE_STRUCT][INST_0][MESH_0][FEA_SOL]->UpdateSolution_BGS(geometry_container[ZONE_STRUCT][INST_0][MESH_0],
                                                                       config_container[ZONE_STRUCT]);

  if (rank == MASTER_NODE) cout.setf(ios::scientific, ios::floatfield);

  return Convergence;

}

void CFSIDriver::Update() {

  /*--- As of now, we are coding it for just 2 zones. ---*/
  /*--- This will become more general, but we need to modify the configuration for that ---*/
  unsigned short ZONE_FLOW = 0, ZONE_STRUCT = 1;

  TimeIter = config_container[ZONE_FLOW]->GetTimeIter();

  /*-----------------------------------------------------------------*/
  /*--------------------- Enforce continuity ------------------------*/
  /*-----------------------------------------------------------------*/

  /*--- Enforces that the geometry of the flow corresponds to the converged, relaxed solution ---*/

  /*-------------------- Transfer the displacements --------------------*/

  Transfer_Displacements(ZONE_STRUCT, ZONE_FLOW);

  /*-------------------- Set the grid movement -------------------------*/

  
  iteration_container[ZONE_FLOW][INST_0]->SetGrid_Movement(geometry_container[ZONE_FLOW][INST_0], 
                                                           surface_movement[ZONE_FLOW], grid_movement[ZONE_FLOW][INST_0],
                                                           solver_container[ZONE_FLOW][INST_0], config_container[ZONE_FLOW], 0, TimeIter );

  /*--- TODO: Temporary output of objective function for Flow OFs. Needs to be integrated into the refurbished output ---*/


  if (rank == MASTER_NODE){

  /*--- Choose the filename of the objective function ---*/

    ofstream myfile_res;
    bool of_output = false;
    su2double objective_function = 0.0;

    switch (config_container[ZONE_FLOW]->GetKind_ObjFunc()) {
      case DRAG_COEFFICIENT:
        myfile_res.open("of_drag.opt");
        objective_function = solver_container[ZONE_FLOW][INST_0][MESH_0][FLOW_SOL]->GetTotal_CD();
        of_output = true;
        break;
      case LIFT_COEFFICIENT:
        myfile_res.open("of_lift.opt");
        objective_function = solver_container[ZONE_FLOW][INST_0][MESH_0][FLOW_SOL]->GetTotal_CL();
        of_output = true;
      break;
      case EFFICIENCY:
        myfile_res.open("of_efficiency.opt");
        objective_function = solver_container[ZONE_FLOW][INST_0][MESH_0][FLOW_SOL]->GetTotal_CEff();
        of_output = true;
        break;
      default:
        of_output = false;
        break;
    }

    if (of_output){

        myfile_res.precision(15);
        myfile_res << scientific << objective_function << endl;
        myfile_res.close();

    }

  }

  /*-----------------------------------------------------------------*/
  /*-------------------- Update fluid solver ------------------------*/
  /*-----------------------------------------------------------------*/

  iteration_container[ZONE_FLOW][INST_0]->Update(output_container[ZONE_FLOW], integration_container, geometry_container,
                       solver_container, numerics_container, config_container,
                       surface_movement, grid_movement, FFDBox, ZONE_FLOW, INST_0);

  /*-----------------------------------------------------------------*/
  /*----------------- Update structural solver ----------------------*/
  /*-----------------------------------------------------------------*/

  iteration_container[ZONE_STRUCT][INST_0]->Update(output_container[ZONE_STRUCT], integration_container, geometry_container,
                         solver_container, numerics_container, config_container,
                         surface_movement, grid_movement, FFDBox, ZONE_STRUCT, INST_0);


  /*-----------------------------------------------------------------*/
  /*--------------- Update convergence parameter --------------------*/
  /*-----------------------------------------------------------------*/
  integration_container[ZONE_STRUCT][INST_0][FEA_SOL]->SetConvergence_FSI(false);


}

void CFSIDriver::DynamicMeshUpdate(unsigned long ExtIter){

}

CDiscAdjFSIDriver::CDiscAdjFSIDriver(char* confFile,
                                     unsigned short val_nZone,
                                     SU2_Comm MPICommunicator) : CDriver(confFile,
                                                                         val_nZone,
                                                                         MPICommunicator,
                                                                         false) {

  unsigned short iVar;
  unsigned short nVar_Flow = 0, nVar_Struct = 0;
  RecordingState = 0;
  CurrentRecording = 0;

  switch (config_container[ZONE_0]->GetKind_ObjFunc()){
  case DRAG_COEFFICIENT:
  case LIFT_COEFFICIENT:
  case SIDEFORCE_COEFFICIENT:
  case EFFICIENCY:
  case MOMENT_X_COEFFICIENT:
  case MOMENT_Y_COEFFICIENT:
  case MOMENT_Z_COEFFICIENT:
  case EQUIVALENT_AREA:
    Kind_Objective_Function = FLOW_OBJECTIVE_FUNCTION;
    break;
  case REFERENCE_GEOMETRY:
  case REFERENCE_NODE:
  case VOLUME_FRACTION:
  case TOPOL_DISCRETENESS:
  case TOPOL_COMPLIANCE:
    Kind_Objective_Function = FEM_OBJECTIVE_FUNCTION;
    break;
  default:
    Kind_Objective_Function = NO_OBJECTIVE_FUNCTION;
    break;
  }

  direct_iteration = new CIteration*[nZone];

  unsigned short iZone;
//  for (iZone = 0; iZone < nZone; iZone++){
//    switch (config_container[iZone]->GetKind_Solver()) {
//      case DISC_ADJ_INC_RANS: case DISC_ADJ_INC_EULER: case DISC_ADJ_INC_NAVIER_STOKES:      
//       case DISC_ADJ_RANS: case DISC_ADJ_EULER: case DISC_ADJ_NAVIER_STOKES:
//         direct_iteration[iZone] = new CFluidIteration(config_container[iZone]);
//         nVar_Flow = solver_container[iZone][INST_0][MESH_0][ADJFLOW_SOL]->GetnVar();
//         flow_criteria = config_container[iZone]->GetMinLogResidual_BGS_F();
//         flow_criteria_rel = config_container[iZone]->GetOrderMagResidual_BGS_F();
//         break;
//       case DISC_ADJ_FEM:
//         direct_iteration[iZone] = new CFEAIteration(config_container[iZone]);
//         nVar_Struct = solver_container[iZone][INST_0][MESH_0][ADJFEA_SOL]->GetnVar();
//         structure_criteria    = config_container[iZone]->GetMinLogResidual_BGS_S();
//         structure_criteria_rel = config_container[iZone]->GetOrderMagResidual_BGS_S();
//         break;
//    }
//  }

  init_res_flow   = new su2double[nVar_Flow];
  init_res_struct = new su2double[nVar_Struct];

  residual_flow   = new su2double[nVar_Flow];
  residual_struct = new su2double[nVar_Struct];

  residual_flow_rel   = new su2double[nVar_Flow];
  residual_struct_rel = new su2double[nVar_Struct];

  for (iVar = 0; iVar < nVar_Flow; iVar++){
    init_res_flow[iVar] = 0.0;
    residual_flow[iVar] = 0.0;
    residual_flow_rel[iVar] = 0.0;
  }
  for (iVar = 0; iVar < nVar_Struct; iVar++){
    init_res_struct[iVar] = 0.0;
    residual_struct[iVar] = 0.0;
    residual_struct_rel[iVar] = 0.0;
  }


  bool write_history = true;

  /*--- Header of the temporary output file ---*/
  if ((write_history) && (rank == MASTER_NODE)){
    ofstream myfile_res;
    myfile_res.open ("history_adjoint_FSI.csv");

    myfile_res << "BGS_Iter\t";

    for (iVar = 0; iVar < nVar_Flow; iVar++){
      myfile_res << "ResFlow[" << iVar << "]\t";
    }

    for (iVar = 0; iVar < nVar_Struct; iVar++){
      myfile_res << "ResFEA[" << iVar << "]\t";
    }


    bool de_effects = config_container[ZONE_0]->GetDE_Effects();
    for (iVar = 0; iVar < config_container[ZONE_0]->GetnElasticityMod(); iVar++)
        myfile_res << "Sens_E_" << iVar << "\t";

    for (iVar = 0; iVar < config_container[ZONE_0]->GetnPoissonRatio(); iVar++)
      myfile_res << "Sens_Nu_" << iVar << "\t";

    if (de_effects){
        for (iVar = 0; iVar < config_container[ZONE_0]->GetnElectric_Field(); iVar++)
          myfile_res << "Sens_EField_" << iVar << "\t";
    }

    myfile_res << endl;

    myfile_res.close();
  }

  // TEST: for implementation of python framework in standalone structural problems
  if ((config_container[ZONE_1]->GetDV_FEA() != NODV_FEA) && (rank == MASTER_NODE)){

    /*--- Header of the temporary output file ---*/
    ofstream myfile_res;

    switch (config_container[ZONE_1]->GetDV_FEA()) {
      case YOUNG_MODULUS:
        myfile_res.open("grad_young.opt");
        break;
      case POISSON_RATIO:
        myfile_res.open("grad_poisson.opt");
        break;
      case DENSITY_VAL:
      case DEAD_WEIGHT:
        myfile_res.open("grad_density.opt");
        break;
      case ELECTRIC_FIELD:
        myfile_res.open("grad_efield.opt");
        break;
      default:
        myfile_res.open("grad.opt");
        break;
    }

    unsigned short iDV;
    unsigned short nDV = solver_container[ZONE_1][INST_0][MESH_0][ADJFEA_SOL]->GetnDVFEA();

    myfile_res << "INDEX" << "\t" << "GRAD" << endl;

    myfile_res.precision(15);

    for (iDV = 0; iDV < nDV; iDV++){
      myfile_res << iDV;
      myfile_res << "\t";
      myfile_res << scientific << solver_container[ZONE_1][INST_0][MESH_0][ADJFEA_SOL]->GetGlobal_Sens_DVFEA(iDV);
      myfile_res << endl;
    }

    myfile_res.close();
  }

//  /*--- TODO: This is a workaround until the TestCases.py script incorporates new classes for nested loops. ---*/
//  config_container[ZONE_0]->SetnExtIter(1);
//  config_container[ZONE_1]->SetnExtIter(1);
  ConvHist_file = NULL;
  ConvHist_file = new ofstream*[nZone];
  for (iZone = 0; iZone < nZone; iZone++) {
    ConvHist_file[iZone] = NULL;
    if (rank == MASTER_NODE){
      ConvHist_file[iZone] = new ofstream[nInst[iZone]];
      for (iInst = 0; iInst < nInst[iZone]; iInst++) {
        output_legacy->SetConvHistory_Header(&ConvHist_file[iZone][iInst], config_container[iZone], iZone, iInst);
        config_container[iZone]->SetHistFile(&ConvHist_file[iZone][INST_0]);
      }
    }
  }
}

CDiscAdjFSIDriver::~CDiscAdjFSIDriver(void) {

  delete [] direct_iteration;
  delete [] init_res_flow;
  delete [] init_res_struct;
  delete [] residual_flow;
  delete [] residual_struct;
  delete [] residual_flow_rel;
  delete [] residual_struct_rel;

}

void CDiscAdjFSIDriver::Update(){

}

void CDiscAdjFSIDriver::DynamicMeshUpdate(unsigned long ExtIter){

}

void CDiscAdjFSIDriver::Run( ) {

  /*--- As of now, we are coding it for just 2 zones. ---*/
  /*--- This will become more general, but we need to modify the configuration for that ---*/
  unsigned short ZONE_FLOW = 0, ZONE_STRUCT = 1;
  unsigned short iZone;
  bool BGS_Converged = false;

  unsigned long IntIter = 0; for (iZone = 0; iZone < nZone; iZone++) config_container[iZone]->SetInnerIter(IntIter);
  unsigned long iOuterIter = 0; for (iZone = 0; iZone < nZone; iZone++) config_container[iZone]->SetOuterIter(iOuterIter);
  unsigned long nOuterIter = config_container[ZONE_FLOW]->GetnIterFSI();

  ofstream myfile_struc, myfile_flow, myfile_geo;

  Preprocess(ZONE_FLOW, ZONE_STRUCT, ALL_VARIABLES);


  for (iOuterIter = 0; iOuterIter < nOuterIter && !BGS_Converged; iOuterIter++){

    if (rank == MASTER_NODE){
      cout << endl << "                    ****** BGS ITERATION ";
      cout << iOuterIter;
      cout << " ******" << endl;
    }

    for (iZone = 0; iZone < nZone; iZone++) config_container[iZone]->SetOuterIter(iOuterIter);
    
    /*--- Start with structural terms if OF is based on displacements ---*/

    if (Kind_Objective_Function == FEM_OBJECTIVE_FUNCTION)
      Iterate_Block(ZONE_FLOW, ZONE_STRUCT, FEA_DISP_VARS);

    /*--- Iterate fluid (including cross term) ---*/

    Iterate_Block(ZONE_FLOW, ZONE_STRUCT, FLOW_CONS_VARS);

    /*--- Compute mesh (it is a cross term dF / dMv ) ---*/

    Iterate_Block(ZONE_FLOW, ZONE_STRUCT, MESH_COORDS);

    /*--- Compute mesh cross term (dM / dSv) ---*/

    Iterate_Block(ZONE_FLOW, ZONE_STRUCT, FEM_CROSS_TERM_GEOMETRY);
    
    /*--- End with structural terms if OF is based on fluid variables ---*/
    
    if (Kind_Objective_Function == FLOW_OBJECTIVE_FUNCTION)
      Iterate_Block(ZONE_FLOW, ZONE_STRUCT, FEA_DISP_VARS);

    /*--- Check convergence of the BGS method ---*/
    BGS_Converged = BGSConvergence(iOuterIter, ZONE_FLOW, ZONE_STRUCT);
  }


  Postprocess(ZONE_FLOW, ZONE_STRUCT);

}


void CDiscAdjFSIDriver::Preprocess(unsigned short ZONE_FLOW,
                  unsigned short ZONE_STRUCT,
                  unsigned short kind_recording){

  unsigned long IntIter = 0, iPoint;
  config_container[ZONE_0]->SetInnerIter(IntIter);
  unsigned short ExtIter = config_container[ZONE_FLOW]->GetTimeIter();

  bool dual_time_1st = (config_container[ZONE_FLOW]->GetTime_Marching() == DT_STEPPING_1ST);
  bool dual_time_2nd = (config_container[ZONE_FLOW]->GetTime_Marching() == DT_STEPPING_2ND);
  bool turbulent = (config_container[ZONE_FLOW]->GetKind_Solver() == DISC_ADJ_RANS) ||
                   (config_container[ZONE_FLOW]->GetKind_Solver() == DISC_ADJ_INC_RANS);
  bool dual_time = (dual_time_1st || dual_time_2nd);
  unsigned short iMesh;
  int Direct_Iter_Flow;
  bool update_geo = false;

  /*----------------------------------------------------------------------------*/
  /*------------------------------ FLOW SOLUTION -------------------------------*/
  /*----------------------------------------------------------------------------*/

  /*--- For the unsteady adjoint, load direct solutions from restart files. ---*/

  if (config_container[ZONE_FLOW]->GetTime_Marching()) {

    Direct_Iter_Flow = SU2_TYPE::Int(config_container[ZONE_FLOW]->GetUnst_AdjointIter()) - SU2_TYPE::Int(ExtIter) - 2;

    /*--- For dual-time stepping we want to load the already converged solution at timestep n ---*/

    if (dual_time) {
      Direct_Iter_Flow += 1;
    }

    if (ExtIter == 0){

      if (dual_time_2nd) {

        /*--- Load solution at timestep n-2 ---*/

        iteration_container[ZONE_FLOW][INST_0]->LoadUnsteady_Solution(geometry_container, solver_container,config_container, ZONE_FLOW, INST_0, Direct_Iter_Flow-2);

        /*--- Push solution back to correct array ---*/

        for (iMesh=0; iMesh<=config_container[ZONE_FLOW]->GetnMGLevels();iMesh++) {
          for(iPoint=0; iPoint<geometry_container[ZONE_FLOW][INST_0][iMesh]->GetnPoint();iPoint++) {
            solver_container[ZONE_FLOW][INST_0][iMesh][FLOW_SOL]->node[iPoint]->Set_Solution_time_n();
            solver_container[ZONE_FLOW][INST_0][iMesh][FLOW_SOL]->node[iPoint]->Set_Solution_time_n1();
            if (turbulent) {
              solver_container[ZONE_FLOW][INST_0][iMesh][TURB_SOL]->node[iPoint]->Set_Solution_time_n();
              solver_container[ZONE_FLOW][INST_0][iMesh][TURB_SOL]->node[iPoint]->Set_Solution_time_n1();
            }
          }
        }
      }
      if (dual_time) {

        /*--- Load solution at timestep n-1 ---*/

        iteration_container[ZONE_FLOW][INST_0]->LoadUnsteady_Solution(geometry_container, solver_container,config_container, ZONE_FLOW, INST_0, Direct_Iter_Flow-1);

        /*--- Push solution back to correct array ---*/

        for (iMesh=0; iMesh<=config_container[ZONE_FLOW]->GetnMGLevels();iMesh++) {
          for(iPoint=0; iPoint<geometry_container[ZONE_FLOW][INST_0][iMesh]->GetnPoint();iPoint++) {
            solver_container[ZONE_FLOW][INST_0][iMesh][FLOW_SOL]->node[iPoint]->Set_Solution_time_n();
            if (turbulent) {
              solver_container[ZONE_FLOW][INST_0][iMesh][TURB_SOL]->node[iPoint]->Set_Solution_time_n();
            }
          }
        }
      }

      /*--- Load solution timestep n ---*/

      iteration_container[ZONE_FLOW][INST_0]->LoadUnsteady_Solution(geometry_container, solver_container,config_container, ZONE_FLOW, INST_0, Direct_Iter_Flow);

    }


    if ((ExtIter > 0) && dual_time){

      /*--- Load solution timestep n - 2 ---*/

      iteration_container[ZONE_FLOW][INST_0]->LoadUnsteady_Solution(geometry_container, solver_container,config_container, ZONE_FLOW, INST_0, Direct_Iter_Flow - 2);

      /*--- Temporarily store the loaded solution in the Solution_Old array ---*/

      for (iMesh=0; iMesh<=config_container[ZONE_FLOW]->GetnMGLevels();iMesh++) {
        for(iPoint=0; iPoint<geometry_container[ZONE_FLOW][INST_0][iMesh]->GetnPoint();iPoint++) {
           solver_container[ZONE_FLOW][INST_0][iMesh][FLOW_SOL]->node[iPoint]->Set_OldSolution();
           if (turbulent){
             solver_container[ZONE_FLOW][INST_0][iMesh][TURB_SOL]->node[iPoint]->Set_OldSolution();
           }
        }
      }

      /*--- Set Solution at timestep n to solution at n-1 ---*/

      for (iMesh=0; iMesh<=config_container[ZONE_FLOW]->GetnMGLevels();iMesh++) {
        for(iPoint=0; iPoint<geometry_container[ZONE_FLOW][INST_0][iMesh]->GetnPoint();iPoint++) {
          solver_container[ZONE_FLOW][INST_0][iMesh][FLOW_SOL]->node[iPoint]->SetSolution(solver_container[ZONE_FLOW][INST_0][iMesh][FLOW_SOL]->node[iPoint]->GetSolution_time_n());
          if (turbulent) {
            solver_container[ZONE_FLOW][INST_0][iMesh][TURB_SOL]->node[iPoint]->SetSolution(solver_container[ZONE_FLOW][INST_0][iMesh][TURB_SOL]->node[iPoint]->GetSolution_time_n());
          }
        }
      }
      if (dual_time_1st){
      /*--- Set Solution at timestep n-1 to the previously loaded solution ---*/
        for (iMesh=0; iMesh<=config_container[ZONE_FLOW]->GetnMGLevels();iMesh++) {
          for(iPoint=0; iPoint<geometry_container[ZONE_FLOW][INST_0][iMesh]->GetnPoint();iPoint++) {
            solver_container[ZONE_FLOW][INST_0][iMesh][FLOW_SOL]->node[iPoint]->Set_Solution_time_n(solver_container[ZONE_FLOW][INST_0][iMesh][FLOW_SOL]->node[iPoint]->GetSolution_time_n1());
            if (turbulent) {
              solver_container[ZONE_FLOW][INST_0][iMesh][TURB_SOL]->node[iPoint]->Set_Solution_time_n(solver_container[ZONE_FLOW][INST_0][iMesh][TURB_SOL]->node[iPoint]->GetSolution_time_n1());
            }
          }
        }
      }
      if (dual_time_2nd){
        /*--- Set Solution at timestep n-1 to solution at n-2 ---*/
        for (iMesh=0; iMesh<=config_container[ZONE_FLOW]->GetnMGLevels();iMesh++) {
          for(iPoint=0; iPoint<geometry_container[ZONE_FLOW][INST_0][iMesh]->GetnPoint();iPoint++) {
            solver_container[ZONE_FLOW][INST_0][iMesh][FLOW_SOL]->node[iPoint]->Set_Solution_time_n(solver_container[ZONE_FLOW][INST_0][iMesh][FLOW_SOL]->node[iPoint]->GetSolution_time_n1());
            if (turbulent) {
              solver_container[ZONE_FLOW][INST_0][iMesh][TURB_SOL]->node[iPoint]->Set_Solution_time_n(solver_container[ZONE_FLOW][INST_0][iMesh][TURB_SOL]->node[iPoint]->GetSolution_time_n1());
            }
          }
        }
        /*--- Set Solution at timestep n-2 to the previously loaded solution ---*/
        for (iMesh=0; iMesh<=config_container[ZONE_FLOW]->GetnMGLevels();iMesh++) {
          for(iPoint=0; iPoint<geometry_container[ZONE_FLOW][INST_0][iMesh]->GetnPoint();iPoint++) {
            solver_container[ZONE_FLOW][INST_0][iMesh][FLOW_SOL]->node[iPoint]->Set_Solution_time_n1(solver_container[ZONE_FLOW][INST_0][iMesh][FLOW_SOL]->node[iPoint]->GetSolution_Old());
            if (turbulent) {
              solver_container[ZONE_FLOW][INST_0][iMesh][TURB_SOL]->node[iPoint]->Set_Solution_time_n1(solver_container[ZONE_FLOW][INST_0][iMesh][TURB_SOL]->node[iPoint]->GetSolution_Old());
            }
          }
        }
      }
    }
  }
  else{

    /*--- Load the restart (we need to use the routine in order to get the GEOMETRY, otherwise it's restarted from the base mesh ---*/

    solver_container[ZONE_FLOW][INST_0][MESH_0][FLOW_SOL]->LoadRestart(geometry_container[ZONE_FLOW][INST_0], solver_container[ZONE_FLOW][INST_0], config_container[ZONE_FLOW], 0, true);

  if (ExtIter == 0 || dual_time) {

    for (iMesh=0; iMesh<=config_container[ZONE_FLOW]->GetnMGLevels();iMesh++) {
      for (iPoint = 0; iPoint < geometry_container[ZONE_FLOW][INST_0][iMesh]->GetnPoint(); iPoint++) {
        solver_container[ZONE_FLOW][INST_0][iMesh][ADJFLOW_SOL]->node[iPoint]->SetSolution_Direct(solver_container[ZONE_FLOW][INST_0][iMesh][FLOW_SOL]->node[iPoint]->GetSolution());
      }
    }
    if (turbulent && !config_container[ZONE_FLOW]->GetFrozen_Visc_Disc()) {
      for (iPoint = 0; iPoint < geometry_container[ZONE_FLOW][INST_0][MESH_0]->GetnPoint(); iPoint++) {
        solver_container[ZONE_FLOW][INST_0][MESH_0][ADJTURB_SOL]->node[iPoint]->SetSolution_Direct(solver_container[ZONE_FLOW][INST_0][MESH_0][TURB_SOL]->node[iPoint]->GetSolution());
      }
    }
  }

    /*--- Store geometry of the converged solution also in the adjoint solver in order to be able to reset it later ---*/

    for (iPoint = 0; iPoint < geometry_container[ZONE_FLOW][INST_0][MESH_0]->GetnPoint(); iPoint++){
      solver_container[ZONE_FLOW][INST_0][MESH_0][ADJFLOW_SOL]->node[iPoint]->SetGeometry_Direct(geometry_container[ZONE_FLOW][INST_0][MESH_0]->node[iPoint]->GetCoord());
    }

  }

  /*----------------------------------------------------------------------------*/
  /*-------------------------- STRUCTURAL SOLUTION -----------------------------*/
  /*----------------------------------------------------------------------------*/

  IntIter = 0;
  config_container[ZONE_STRUCT]->SetInnerIter(IntIter);
  ExtIter = config_container[ZONE_STRUCT]->GetTimeIter();
  bool dynamic = (config_container[ZONE_STRUCT]->GetTime_Domain());

  int Direct_Iter_FEA;

  /*--- For the dynamic adjoint, load direct solutions from restart files. ---*/

  if (dynamic) {

    Direct_Iter_FEA = SU2_TYPE::Int(config_container[ZONE_STRUCT]->GetUnst_AdjointIter()) - SU2_TYPE::Int(ExtIter) - 1;

    /*--- We want to load the already converged solution at timesteps n and n-1 ---*/

    /*--- Load solution at timestep n-1 ---*/

    iteration_container[ZONE_STRUCT][INST_0]->LoadDynamic_Solution(geometry_container, solver_container,config_container, ZONE_STRUCT, INST_0, Direct_Iter_FEA-1);

    /*--- Push solution back to correct array ---*/

    for(iPoint=0; iPoint<geometry_container[ZONE_STRUCT][INST_0][MESH_0]->GetnPoint();iPoint++){
      solver_container[ZONE_STRUCT][INST_0][MESH_0][FEA_SOL]->node[iPoint]->Set_Solution_time_n();
    }

    /*--- Push solution back to correct array ---*/

    for(iPoint=0; iPoint<geometry_container[ZONE_STRUCT][INST_0][MESH_0]->GetnPoint();iPoint++){
      solver_container[ZONE_STRUCT][INST_0][MESH_0][FEA_SOL]->node[iPoint]->SetSolution_Accel_time_n();
    }

    /*--- Push solution back to correct array ---*/

    for(iPoint=0; iPoint<geometry_container[ZONE_STRUCT][INST_0][MESH_0]->GetnPoint();iPoint++){
      solver_container[ZONE_STRUCT][INST_0][MESH_0][FEA_SOL]->node[iPoint]->SetSolution_Vel_time_n();
    }

    /*--- Load solution timestep n ---*/

    iteration_container[ZONE_STRUCT][INST_0]->LoadDynamic_Solution(geometry_container, solver_container,config_container, ZONE_STRUCT, INST_0, Direct_Iter_FEA);

    /*--- Store FEA solution also in the adjoint solver in order to be able to reset it later ---*/

    for (iPoint = 0; iPoint < geometry_container[ZONE_STRUCT][INST_0][MESH_0]->GetnPoint(); iPoint++){
      solver_container[ZONE_STRUCT][INST_0][MESH_0][ADJFEA_SOL]->node[iPoint]->SetSolution_Direct(solver_container[ZONE_STRUCT][INST_0][MESH_0][FEA_SOL]->node[iPoint]->GetSolution());
    }

    for (iPoint = 0; iPoint < geometry_container[ZONE_STRUCT][INST_0][MESH_0]->GetnPoint(); iPoint++){
      solver_container[ZONE_STRUCT][INST_0][MESH_0][ADJFEA_SOL]->node[iPoint]->SetSolution_Accel_Direct(solver_container[ZONE_STRUCT][INST_0][MESH_0][FEA_SOL]->node[iPoint]->GetSolution_Accel());
    }

    for (iPoint = 0; iPoint < geometry_container[ZONE_STRUCT][INST_0][MESH_0]->GetnPoint(); iPoint++){
      solver_container[ZONE_STRUCT][INST_0][MESH_0][ADJFEA_SOL]->node[iPoint]->SetSolution_Vel_Direct(solver_container[ZONE_STRUCT][INST_0][MESH_0][FEA_SOL]->node[iPoint]->GetSolution_Vel());
    }

  }
  else {

    solver_container[ZONE_STRUCT][INST_0][MESH_0][FEA_SOL]->LoadRestart(geometry_container[ZONE_STRUCT][INST_0], solver_container[ZONE_STRUCT][INST_0], config_container[ZONE_STRUCT], 0, update_geo);

    /*--- Store FEA solution also in the adjoint solver in order to be able to reset it later ---*/

    for (iPoint = 0; iPoint < geometry_container[ZONE_STRUCT][INST_0][MESH_0]->GetnPoint(); iPoint++){
      solver_container[ZONE_STRUCT][INST_0][MESH_0][ADJFEA_SOL]->node[iPoint]->SetSolution_Direct(solver_container[ZONE_STRUCT][INST_0][MESH_0][FEA_SOL]->node[iPoint]->GetSolution());
    }

  }

  /*----------------------------------------------------------------------------*/
  /*--------------------- ADJOINT SOLVER PREPROCESSING -------------------------*/
  /*----------------------------------------------------------------------------*/

  solver_container[ZONE_FLOW][INST_0][MESH_0][ADJFLOW_SOL]->Preprocessing(geometry_container[ZONE_FLOW][INST_0][MESH_0], solver_container[ZONE_FLOW][INST_0][MESH_0],  config_container[ZONE_FLOW] , MESH_0, 0, RUNTIME_ADJFLOW_SYS, false);

  if (turbulent){
    solver_container[ZONE_FLOW][INST_0][MESH_0][ADJTURB_SOL]->Preprocessing(geometry_container[ZONE_FLOW][INST_0][MESH_0], solver_container[ZONE_FLOW][INST_0][MESH_0],  config_container[ZONE_FLOW] , MESH_0, 0, RUNTIME_ADJTURB_SYS, false);
  }

  solver_container[ZONE_STRUCT][INST_0][MESH_0][ADJFEA_SOL]->Preprocessing(geometry_container[ZONE_STRUCT][INST_0][MESH_0], solver_container[ZONE_STRUCT][INST_0][MESH_0],  config_container[ZONE_STRUCT] , MESH_0, 0, RUNTIME_ADJFEA_SYS, false);



}

void CDiscAdjFSIDriver::PrintDirect_Residuals(unsigned short ZONE_FLOW,
                                                          unsigned short ZONE_STRUCT,
                                                          unsigned short kind_recording){

  unsigned short ExtIter = config_container[ZONE_FLOW]->GetTimeIter();
  bool turbulent = (config_container[ZONE_FLOW]->GetKind_Solver() == DISC_ADJ_RANS) ||
                   (config_container[ZONE_FLOW]->GetKind_Solver() == DISC_ADJ_INC_RANS);
  bool nonlinear_analysis = (config_container[ZONE_STRUCT]->GetGeometricConditions() == LARGE_DEFORMATIONS);   // Nonlinear analysis.
  bool unsteady = config_container[ZONE_FLOW]->GetTime_Marching() != NONE;
  bool dynamic = (config_container[ZONE_STRUCT]->GetTime_Domain());

  su2double val_OFunction = 0.0;
  string kind_OFunction;

  cout.precision(6);
  cout.setf(ios::scientific, ios::floatfield);

  if ((kind_recording == FLOW_CONS_VARS) || (kind_recording == MESH_COORDS)) {

    /*--- Print residuals in the first iteration ---*/

    if (rank == MASTER_NODE && ((ExtIter == 0) || unsteady )){
      cout << "log10[RMS Density]: "<< log10(solver_container[ZONE_FLOW][INST_0][MESH_0][FLOW_SOL]->GetRes_RMS(0))
                     <<", Drag: " <<solver_container[ZONE_FLOW][INST_0][MESH_0][FLOW_SOL]->GetTotal_CD()
                     <<", Lift: " << solver_container[ZONE_FLOW][INST_0][MESH_0][FLOW_SOL]->GetTotal_CL() << "." << endl;

      if (turbulent){
        cout << "log10[RMS k]: " << log10(solver_container[ZONE_FLOW][INST_0][MESH_0][TURB_SOL]->GetRes_RMS(0)) << endl;
      }
      if (Kind_Objective_Function == FLOW_OBJECTIVE_FUNCTION){
        switch (config_container[ZONE_FLOW]->GetKind_ObjFunc()){
        case DRAG_COEFFICIENT:
          kind_OFunction = "(Drag coefficient): ";
          val_OFunction = solver_container[ZONE_FLOW][INST_0][MESH_0][FLOW_SOL]->GetTotal_CD();
          break;
        case LIFT_COEFFICIENT:
          kind_OFunction = "(Lift coefficient): ";
          val_OFunction = solver_container[ZONE_FLOW][INST_0][MESH_0][FLOW_SOL]->GetTotal_CL();
          break;
        case SIDEFORCE_COEFFICIENT:
          kind_OFunction = "(Sideforce coefficient): ";
          val_OFunction = solver_container[ZONE_FLOW][INST_0][MESH_0][FLOW_SOL]->GetTotal_CSF();
          break;
        case EFFICIENCY:
          kind_OFunction = "(Efficiency): ";
          val_OFunction = solver_container[ZONE_FLOW][INST_0][MESH_0][FLOW_SOL]->GetTotal_CEff();
          break;
        case MOMENT_X_COEFFICIENT:
          kind_OFunction = "(Moment X coefficient): ";
          val_OFunction = solver_container[ZONE_FLOW][INST_0][MESH_0][FLOW_SOL]->GetTotal_CMx();
          break;
        case MOMENT_Y_COEFFICIENT:
          kind_OFunction = "(Moment Y coefficient): ";
          val_OFunction = solver_container[ZONE_FLOW][INST_0][MESH_0][FLOW_SOL]->GetTotal_CMy();
          break;
        case MOMENT_Z_COEFFICIENT:
          kind_OFunction = "(Moment Z coefficient): ";
          val_OFunction = solver_container[ZONE_FLOW][INST_0][MESH_0][FLOW_SOL]->GetTotal_CMz();
          break;
        case EQUIVALENT_AREA:
          kind_OFunction = "(Equivalent area): ";
          val_OFunction = solver_container[ZONE_FLOW][INST_0][MESH_0][FLOW_SOL]->GetTotal_CEquivArea();
          break;
        default:
          val_OFunction = 0.0;  // If the objective function is computed in a different physical problem
          break;
        }
        cout << "Objective function " << kind_OFunction << val_OFunction << endl;
      }
    }

  }

  if ((kind_recording == FEA_DISP_VARS) || (kind_recording == FLOW_CROSS_TERM) || (kind_recording == GEOMETRY_CROSS_TERM)) {

    if (rank == MASTER_NODE && ((ExtIter == 0) || dynamic )){
      if (nonlinear_analysis){
        cout << "UTOL-A: "   << log10(solver_container[ZONE_STRUCT][INST_0][MESH_0][FEA_SOL]->GetRes_FEM(0))
             << ", RTOL-A: " << log10(solver_container[ZONE_STRUCT][INST_0][MESH_0][FEA_SOL]->GetRes_FEM(1))
             << ", ETOL-A: " << log10(solver_container[ZONE_STRUCT][INST_0][MESH_0][FEA_SOL]->GetRes_FEM(2)) << "." << endl;
      }
      else{
        if (solver_container[ZONE_STRUCT][INST_0][MESH_0][FEA_SOL]->GetnVar() == 2){
          cout << "log10[RMS Ux]: "   << log10(solver_container[ZONE_STRUCT][INST_0][MESH_0][FEA_SOL]->GetRes_RMS(0))
               << ", log10[RMS Uy]: " << log10(solver_container[ZONE_STRUCT][INST_0][MESH_0][FEA_SOL]->GetRes_RMS(1)) << "." << endl;

        }
        else{
          cout << "log10[RMS Ux]: "   << log10(solver_container[ZONE_STRUCT][INST_0][MESH_0][FEA_SOL]->GetRes_RMS(0))
               << ", log10[RMS Uy]: " << log10(solver_container[ZONE_STRUCT][INST_0][MESH_0][FEA_SOL]->GetRes_RMS(1))
               << ", log10[RMS Uz]: " << log10(solver_container[ZONE_STRUCT][INST_0][MESH_0][FEA_SOL]->GetRes_RMS(2))<< "." << endl;
        }

      }
      if (Kind_Objective_Function == FEM_OBJECTIVE_FUNCTION){
        switch (config_container[ZONE_STRUCT]->GetKind_ObjFunc()){
        case REFERENCE_GEOMETRY:
          kind_OFunction = "(Reference Geometry): ";
          val_OFunction = solver_container[ZONE_STRUCT][INST_0][MESH_0][FEA_SOL]->GetTotal_OFRefGeom();
          break;
        case REFERENCE_NODE:
          kind_OFunction = "(Reference Node): ";
          val_OFunction = solver_container[ZONE_STRUCT][INST_0][MESH_0][FEA_SOL]->GetTotal_OFRefNode();
          break;
        case VOLUME_FRACTION:
          kind_OFunction = "(Volume Fraction): ";
          val_OFunction = solver_container[ZONE_STRUCT][INST_0][MESH_0][FEA_SOL]->GetTotal_OFVolFrac();
          break;
        case TOPOL_DISCRETENESS:
          kind_OFunction = "(Topology discreteness): ";
          val_OFunction = solver_container[ZONE_STRUCT][INST_0][MESH_0][FEA_SOL]->GetTotal_OFVolFrac();
          break;
        case TOPOL_COMPLIANCE:
          kind_OFunction = "(Topology compliance): ";
          val_OFunction = solver_container[ZONE_STRUCT][INST_0][MESH_0][FEA_SOL]->GetTotal_OFCompliance();
          break;
        default:
          val_OFunction = 0.0;  // If the objective function is computed in a different physical problem
          break;
        }
        cout << "Objective function " << kind_OFunction << val_OFunction << endl;
      }
    }

  }

}

void CDiscAdjFSIDriver::Iterate_Direct(unsigned short ZONE_FLOW, unsigned short ZONE_STRUCT, unsigned short kind_recording){

  if ((kind_recording == FLOW_CONS_VARS) ||
      (kind_recording == MESH_COORDS)) {

    Fluid_Iteration_Direct(ZONE_FLOW, ZONE_STRUCT);


  }

  if ((kind_recording == FEA_DISP_VARS) ||
      (kind_recording == FLOW_CROSS_TERM) ||
      (kind_recording == GEOMETRY_CROSS_TERM)) {

    Structural_Iteration_Direct(ZONE_FLOW, ZONE_STRUCT);

  }


  if (kind_recording == FEM_CROSS_TERM_GEOMETRY) {

    Mesh_Deformation_Direct(ZONE_FLOW, ZONE_STRUCT);

  }


}

void CDiscAdjFSIDriver::Fluid_Iteration_Direct(unsigned short ZONE_FLOW, unsigned short ZONE_STRUCT) {

  bool turbulent = (config_container[ZONE_FLOW]->GetKind_Solver() == DISC_ADJ_RANS) ||
                   (config_container[ZONE_FLOW]->GetKind_Solver() == DISC_ADJ_INC_RANS);
  bool frozen_visc = config_container[ZONE_FLOW]->GetFrozen_Visc_Disc();

  /*-----------------------------------------------------------------*/
  /*------------------- Set Dependency on Geometry ------------------*/
  /*-----------------------------------------------------------------*/

  geometry_container[ZONE_FLOW][INST_0][MESH_0]->UpdateGeometry(geometry_container[ZONE_FLOW][INST_0], config_container[ZONE_FLOW]);

  solver_container[ZONE_FLOW][INST_0][MESH_0][FLOW_SOL]->InitiateComms(geometry_container[ZONE_FLOW][INST_0][MESH_0], config_container[ZONE_FLOW], SOLUTION);
  solver_container[ZONE_FLOW][INST_0][MESH_0][FLOW_SOL]->CompleteComms(geometry_container[ZONE_FLOW][INST_0][MESH_0], config_container[ZONE_FLOW], SOLUTION);
  
  solver_container[ZONE_FLOW][INST_0][MESH_0][FLOW_SOL]->Preprocessing(geometry_container[ZONE_FLOW][INST_0][MESH_0],solver_container[ZONE_FLOW][INST_0][MESH_0], config_container[ZONE_FLOW], MESH_0, NO_RK_ITER, RUNTIME_FLOW_SYS, true);

  if (turbulent && !frozen_visc) {
    solver_container[ZONE_FLOW][INST_0][MESH_0][TURB_SOL]->Postprocessing(geometry_container[ZONE_FLOW][INST_0][MESH_0], solver_container[ZONE_FLOW][INST_0][MESH_0], config_container[ZONE_FLOW], MESH_0);
    
    solver_container[ZONE_FLOW][INST_0][MESH_0][TURB_SOL]->InitiateComms(geometry_container[ZONE_FLOW][INST_0][MESH_0], config_container[ZONE_FLOW], SOLUTION_EDDY);
    solver_container[ZONE_FLOW][INST_0][MESH_0][TURB_SOL]->CompleteComms(geometry_container[ZONE_FLOW][INST_0][MESH_0], config_container[ZONE_FLOW], SOLUTION_EDDY);

  }

  /*-----------------------------------------------------------------*/
  /*----------------- Iterate the flow solver -----------------------*/
  /*---- Sets all the cross dependencies for the flow variables -----*/
  /*-----------------------------------------------------------------*/

  config_container[ZONE_FLOW]->SetInnerIter(0);

  direct_iteration[ZONE_FLOW]->Iterate(output_container[ZONE_FLOW], integration_container, geometry_container,
      solver_container, numerics_container, config_container,
      surface_movement, grid_movement, FFDBox, ZONE_FLOW, INST_0);

  /*-----------------------------------------------------------------*/
  /*--------------------- Set MPI Solution --------------------------*/
  /*-----------------------------------------------------------------*/

  solver_container[ZONE_FLOW][INST_0][MESH_0][FLOW_SOL]->InitiateComms(geometry_container[ZONE_FLOW][INST_0][MESH_0], config_container[ZONE_FLOW], SOLUTION);
  solver_container[ZONE_FLOW][INST_0][MESH_0][FLOW_SOL]->CompleteComms(geometry_container[ZONE_FLOW][INST_0][MESH_0], config_container[ZONE_FLOW], SOLUTION);

}

void CDiscAdjFSIDriver::Structural_Iteration_Direct(unsigned short ZONE_FLOW, unsigned short ZONE_STRUCT) {

  bool turbulent = (config_container[ZONE_FLOW]->GetKind_Solver() == DISC_ADJ_RANS) ||
                   (config_container[ZONE_FLOW]->GetKind_Solver() == DISC_ADJ_INC_RANS);
  bool frozen_visc = config_container[ZONE_FLOW]->GetFrozen_Visc_Disc();

  /*-----------------------------------------------------------------*/
  /*---------- Set Dependencies on Geometry and Flow ----------------*/
  /*-----------------------------------------------------------------*/

  solver_container[ZONE_STRUCT][INST_0][MESH_0][FEA_SOL]->InitiateComms(geometry_container[ZONE_STRUCT][INST_0][MESH_0], config_container[ZONE_STRUCT], SOLUTION_FEA);
  solver_container[ZONE_STRUCT][INST_0][MESH_0][FEA_SOL]->CompleteComms(geometry_container[ZONE_STRUCT][INST_0][MESH_0], config_container[ZONE_STRUCT], SOLUTION_FEA);

  geometry_container[ZONE_FLOW][INST_0][MESH_0]->UpdateGeometry(geometry_container[ZONE_FLOW][INST_0], config_container[ZONE_FLOW]);

  solver_container[ZONE_FLOW][INST_0][MESH_0][FLOW_SOL]->InitiateComms(geometry_container[ZONE_FLOW][INST_0][MESH_0], config_container[ZONE_FLOW], SOLUTION);
  solver_container[ZONE_FLOW][INST_0][MESH_0][FLOW_SOL]->CompleteComms(geometry_container[ZONE_FLOW][INST_0][MESH_0], config_container[ZONE_FLOW], SOLUTION);

  solver_container[ZONE_FLOW][INST_0][MESH_0][FLOW_SOL]->Preprocessing(geometry_container[ZONE_FLOW][INST_0][MESH_0],solver_container[ZONE_FLOW][INST_0][MESH_0], config_container[ZONE_FLOW], MESH_0, NO_RK_ITER, RUNTIME_FLOW_SYS, true);

  if (turbulent && !frozen_visc) {
    solver_container[ZONE_FLOW][INST_0][MESH_0][TURB_SOL]->Postprocessing(geometry_container[ZONE_FLOW][INST_0][MESH_0], solver_container[ZONE_FLOW][INST_0][MESH_0], config_container[ZONE_FLOW], MESH_0);
    
    solver_container[ZONE_FLOW][INST_0][MESH_0][TURB_SOL]->InitiateComms(geometry_container[ZONE_FLOW][INST_0][MESH_0], config_container[ZONE_FLOW], SOLUTION_EDDY);
    solver_container[ZONE_FLOW][INST_0][MESH_0][TURB_SOL]->CompleteComms(geometry_container[ZONE_FLOW][INST_0][MESH_0], config_container[ZONE_FLOW], SOLUTION_EDDY);

  }
  
  /*-----------------------------------------------------------------*/
  /*-------------------- Transfer Tractions -------------------------*/
  /*-----------------------------------------------------------------*/

  Transfer_Tractions(ZONE_FLOW, ZONE_STRUCT);

  /*-----------------------------------------------------------------*/
  /*--------------- Iterate the structural solver -------------------*/
  /*-----------------------------------------------------------------*/

  direct_iteration[ZONE_STRUCT]->Iterate(output_container[ZONE_STRUCT], integration_container, geometry_container,
                                        solver_container, numerics_container, config_container,
                                        surface_movement, grid_movement, FFDBox, ZONE_STRUCT, INST_0);

  /*-----------------------------------------------------------------*/
  /*--------------------- Set MPI Solution --------------------------*/
  /*-----------------------------------------------------------------*/

  solver_container[ZONE_STRUCT][INST_0][MESH_0][FEA_SOL]->InitiateComms(geometry_container[ZONE_STRUCT][INST_0][MESH_0], config_container[ZONE_STRUCT], SOLUTION_FEA);
  solver_container[ZONE_STRUCT][INST_0][MESH_0][FEA_SOL]->CompleteComms(geometry_container[ZONE_STRUCT][INST_0][MESH_0], config_container[ZONE_STRUCT], SOLUTION_FEA);

}

void CDiscAdjFSIDriver::Mesh_Deformation_Direct(unsigned short ZONE_FLOW, unsigned short ZONE_STRUCT) {

  unsigned long ExtIter = config_container[ZONE_STRUCT]->GetTimeIter();

  /*-----------------------------------------------------------------*/
  /*--------------------- Set MPI Solution --------------------------*/
  /*-----------------------------------------------------------------*/

  geometry_container[ZONE_FLOW][INST_0][MESH_0]->UpdateGeometry(geometry_container[ZONE_FLOW][INST_0], config_container[ZONE_FLOW]);

  solver_container[ZONE_FLOW][INST_0][MESH_0][FLOW_SOL]->InitiateComms(geometry_container[ZONE_FLOW][INST_0][MESH_0], config_container[ZONE_FLOW], SOLUTION);
  solver_container[ZONE_FLOW][INST_0][MESH_0][FLOW_SOL]->CompleteComms(geometry_container[ZONE_FLOW][INST_0][MESH_0], config_container[ZONE_FLOW], SOLUTION);

  solver_container[ZONE_FLOW][INST_0][MESH_0][FLOW_SOL]->Preprocessing(geometry_container[ZONE_FLOW][INST_0][MESH_0],solver_container[ZONE_FLOW][INST_0][MESH_0], config_container[ZONE_FLOW], MESH_0, NO_RK_ITER, RUNTIME_FLOW_SYS, true);

  solver_container[ZONE_STRUCT][INST_0][MESH_0][FEA_SOL]->InitiateComms(geometry_container[ZONE_STRUCT][INST_0][MESH_0], config_container[ZONE_STRUCT], SOLUTION_FEA);
  solver_container[ZONE_STRUCT][INST_0][MESH_0][FEA_SOL]->CompleteComms(geometry_container[ZONE_STRUCT][INST_0][MESH_0], config_container[ZONE_STRUCT], SOLUTION_FEA);

  /*-----------------------------------------------------------------*/
  /*------------------- Transfer Displacements ----------------------*/
  /*-----------------------------------------------------------------*/

  Transfer_Displacements(ZONE_STRUCT, ZONE_FLOW);

  /*-----------------------------------------------------------------*/
  /*------------------- Set the Grid movement -----------------------*/
  /*---- No longer done in the preprocess of the flow iteration -----*/
  /*---- as the flag Grid_Movement is set to false in this case -----*/
  /*-----------------------------------------------------------------*/

  direct_iteration[ZONE_FLOW]->SetGrid_Movement(geometry_container[ZONE_FLOW][INST_0], 
                                                               surface_movement[ZONE_FLOW], grid_movement[ZONE_FLOW][INST_0],
                                                               solver_container[ZONE_FLOW][INST_0], config_container[ZONE_FLOW], 0, ExtIter );

  geometry_container[ZONE_FLOW][INST_0][MESH_0]->UpdateGeometry(geometry_container[ZONE_FLOW][INST_0], config_container[ZONE_FLOW]);

  solver_container[ZONE_STRUCT][INST_0][MESH_0][FEA_SOL]->InitiateComms(geometry_container[ZONE_STRUCT][INST_0][MESH_0], config_container[ZONE_STRUCT], SOLUTION_FEA);
  solver_container[ZONE_STRUCT][INST_0][MESH_0][FEA_SOL]->CompleteComms(geometry_container[ZONE_STRUCT][INST_0][MESH_0], config_container[ZONE_STRUCT], SOLUTION_FEA);

}

void CDiscAdjFSIDriver::SetRecording(unsigned short ZONE_FLOW,
                                              unsigned short ZONE_STRUCT,
                                              unsigned short kind_recording){

  unsigned long IntIter = config_container[ZONE_0]->GetInnerIter();
  bool unsteady = (config_container[ZONE_FLOW]->GetTime_Marching() != NONE);
  bool dynamic = (config_container[ZONE_STRUCT]->GetTime_Domain());

  string kind_DirectIteration = " ";
  string kind_AdjointIteration = " ";

  if (unsteady || dynamic){
    SU2_MPI::Error("DYNAMIC ADJOINT SOLVER NOT IMPLEMENTED FOR FSI APPLICATIONS", CURRENT_FUNCTION);
  }


  if (rank == MASTER_NODE){
    cout << endl;
    switch (kind_recording){
    case FLOW_CONS_VARS:
      kind_AdjointIteration = "Flow iteration: flow input -> flow output";
      kind_DirectIteration = "flow ";
      break;
    case MESH_COORDS:
      kind_AdjointIteration = "Geometry cross term from flow: geometry input -> flow output";
      kind_DirectIteration = "flow ";
      break;
    case FEA_DISP_VARS:
      kind_AdjointIteration = "Structural iteration: structural input -> structural output";
      kind_DirectIteration = "structural ";
      break;
    case FLOW_CROSS_TERM:
      kind_AdjointIteration = "Flow cross term: flow input -> structural output";
      kind_DirectIteration = "structural ";
      break;
    case GEOMETRY_CROSS_TERM:
      kind_AdjointIteration = "Geometry cross term from structure: geometry input -> structural output";
      kind_DirectIteration = "structural ";
      break;
    case FEM_CROSS_TERM_GEOMETRY:
      kind_AdjointIteration = "Structural cross term from geometry: structural input -> geometry output";
      kind_DirectIteration = "mesh deformation ";
      break;
    }
    cout << kind_AdjointIteration << endl;
    cout << "Direct " << kind_DirectIteration << "iteration to store computational graph." << endl;
    switch (kind_recording){
    case FLOW_CONS_VARS: case MESH_COORDS:
    case FEA_DISP_VARS: case FLOW_CROSS_TERM: case GEOMETRY_CROSS_TERM:
      cout << "Compute residuals to check the convergence of the direct problem." << endl; break;
    case FEM_CROSS_TERM_GEOMETRY:
      cout << "Deform the grid using the converged solution of the direct problem." << endl; break;
    }
  }


  AD::Reset();

  if (CurrentRecording != kind_recording && (CurrentRecording != NONE) ){

    /*--- Clear indices ---*/

    PrepareRecording(ZONE_FLOW, ZONE_STRUCT, ALL_VARIABLES);

    /*--- Clear indices of coupling variables ---*/

    SetDependencies(ZONE_FLOW, ZONE_STRUCT, ALL_VARIABLES);

    /*--- Run one iteration while tape is passive - this clears all indices ---*/
    Iterate_Direct(ZONE_FLOW, ZONE_STRUCT, kind_recording);

  }

  /*--- Prepare for recording ---*/

  PrepareRecording(ZONE_FLOW, ZONE_STRUCT, kind_recording);

  /*--- Start the recording of all operations ---*/

  AD::StartRecording();

  /*--- Register input variables ---*/

  RegisterInput(ZONE_FLOW, ZONE_STRUCT, kind_recording);

  /*--- Set dependencies for flow, geometry and structural solvers ---*/

  SetDependencies(ZONE_FLOW, ZONE_STRUCT, kind_recording);

  /*--- Run a direct iteration ---*/
  Iterate_Direct(ZONE_FLOW, ZONE_STRUCT, kind_recording);

  /*--- Register objective function and output variables ---*/

  RegisterOutput(ZONE_FLOW, ZONE_STRUCT, kind_recording);

  /*--- Stop the recording ---*/
  AD::StopRecording();

  /*--- Set the recording status ---*/

  CurrentRecording = kind_recording;

  /* --- Reset the number of the internal iterations---*/

  config_container[ZONE_0]->SetInnerIter(IntIter);


}

void CDiscAdjFSIDriver::PrepareRecording(unsigned short ZONE_FLOW,
                                                   unsigned short ZONE_STRUCT,
                                                   unsigned short kind_recording){

  unsigned short iMesh;
  bool turbulent = (config_container[ZONE_FLOW]->GetKind_Solver() == DISC_ADJ_RANS) ||
                   (config_container[ZONE_FLOW]->GetKind_Solver() == DISC_ADJ_INC_RANS);

  /*--- Set fluid variables to direct solver values ---*/
  for (iMesh = 0; iMesh <= config_container[ZONE_FLOW]->GetnMGLevels(); iMesh++){
    solver_container[ZONE_FLOW][INST_0][iMesh][ADJFLOW_SOL]->SetRecording(geometry_container[ZONE_FLOW][INST_0][MESH_0], config_container[ZONE_FLOW]);
  }
  if (turbulent){
    solver_container[ZONE_FLOW][INST_0][MESH_0][ADJTURB_SOL]->SetRecording(geometry_container[ZONE_FLOW][INST_0][MESH_0], config_container[ZONE_FLOW]);
  }

  /*--- Set geometry to the converged values ---*/

  solver_container[ZONE_FLOW][INST_0][MESH_0][ADJFLOW_SOL]->SetMesh_Recording(geometry_container[ZONE_FLOW][INST_0], grid_movement[ZONE_FLOW][INST_0], config_container[ZONE_FLOW]);

  /*--- Set structural variables to direct solver values ---*/

  solver_container[ZONE_STRUCT][INST_0][MESH_0][ADJFEA_SOL]->SetRecording(geometry_container[ZONE_STRUCT][INST_0][MESH_0], config_container[ZONE_STRUCT]);

}

void CDiscAdjFSIDriver::RegisterInput(unsigned short ZONE_FLOW,
                                               unsigned short ZONE_STRUCT,
                                               unsigned short kind_recording){
  
  /*--- Register flow variables ---*/
  if (kind_recording == FLOW_CONS_VARS) {
    iteration_container[ZONE_FLOW][INST_0]->RegisterInput(solver_container, geometry_container, config_container, ZONE_FLOW, INST_0, kind_recording);
  }

  /*--- Register geometry variables ---*/
  if (kind_recording == MESH_COORDS) {
    iteration_container[ZONE_FLOW][INST_0]->RegisterInput(solver_container, geometry_container, config_container, ZONE_FLOW, INST_0, kind_recording);
  }
  
  /*--- Register structural variables ---*/
  if (kind_recording == FEM_CROSS_TERM_GEOMETRY) {
    iteration_container[ZONE_STRUCT][INST_0]->RegisterInput(solver_container, geometry_container, config_container, ZONE_STRUCT, INST_0, kind_recording);
  }

  /*--- Register all variables ---*/
  if (kind_recording == FEA_DISP_VARS) {
    iteration_container[ZONE_STRUCT][INST_0]->RegisterInput(solver_container, geometry_container, config_container, ZONE_STRUCT, INST_0, FEA_DISP_VARS);
    iteration_container[ZONE_FLOW][INST_0]->RegisterInput(solver_container, geometry_container, config_container, ZONE_FLOW, INST_0, FLOW_CROSS_TERM);
    iteration_container[ZONE_FLOW][INST_0]->RegisterInput(solver_container, geometry_container, config_container, ZONE_FLOW, INST_0, GEOMETRY_CROSS_TERM);
  }

}

void CDiscAdjFSIDriver::SetDependencies(unsigned short ZONE_FLOW,
                                                  unsigned short ZONE_STRUCT,
                                                  unsigned short kind_recording){

  /*--- Add dependencies for geometrical and turbulent variables ---*/

  iteration_container[ZONE_FLOW][INST_0]->SetDependencies(solver_container, geometry_container, numerics_container, config_container, ZONE_FLOW, INST_0, kind_recording);

  /*--- Add dependencies for E, Nu, Rho, and Rho_DL variables ---*/

  iteration_container[ZONE_STRUCT][INST_0]->SetDependencies(solver_container, geometry_container, numerics_container, config_container, ZONE_STRUCT, INST_0, kind_recording);


}

void CDiscAdjFSIDriver::RegisterOutput(unsigned short ZONE_FLOW,
                                                 unsigned short ZONE_STRUCT,
                                                 unsigned short kind_recording){

  bool turbulent = (config_container[ZONE_FLOW]->GetKind_Solver() == DISC_ADJ_RANS) ||
                   (config_container[ZONE_FLOW]->GetKind_Solver() == DISC_ADJ_INC_RANS);
  bool frozen_visc = config_container[ZONE_FLOW]->GetFrozen_Visc_Disc();


  /*--- Register a flow-type objective function and the conservative variables of the flow as output of the iteration. ---*/
  if ((kind_recording == FLOW_CONS_VARS) ||
      (kind_recording == MESH_COORDS)) {
    solver_container[ZONE_FLOW][INST_0][MESH_0][ADJFLOW_SOL]->RegisterObj_Func(config_container[ZONE_FLOW]);

    solver_container[ZONE_FLOW][INST_0][MESH_0][ADJFLOW_SOL]->RegisterOutput(geometry_container[ZONE_FLOW][INST_0][MESH_0],config_container[ZONE_FLOW]);

    if (turbulent && !frozen_visc) {
      solver_container[ZONE_FLOW][INST_0][MESH_0][ADJTURB_SOL]->RegisterOutput(geometry_container[ZONE_FLOW][INST_0][MESH_0],config_container[ZONE_FLOW]);
    }
  }


  /*--- Register a structural-type objective function and the displacements of the structure as output of the iteration. ---*/
  if (kind_recording == FEA_DISP_VARS) {
    solver_container[ZONE_STRUCT][INST_0][MESH_0][ADJFEA_SOL]->RegisterObj_Func(config_container[ZONE_STRUCT]);

    solver_container[ZONE_STRUCT][INST_0][MESH_0][ADJFEA_SOL]->RegisterOutput(geometry_container[ZONE_STRUCT][INST_0][MESH_0],config_container[ZONE_STRUCT]);
  }


  /*--- The FEM_CROSS_TERM_GEOMETRY evaluates the mesh routines, they do not throw any dependency on the objective function. ---*/
  /*--- Register the displacements of the fluid nodes as output of the iteration. ---*/
  if (kind_recording == FEM_CROSS_TERM_GEOMETRY) {
    geometry_container[ZONE_FLOW][INST_0][MESH_0]->RegisterOutput_Coordinates(config_container[ZONE_FLOW]);
  }

}


void CDiscAdjFSIDriver::Iterate_Block(unsigned short ZONE_FLOW,
                                                unsigned short ZONE_STRUCT,
                                                unsigned short kind_recording){

  unsigned long IntIter=0, nIntIter = 1;
  bool dual_time_1st = (config_container[ZONE_0]->GetTime_Marching() == DT_STEPPING_1ST);
  bool dual_time_2nd = (config_container[ZONE_0]->GetTime_Marching() == DT_STEPPING_2ND);
  bool dual_time = (dual_time_1st || dual_time_2nd);
  bool dynamic = (config_container[ZONE_STRUCT]->GetTime_Domain());

  bool adjoint_convergence = false;

  /*--- Record one direct iteration with kind_recording as input ---*/

  SetRecording(ZONE_FLOW, ZONE_STRUCT, kind_recording);

  /*--- Print the residuals of the direct subiteration ---*/

  PrintDirect_Residuals(ZONE_FLOW, ZONE_STRUCT, kind_recording);

  /*--- Run the iteration ---*/

  switch (kind_recording){
  case FLOW_CONS_VARS:
    nIntIter = config_container[ZONE_FLOW]->GetUnst_nIntIter();
    break;
  case FEA_DISP_VARS:
    nIntIter = config_container[ZONE_STRUCT]->GetDyn_nIntIter();
    break;
  case MESH_COORDS:
  case FEM_CROSS_TERM_GEOMETRY:
  case FLOW_CROSS_TERM:
  case GEOMETRY_CROSS_TERM:
    nIntIter = 1;
    break;
  }

  for (unsigned short iZone = 0; iZone < config_container[ZONE_FLOW]->GetnZone(); iZone++)
    config_container[iZone]->SetInnerIter(IntIter);

  for(IntIter = 0; IntIter < nIntIter; IntIter++){

    /*--- Set the internal iteration ---*/

    for (unsigned short iZone = 0; iZone < config_container[ZONE_FLOW]->GetnZone(); iZone++)
      config_container[iZone]->SetInnerIter(IntIter);

    /*--- Set the adjoint values of the flow and objective function ---*/

    InitializeAdjoint(ZONE_FLOW, ZONE_STRUCT, kind_recording);

    /*--- Run the adjoint computation ---*/

    AD::ComputeAdjoint();

    /*--- Extract the adjoints of the input variables and store them for the next iteration ---*/

    ExtractAdjoint(ZONE_FLOW, ZONE_STRUCT, kind_recording);

    /*--- Clear all adjoints to re-use the stored computational graph in the next iteration ---*/
    AD::ClearAdjoints();

    /*--- Check the convergence of the adjoint block ---*/

    adjoint_convergence = CheckConvergence(IntIter, ZONE_FLOW, ZONE_STRUCT, kind_recording);

    /*--- Write the convergence history (only screen output) ---*/

    ConvergenceHistory(IntIter, nIntIter, ZONE_FLOW, ZONE_STRUCT, kind_recording);

    /*--- Break the loop if converged ---*/

    if (adjoint_convergence) break;


  }

  if (dual_time){
    integration_container[ZONE_FLOW][INST_0][ADJFLOW_SOL]->SetConvergence(false);
  }
  if (dynamic){
    integration_container[ZONE_FLOW][INST_0][ADJFLOW_SOL]->SetConvergence(false);
  }

}


void CDiscAdjFSIDriver::InitializeAdjoint(unsigned short ZONE_FLOW,
                                                     unsigned short ZONE_STRUCT,
                                                     unsigned short kind_recording){

  bool turbulent = (config_container[ZONE_FLOW]->GetKind_Solver() == DISC_ADJ_RANS) ||
                   (config_container[ZONE_FLOW]->GetKind_Solver() == DISC_ADJ_INC_RANS);
  bool frozen_visc = config_container[ZONE_FLOW]->GetFrozen_Visc_Disc();

  /*--- Seed a fluid-type objective function and initialize the adjoints of fluid conservative variables. ---*/
  if ((kind_recording == FLOW_CONS_VARS) ||
      (kind_recording == MESH_COORDS)) {
    solver_container[ZONE_FLOW][INST_0][MESH_0][ADJFLOW_SOL]->SetAdj_ObjFunc(geometry_container[ZONE_FLOW][INST_0][MESH_0],
                                                                             config_container[ZONE_FLOW]);

    solver_container[ZONE_FLOW][INST_0][MESH_0][ADJFLOW_SOL]->SetAdjoint_Output(geometry_container[ZONE_FLOW][INST_0][MESH_0],
                                                                                config_container[ZONE_FLOW]);
    if (turbulent && !frozen_visc) {
      solver_container[ZONE_FLOW][INST_0][MESH_0][ADJTURB_SOL]->SetAdjoint_Output(geometry_container[ZONE_FLOW][INST_0][MESH_0],
                                                                                  config_container[ZONE_FLOW]);
    }
  }

  /*--- Seed a structural-type objective function and initialize the adjoints of structural displacements. ---*/
  if (kind_recording == FEA_DISP_VARS) {
    solver_container[ZONE_STRUCT][INST_0][MESH_0][ADJFEA_SOL]->SetAdj_ObjFunc(geometry_container[ZONE_STRUCT][INST_0][MESH_0],
                                                                              config_container[ZONE_STRUCT]);
    
    solver_container[ZONE_STRUCT][INST_0][MESH_0][ADJFEA_SOL]->SetAdjoint_Output(geometry_container[ZONE_STRUCT][INST_0][MESH_0],
                                                                                 config_container[ZONE_STRUCT]);
  }

  /*--- Initialize the adjoints of fluid grid nodes. ---*/
  if (kind_recording == FEM_CROSS_TERM_GEOMETRY) {
    solver_container[ZONE_FLOW][INST_0][MESH_0][ADJFLOW_SOL]->SetAdjoint_OutputMesh(geometry_container[ZONE_FLOW][INST_0][MESH_0],
                                                                                    config_container[ZONE_FLOW]);
  }
}

void CDiscAdjFSIDriver::ExtractAdjoint(unsigned short ZONE_FLOW,
                                                  unsigned short ZONE_STRUCT,
                                                  unsigned short kind_recording){

  bool turbulent = (config_container[ZONE_FLOW]->GetKind_Solver() == DISC_ADJ_RANS) ||
                   (config_container[ZONE_FLOW]->GetKind_Solver() == DISC_ADJ_INC_RANS);
  bool frozen_visc = config_container[ZONE_FLOW]->GetFrozen_Visc_Disc();

  /*--- Extract the adjoint of the fluid conservative variables ---*/

  if (kind_recording == FLOW_CONS_VARS) {

    /*--- Extract the adjoints of the conservative input variables and store them for the next iteration ---*/

    solver_container[ZONE_FLOW][INST_0][MESH_0][ADJFLOW_SOL]->ExtractAdjoint_Solution(geometry_container[ZONE_FLOW][INST_0][MESH_0],
                                                      config_container[ZONE_FLOW]);

    solver_container[ZONE_FLOW][INST_0][MESH_0][ADJFLOW_SOL]->ExtractAdjoint_Variables(geometry_container[ZONE_FLOW][INST_0][MESH_0],
                                                      config_container[ZONE_FLOW]);

    if (turbulent && !frozen_visc) {
      solver_container[ZONE_FLOW][INST_0][MESH_0][ADJTURB_SOL]->ExtractAdjoint_Solution(geometry_container[ZONE_FLOW][INST_0][MESH_0],
                                                        config_container[ZONE_FLOW]);
    }

  }

  /*--- Extract the adjoint of the mesh coordinates ---*/

  if (kind_recording == MESH_COORDS) {

    /*--- Extract the adjoints of the flow geometry and store them for the next iteration ---*/

    solver_container[ZONE_FLOW][INST_0][MESH_0][ADJFLOW_SOL]->ExtractAdjoint_CrossTerm_Geometry_Flow(geometry_container[ZONE_FLOW][INST_0][MESH_0],
                                                      config_container[ZONE_FLOW]);

  }

  /*--- Extract the adjoint of the structural displacements ---*/

  if (kind_recording == FEA_DISP_VARS) {

    /*--- Extract the adjoints of the conservative input variables and store them for the next iteration ---*/

    solver_container[ZONE_STRUCT][INST_0][MESH_0][ADJFEA_SOL]->ExtractAdjoint_Solution(geometry_container[ZONE_STRUCT][INST_0][MESH_0],
                                                                               config_container[ZONE_STRUCT]);

    solver_container[ZONE_STRUCT][INST_0][MESH_0][ADJFEA_SOL]->ExtractAdjoint_Variables(geometry_container[ZONE_STRUCT][INST_0][MESH_0],
                                                                                config_container[ZONE_STRUCT]);

    solver_container[ZONE_FLOW][INST_0][MESH_0][ADJFLOW_SOL]->ExtractAdjoint_CrossTerm(geometry_container[ZONE_FLOW][INST_0][MESH_0],
                                                      config_container[ZONE_FLOW]);

    if (turbulent && !frozen_visc)
      solver_container[ZONE_FLOW][INST_0][MESH_0][ADJTURB_SOL]->ExtractAdjoint_CrossTerm(geometry_container[ZONE_FLOW][INST_0][MESH_0],
                                                                                         config_container[ZONE_FLOW]);

    solver_container[ZONE_FLOW][INST_0][MESH_0][ADJFLOW_SOL]->ExtractAdjoint_CrossTerm_Geometry(geometry_container[ZONE_FLOW][INST_0][MESH_0],
                                                                                                config_container[ZONE_FLOW]);
  }


  if (kind_recording == FEM_CROSS_TERM_GEOMETRY) {

    /*--- Extract the adjoints of the displacements (input variables) and store them for the next iteration ---*/

    solver_container[ZONE_STRUCT][INST_0][MESH_0][ADJFEA_SOL]->ExtractAdjoint_CrossTerm_Geometry(geometry_container[ZONE_STRUCT][INST_0][MESH_0],
                                                                                config_container[ZONE_STRUCT]);
  }

}


bool CDiscAdjFSIDriver::CheckConvergence(unsigned long IntIter,
                                                   unsigned short ZONE_FLOW,
                                                   unsigned short ZONE_STRUCT,
                                                   unsigned short kind_recording){

  bool flow_convergence    = false,
        struct_convergence  = false;

  bool adjoint_convergence = false;

  su2double residual_1, residual_2;

//  if (kind_recording == FLOW_CONS_VARS) {

//      /*--- Set the convergence criteria (only residual possible as of now) ---*/

//      residual_1 = log10(solver_container[ZONE_FLOW][INST_0][MESH_0][ADJFLOW_SOL]->GetRes_RMS(0));
//      residual_2 = log10(solver_container[ZONE_FLOW][INST_0][MESH_0][ADJFLOW_SOL]->GetRes_RMS(1));

//      flow_convergence = ((residual_1 < config_container[ZONE_FLOW]->GetMinLogResidual()) &&
//                          (residual_2 < config_container[ZONE_FLOW]->GetMinLogResidual()));

//  }

//  if (kind_recording == FEA_DISP_VARS) {

//    /*--- Set the convergence criteria (only residual possible as of now) ---*/

//    residual_1 = log10(solver_container[ZONE_STRUCT][INST_0][MESH_0][ADJFEA_SOL]->GetRes_RMS(0));
//    residual_2 = log10(solver_container[ZONE_STRUCT][INST_0][MESH_0][ADJFEA_SOL]->GetRes_RMS(1));

//    // Temporary, until function is added
//    struct_convergence = ((residual_1 < config_container[ZONE_STRUCT]->GetResidual_FEM_UTOL()) &&
//                          (residual_2 < config_container[ZONE_STRUCT]->GetResidual_FEM_UTOL()));

//  }

  switch (kind_recording){
  case FLOW_CONS_VARS:      adjoint_convergence = flow_convergence; break;
  case MESH_COORDS:  adjoint_convergence = true; break;
  case FEA_DISP_VARS:       adjoint_convergence = struct_convergence; break;
  case FLOW_CROSS_TERM:     adjoint_convergence = true; break;
  case FEM_CROSS_TERM_GEOMETRY:      adjoint_convergence = true; break;
  case GEOMETRY_CROSS_TERM: adjoint_convergence = true; break;
  default:                  adjoint_convergence = false; break;
  }

  /*--- Apply the same convergence criteria to all the processors ---*/

#ifdef HAVE_MPI

  unsigned short *sbuf_conv = NULL, *rbuf_conv = NULL;
  sbuf_conv = new unsigned short[1]; sbuf_conv[0] = 0;
  rbuf_conv = new unsigned short[1]; rbuf_conv[0] = 0;

  /*--- Convergence criteria ---*/

  sbuf_conv[0] = adjoint_convergence;
  SU2_MPI::Reduce(sbuf_conv, rbuf_conv, 1, MPI_UNSIGNED_SHORT, MPI_SUM, MASTER_NODE, MPI_COMM_WORLD);

  /*-- Compute global convergence criteria in the master node --*/

  sbuf_conv[0] = 0;
  if (rank == MASTER_NODE) {
    if (rbuf_conv[0] == size) sbuf_conv[0] = 1;
    else sbuf_conv[0] = 0;
  }

  SU2_MPI::Bcast(sbuf_conv, 1, MPI_UNSIGNED_SHORT, MASTER_NODE, MPI_COMM_WORLD);

  if (sbuf_conv[0] == 1) { adjoint_convergence = true;}
  else { adjoint_convergence = false;}

  delete [] sbuf_conv;
  delete [] rbuf_conv;

#endif

  return adjoint_convergence;

}

void CDiscAdjFSIDriver::ConvergenceHistory(unsigned long IntIter,
                                                      unsigned long nIntIter,
                                                      unsigned short ZONE_FLOW,
                                                      unsigned short ZONE_STRUCT,
                                                      unsigned short kind_recording){

  unsigned long BGS_Iter = config_container[ZONE_FLOW]->GetOuterIter();


//  if (rank == MASTER_NODE)  
//    if ((!config_container[ZONE_0]->GetMultizone_Problem() && !config_container[ZONE_0]->GetSinglezone_Driver()))
//     output_container[ZONE_0]->GetLegacyOutput()->SetConvHistory_Header(&ConvHist_file[ZONE_0][INST_0], config_container[ZONE_0], ZONE_0, INST_0);

  if (kind_recording == FLOW_CONS_VARS) {

    if (rank == MASTER_NODE){
      if (IntIter == 0){
        cout << endl;
        cout << " IntIter" << "    BGSIter" << "   Res[Psi_Rho]" << "     Res[Psi_E]" << endl;
      }

      if (IntIter % config_container[ZONE_FLOW]->GetWrt_Con_Freq() == 0){
        /*--- Output the flow convergence ---*/
        /*--- This is temporary as it requires several changes in the output structure ---*/
        cout.width(8);     cout << IntIter;
        cout.width(11);    cout << BGS_Iter + 1;
        cout.precision(6); cout.setf(ios::fixed, ios::floatfield);
        cout.width(15);    cout << log10(solver_container[ZONE_FLOW][INST_0][MESH_0][ADJFLOW_SOL]->GetRes_RMS(0));
        cout.width(15);    cout << log10(solver_container[ZONE_FLOW][INST_0][MESH_0][ADJFLOW_SOL]->GetRes_RMS(1));
        cout << endl;
      }

    }
  }

//  if (kind_recording == FEA_DISP_VARS) {
//    if ((!config_container[ZONE_0]->GetMultizone_Problem() && !config_container[ZONE_0]->GetSinglezone_Driver()))
//    /*--- Set the convergence criteria (only residual possible) ---*/
//       output_container[ZONE_0]->GetLegacyOutput()->SetConvHistory_Body(NULL, geometry_container, solver_container, config_container, integration_container, true, 0.0, ZONE_STRUCT, INST_0);

//  }


}


bool CDiscAdjFSIDriver::BGSConvergence(unsigned long IntIter,
                                                 unsigned short ZONE_FLOW,
                                                 unsigned short ZONE_STRUCT){

  unsigned short iMarker;
  unsigned short nVar_Flow = solver_container[ZONE_FLOW][INST_0][MESH_0][ADJFLOW_SOL]->GetnVar(),
                   nVar_Struct = solver_container[ZONE_STRUCT][INST_0][MESH_0][ADJFEA_SOL]->GetnVar();
  unsigned short iRes;

  bool flow_converged_absolute = false,
        flow_converged_relative = false,
        struct_converged_absolute = false,
        struct_converged_relative = false;

  bool Convergence = false;

  /*--- Apply BC's to the structural adjoint - otherwise, clamped nodes have too values that make no sense... ---*/
  for (iMarker = 0; iMarker < config_container[ZONE_STRUCT]->GetnMarker_All(); iMarker++)
  switch (config_container[ZONE_STRUCT]->GetMarker_All_KindBC(iMarker)) {
    case CLAMPED_BOUNDARY:
    solver_container[ZONE_STRUCT][INST_0][MESH_0][ADJFEA_SOL]->BC_Clamped_Post(geometry_container[ZONE_STRUCT][INST_0][MESH_0],
        numerics_container[ZONE_STRUCT][INST_0][MESH_0][FEA_SOL][FEA_TERM], config_container[ZONE_STRUCT], iMarker);
    break;
  }

  /*--- Compute the residual for the flow and structural zones ---*/

  /*--- Flow ---*/

  solver_container[ZONE_FLOW][INST_0][MESH_0][ADJFLOW_SOL]->ComputeResidual_Multizone(geometry_container[ZONE_FLOW][INST_0][MESH_0],
                                                                        config_container[ZONE_FLOW]);

  /*--- Structure ---*/

  solver_container[ZONE_STRUCT][INST_0][MESH_0][ADJFEA_SOL]->ComputeResidual_Multizone(geometry_container[ZONE_STRUCT][INST_0][MESH_0],
                                                                         config_container[ZONE_STRUCT]);


  /*--- Retrieve residuals ---*/

  /*--- Flow residuals ---*/

  for (iRes = 0; iRes < nVar_Flow; iRes++){
    residual_flow[iRes] = log10(solver_container[ZONE_FLOW][INST_0][MESH_0][ADJFLOW_SOL]->GetRes_BGS(iRes));
    if (IntIter == 0) init_res_flow[iRes] = residual_flow[iRes];
    residual_flow_rel[iRes] = fabs(residual_flow[iRes] - init_res_flow[iRes]);
  }

  /*--- Structure residuals ---*/

  for (iRes = 0; iRes < nVar_Struct; iRes++){
    residual_struct[iRes] = log10(solver_container[ZONE_STRUCT][INST_0][MESH_0][ADJFEA_SOL]->GetRes_BGS(iRes));
    if (IntIter == 0) init_res_struct[iRes] = residual_struct[iRes];
    residual_struct_rel[iRes] = fabs(residual_struct[iRes] - init_res_struct[iRes]);
  }

  /*--- Check convergence ---*/
  flow_converged_absolute = ((residual_flow[0] < flow_criteria) && (residual_flow[nVar_Flow-1] < flow_criteria));
  flow_converged_relative = ((residual_flow_rel[0] > flow_criteria_rel) && (residual_flow_rel[nVar_Flow-1] > flow_criteria_rel));

  struct_converged_absolute = ((residual_struct[0] < structure_criteria) && (residual_struct[nVar_Flow-1] < structure_criteria));
  struct_converged_relative = ((residual_struct_rel[0] > structure_criteria_rel) && (residual_struct_rel[nVar_Flow-1] > structure_criteria_rel));

  Convergence = ((flow_converged_absolute && struct_converged_absolute) ||
                 (flow_converged_absolute && struct_converged_relative) ||
                 (flow_converged_relative && struct_converged_relative) ||
                 (flow_converged_relative && struct_converged_absolute));

  if (rank == MASTER_NODE){

    cout << endl << "-------------------------------------------------------------------------" << endl;
    cout << endl;
    cout << "Convergence summary for BGS iteration ";
    cout << IntIter << endl;
    cout << endl;
    /*--- TODO: This is a workaround until the TestCases.py script incorporates new classes for nested loops. ---*/
    cout << "Iter[ID]" << "  BGSRes[Psi_Rho]" << "  BGSRes[Psi_E]" << "  BGSRes[Psi_Ux]" << "  BGSRes[Psi_Uy]" << endl;
    cout.precision(6); cout.setf(ios::fixed, ios::floatfield);
    cout.width(8); cout << IntIter*1000;
    cout.width(17); cout << residual_flow[0];
    cout.width(15); cout << residual_flow[nVar_Flow-1];
    cout.width(16); cout << residual_struct[0];
    cout.width(16); cout << residual_struct[1];
    cout << endl;
    cout << endl;
    cout << "-------------------------------------------------------------------------" << endl;


    bool write_history = true;
    unsigned short iVar;

    /*--- Header of the temporary output file ---*/
    if ((write_history) && (rank == MASTER_NODE)){
      ofstream myfile_res;
      bool de_effects = config_container[ZONE_STRUCT]->GetDE_Effects();

      myfile_res.open ("history_adjoint_FSI.csv", ios::app);

      myfile_res << IntIter << "\t";

      myfile_res.precision(15);

      for (iVar = 0; iVar < nVar_Flow; iVar++){
        myfile_res << fixed << residual_flow[iVar] << "\t";
      }

      for (iVar = 0; iVar < nVar_Struct; iVar++){
        myfile_res << fixed << residual_struct[iVar] << "\t";
      }

      for (iVar = 0; iVar < config_container[ZONE_STRUCT]->GetnElasticityMod(); iVar++)
         myfile_res << scientific << solver_container[ZONE_STRUCT][INST_0][MESH_0][ADJFEA_SOL]->GetGlobal_Sens_E(iVar) << "\t";
      for (iVar = 0; iVar < config_container[ZONE_STRUCT]->GetnPoissonRatio(); iVar++)
         myfile_res << scientific << solver_container[ZONE_STRUCT][INST_0][MESH_0][ADJFEA_SOL]->GetGlobal_Sens_Nu(iVar) << "\t";
      if (de_effects){
        for (iVar = 0; iVar < config_container[ZONE_STRUCT]->GetnElectric_Field(); iVar++)
          myfile_res << scientific << solver_container[ZONE_STRUCT][INST_0][MESH_0][ADJFEA_SOL]->GetGlobal_Sens_EField(0) << "\t";
      }

      myfile_res << endl;

      myfile_res.close();
    }

    // TEST: for implementation of python framework in coupled FSI problems
    if ((config_container[ZONE_1]->GetDV_FEA() != NODV_FEA) && (rank == MASTER_NODE)){

      /*--- Header of the temporary output file ---*/
      ofstream myfile_res;

      switch (config_container[ZONE_1]->GetDV_FEA()) {
        case YOUNG_MODULUS:
          myfile_res.open("grad_young.opt");
          break;
        case POISSON_RATIO:
          myfile_res.open("grad_poisson.opt");
          break;
        case DENSITY_VAL:
        case DEAD_WEIGHT:
          myfile_res.open("grad_density.opt");
          break;
        case ELECTRIC_FIELD:
          myfile_res.open("grad_efield.opt");
          break;
        default:
          myfile_res.open("grad.opt");
          break;
      }

      unsigned short iDV;
      unsigned short nDV = solver_container[ZONE_1][INST_0][MESH_0][ADJFEA_SOL]->GetnDVFEA();

      myfile_res << "INDEX" << "\t" << "GRAD" << endl;

      myfile_res.precision(15);

      for (iDV = 0; iDV < nDV; iDV++){
        myfile_res << iDV;
        myfile_res << "\t";
        myfile_res << scientific << solver_container[ZONE_1][INST_0][MESH_0][ADJFEA_SOL]->GetGlobal_Sens_DVFEA(iDV);
        myfile_res << endl;
      }

      myfile_res.close();
    }


  }

  /*--- Apply the same convergence criteria to all the processors ---*/

#ifdef HAVE_MPI

  unsigned short *sbuf_conv = NULL, *rbuf_conv = NULL;
  sbuf_conv = new unsigned short[1]; sbuf_conv[0] = 0;
  rbuf_conv = new unsigned short[1]; rbuf_conv[0] = 0;

  /*--- Convergence criteria ---*/

  sbuf_conv[0] = Convergence;
  SU2_MPI::Reduce(sbuf_conv, rbuf_conv, 1, MPI_UNSIGNED_SHORT, MPI_SUM, MASTER_NODE, MPI_COMM_WORLD);

  /*-- Compute global convergence criteria in the master node --*/

  sbuf_conv[0] = 0;
  if (rank == MASTER_NODE) {
    if (rbuf_conv[0] == size) sbuf_conv[0] = 1;
    else sbuf_conv[0] = 0;
  }

  SU2_MPI::Bcast(sbuf_conv, 1, MPI_UNSIGNED_SHORT, MASTER_NODE, MPI_COMM_WORLD);

  if (sbuf_conv[0] == 1) { Convergence = true;}
  else { Convergence = false;}

  delete [] sbuf_conv;
  delete [] rbuf_conv;

#endif

  /*--- Update the solution for the flow and structural zones ---*/

  /*--- Flow ---*/

  solver_container[ZONE_FLOW][INST_0][MESH_0][ADJFLOW_SOL]->UpdateSolution_BGS(geometry_container[ZONE_FLOW][INST_0][MESH_0],
                                                                       config_container[ZONE_FLOW]);

  /*--- Structure ---*/

  solver_container[ZONE_STRUCT][INST_0][MESH_0][ADJFEA_SOL]->UpdateSolution_BGS(geometry_container[ZONE_STRUCT][INST_0][MESH_0],
                                                                       config_container[ZONE_STRUCT]);

  return Convergence;
}

void CDiscAdjFSIDriver::Postprocess(unsigned short ZONE_FLOW,
                                             unsigned short ZONE_STRUCT) {

  unsigned short iMarker;

  /*--- Apply BC's to the structural adjoint after the solution has converged (to avoid unphysical values in clamped nodes) ---*/
  for (iMarker = 0; iMarker < config_container[ZONE_STRUCT]->GetnMarker_All(); iMarker++)
  switch (config_container[ZONE_STRUCT]->GetMarker_All_KindBC(iMarker)) {
    case CLAMPED_BOUNDARY:
    solver_container[ZONE_STRUCT][INST_0][MESH_0][ADJFEA_SOL]->BC_Clamped_Post(geometry_container[ZONE_STRUCT][INST_0][MESH_0],
        numerics_container[ZONE_STRUCT][INST_0][MESH_0][FEA_SOL][FEA_TERM], config_container[ZONE_STRUCT], iMarker);
    break;
  }


}

void CDiscAdjFSIDriver::Transfer_Displacements(unsigned short donorZone, unsigned short targetZone) {


  interface_container[donorZone][targetZone]->BroadcastData(solver_container[donorZone][INST_0][MESH_0][FEA_SOL],solver_container[targetZone][INST_0][MESH_0][FLOW_SOL],
                                                                     geometry_container[donorZone][INST_0][MESH_0],geometry_container[targetZone][INST_0][MESH_0],
                                                                     config_container[donorZone], config_container[targetZone]);

}

void CDiscAdjFSIDriver::Transfer_Tractions(unsigned short donorZone, unsigned short targetZone) {

  interface_container[donorZone][targetZone]->BroadcastData(solver_container[donorZone][INST_0][MESH_0][FEA_SOL],solver_container[targetZone][INST_0][MESH_0][FLOW_SOL],
                                                                     geometry_container[donorZone][INST_0][MESH_0],geometry_container[targetZone][INST_0][MESH_0],
                                                                     config_container[donorZone], config_container[targetZone]);
}<|MERGE_RESOLUTION|>--- conflicted
+++ resolved
@@ -3933,13 +3933,8 @@
 
      /*--- Perform a dynamic mesh update if required. ---*/
 
-<<<<<<< HEAD
-      if (!fem_solver) {
+      if (!fem_solver && !(config_container[ZONE_0]->GetGrid_Movement() && config_container[ZONE_0]->GetDiscrete_Adjoint())) {
         DynamicMeshUpdate(Iter);
-=======
-      if (!fem_solver && !(config_container[ZONE_0]->GetGrid_Movement() && config_container[ZONE_0]->GetDiscrete_Adjoint())) {
-        DynamicMeshUpdate(ExtIter);
->>>>>>> 1c685ffa
       }
 
     /*--- Run a single iteration of the problem (fluid, elasticity, heat, ...). ---*/
