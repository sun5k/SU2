<<<<<<< HEAD
﻿/*!
 * \file iteration_structure.cpp
 * \brief Main subroutines used by SU2_CFD
 * \author F. Palacios, T. Economon
 * \version 6.2.0 "Falcon"
 *
 * The current SU2 release has been coordinated by the
 * SU2 International Developers Society <www.su2devsociety.org>
 * with selected contributions from the open-source community.
 *
 * The main research teams contributing to the current release are:
 *  - Prof. Juan J. Alonso's group at Stanford University.
 *  - Prof. Piero Colonna's group at Delft University of Technology.
 *  - Prof. Nicolas R. Gauger's group at Kaiserslautern University of Technology.
 *  - Prof. Alberto Guardone's group at Polytechnic University of Milan.
 *  - Prof. Rafael Palacios' group at Imperial College London.
 *  - Prof. Vincent Terrapon's group at the University of Liege.
 *  - Prof. Edwin van der Weide's group at the University of Twente.
 *  - Lab. of New Concepts in Aeronautics at Tech. Institute of Aeronautics.
 *
 * Copyright 2012-2019, Francisco D. Palacios, Thomas D. Economon,
 *                      Tim Albring, and the SU2 contributors.
 *
 * SU2 is free software; you can redistribute it and/or
 * modify it under the terms of the GNU Lesser General Public
 * License as published by the Free Software Foundation; either
 * version 2.1 of the License, or (at your option) any later version.
 *
 * SU2 is distributed in the hope that it will be useful,
 * but WITHOUT ANY WARRANTY; without even the implied warranty of
 * MERCHANTABILITY or FITNESS FOR A PARTICULAR PURPOSE. See the GNU
 * Lesser General Public License for more details.
 *
 * You should have received a copy of the GNU Lesser General Public
 * License along with SU2. If not, see <http://www.gnu.org/licenses/>.
 */

#include "../include/iteration_structure.hpp"

CIteration::CIteration(CConfig *config) {
  rank = SU2_MPI::GetRank();
  size = SU2_MPI::GetSize();

  nInst = config->GetnTimeInstances();
  nZone = config->GetnZone();

  multizone = config->GetMultizone_Problem();
  singlezone = !(config->GetMultizone_Problem());

}

CIteration::~CIteration(void) { }

void CIteration::SetGrid_Movement(CGeometry **geometry,
          CSurfaceMovement *surface_movement,
          CVolumetricMovement *grid_movement,
          CSolver ***solver,
          CConfig *config,
          unsigned long IntIter,
          unsigned long ExtIter)   {

  unsigned short iDim;
  unsigned short Kind_Grid_Movement = config->GetKind_GridMovement();
  unsigned long nIterMesh;
  unsigned long iPoint;
  bool stat_mesh = true;
  bool adjoint = config->GetContinuous_Adjoint();
  bool discrete_adjoint = config->GetDiscrete_Adjoint();

  /*--- Only write to screen if this option is enabled ---*/
  bool Screen_Output = config->GetDeform_Output();

  unsigned short val_iZone = config->GetiZone();

  /*--- Perform mesh movement depending on specified type ---*/
  switch (Kind_Grid_Movement) {

  case RIGID_MOTION:

      if (rank == MASTER_NODE) {
        cout << endl << " Performing rigid mesh transformation." << endl;
      }

      /*--- Move each node in the volume mesh using the specified type
       of rigid mesh motion. These routines also compute analytic grid
       velocities for the fine mesh. ---*/

      grid_movement->Rigid_Translation(geometry[MESH_0],
                                       config, val_iZone, ExtIter);
      grid_movement->Rigid_Plunging(geometry[MESH_0],
                                    config, val_iZone, ExtIter);
      grid_movement->Rigid_Pitching(geometry[MESH_0],
                                    config, val_iZone, ExtIter);
      grid_movement->Rigid_Rotation(geometry[MESH_0],
                                    config, val_iZone, ExtIter);

      /*--- Update the multigrid structure after moving the finest grid,
       including computing the grid velocities on the coarser levels. ---*/

      grid_movement->UpdateMultiGrid(geometry, config);

      break;


    case ELASTICITY:

      if (ExtIter != 0) {

        if (rank == MASTER_NODE)
          cout << " Deforming the grid using the Linear Elasticity solution." << endl;

        /*--- Update the coordinates of the grid using the linear elasticity solution. ---*/
        for (iPoint = 0; iPoint < geometry[MESH_0]->GetnPoint(); iPoint++) {

          su2double *U_time_nM1 = solver[MESH_0][FEA_SOL]->node[iPoint]->GetSolution_time_n1();
          su2double *U_time_n   = solver[MESH_0][FEA_SOL]->node[iPoint]->GetSolution_time_n();

          for (iDim = 0; iDim < geometry[MESH_0]->GetnDim(); iDim++)
            geometry[MESH_0]->node[iPoint]->AddCoord(iDim, U_time_n[iDim] - U_time_nM1[iDim]);

        }

      }

      break;

 	/*--- Already initialized in the static mesh movement routine at driver level. ---*/
    case STEADY_TRANSLATION: case ROTATING_FRAME:
      break;

  }

  if (config->GetSurface_Movement(DEFORMING)){
      if (rank == MASTER_NODE)
        cout << endl << " Updating surface positions." << endl;

      /*--- Translating ---*/

      /*--- Compute the new node locations for moving markers ---*/

      surface_movement->Surface_Translating(geometry[MESH_0],
                                            config, ExtIter, val_iZone);
      /*--- Deform the volume grid around the new boundary locations ---*/

      if (rank == MASTER_NODE)
        cout << " Deforming the volume grid." << endl;
      grid_movement->SetVolume_Deformation(geometry[MESH_0],
                                           config, true);

      /*--- Plunging ---*/

      /*--- Compute the new node locations for moving markers ---*/

      surface_movement->Surface_Plunging(geometry[MESH_0],
                                         config, ExtIter, val_iZone);
      /*--- Deform the volume grid around the new boundary locations ---*/

      if (rank == MASTER_NODE)
        cout << " Deforming the volume grid." << endl;
      grid_movement->SetVolume_Deformation(geometry[MESH_0],
                                           config, true);

      /*--- Pitching ---*/

      /*--- Compute the new node locations for moving markers ---*/

      surface_movement->Surface_Pitching(geometry[MESH_0],
                                         config, ExtIter, val_iZone);
      /*--- Deform the volume grid around the new boundary locations ---*/

      if (rank == MASTER_NODE)
        cout << " Deforming the volume grid." << endl;
      grid_movement->SetVolume_Deformation(geometry[MESH_0],
                                           config, true);

      /*--- Rotating ---*/

      /*--- Compute the new node locations for moving markers ---*/

      surface_movement->Surface_Rotating(geometry[MESH_0],
                                         config, ExtIter, val_iZone);
      /*--- Deform the volume grid around the new boundary locations ---*/

      if (rank == MASTER_NODE)
        cout << " Deforming the volume grid." << endl;
      grid_movement->SetVolume_Deformation(geometry[MESH_0],
                                           config, true);

      /*--- Update the grid velocities on the fine mesh using finite
       differencing based on node coordinates at previous times. ---*/

      if (!adjoint) {
        if (rank == MASTER_NODE)
          cout << " Computing grid velocities by finite differencing." << endl;
        geometry[MESH_0]->SetGridVelocity(config, ExtIter);
      }

      /*--- Update the multigrid structure after moving the finest grid,
       including computing the grid velocities on the coarser levels. ---*/

      grid_movement->UpdateMultiGrid(geometry, config);

      }

  if (config->GetSurface_Movement(AEROELASTIC)
      || config->GetSurface_Movement(AEROELASTIC_RIGID_MOTION)){

      /*--- Apply rigid mesh transformation to entire grid first, if necessary ---*/
      if (IntIter == 0) {
        if (Kind_Grid_Movement == AEROELASTIC_RIGID_MOTION) {

          if (rank == MASTER_NODE) {
            cout << endl << " Performing rigid mesh transformation." << endl;
          }

          /*--- Move each node in the volume mesh using the specified type
           of rigid mesh motion. These routines also compute analytic grid
           velocities for the fine mesh. ---*/

          grid_movement->Rigid_Translation(geometry[MESH_0],
                                           config, val_iZone, ExtIter);
          grid_movement->Rigid_Plunging(geometry[MESH_0],
                                        config, val_iZone, ExtIter);
          grid_movement->Rigid_Pitching(geometry[MESH_0],
                                        config, val_iZone, ExtIter);
          grid_movement->Rigid_Rotation(geometry[MESH_0],
                                        config, val_iZone, ExtIter);

          /*--- Update the multigrid structure after moving the finest grid,
           including computing the grid velocities on the coarser levels. ---*/

          grid_movement->UpdateMultiGrid(geometry, config);
        }

      }

      /*--- Use the if statement to move the grid only at selected dual time step iterations. ---*/
      else if (IntIter % config->GetAeroelasticIter() == 0) {

        if (rank == MASTER_NODE)
          cout << endl << " Solving aeroelastic equations and updating surface positions." << endl;

        /*--- Solve the aeroelastic equations for the new node locations of the moving markers(surfaces) ---*/

        solver[MESH_0][FLOW_SOL]->Aeroelastic(surface_movement, geometry[MESH_0], config, ExtIter);

        /*--- Deform the volume grid around the new boundary locations ---*/

        if (rank == MASTER_NODE)
          cout << " Deforming the volume grid due to the aeroelastic movement." << endl;
        grid_movement->SetVolume_Deformation(geometry[MESH_0],
                                             config, true);

        /*--- Update the grid velocities on the fine mesh using finite
         differencing based on node coordinates at previous times. ---*/

        if (rank == MASTER_NODE)
          cout << " Computing grid velocities by finite differencing." << endl;
        geometry[MESH_0]->SetGridVelocity(config, ExtIter);

        /*--- Update the multigrid structure after moving the finest grid,
         including computing the grid velocities on the coarser levels. ---*/

        grid_movement->UpdateMultiGrid(geometry, config);
      }
        }
  if (config->GetSurface_Movement(FLUID_STRUCTURE)){
      if (rank == MASTER_NODE && Screen_Output)
        cout << endl << "Deforming the grid for Fluid-Structure Interaction applications." << endl;

      /*--- Deform the volume grid around the new boundary locations ---*/

      if (rank == MASTER_NODE && Screen_Output)
        cout << "Deforming the volume grid." << endl;
      grid_movement->SetVolume_Deformation(geometry[MESH_0],
                                           config, true, false);

      nIterMesh = grid_movement->Get_nIterMesh();
      stat_mesh = (nIterMesh == 0);

      if (!adjoint && !stat_mesh) {
        if (rank == MASTER_NODE && Screen_Output)
          cout << "Computing grid velocities by finite differencing." << endl;
        geometry[MESH_0]->SetGridVelocity(config, ExtIter);
      }
      else if (stat_mesh) {
          if (rank == MASTER_NODE && Screen_Output)
            cout << "The mesh is up-to-date. Using previously stored grid velocities." << endl;
      }

      /*--- Update the multigrid structure after moving the finest grid,
       including computing the grid velocities on the coarser levels. ---*/

      grid_movement->UpdateMultiGrid(geometry, config);

  }
  if (config->GetSurface_Movement(FLUID_STRUCTURE_STATIC)){

    if ((rank == MASTER_NODE) && (!discrete_adjoint) && Screen_Output)
        cout << endl << "Deforming the grid for static Fluid-Structure Interaction applications." << endl;

      /*--- Deform the volume grid around the new boundary locations ---*/

    if ((rank == MASTER_NODE) && (!discrete_adjoint)&& Screen_Output)
        cout << "Deforming the volume grid." << endl;

      grid_movement->SetVolume_Deformation_Elas(geometry[MESH_0],
                                                                    config, true, false);

    if ((rank == MASTER_NODE) && (!discrete_adjoint)&& Screen_Output)
        cout << "There is no grid velocity." << endl;

      /*--- Update the multigrid structure after moving the finest grid,
       including computing the grid velocities on the coarser levels. ---*/

      grid_movement->UpdateMultiGrid(geometry, config);

  }
  if (config->GetSurface_Movement(EXTERNAL) || config->GetSurface_Movement(EXTERNAL_ROTATION)){
    /*--- Apply rigid rotation to entire grid first, if necessary ---*/

    if (Kind_Grid_Movement == EXTERNAL_ROTATION) {
      if (rank == MASTER_NODE)
        cout << " Updating node locations by rigid rotation." << endl;
      grid_movement->Rigid_Rotation(geometry[MESH_0],
                                                          config, val_iZone, ExtIter);
    }

    /*--- Load new surface node locations from external files ---*/

      if (rank == MASTER_NODE)
      cout << " Updating surface locations from file." << endl;
    surface_movement->SetExternal_Deformation(geometry[MESH_0],
                                                         config, val_iZone, ExtIter);

    /*--- Deform the volume grid around the new boundary locations ---*/

    if (rank == MASTER_NODE)
      cout << " Deforming the volume grid." << endl;
    grid_movement->SetVolume_Deformation(geometry[MESH_0],
                                                               config, true);

    /*--- Update the grid velocities on the fine mesh using finite
       differencing based on node coordinates at previous times. ---*/

    if (!adjoint) {
      if (rank == MASTER_NODE)
        cout << " Computing grid velocities by finite differencing." << endl;
      geometry[MESH_0]->SetGridVelocity(config, ExtIter);
  }

    /*--- Update the multigrid structure after moving the finest grid,
       including computing the grid velocities on the coarser levels. ---*/

    grid_movement->UpdateMultiGrid(geometry, config);

  }
}

void CIteration::Preprocess(COutput *output,
                            CIntegration ****integration,
                            CGeometry ****geometry,
                            CSolver *****solver,
                            CNumerics ******numerics,
                            CConfig **config,
                            CSurfaceMovement **surface_movement,
                            CVolumetricMovement ***grid_movement,
                            CFreeFormDefBox*** FFDBox,
                            unsigned short val_iZone,
                            unsigned short val_iInst) { }

void CIteration::Iterate(COutput *output,
                         CIntegration ****integration,
                         CGeometry ****geometry,
                         CSolver *****solver,
                         CNumerics ******numerics,
                         CConfig **config,
                         CSurfaceMovement **surface_movement,
                         CVolumetricMovement ***grid_movement,
                         CFreeFormDefBox*** FFDBox,
                         unsigned short val_iZone,
                         unsigned short val_iInst) { }

void CIteration::Solve(COutput *output,
                         CIntegration ****integration,
                         CGeometry ****geometry,
                         CSolver *****solver,
                         CNumerics ******numerics,
                         CConfig **config,
                         CSurfaceMovement **surface_movement,
                         CVolumetricMovement ***grid_movement,
                         CFreeFormDefBox*** FFDBox,
                         unsigned short val_iZone,
                         unsigned short val_iInst) { }

void CIteration::Update(COutput *output,
                        CIntegration ****integration,
                        CGeometry ****geometry,
                        CSolver *****solver,
                        CNumerics ******numerics,
                        CConfig **config,
                        CSurfaceMovement **surface_movement,
                        CVolumetricMovement ***grid_movement,
                        CFreeFormDefBox*** FFDBox,
                        unsigned short val_iZone,
                        unsigned short val_iInst)      { }

void CIteration::Predictor(COutput *output,
                        CIntegration ****integration,
                        CGeometry ****geometry,
                        CSolver *****solver,
                        CNumerics ******numerics,
                        CConfig **config,
                        CSurfaceMovement **surface_movement,
                        CVolumetricMovement ***grid_movement,
                        CFreeFormDefBox*** FFDBox,
                        unsigned short val_iZone,
                        unsigned short val_iInst)      { }

void CIteration::Relaxation(COutput *output,
                        CIntegration ****integration,
                        CGeometry ****geometry,
                        CSolver *****solver,
                        CNumerics ******numerics,
                        CConfig **config,
                        CSurfaceMovement **surface_movement,
                        CVolumetricMovement ***grid_movement,
                        CFreeFormDefBox*** FFDBox,
                        unsigned short val_iZone,
                        unsigned short val_iInst)      { }

bool CIteration::Monitor(COutput *output,
    CIntegration ****integration,
    CGeometry ****geometry,
    CSolver *****solver,
    CNumerics ******numerics,
    CConfig **config,
    CSurfaceMovement **surface_movement,
    CVolumetricMovement ***grid_movement,
    CFreeFormDefBox*** FFDBox,
    unsigned short val_iZone,
    unsigned short val_iInst)     { return false; }

void CIteration::Output(COutput *output,
    CGeometry ****geometry,
    CSolver *****solver,
    CConfig **config,
    unsigned long Iter,
    bool StopCalc,
    unsigned short val_iZone,
    unsigned short val_iInst)      {

  bool output_files = false;

  /*--- Determine whether a solution needs to be written
   after the current iteration ---*/

  if (

      /*--- General if statements to print output statements ---*/

//      (ExtIter+1 >= nExtIter) || (StopCalc) ||

      /*--- Fixed CL problem ---*/

      ((config[ZONE_0]->GetFixed_CL_Mode()) &&
       (config[ZONE_0]->GetnExtIter()-config[ZONE_0]->GetIter_dCL_dAlpha() - 1 == Iter)) ||

      /*--- Steady problems ---*/

      ((Iter % config[ZONE_0]->GetWrt_Sol_Freq() == 0) && (Iter != 0) &&
       ((config[ZONE_0]->GetUnsteady_Simulation() == STEADY) ||
        (config[ZONE_0]->GetUnsteady_Simulation() == HARMONIC_BALANCE) ||
        (config[ZONE_0]->GetUnsteady_Simulation() == ROTATIONAL_FRAME))) ||

      /*--- No inlet profile file found. Print template. ---*/

      (config[ZONE_0]->GetWrt_InletFile())

      ) {

    output_files = true;

  }

  /*--- Determine whether a solution doesn't need to be written
   after the current iteration ---*/

  if (config[ZONE_0]->GetFixed_CL_Mode()) {
    if (config[ZONE_0]->GetnExtIter()-config[ZONE_0]->GetIter_dCL_dAlpha() - 1 < Iter) output_files = false;
    if (config[ZONE_0]->GetnExtIter() - 1 == Iter) output_files = true;
  }

  /*--- write the solution ---*/

  if (output_files) {

    if (rank == MASTER_NODE) cout << endl << "-------------------------- File Output Summary --------------------------";

    /*--- Execute the routine for writing restart, volume solution,
     surface solution, and surface comma-separated value files. ---*/

    output->SetResult_Files_Parallel(solver, geometry, config, Iter, nZone);

    /*--- Execute the routine for writing special output. ---*/
    output->SetSpecial_Output(solver, geometry, config, Iter, nZone);


    if (rank == MASTER_NODE) cout << "-------------------------------------------------------------------------" << endl << endl;

  }

}

void CIteration::Postprocess(COutput *output,
                             CIntegration ****integration,
                             CGeometry ****geometry,
                             CSolver *****solver,
                             CNumerics ******numerics,
                             CConfig **config,
                             CSurfaceMovement **surface_movement,
                             CVolumetricMovement ***grid_movement,
                             CFreeFormDefBox*** FFDBox,
                             unsigned short val_iZone,
                             unsigned short val_iInst) { }

CFluidIteration::CFluidIteration(CConfig *config) : CIteration(config) { }

CFluidIteration::~CFluidIteration(void) { }

void CFluidIteration::Preprocess(COutput *output,
                                    CIntegration ****integration,
                                    CGeometry ****geometry,
                                    CSolver *****solver,
                                    CNumerics ******numerics,
                                    CConfig **config,
                                    CSurfaceMovement **surface_movement,
                                    CVolumetricMovement ***grid_movement,
                                    CFreeFormDefBox*** FFDBox,
                                    unsigned short val_iZone,
                                    unsigned short val_iInst) {

  unsigned long IntIter = 0; config[val_iZone]->SetIntIter(IntIter);
  unsigned long ExtIter = config[val_iZone]->GetExtIter();

  bool fsi = config[val_iZone]->GetFSI_Simulation();
  unsigned long OuterIter = config[val_iZone]->GetOuterIter();

  /*--- Set the initial condition for FSI problems with subiterations ---*/
  /*--- This is done only in the first block subiteration.---*/
  /*--- From then on, the solver reuses the partially converged solution obtained in the previous subiteration ---*/
  if( fsi  && ( OuterIter == 0 ) ){
    solver[val_iZone][val_iInst][MESH_0][FLOW_SOL]->SetInitialCondition(geometry[val_iZone][val_iInst], solver[val_iZone][val_iInst], config[val_iZone], ExtIter);
  }

  /*--- Apply a Wind Gust ---*/

  if (config[val_iZone]->GetWind_Gust()) {
    SetWind_GustField(config[val_iZone], geometry[val_iZone][val_iInst], solver[val_iZone][val_iInst]);
  }

  /*--- Evaluate the new CFL number (adaptive). ---*/
  if ((config[val_iZone]->GetCFL_Adapt() == YES) && ( OuterIter != 0 ) ) {
    output->SetCFL_Number(solver, config, val_iZone);
  }

}

void CFluidIteration::Iterate(COutput *output,
                                 CIntegration ****integration,
                                 CGeometry ****geometry,
                                 CSolver *****solver,
                                 CNumerics ******numerics,
                                 CConfig **config,
                                 CSurfaceMovement **surface_movement,
                                 CVolumetricMovement ***grid_movement,
                                 CFreeFormDefBox*** FFDBox,
                                 unsigned short val_iZone,
                                 unsigned short val_iInst) {
  unsigned long IntIter, ExtIter;

  bool unsteady = (config[val_iZone]->GetUnsteady_Simulation() == DT_STEPPING_1ST) || (config[val_iZone]->GetUnsteady_Simulation() == DT_STEPPING_2ND);
  bool frozen_visc = (config[val_iZone]->GetContinuous_Adjoint() && config[val_iZone]->GetFrozen_Visc_Cont()) ||
                     (config[val_iZone]->GetDiscrete_Adjoint() && config[val_iZone]->GetFrozen_Visc_Disc());
  ExtIter = config[val_iZone]->GetExtIter();

  /* --- Setting up iteration values depending on if this is a
   steady or an unsteady simulaiton */

  if ( !unsteady ) IntIter = ExtIter;
  else IntIter = config[val_iZone]->GetIntIter();

  /*--- Update global parameters ---*/

  switch( config[val_iZone]->GetKind_Solver() ) {

    case EULER: case DISC_ADJ_EULER:
      config[val_iZone]->SetGlobalParam(EULER, RUNTIME_FLOW_SYS, ExtIter); break;

    case NAVIER_STOKES: case DISC_ADJ_NAVIER_STOKES:
      config[val_iZone]->SetGlobalParam(NAVIER_STOKES, RUNTIME_FLOW_SYS, ExtIter); break;

    case RANS: case DISC_ADJ_RANS:
      config[val_iZone]->SetGlobalParam(RANS, RUNTIME_FLOW_SYS, ExtIter); break;

  }


  /*--- Solve the Euler, Navier-Stokes or Reynolds-averaged Navier-Stokes (RANS) equations (one iteration) ---*/

  integration[val_iZone][val_iInst][FLOW_SOL]->MultiGrid_Iteration(geometry, solver, numerics,
                                                                  config, RUNTIME_FLOW_SYS, IntIter, val_iZone, val_iInst);

  if ((config[val_iZone]->GetKind_Solver() == RANS) ||
      ((config[val_iZone]->GetKind_Solver() == DISC_ADJ_RANS) && !frozen_visc)) {

    /*--- Solve the turbulence model ---*/

    config[val_iZone]->SetGlobalParam(RANS, RUNTIME_TURB_SYS, ExtIter);
    integration[val_iZone][val_iInst][TURB_SOL]->SingleGrid_Iteration(geometry, solver, numerics,
                                                                     config, RUNTIME_TURB_SYS, IntIter, val_iZone, val_iInst);

    /*--- Solve transition model ---*/

    if (config[val_iZone]->GetKind_Trans_Model() == LM) {
      config[val_iZone]->SetGlobalParam(RANS, RUNTIME_TRANS_SYS, ExtIter);
      integration[val_iZone][val_iInst][TRANS_SOL]->SingleGrid_Iteration(geometry, solver, numerics,
                                                                        config, RUNTIME_TRANS_SYS, IntIter, val_iZone, val_iInst);
    }

  }

  if (config[val_iZone]->GetWeakly_Coupled_Heat()){
    config[val_iZone]->SetGlobalParam(RANS, RUNTIME_HEAT_SYS, ExtIter);
    integration[val_iZone][val_iInst][HEAT_SOL]->SingleGrid_Iteration(geometry, solver, numerics,
                                                                     config, RUNTIME_HEAT_SYS, IntIter, val_iZone, val_iInst);
  }

  /*--- Call Dynamic mesh update if AEROELASTIC motion was specified ---*/

  if ((config[val_iZone]->GetGrid_Movement()) && (config[val_iZone]->GetAeroelastic_Simulation()) && unsteady) {

    SetGrid_Movement(geometry[val_iZone][val_iInst], surface_movement[val_iZone], grid_movement[val_iZone][val_iInst],
                     solver[val_iZone][val_iInst], config[val_iZone], IntIter, ExtIter);

    /*--- Apply a Wind Gust ---*/

    if (config[val_iZone]->GetWind_Gust()) {
      if (IntIter % config[val_iZone]->GetAeroelasticIter() == 0 && IntIter != 0)
        SetWind_GustField(config[val_iZone], geometry[val_iZone][val_iInst], solver[val_iZone][val_iInst]);
    }

  }


  /*--- Write the convergence history ---*/

  if ( unsteady && !config[val_iZone]->GetDiscrete_Adjoint() ) {

    output->SetConvHistory_Body(NULL, geometry, solver, config, integration, true, 0.0, val_iZone, val_iInst);

  }

}

void CFluidIteration::Update(COutput *output,
                                CIntegration ****integration,
                                CGeometry ****geometry,
                                CSolver *****solver,
                                CNumerics ******numerics,
                                CConfig **config,
                                CSurfaceMovement **surface_movement,
                                CVolumetricMovement ***grid_movement,
                                CFreeFormDefBox*** FFDBox,
                                unsigned short val_iZone,
                                unsigned short val_iInst)      {

  unsigned short iMesh;
  su2double Physical_dt, Physical_t;
  unsigned long ExtIter = config[val_iZone]->GetExtIter();

  /*--- Dual time stepping strategy ---*/

  if ((config[val_iZone]->GetUnsteady_Simulation() == DT_STEPPING_1ST) ||
      (config[val_iZone]->GetUnsteady_Simulation() == DT_STEPPING_2ND)) {

    /*--- Update dual time solver on all mesh levels ---*/

    for (iMesh = 0; iMesh <= config[val_iZone]->GetnMGLevels(); iMesh++) {
      integration[val_iZone][val_iInst][FLOW_SOL]->SetDualTime_Solver(geometry[val_iZone][val_iInst][iMesh], solver[val_iZone][val_iInst][iMesh][FLOW_SOL], config[val_iZone], iMesh);
      integration[val_iZone][val_iInst][FLOW_SOL]->SetConvergence(false);
    }

    /*--- Update dual time solver for the turbulence model ---*/

    if ((config[val_iZone]->GetKind_Solver() == RANS) ||
        (config[val_iZone]->GetKind_Solver() == DISC_ADJ_RANS)) {
      integration[val_iZone][val_iInst][TURB_SOL]->SetDualTime_Solver(geometry[val_iZone][val_iInst][MESH_0], solver[val_iZone][val_iInst][MESH_0][TURB_SOL], config[val_iZone], MESH_0);
      integration[val_iZone][val_iInst][TURB_SOL]->SetConvergence(false);
    }

    /*--- Update dual time solver for the transition model ---*/

    if (config[val_iZone]->GetKind_Trans_Model() == LM) {
      integration[val_iZone][val_iInst][TRANS_SOL]->SetDualTime_Solver(geometry[val_iZone][val_iInst][MESH_0], solver[val_iZone][val_iInst][MESH_0][TRANS_SOL], config[val_iZone], MESH_0);
      integration[val_iZone][val_iInst][TRANS_SOL]->SetConvergence(false);
    }

    /*--- Verify convergence criteria (based on total time) ---*/

    Physical_dt = config[val_iZone]->GetDelta_UnstTime();
    Physical_t  = (ExtIter+1)*Physical_dt;
    if (Physical_t >=  config[val_iZone]->GetTotal_UnstTime())
      integration[val_iZone][val_iInst][FLOW_SOL]->SetConvergence(true);

  }

}

bool CFluidIteration::Monitor(COutput *output,
    CIntegration ****integration,
    CGeometry ****geometry,
    CSolver *****solver,
    CNumerics ******numerics,
    CConfig **config,
    CSurfaceMovement **surface_movement,
    CVolumetricMovement ***grid_movement,
    CFreeFormDefBox*** FFDBox,
    unsigned short val_iZone,
    unsigned short val_iInst)     {

  bool StopCalc = false;
  bool steady = (config[val_iZone]->GetUnsteady_Simulation() == STEADY);
  bool output_history = false;

#ifndef HAVE_MPI
  StopTime = su2double(clock())/su2double(CLOCKS_PER_SEC);
#else
  StopTime = MPI_Wtime();
#endif
  UsedTime = StopTime - StartTime;

  /*--- If convergence was reached --*/
  StopCalc = integration[val_iZone][INST_0][FLOW_SOL]->GetConvergence();

  /*--- Write the convergence history for the fluid (only screen output) ---*/

  /*--- The logic is right now case dependent ----*/
  /*--- This needs to be generalized when the new output structure comes ---*/
  output_history = (steady && !(multizone && (config[val_iZone]->GetnInner_Iter()==1)));

  if (output_history) output->SetConvHistory_Body(NULL, geometry, solver, config, integration, false, UsedTime, val_iZone, INST_0);

  return StopCalc;


}

void CFluidIteration::Postprocess(COutput *output,
                                  CIntegration ****integration,
                                  CGeometry ****geometry,
                                  CSolver *****solver,
                                  CNumerics ******numerics,
                                  CConfig **config,
                                  CSurfaceMovement **surface_movement,
                                  CVolumetricMovement ***grid_movement,
                                  CFreeFormDefBox*** FFDBox,
                                  unsigned short val_iZone,
                                  unsigned short val_iInst) {

  /*--- Temporary: enable only for single-zone driver. This should be removed eventually when generalized. ---*/

  if(config[val_iZone]->GetSinglezone_Driver()){

    if (config[val_iZone]->GetKind_Solver() == DISC_ADJ_EULER ||
        config[val_iZone]->GetKind_Solver() == DISC_ADJ_NAVIER_STOKES ||
        config[val_iZone]->GetKind_Solver() == DISC_ADJ_RANS){

      /*--- Read the target pressure ---*/

      if (config[val_iZone]->GetInvDesign_Cp() == YES)
        output->SetCp_InverseDesign(solver[val_iZone][val_iInst][MESH_0][FLOW_SOL],geometry[val_iZone][val_iInst][MESH_0], config[val_iZone], config[val_iZone]->GetExtIter());

      /*--- Read the target heat flux ---*/

      if (config[val_iZone]->GetInvDesign_HeatFlux() == YES)
        output->SetHeatFlux_InverseDesign(solver[val_iZone][val_iInst][MESH_0][FLOW_SOL],geometry[val_iZone][val_iInst][MESH_0], config[val_iZone], config[val_iZone]->GetExtIter());

    }

  }


}

void CFluidIteration::Solve(COutput *output,
                                 CIntegration ****integration,
                                 CGeometry ****geometry,
                                 CSolver *****solver,
                                 CNumerics ******numerics,
                                 CConfig **config,
                                 CSurfaceMovement **surface_movement,
                                 CVolumetricMovement ***grid_movement,
                                 CFreeFormDefBox*** FFDBox,
                                 unsigned short val_iZone,
                                 unsigned short val_iInst) {

  /*--- Boolean to determine if we are running a static or dynamic case ---*/
  bool steady = (config[val_iZone]->GetUnsteady_Simulation() == STEADY);
  bool unsteady = ((config[val_iZone]->GetUnsteady_Simulation() == DT_STEPPING_1ST) || (config[val_iZone]->GetUnsteady_Simulation() == DT_STEPPING_2ND));

  unsigned short Inner_Iter, nInner_Iter = config[val_iZone]->GetnInner_Iter();
  bool StopCalc = false;

  /*--- Synchronization point before a single solver iteration. Compute the
   wall clock time required. ---*/

#ifndef HAVE_MPI
  StartTime = su2double(clock())/su2double(CLOCKS_PER_SEC);
#else
  StartTime = MPI_Wtime();
#endif

  /*--- If the problem is multizone, the block iterates on the number of internal iterations ---*/
  /*--- If the problem is single zone, the block iterates on the number of iterations (pseudo-time)---*/
  if (multizone)
    nInner_Iter = config[val_iZone]->GetnInner_Iter();
  else
    nInner_Iter = config[val_iZone]->GetnIter();

  /*--- Preprocess the solver ---*/
  Preprocess(output, integration, geometry,
      solver, numerics, config,
      surface_movement, grid_movement, FFDBox, val_iZone, INST_0);

    /*--- For steady-state flow simulations, we need to loop over ExtIter for the number of time steps ---*/
    /*--- However, ExtIter is the number of FSI iterations, so nIntIter is used in this case ---*/

    for (Inner_Iter = 0; Inner_Iter < nInner_Iter; Inner_Iter++){

      /*--- For steady-state flow simulations, we need to loop over ExtIter for the number of time steps ---*/
      if (steady) config[val_iZone]->SetExtIter(Inner_Iter);
      /*--- For unsteady flow simulations, we need to loop over IntIter for the number of time steps ---*/
      if (unsteady) config[val_iZone]->SetIntIter(Inner_Iter);
      /*--- If only one internal iteration is required, the ExtIter/IntIter is the OuterIter of the block structure ---*/
      if (nInner_Iter == 1) {
        if (steady) config[val_iZone]->SetExtIter(config[val_iZone]->GetOuterIter());
        if (unsteady) config[val_iZone]->SetIntIter(config[val_iZone]->GetOuterIter());
      }

      /*--- Run a single iteration of the solver ---*/
      Iterate(output, integration, geometry,
          solver, numerics, config,
          surface_movement, grid_movement, FFDBox, val_iZone, INST_0);

      /*--- Monitor the pseudo-time ---*/
      StopCalc = Monitor(output, integration, geometry,
                         solver, numerics, config,
                         surface_movement, grid_movement, FFDBox, val_iZone, INST_0);

      /*--- Output files at intermediate time positions if the problem is single zone ---*/

      if (singlezone) Output(output, geometry, solver, config,
                             Inner_Iter, StopCalc, val_iZone, val_iInst);

      /*--- If the iteration has converged, break the loop ---*/
      if (StopCalc) break;

    }

    /*--- Set the fluid convergence to false (to make sure outer subiterations converge) ---*/
    if (multizone) integration[val_iZone][INST_0][FLOW_SOL]->SetConvergence(false);

}

void CFluidIteration::SetWind_GustField(CConfig *config, CGeometry **geometry, CSolver ***solver) {
  // The gust is imposed on the flow field via the grid velocities. This method called the Field Velocity Method is described in the
  // NASA TM–2012-217771 - Development, Verification and Use of Gust Modeling in the NASA Computational Fluid Dynamics Code FUN3D
  // the desired gust is prescribed as the negative of the grid velocity.

  // If a source term is included to account for the gust field, the method is described by Jones et al. as the Split Velocity Method in
  // Simulation of Airfoil Gust Responses Using Prescribed Velocities.
  // In this routine the gust derivatives needed for the source term are calculated when applicable.
  // If the gust derivatives are zero the source term is also zero.
  // The source term itself is implemented in the class CSourceWindGust

  if (rank == MASTER_NODE)
    cout << endl << "Running simulation with a Wind Gust." << endl;
  unsigned short iDim, nDim = geometry[MESH_0]->GetnDim(); //We assume nDim = 2
  if (nDim != 2) {
    if (rank == MASTER_NODE) {
      cout << endl << "WARNING - Wind Gust capability is only verified for 2 dimensional simulations." << endl;
    }
  }

  /*--- Gust Parameters from config ---*/
  unsigned short Gust_Type = config->GetGust_Type();
  su2double xbegin = config->GetGust_Begin_Loc();    // Location at which the gust begins.
  su2double L = config->GetGust_WaveLength();        // Gust size
  su2double tbegin = config->GetGust_Begin_Time();   // Physical time at which the gust begins.
  su2double gust_amp = config->GetGust_Ampl();       // Gust amplitude
  su2double n = config->GetGust_Periods();           // Number of gust periods
  unsigned short GustDir = config->GetGust_Dir(); // Gust direction

  /*--- Variables needed to compute the gust ---*/
  unsigned short Kind_Grid_Movement = config->GetKind_GridMovement();
  unsigned long iPoint;
  unsigned short iMGlevel, nMGlevel = config->GetnMGLevels();

  su2double x, y, x_gust, dgust_dx, dgust_dy, dgust_dt;
  su2double *Gust, *GridVel, *NewGridVel, *GustDer;

  su2double Physical_dt = config->GetDelta_UnstTime();
  unsigned long ExtIter = config->GetExtIter();
  su2double Physical_t = ExtIter*Physical_dt;

  su2double Uinf = solver[MESH_0][FLOW_SOL]->GetVelocity_Inf(0); // Assumption gust moves at infinity velocity

  Gust = new su2double [nDim];
  NewGridVel = new su2double [nDim];
  for (iDim = 0; iDim < nDim; iDim++) {
    Gust[iDim] = 0.0;
    NewGridVel[iDim] = 0.0;
  }

  GustDer = new su2double [3];
  for (unsigned short i = 0; i < 3; i++) {
    GustDer[i] = 0.0;
  }

  // Vortex variables
  unsigned long nVortex = 0;
  vector<su2double> x0, y0, vort_strenth, r_core; //vortex is positive in clockwise direction.
  if (Gust_Type == VORTEX) {
    InitializeVortexDistribution(nVortex, x0, y0, vort_strenth, r_core);
  }

  /*--- Check to make sure gust lenght is not zero or negative (vortex gust doesn't use this). ---*/
  if (L <= 0.0 && Gust_Type != VORTEX) {
    SU2_MPI::Error("The gust length needs to be positive", CURRENT_FUNCTION);
  }

  /*--- Loop over all multigrid levels ---*/

  for (iMGlevel = 0; iMGlevel <= nMGlevel; iMGlevel++) {

    /*--- Loop over each node in the volume mesh ---*/

    for (iPoint = 0; iPoint < geometry[iMGlevel]->GetnPoint(); iPoint++) {

      /*--- Reset the Grid Velocity to zero if there is no grid movement ---*/
      if (Kind_Grid_Movement == GUST) {
        for (iDim = 0; iDim < nDim; iDim++)
          geometry[iMGlevel]->node[iPoint]->SetGridVel(iDim, 0.0);
      }

      /*--- initialize the gust and derivatives to zero everywhere ---*/

      for (iDim = 0; iDim < nDim; iDim++) {Gust[iDim]=0.0;}
      dgust_dx = 0.0; dgust_dy = 0.0; dgust_dt = 0.0;

      /*--- Begin applying the gust ---*/

      if (Physical_t >= tbegin) {

        x = geometry[iMGlevel]->node[iPoint]->GetCoord()[0]; // x-location of the node.
        y = geometry[iMGlevel]->node[iPoint]->GetCoord()[1]; // y-location of the node.

        // Gust coordinate
        x_gust = (x - xbegin - Uinf*(Physical_t-tbegin))/L;

        /*--- Calculate the specified gust ---*/
        switch (Gust_Type) {

          case TOP_HAT:
            // Check if we are in the region where the gust is active
            if (x_gust > 0 && x_gust < n) {
              Gust[GustDir] = gust_amp;
              // Still need to put the gust derivatives. Think about this.
            }
            break;

          case SINE:
            // Check if we are in the region where the gust is active
            if (x_gust > 0 && x_gust < n) {
              Gust[GustDir] = gust_amp*(sin(2*PI_NUMBER*x_gust));

              // Gust derivatives
              //dgust_dx = gust_amp*2*PI_NUMBER*(cos(2*PI_NUMBER*x_gust))/L;
              //dgust_dy = 0;
              //dgust_dt = gust_amp*2*PI_NUMBER*(cos(2*PI_NUMBER*x_gust))*(-Uinf)/L;
            }
            break;

          case ONE_M_COSINE:
            // Check if we are in the region where the gust is active
            if (x_gust > 0 && x_gust < n) {
              Gust[GustDir] = gust_amp*(1-cos(2*PI_NUMBER*x_gust));

              // Gust derivatives
              //dgust_dx = gust_amp*2*PI_NUMBER*(sin(2*PI_NUMBER*x_gust))/L;
              //dgust_dy = 0;
              //dgust_dt = gust_amp*2*PI_NUMBER*(sin(2*PI_NUMBER*x_gust))*(-Uinf)/L;
            }
            break;

          case EOG:
            // Check if we are in the region where the gust is active
            if (x_gust > 0 && x_gust < n) {
              Gust[GustDir] = -0.37*gust_amp*sin(3*PI_NUMBER*x_gust)*(1-cos(2*PI_NUMBER*x_gust));
            }
            break;

          case VORTEX:

            /*--- Use vortex distribution ---*/
            // Algebraic vortex equation.
            for (unsigned long i=0; i<nVortex; i++) {
              su2double r2 = pow(x-(x0[i]+Uinf*(Physical_t-tbegin)), 2) + pow(y-y0[i], 2);
              su2double r = sqrt(r2);
              su2double v_theta = vort_strenth[i]/(2*PI_NUMBER) * r/(r2+pow(r_core[i],2));
              Gust[0] = Gust[0] + v_theta*(y-y0[i])/r;
              Gust[1] = Gust[1] - v_theta*(x-(x0[i]+Uinf*(Physical_t-tbegin)))/r;
            }
            break;

          case NONE: default:

            /*--- There is no wind gust specified. ---*/
            if (rank == MASTER_NODE) {
              cout << "No wind gust specified." << endl;
            }
            break;

        }
      }

      /*--- Set the Wind Gust, Wind Gust Derivatives and the Grid Velocities ---*/

      GustDer[0] = dgust_dx;
      GustDer[1] = dgust_dy;
      GustDer[2] = dgust_dt;

      solver[iMGlevel][FLOW_SOL]->node[iPoint]->SetWindGust(Gust);
      solver[iMGlevel][FLOW_SOL]->node[iPoint]->SetWindGustDer(GustDer);

      GridVel = geometry[iMGlevel]->node[iPoint]->GetGridVel();

      /*--- Store new grid velocity ---*/

      for (iDim = 0; iDim < nDim; iDim++) {
        NewGridVel[iDim] = GridVel[iDim] - Gust[iDim];
        geometry[iMGlevel]->node[iPoint]->SetGridVel(iDim, NewGridVel[iDim]);
      }

    }
  }

  delete [] Gust;
  delete [] GustDer;
  delete [] NewGridVel;

}

void CFluidIteration::InitializeVortexDistribution(unsigned long &nVortex, vector<su2double>& x0, vector<su2double>& y0, vector<su2double>& vort_strength, vector<su2double>& r_core) {
  /*--- Read in Vortex Distribution ---*/
  std::string line;
  std::ifstream file;
  su2double x_temp, y_temp, vort_strength_temp, r_core_temp;
  file.open("vortex_distribution.txt");
  /*--- In case there is no vortex file ---*/
  if (file.fail()) {
    SU2_MPI::Error("There is no vortex data file!!", CURRENT_FUNCTION);
  }

  // Ignore line containing the header
  getline(file, line);
  // Read in the information of the vortices (xloc, yloc, lambda(strength), eta(size, gradient))
  while (file.good())
  {
    getline(file, line);
    std::stringstream ss(line);
    if (line.size() != 0) { //ignore blank lines if they exist.
      ss >> x_temp;
      ss >> y_temp;
      ss >> vort_strength_temp;
      ss >> r_core_temp;
      x0.push_back(x_temp);
      y0.push_back(y_temp);
      vort_strength.push_back(vort_strength_temp);
      r_core.push_back(r_core_temp);
    }
  }
  file.close();
  // number of vortices
  nVortex = x0.size();

}

CTNE2Iteration::CTNE2Iteration(CConfig *config) : CIteration(config) { }

CTNE2Iteration::~CTNE2Iteration(void) { }

void CTNE2Iteration::Preprocess(COutput *output,
                                CIntegration ****integration,
                                CGeometry ****geometry,
                                CSolver *****solver,
                                CNumerics ******numerics,
                                CConfig **config,
                                CSurfaceMovement **surface_movement,
                                CVolumetricMovement ***grid_movement,
                                CFreeFormDefBox*** FFDBox,
                                unsigned short val_iZone,
                                unsigned short val_iInst) {

  unsigned long IntIter = 0; config[val_iZone]->SetIntIter(IntIter);
  unsigned long ExtIter = config[val_iZone]->GetExtIter();

  bool fsi = config[val_iZone]->GetFSI_Simulation();
  unsigned long OuterIter = config[val_iZone]->GetOuterIter();

  /*--- Set the initial condition for FSI problems with subiterations ---*/
  /*--- This is done only in the first block subiteration.---*/
  /*--- From then on, the solver reuses the partially converged solution obtained in the previous subiteration ---*/
  if( fsi  && ( OuterIter == 0 ) ){
    solver[val_iZone][val_iInst][MESH_0][TNE2_SOL]->SetInitialCondition(geometry[val_iZone][val_iInst], solver[val_iZone][val_iInst], config[val_iZone], ExtIter);
  }

  /*--- Evaluate the new CFL number (adaptive). ---*/
  if ((config[val_iZone]->GetCFL_Adapt() == YES) && ( OuterIter != 0 ) ) {
    output->SetCFL_Number(solver, config, val_iZone);
  }

}

void CTNE2Iteration::Iterate(COutput *output,
                             CIntegration ****integration,
                             CGeometry ****geometry,
                             CSolver *****solver,
                             CNumerics ******numerics,
                             CConfig **config,
                             CSurfaceMovement **surface_movement,
                             CVolumetricMovement ***grid_movement,
                             CFreeFormDefBox*** FFDBox,
                             unsigned short val_iZone,
                             unsigned short val_iInst) {
  unsigned long IntIter, ExtIter;

  bool unsteady = (config[val_iZone]->GetUnsteady_Simulation() == DT_STEPPING_1ST) || (config[val_iZone]->GetUnsteady_Simulation() == DT_STEPPING_2ND);
  bool frozen_visc = (config[val_iZone]->GetContinuous_Adjoint() && config[val_iZone]->GetFrozen_Visc_Cont()) ||
                     (config[val_iZone]->GetDiscrete_Adjoint() && config[val_iZone]->GetFrozen_Visc_Disc());
  ExtIter = config[val_iZone]->GetExtIter();

  /* --- Setting up iteration values depending on if this is a
   steady or an unsteady simulaiton */

  if ( !unsteady ) IntIter = ExtIter;
  else IntIter = config[val_iZone]->GetIntIter();

  /*--- Update global parameters ---*/
  switch( config[val_iZone]->GetKind_Solver() ) {

    case TNE2_EULER: case DISC_ADJ_TNE2_EULER:
      config[val_iZone]->SetGlobalParam(TNE2_EULER, RUNTIME_TNE2_SYS, ExtIter); break;

    case TNE2_NAVIER_STOKES: case DISC_ADJ_TNE2_NAVIER_STOKES:
      config[val_iZone]->SetGlobalParam(TNE2_NAVIER_STOKES, RUNTIME_TNE2_SYS, ExtIter); break;

    case TNE2_RANS: case DISC_ADJ_TNE2_RANS:
      config[val_iZone]->SetGlobalParam(TNE2_RANS, RUNTIME_TNE2_SYS, ExtIter); break;

  }

  /*--- Solve the Euler, Navier-Stokes or Reynolds-averaged Navier-Stokes (RANS) equations (one iteration) ---*/

  integration[val_iZone][val_iInst][TNE2_SOL]->MultiGrid_Iteration(geometry, solver, numerics,
                                                                  config, RUNTIME_TNE2_SYS, IntIter, val_iZone, val_iInst);

  if ((config[val_iZone]->GetKind_Solver() == TNE2_RANS) ||
      ((config[val_iZone]->GetKind_Solver() == DISC_ADJ_TNE2_RANS) && !frozen_visc)) {

    /*--- Solve the turbulence model ---*/

    config[val_iZone]->SetGlobalParam(TNE2_RANS, RUNTIME_TURB_SYS, ExtIter);
    integration[val_iZone][val_iInst][TURB_SOL]->SingleGrid_Iteration(geometry, solver, numerics,
                                                                     config, RUNTIME_TURB_SYS, IntIter, val_iZone, val_iInst);

    /*--- Solve transition model ---*/

    if (config[val_iZone]->GetKind_Trans_Model() == LM) {
      config[val_iZone]->SetGlobalParam(RANS, RUNTIME_TRANS_SYS, ExtIter);
      integration[val_iZone][val_iInst][TRANS_SOL]->SingleGrid_Iteration(geometry, solver, numerics,
                                                                        config, RUNTIME_TRANS_SYS, IntIter, val_iZone, val_iInst);
    }

  }

  if (config[val_iZone]->GetWeakly_Coupled_Heat()){
    config[val_iZone]->SetGlobalParam(RANS, RUNTIME_HEAT_SYS, ExtIter);
    integration[val_iZone][val_iInst][HEAT_SOL]->SingleGrid_Iteration(geometry, solver, numerics,
                                                                     config, RUNTIME_HEAT_SYS, IntIter, val_iZone, val_iInst);
  }

  /*--- Call Dynamic mesh update if AEROELASTIC motion was specified ---*/

  if ((config[val_iZone]->GetGrid_Movement()) && (config[val_iZone]->GetAeroelastic_Simulation()) && unsteady) {

    SetGrid_Movement(geometry[val_iZone][val_iInst], surface_movement[val_iZone], grid_movement[val_iZone][val_iInst],
                     solver[val_iZone][val_iInst], config[val_iZone], IntIter, ExtIter);
  }

  /*--- Write the convergence history ---*/

  if ( unsteady && !config[val_iZone]->GetDiscrete_Adjoint() ) {

    output->SetConvHistory_Body(NULL, geometry, solver, config, integration, true, 0.0, val_iZone, val_iInst);

  }

}

void CTNE2Iteration::Update(COutput *output,
                            CIntegration ****integration,
                            CGeometry ****geometry,
                            CSolver *****solver,
                            CNumerics ******numerics,
                            CConfig **config,
                            CSurfaceMovement **surface_movement,
                            CVolumetricMovement ***grid_movement,
                            CFreeFormDefBox*** FFDBox,
                            unsigned short val_iZone,
                            unsigned short val_iInst)      {

  unsigned short iMesh;
  su2double Physical_dt, Physical_t;
  unsigned long ExtIter = config[val_iZone]->GetExtIter();

  /*--- Dual time stepping strategy ---*/

  if ((config[val_iZone]->GetUnsteady_Simulation() == DT_STEPPING_1ST) ||
      (config[val_iZone]->GetUnsteady_Simulation() == DT_STEPPING_2ND)) {

    /*--- Update dual time solver on all mesh levels ---*/

    for (iMesh = 0; iMesh <= config[val_iZone]->GetnMGLevels(); iMesh++) {
      integration[val_iZone][val_iInst][TNE2_SOL]->SetDualTime_Solver(geometry[val_iZone][val_iInst][iMesh], solver[val_iZone][val_iInst][iMesh][TNE2_SOL], config[val_iZone], iMesh);
      integration[val_iZone][val_iInst][TNE2_SOL]->SetConvergence(false);
    }

    /*--- Update dual time solver for the turbulence model ---*/

    if ((config[val_iZone]->GetKind_Solver() == TNE2_RANS) ||
        (config[val_iZone]->GetKind_Solver() == DISC_ADJ_TNE2_RANS)) {
      integration[val_iZone][val_iInst][TURB_SOL]->SetDualTime_Solver(geometry[val_iZone][val_iInst][MESH_0], solver[val_iZone][val_iInst][MESH_0][TURB_SOL], config[val_iZone], MESH_0);
      integration[val_iZone][val_iInst][TURB_SOL]->SetConvergence(false);
    }

    /*--- Update dual time solver for the transition model ---*/

    if (config[val_iZone]->GetKind_Trans_Model() == LM) {
      integration[val_iZone][val_iInst][TRANS_SOL]->SetDualTime_Solver(geometry[val_iZone][val_iInst][MESH_0], solver[val_iZone][val_iInst][MESH_0][TRANS_SOL], config[val_iZone], MESH_0);
      integration[val_iZone][val_iInst][TRANS_SOL]->SetConvergence(false);
    }

    /*--- Verify convergence criteria (based on total time) ---*/

    Physical_dt = config[val_iZone]->GetDelta_UnstTime();
    Physical_t  = (ExtIter+1)*Physical_dt;
    if (Physical_t >=  config[val_iZone]->GetTotal_UnstTime())
      integration[val_iZone][val_iInst][TNE2_SOL]->SetConvergence(true);

  }
}

bool CTNE2Iteration::Monitor(COutput *output,
                             CIntegration ****integration,
                             CGeometry ****geometry,
                             CSolver *****solver,
                             CNumerics ******numerics,
                             CConfig **config,
                             CSurfaceMovement **surface_movement,
                             CVolumetricMovement ***grid_movement,
                             CFreeFormDefBox*** FFDBox,
                             unsigned short val_iZone,
                             unsigned short val_iInst)     {

  bool StopCalc = false;
  bool steady = (config[val_iZone]->GetUnsteady_Simulation() == STEADY);
  bool output_history = false;

#ifndef HAVE_MPI
  StopTime = su2double(clock())/su2double(CLOCKS_PER_SEC);
#else
  StopTime = MPI_Wtime();
#endif
  UsedTime = StopTime - StartTime;

  /*--- If convergence was reached --*/
  StopCalc = integration[val_iZone][INST_0][TNE2_SOL]->GetConvergence();

  /*--- Write the convergence history for the fluid (only screen output) ---*/

  /*--- The logic is right now case dependent ----*/
  /*--- This needs to be generalized when the new output structure comes ---*/
  output_history = (steady && !(multizone && (config[val_iZone]->GetnInner_Iter()==1)));

  if (output_history) output->SetConvHistory_Body(NULL, geometry, solver, config, integration, false, UsedTime, val_iZone, INST_0);

  return StopCalc;


}

void CTNE2Iteration::Postprocess(COutput *output,
                                 CIntegration ****integration,
                                 CGeometry ****geometry,
                                 CSolver *****solver,
                                 CNumerics ******numerics,
                                 CConfig **config,
                                 CSurfaceMovement **surface_movement,
                                 CVolumetricMovement ***grid_movement,
                                 CFreeFormDefBox*** FFDBox,
                                 unsigned short val_iZone,
                                 unsigned short val_iInst) { }

void CTNE2Iteration::Solve(COutput *output,
                           CIntegration ****integration,
                           CGeometry ****geometry,
                           CSolver *****solver,
                           CNumerics ******numerics,
                           CConfig **config,
                           CSurfaceMovement **surface_movement,
                           CVolumetricMovement ***grid_movement,
                           CFreeFormDefBox*** FFDBox,
                           unsigned short val_iZone,
                           unsigned short val_iInst) {

  /*--- Boolean to determine if we are running a static or dynamic case ---*/
  bool steady = (config[val_iZone]->GetUnsteady_Simulation() == STEADY);
  bool unsteady = ((config[val_iZone]->GetUnsteady_Simulation() == DT_STEPPING_1ST) || (config[val_iZone]->GetUnsteady_Simulation() == DT_STEPPING_2ND));

  unsigned short Inner_Iter, nInner_Iter = config[val_iZone]->GetnInner_Iter();
  bool StopCalc = false;

  /*--- Synchronization point before a single solver iteration. Compute the
   wall clock time required. ---*/

#ifndef HAVE_MPI
  StartTime = su2double(clock())/su2double(CLOCKS_PER_SEC);
#else
  StartTime = MPI_Wtime();
#endif

  /*--- If the problem is multizone, the block iterates on the number of internal iterations ---*/
  /*--- If the problem is single zone, the block iterates on the number of iterations (pseudo-time)---*/
  if (multizone)
    nInner_Iter = config[val_iZone]->GetnInner_Iter();
  else
    nInner_Iter = config[val_iZone]->GetnIter();

  /*--- Preprocess the solver ---*/
  Preprocess(output, integration, geometry,
      solver, numerics, config,
      surface_movement, grid_movement, FFDBox, val_iZone, INST_0);

    /*--- For steady-state flow simulations, we need to loop over ExtIter for the number of time steps ---*/
    /*--- However, ExtIter is the number of FSI iterations, so nIntIter is used in this case ---*/

    for (Inner_Iter = 0; Inner_Iter < nInner_Iter; Inner_Iter++){

      /*--- For steady-state flow simulations, we need to loop over ExtIter for the number of time steps ---*/
      if (steady) config[val_iZone]->SetExtIter(Inner_Iter);
      /*--- For unsteady flow simulations, we need to loop over IntIter for the number of time steps ---*/
      if (unsteady) config[val_iZone]->SetIntIter(Inner_Iter);
      /*--- If only one internal iteration is required, the ExtIter/IntIter is the OuterIter of the block structure ---*/
      if (nInner_Iter == 1) {
        if (steady) config[val_iZone]->SetExtIter(config[val_iZone]->GetOuterIter());
        if (unsteady) config[val_iZone]->SetIntIter(config[val_iZone]->GetOuterIter());
      }

      /*--- Run a single iteration of the solver ---*/
      Iterate(output, integration, geometry,
          solver, numerics, config,
          surface_movement, grid_movement, FFDBox, val_iZone, INST_0);

      /*--- Monitor the pseudo-time ---*/
      StopCalc = Monitor(output, integration, geometry,
                         solver, numerics, config,
                         surface_movement, grid_movement, FFDBox, val_iZone, INST_0);

      /*--- Output files at intermediate time positions if the problem is single zone ---*/

      if (singlezone) Output(output, geometry, solver, config,
                             Inner_Iter, StopCalc, val_iZone, val_iInst);

      /*--- If the iteration has converged, break the loop ---*/
      if (StopCalc) break;

    }

    /*--- Set the fluid convergence to false (to make sure outer subiterations converge) ---*/
    if (multizone) integration[val_iZone][INST_0][TNE2_SOL]->SetConvergence(false);

}

CTurboIteration::CTurboIteration(CConfig *config) : CFluidIteration(config) { }

CTurboIteration::~CTurboIteration(void) { }

void CTurboIteration::Preprocess(COutput *output,
                                    CIntegration ****integration,
                                    CGeometry ****geometry,
                                    CSolver *****solver,
                                    CNumerics ******numerics,
                                    CConfig **config,
                                    CSurfaceMovement **surface_movement,
                                    CVolumetricMovement ***grid_movement,
                                    CFreeFormDefBox*** FFDBox,
                                    unsigned short val_iZone,
                                    unsigned short val_iInst) {

  /*--- Average quantities at the inflow and outflow boundaries ---*/
  solver[val_iZone][val_iInst][MESH_0][FLOW_SOL]->TurboAverageProcess(solver[val_iZone][val_iInst][MESH_0], geometry[val_iZone][val_iInst][MESH_0],config[val_iZone],INFLOW);
  solver[val_iZone][val_iInst][MESH_0][FLOW_SOL]->TurboAverageProcess(solver[val_iZone][val_iInst][MESH_0], geometry[val_iZone][val_iInst][MESH_0],config[val_iZone],OUTFLOW);

}

void CTurboIteration::Postprocess( COutput *output,
                                   CIntegration ****integration,
                                   CGeometry ****geometry,
                                   CSolver *****solver,
                                   CNumerics ******numerics,
                                   CConfig **config,
                                   CSurfaceMovement **surface_movement,
                                   CVolumetricMovement ***grid_movement,
                                   CFreeFormDefBox*** FFDBox,
                                   unsigned short val_iZone,
                                   unsigned short val_iInst) {

  /*--- Average quantities at the inflow and outflow boundaries ---*/
  solver[val_iZone][val_iInst][MESH_0][FLOW_SOL]->TurboAverageProcess(solver[val_iZone][val_iInst][MESH_0], geometry[val_iZone][val_iInst][MESH_0],config[val_iZone],INFLOW);
  solver[val_iZone][val_iInst][MESH_0][FLOW_SOL]->TurboAverageProcess(solver[val_iZone][val_iInst][MESH_0], geometry[val_iZone][val_iInst][MESH_0],config[val_iZone],OUTFLOW);

  /*--- Gather Inflow and Outflow quantities on the Master Node to compute performance ---*/
  solver[val_iZone][val_iInst][MESH_0][FLOW_SOL]->GatherInOutAverageValues(config[val_iZone], geometry[val_iZone][val_iInst][MESH_0]);


  /*--- Compute turboperformance for single-zone adjoint cases. ---*/
  if (config[val_iZone]->GetSinglezone_Driver() && config[val_iZone]->GetDiscrete_Adjoint())
    output->ComputeTurboPerformance(solver[val_iZone][val_iInst][MESH_0][FLOW_SOL], geometry[val_iZone][val_iInst][MESH_0], config[val_iZone]);

}

CFEMFluidIteration::CFEMFluidIteration(CConfig *config) : CIteration(config) { }

CFEMFluidIteration::~CFEMFluidIteration(void) { }

void CFEMFluidIteration::Preprocess(COutput *output,
                                    CIntegration ****integration,
                                    CGeometry ****geometry,
                                    CSolver *****solver,
                                    CNumerics ******numerics,
                                    CConfig **config,
                                    CSurfaceMovement **surface_movement,
                                    CVolumetricMovement ***grid_movement,
                                    CFreeFormDefBox*** FFDBox,
                                    unsigned short val_iZone,
                                    unsigned short val_iInst) {

  unsigned long IntIter = 0; config[ZONE_0]->SetIntIter(IntIter);
  unsigned long ExtIter = config[ZONE_0]->GetExtIter();
  const bool restart = (config[ZONE_0]->GetRestart() ||
                        config[ZONE_0]->GetRestart_Flow());

  /*--- Set the initial condition if this is not a restart. ---*/
  if (ExtIter == 0 && !restart)
    solver[val_iZone][val_iInst][MESH_0][FLOW_SOL]->SetInitialCondition(geometry[val_iZone][val_iInst],
                                                                       solver[val_iZone][val_iInst],
                                                                       config[val_iZone],
                                                                       ExtIter);

}

void CFEMFluidIteration::Iterate(COutput *output,
                                 CIntegration ****integration,
                                 CGeometry ****geometry,
                                 CSolver *****solver,
                                 CNumerics ******numerics,
                                 CConfig **config,
                                 CSurfaceMovement **surface_movement,
                                 CVolumetricMovement ***grid_movement,
                                 CFreeFormDefBox*** FFDBox,
                                 unsigned short val_iZone,
                                 unsigned short val_iInst) {

  unsigned long IntIter = 0; config[ZONE_0]->SetIntIter(IntIter);
  unsigned long ExtIter = config[ZONE_0]->GetExtIter();

  /*--- Update global parameters ---*/

  if (config[val_iZone]->GetKind_Solver() == FEM_EULER || config[val_iZone]->GetKind_Solver() == DISC_ADJ_FEM_EULER)
    config[val_iZone]->SetGlobalParam(FEM_EULER, RUNTIME_FLOW_SYS, ExtIter);

  if (config[val_iZone]->GetKind_Solver() == FEM_NAVIER_STOKES || config[val_iZone]->GetKind_Solver() == DISC_ADJ_FEM_NS)
    config[val_iZone]->SetGlobalParam(FEM_NAVIER_STOKES, RUNTIME_FLOW_SYS, ExtIter);

  if (config[val_iZone]->GetKind_Solver() == FEM_RANS || config[val_iZone]->GetKind_Solver() == DISC_ADJ_FEM_RANS)
    config[val_iZone]->SetGlobalParam(FEM_RANS, RUNTIME_FLOW_SYS, ExtIter);

  if (config[val_iZone]->GetKind_Solver() == FEM_LES)
    config[val_iZone]->SetGlobalParam(FEM_LES, RUNTIME_FLOW_SYS, ExtIter);

  /*--- Solve the Euler, Navier-Stokes, RANS or LES equations (one iteration) ---*/

  integration[val_iZone][val_iInst][FLOW_SOL]->SingleGrid_Iteration(geometry,
                                                                              solver,
                                                                              numerics,
                                                                              config,
                                                                              RUNTIME_FLOW_SYS,
                                                                              IntIter, val_iZone,
                                                                              val_iInst);
}

void CFEMFluidIteration::Update(COutput *output,
                                CIntegration ****integration,
                                CGeometry ****geometry,
                                CSolver *****solver,
                                CNumerics ******numerics,
                                CConfig **config,
                                CSurfaceMovement **surface_movement,
                                CVolumetricMovement ***grid_movement,
                                CFreeFormDefBox*** FFDBox,
                                unsigned short val_iZone,
                                unsigned short val_iInst)      { }

bool CFEMFluidIteration::Monitor(COutput *output,
                             CIntegration ****integration,
                             CGeometry ****geometry,
                             CSolver *****solver,
                             CNumerics ******numerics,
                             CConfig **config,
                             CSurfaceMovement **surface_movement,
                             CVolumetricMovement ***grid_movement,
                             CFreeFormDefBox*** FFDBox,
                             unsigned short val_iZone,
                             unsigned short val_iInst)     { return false; }

void CFEMFluidIteration::Postprocess(COutput *output,
                                 CIntegration ****integration,
                                 CGeometry ****geometry,
                                 CSolver *****solver,
                                 CNumerics ******numerics,
                                 CConfig **config,
                                 CSurfaceMovement **surface_movement,
                                 CVolumetricMovement ***grid_movement,
                                 CFreeFormDefBox*** FFDBox,
                                 unsigned short val_iZone,
                                 unsigned short val_iInst) { }

CHeatIteration::CHeatIteration(CConfig *config) : CIteration(config) { }

CHeatIteration::~CHeatIteration(void) { }

void CHeatIteration::Preprocess(COutput *output,
                                CIntegration ****integration,
                                CGeometry ****geometry,
                                CSolver *****solver,
                                CNumerics ******numerics,
                                CConfig **config,
                                CSurfaceMovement **surface_movement,
                                CVolumetricMovement ***grid_movement,
                                CFreeFormDefBox*** FFDBox,
                                unsigned short val_iZone,
                                unsigned short val_iInst) {

  unsigned long OuterIter = config[val_iZone]->GetOuterIter();

  /*--- Evaluate the new CFL number (adaptive). ---*/
  if ((config[val_iZone]->GetCFL_Adapt() == YES) && ( OuterIter != 0 ) ) {
    output->SetCFL_Number(solver, config, val_iZone);
  }

}

void CHeatIteration::Iterate(COutput *output,
                             CIntegration ****integration,
                             CGeometry ****geometry,
                             CSolver *****solver,
                             CNumerics ******numerics,
                             CConfig **config,
                             CSurfaceMovement **surface_movement,
                             CVolumetricMovement ***grid_movement,
                             CFreeFormDefBox*** FFDBox,
                             unsigned short val_iZone,
                             unsigned short val_iInst) {

  unsigned long IntIter, ExtIter;
  bool unsteady = (config[val_iZone]->GetUnsteady_Simulation() == DT_STEPPING_1ST) || (config[val_iZone]->GetUnsteady_Simulation() == DT_STEPPING_2ND);

  ExtIter = config[val_iZone]->GetExtIter();

  /* --- Setting up iteration values depending on if this is a
   steady or an unsteady simulaiton */

  if ( !unsteady ) IntIter = ExtIter;
  else IntIter = config[val_iZone]->GetIntIter();

  /*--- Update global parameters ---*/

  config[val_iZone]->SetGlobalParam(HEAT_EQUATION_FVM, RUNTIME_HEAT_SYS, ExtIter);

  integration[val_iZone][val_iInst][HEAT_SOL]->SingleGrid_Iteration(geometry, solver, numerics,
                                                                   config, RUNTIME_HEAT_SYS, IntIter, val_iZone, val_iInst);

  /*--- Write the convergence history ---*/

  if ( unsteady && !config[val_iZone]->GetDiscrete_Adjoint() ) {

    output->SetConvHistory_Body(NULL, geometry, solver, config, integration, true, 0.0, val_iZone, val_iInst);
  }
}

void CHeatIteration::Update(COutput *output,
                            CIntegration ****integration,
                            CGeometry ****geometry,
                            CSolver *****solver,
                            CNumerics ******numerics,
                            CConfig **config,
                            CSurfaceMovement **surface_movement,
                            CVolumetricMovement ***grid_movement,
                            CFreeFormDefBox*** FFDBox,
                            unsigned short val_iZone,
                            unsigned short val_iInst)      {

  unsigned short iMesh;
  su2double Physical_dt, Physical_t;
  unsigned long ExtIter = config[ZONE_0]->GetExtIter();

  /*--- Dual time stepping strategy ---*/
  if ((config[val_iZone]->GetUnsteady_Simulation() == DT_STEPPING_1ST) ||
      (config[val_iZone]->GetUnsteady_Simulation() == DT_STEPPING_2ND)) {

    /*--- Update dual time solver ---*/
    for (iMesh = 0; iMesh <= config[val_iZone]->GetnMGLevels(); iMesh++) {
      integration[val_iZone][val_iInst][HEAT_SOL]->SetDualTime_Solver(geometry[val_iZone][val_iInst][iMesh], solver[val_iZone][val_iInst][iMesh][HEAT_SOL], config[val_iZone], iMesh);
      integration[val_iZone][val_iInst][HEAT_SOL]->SetConvergence(false);
    }

    Physical_dt = config[val_iZone]->GetDelta_UnstTime();
    Physical_t  = (ExtIter+1)*Physical_dt;
    if (Physical_t >=  config[val_iZone]->GetTotal_UnstTime())
      integration[val_iZone][val_iInst][HEAT_SOL]->SetConvergence(true);
  }
}

bool CHeatIteration::Monitor(COutput *output,
    CIntegration ****integration,
    CGeometry ****geometry,
    CSolver *****solver,
    CNumerics ******numerics,
    CConfig **config,
    CSurfaceMovement **surface_movement,
    CVolumetricMovement ***grid_movement,
    CFreeFormDefBox*** FFDBox,
    unsigned short val_iZone,
    unsigned short val_iInst)     { return false; }

void CHeatIteration::Postprocess(COutput *output,
                                 CIntegration ****integration,
                                 CGeometry ****geometry,
                                 CSolver *****solver,
                                 CNumerics ******numerics,
                                 CConfig **config,
                                 CSurfaceMovement **surface_movement,
                                 CVolumetricMovement ***grid_movement,
                                 CFreeFormDefBox*** FFDBox,
                                 unsigned short val_iZone,
                                 unsigned short val_iInst) { }

void CHeatIteration::Solve(COutput *output,
                             CIntegration ****integration,
                             CGeometry ****geometry,
                             CSolver *****solver,
                             CNumerics ******numerics,
                             CConfig **config,
                             CSurfaceMovement **surface_movement,
                             CVolumetricMovement ***grid_movement,
                             CFreeFormDefBox*** FFDBox,
                             unsigned short val_iZone,
                             unsigned short val_iInst) {

  /*--- Boolean to determine if we are running a steady or unsteady case ---*/
  bool steady = (config[val_iZone]->GetUnsteady_Simulation() == STEADY);
  bool unsteady = ((config[val_iZone]->GetUnsteady_Simulation() == DT_STEPPING_1ST) || (config[val_iZone]->GetUnsteady_Simulation() == DT_STEPPING_2ND));

  unsigned short Inner_Iter, nInner_Iter = config[val_iZone]->GetnInner_Iter();
  bool StopCalc = false;

  /*--- Preprocess the solver ---*/
  Preprocess(output, integration, geometry,
      solver, numerics, config,
      surface_movement, grid_movement, FFDBox, val_iZone, INST_0);

    /*--- For steady-state flow simulations, we need to loop over ExtIter for the number of time steps ---*/
    /*--- However, ExtIter is the number of FSI iterations, so nIntIter is used in this case ---*/

    for (Inner_Iter = 0; Inner_Iter < nInner_Iter; Inner_Iter++){

    /*--- For steady-state flow simulations, we need to loop over ExtIter for the number of time steps ---*/
    if (steady) config[val_iZone]->SetExtIter(Inner_Iter);
    /*--- For unsteady flow simulations, we need to loop over IntIter for the number of time steps ---*/
    if (unsteady) config[val_iZone]->SetIntIter(Inner_Iter);
    /*--- If only one internal iteration is required, the ExtIter/IntIter is the OuterIter of the block structure ---*/
    if (nInner_Iter == 1) {
      if (steady) config[val_iZone]->SetExtIter(config[val_iZone]->GetOuterIter());
      if (unsteady) config[val_iZone]->SetIntIter(config[val_iZone]->GetOuterIter());
    }

    Iterate(output, integration, geometry,
        solver, numerics, config,
        surface_movement, grid_movement, FFDBox, val_iZone, INST_0);

    /*--- Write the convergence history for the fluid (only screen output) ---*/
    if (steady) output->SetConvHistory_Body(NULL, geometry, solver, config, integration, false, 0.0, val_iZone, INST_0);

    /*--- If convergence was reached in every zone --*/
    StopCalc = integration[val_iZone][INST_0][HEAT_SOL]->GetConvergence();
    if (StopCalc) break;

  }

  /*--- Set the heat convergence to false (to make sure outer subiterations converge) ---*/
  integration[val_iZone][INST_0][HEAT_SOL]->SetConvergence(false);

  //output->SetConvHistory_Body(NULL, geometry, solver, config, integration, true, 0.0, val_iZone, INST_0);

}

CFEAIteration::CFEAIteration(CConfig *config) : CIteration(config) { }
CFEAIteration::~CFEAIteration(void) { }
void CFEAIteration::Preprocess() { }
void CFEAIteration::Iterate(COutput *output,
                                CIntegration ****integration,
                                CGeometry ****geometry,
                                CSolver *****solver,
                                CNumerics ******numerics,
                                CConfig **config,
                                CSurfaceMovement **surface_movement,
                                CVolumetricMovement ***grid_movement,
                                CFreeFormDefBox*** FFDBox,
                                unsigned short val_iZone,
                                unsigned short val_iInst
                                ) {

  su2double loadIncrement;
  unsigned long IntIter = 0; config[val_iZone]->SetIntIter(IntIter);
  unsigned long ExtIter = config[val_iZone]->GetExtIter();

  unsigned long iIncrement;
  unsigned long nIncrements = config[val_iZone]->GetNumberIncrements();

  bool nonlinear = (config[val_iZone]->GetGeometricConditions() == LARGE_DEFORMATIONS);  // Geometrically non-linear problems
  bool linear = (config[val_iZone]->GetGeometricConditions() == SMALL_DEFORMATIONS);  // Geometrically non-linear problems

  bool disc_adj_fem = false;
  if (config[val_iZone]->GetKind_Solver() == DISC_ADJ_FEM) disc_adj_fem = true;

  bool write_output = true;

  bool incremental_load = config[val_iZone]->GetIncrementalLoad();              // If an incremental load is applied

  ofstream ConvHist_file;

  /*--- This is to prevent problems when running a linear solver ---*/
  if (!nonlinear) incremental_load = false;

  /*--- Set the convergence monitor to false, to prevent the solver to stop in intermediate FSI subiterations ---*/
  integration[val_iZone][val_iInst][FEA_SOL]->SetConvergence(false);

  if (linear) {

    /*--- Set the value of the internal iteration ---*/

    IntIter = ExtIter;

    /*--- FEA equations ---*/

    config[val_iZone]->SetGlobalParam(FEM_ELASTICITY, RUNTIME_FEA_SYS, ExtIter);

    /*--- Run the iteration ---*/

    integration[val_iZone][val_iInst][FEA_SOL]->Structural_Iteration(geometry, solver, numerics,
        config, RUNTIME_FEA_SYS, IntIter, val_iZone, val_iInst);

  }
  /*--- If the structure is held static and the solver is nonlinear, we don't need to solve for static time, but we need to compute Mass Matrix and Integration constants ---*/
  else if (nonlinear) {

    /*--- THIS IS THE DIRECT APPROACH (NO INCREMENTAL LOAD APPLIED) ---*/

    if (!incremental_load) {

      /*--- Set the value of the internal iteration ---*/

      IntIter = 0;

      /*--- FEA equations ---*/

      config[val_iZone]->SetGlobalParam(FEM_ELASTICITY, RUNTIME_FEA_SYS, ExtIter);

      /*--- Write the convergence history headers ---*/

      if (!disc_adj_fem) output->SetConvHistory_Body(NULL, geometry, solver, config, integration, true, 0.0, val_iZone, val_iInst);

      /*--- Run the iteration ---*/

      integration[val_iZone][val_iInst][FEA_SOL]->Structural_Iteration(geometry, solver, numerics,
          config, RUNTIME_FEA_SYS, IntIter, val_iZone, val_iInst);


      /*----------------- If the solver is non-linear, we need to subiterate using a Newton-Raphson approach ----------------------*/

      for (IntIter = 1; IntIter < config[val_iZone]->GetDyn_nIntIter(); IntIter++) {

        /*--- Limits to only one structural iteration for the discrete adjoint FEM problem ---*/
        if (disc_adj_fem) break;

        /*--- Write the convergence history (first, compute Von Mises stress) ---*/
        solver[val_iZone][val_iInst][MESH_0][FEA_SOL]->Compute_NodalStress(geometry[val_iZone][val_iInst][MESH_0], solver[val_iZone][val_iInst][MESH_0], numerics[val_iZone][val_iInst][MESH_0][FEA_SOL], config[val_iZone]);
        write_output = output->PrintOutput(IntIter-1, config[val_iZone]->GetWrt_Con_Freq_DualTime());
        if (write_output) output->SetConvHistory_Body(&ConvHist_file, geometry, solver, config, integration, false, 0.0, val_iZone, val_iInst);

        config[val_iZone]->SetIntIter(IntIter);

        integration[val_iZone][val_iInst][FEA_SOL]->Structural_Iteration(geometry, solver, numerics,
            config, RUNTIME_FEA_SYS, IntIter, val_iZone, val_iInst);

        if (integration[val_iZone][val_iInst][FEA_SOL]->GetConvergence()) break;

      }

    }
    /*--- The incremental load is only used in nonlinear cases ---*/
    else if (incremental_load) {

      /*--- Set the initial condition: store the current solution as Solution_Old ---*/

      solver[val_iZone][val_iInst][MESH_0][FEA_SOL]->SetInitialCondition(geometry[val_iZone][val_iInst], solver[val_iZone][val_iInst], config[val_iZone], ExtIter);

      /*--- The load increment is 1.0 ---*/
      loadIncrement = 1.0;
      solver[val_iZone][val_iInst][MESH_0][FEA_SOL]->SetLoad_Increment(loadIncrement);
      solver[val_iZone][val_iInst][MESH_0][FEA_SOL]->SetForceCoeff(loadIncrement);

      /*--- Set the value of the internal iteration ---*/

      IntIter = 0;

      /*--- FEA equations ---*/

      config[val_iZone]->SetGlobalParam(FEM_ELASTICITY, RUNTIME_FEA_SYS, ExtIter);

      /*--- Write the convergence history headers ---*/

      if (!disc_adj_fem) output->SetConvHistory_Body(NULL, geometry, solver, config, integration, false, 0.0, val_iZone, val_iInst);

      /*--- Run the first iteration ---*/

      integration[val_iZone][val_iInst][FEA_SOL]->Structural_Iteration(geometry, solver, numerics,
          config, RUNTIME_FEA_SYS, IntIter, val_iZone, val_iInst);


      /*--- Write the convergence history (first, compute Von Mises stress) ---*/
      solver[val_iZone][val_iInst][MESH_0][FEA_SOL]->Compute_NodalStress(geometry[val_iZone][val_iInst][MESH_0], solver[val_iZone][val_iInst][MESH_0], numerics[val_iZone][val_iInst][MESH_0][FEA_SOL], config[val_iZone]);
      output->SetConvHistory_Body(&ConvHist_file, geometry, solver, config, integration, false, 0.0, val_iZone, val_iInst);

      /*--- Run the second iteration ---*/

      IntIter = 1;

      config[val_iZone]->SetIntIter(IntIter);

      integration[val_iZone][val_iInst][FEA_SOL]->Structural_Iteration(geometry, solver, numerics,
          config, RUNTIME_FEA_SYS, IntIter, val_iZone, val_iInst);

      /*--- Write the convergence history (first, compute Von Mises stress) ---*/
      solver[val_iZone][val_iInst][MESH_0][FEA_SOL]->Compute_NodalStress(geometry[val_iZone][val_iInst][MESH_0], solver[val_iZone][val_iInst][MESH_0], numerics[val_iZone][val_iInst][MESH_0][FEA_SOL], config[val_iZone]);
      output->SetConvHistory_Body(&ConvHist_file, geometry, solver, config, integration, false, 0.0, val_iZone, val_iInst);


      bool meetCriteria;
      su2double Residual_UTOL, Residual_RTOL, Residual_ETOL;
      su2double Criteria_UTOL, Criteria_RTOL, Criteria_ETOL;

      Criteria_UTOL = config[val_iZone]->GetIncLoad_Criteria(0);
      Criteria_RTOL = config[val_iZone]->GetIncLoad_Criteria(1);
      Criteria_ETOL = config[val_iZone]->GetIncLoad_Criteria(2);

      Residual_UTOL = log10(solver[val_iZone][val_iInst][MESH_0][FEA_SOL]->GetRes_FEM(0));
      Residual_RTOL = log10(solver[val_iZone][val_iInst][MESH_0][FEA_SOL]->GetRes_FEM(1));
      Residual_ETOL = log10(solver[val_iZone][val_iInst][MESH_0][FEA_SOL]->GetRes_FEM(2));

      meetCriteria = ( ( Residual_UTOL <  Criteria_UTOL ) &&
          ( Residual_RTOL <  Criteria_RTOL ) &&
          ( Residual_ETOL <  Criteria_ETOL ) );

      /*--- If the criteria is met and the load is not "too big", do the regular calculation ---*/
      if (meetCriteria) {

        for (IntIter = 2; IntIter < config[val_iZone]->GetDyn_nIntIter(); IntIter++) {

          /*--- Write the convergence history (first, compute Von Mises stress) ---*/
          solver[val_iZone][val_iInst][MESH_0][FEA_SOL]->Compute_NodalStress(geometry[val_iZone][val_iInst][MESH_0], solver[val_iZone][val_iInst][MESH_0], numerics[val_iZone][val_iInst][MESH_0][FEA_SOL], config[val_iZone]);
          output->SetConvHistory_Body(&ConvHist_file, geometry, solver, config, integration, false, 0.0, val_iZone, val_iInst);

          config[val_iZone]->SetIntIter(IntIter);

          integration[val_iZone][val_iInst][FEA_SOL]->Structural_Iteration(geometry, solver, numerics,
              config, RUNTIME_FEA_SYS, IntIter, val_iZone, val_iInst);

          if (integration[val_iZone][val_iInst][FEA_SOL]->GetConvergence()) break;

        }

      }

      /*--- If the criteria is not met, a whole set of subiterations for the different loads must be done ---*/

      else {

        /*--- Here we have to restart the solution to the original one of the iteration ---*/
        /*--- Retrieve the Solution_Old as the current solution before subiterating ---*/

        solver[val_iZone][val_iInst][MESH_0][FEA_SOL]->ResetInitialCondition(geometry[val_iZone][val_iInst], solver[val_iZone][val_iInst], config[val_iZone], ExtIter);

        /*--- For the number of increments ---*/
        for (iIncrement = 0; iIncrement < nIncrements; iIncrement++) {

          loadIncrement = (iIncrement + 1.0) * (1.0 / nIncrements);

          /*--- Set the load increment and the initial condition, and output the parameters of UTOL, RTOL, ETOL for the previous iteration ---*/

          /*--- Set the convergence monitor to false, to force se solver to converge every subiteration ---*/
          integration[val_iZone][val_iInst][FEA_SOL]->SetConvergence(false);


          /*--- FEA equations ---*/

          config[val_iZone]->SetGlobalParam(FEM_ELASTICITY, RUNTIME_FEA_SYS, ExtIter);


          solver[val_iZone][val_iInst][MESH_0][FEA_SOL]->SetLoad_Increment(loadIncrement);

          if (rank == MASTER_NODE) {
            cout << endl;
            cout << "-- Incremental load: increment " << iIncrement + 1 << " ----------------------------------------" << endl;
          }

          /*--- Set the value of the internal iteration ---*/
          IntIter = 0;
          config[val_iZone]->SetIntIter(IntIter);

          /*--- FEA equations ---*/

          config[val_iZone]->SetGlobalParam(FEM_ELASTICITY, RUNTIME_FEA_SYS, ExtIter);

          /*--- Run the iteration ---*/

          integration[val_iZone][val_iInst][FEA_SOL]->Structural_Iteration(geometry, solver, numerics,
              config, RUNTIME_FEA_SYS, IntIter, val_iZone, val_iInst);


          /*----------------- If the solver is non-linear, we need to subiterate using a Newton-Raphson approach ----------------------*/

          for (IntIter = 1; IntIter < config[val_iZone]->GetDyn_nIntIter(); IntIter++) {

            /*--- Write the convergence history (first, compute Von Mises stress) ---*/
            solver[val_iZone][val_iInst][MESH_0][FEA_SOL]->Compute_NodalStress(geometry[val_iZone][val_iInst][MESH_0], solver[val_iZone][val_iInst][MESH_0], numerics[val_iZone][val_iInst][MESH_0][FEA_SOL], config[val_iZone]);
            output->SetConvHistory_Body(&ConvHist_file, geometry, solver, config, integration, false, 0.0, val_iZone, val_iInst);

            config[val_iZone]->SetIntIter(IntIter);

            integration[val_iZone][val_iInst][FEA_SOL]->Structural_Iteration(geometry, solver, numerics,
                config, RUNTIME_FEA_SYS, IntIter, val_iZone, val_iInst);

            if (integration[val_iZone][val_iInst][FEA_SOL]->GetConvergence()) break;

          }

          /*--- Write history for intermediate steps ---*/
          if (iIncrement < nIncrements - 1){
            /*--- Write the convergence history (first, compute Von Mises stress) ---*/
            solver[val_iZone][val_iInst][MESH_0][FEA_SOL]->Compute_NodalStress(geometry[val_iZone][val_iInst][MESH_0], solver[val_iZone][val_iInst][MESH_0], numerics[val_iZone][val_iInst][MESH_0][FEA_SOL], config[val_iZone]);
            output->SetConvHistory_Body(&ConvHist_file, geometry, solver, config, integration, false, 0.0, val_iZone, val_iInst);
          }

        }

      }

    }


  }


  /*--- Finally, we need to compute the objective function, in case that we are running a discrete adjoint solver... ---*/

  switch (config[val_iZone]->GetKind_ObjFunc()){
    case REFERENCE_GEOMETRY:
      if ((config[val_iZone]->GetDV_FEA() == YOUNG_MODULUS) || (config[val_iZone]->GetDV_FEA() == DENSITY_VAL)){
        solver[val_iZone][val_iInst][MESH_0][FEA_SOL]->Stiffness_Penalty(geometry[val_iZone][val_iInst][MESH_0],solver[val_iZone][val_iInst][MESH_0],
          numerics[val_iZone][val_iInst][MESH_0][FEA_SOL], config[val_iZone]);
      }
      solver[val_iZone][val_iInst][MESH_0][FEA_SOL]->Compute_OFRefGeom(geometry[val_iZone][val_iInst][MESH_0],solver[val_iZone][val_iInst][MESH_0], config[val_iZone]);
      break;
    case REFERENCE_NODE:
      if ((config[val_iZone]->GetDV_FEA() == YOUNG_MODULUS) || (config[val_iZone]->GetDV_FEA() == DENSITY_VAL)){
        solver[val_iZone][val_iInst][MESH_0][FEA_SOL]->Stiffness_Penalty(geometry[val_iZone][val_iInst][MESH_0],solver[val_iZone][val_iInst][MESH_0],
          numerics[val_iZone][val_iInst][MESH_0][FEA_SOL], config[val_iZone]);
      }
      solver[val_iZone][val_iInst][MESH_0][FEA_SOL]->Compute_OFRefNode(geometry[val_iZone][val_iInst][MESH_0],solver[val_iZone][val_iInst][MESH_0], config[val_iZone]);
      break;
    case VOLUME_FRACTION:
      solver[val_iZone][val_iInst][MESH_0][FEA_SOL]->Compute_OFVolFrac(geometry[val_iZone][val_iInst][MESH_0],solver[val_iZone][val_iInst][MESH_0], config[val_iZone]);
      break;
  }

}

void CFEAIteration::Update(COutput *output,
       CIntegration ****integration,
       CGeometry ****geometry,
       CSolver *****solver,
       CNumerics ******numerics,
       CConfig **config,
       CSurfaceMovement **surface_movement,
       CVolumetricMovement ***grid_movement,
       CFreeFormDefBox*** FFDBox,
       unsigned short val_iZone,
       unsigned short val_iInst) {

  su2double Physical_dt, Physical_t;
    unsigned long ExtIter = config[val_iZone]->GetExtIter();
  bool dynamic = (config[val_iZone]->GetDynamic_Analysis() == DYNAMIC);          // Dynamic problems
  bool static_fem = (config[val_iZone]->GetDynamic_Analysis() == STATIC);         // Static problems
  bool fsi = config[val_iZone]->GetFSI_Simulation();         // Fluid-Structure Interaction problems


  /*----------------- Compute averaged nodal stress and reactions ------------------------*/

  solver[val_iZone][val_iInst][MESH_0][FEA_SOL]->Compute_NodalStress(geometry[val_iZone][val_iInst][MESH_0], solver[val_iZone][val_iInst][MESH_0], numerics[val_iZone][val_iInst][MESH_0][FEA_SOL], config[val_iZone]);

  /*----------------- Update structural solver ----------------------*/

  if (dynamic) {
    integration[val_iZone][val_iInst][FEA_SOL]->SetFEM_StructuralSolver(geometry[val_iZone][val_iInst][MESH_0], solver[val_iZone][val_iInst][MESH_0], config[val_iZone], MESH_0);
    integration[val_iZone][val_iInst][FEA_SOL]->SetConvergence(false);

      /*--- Verify convergence criteria (based on total time) ---*/

    Physical_dt = config[val_iZone]->GetDelta_DynTime();
    Physical_t  = (ExtIter+1)*Physical_dt;
    if (Physical_t >=  config[val_iZone]->GetTotal_DynTime())
      integration[val_iZone][val_iInst][FEA_SOL]->SetConvergence(true);
    } else if ( static_fem && fsi) {

    /*--- For FSI problems, output the relaxed result, which is the one transferred into the fluid domain (for restart purposes) ---*/
    switch (config[val_iZone]->GetKind_TimeIntScheme_FEA()) {
    case (NEWMARK_IMPLICIT):
        solver[val_iZone][val_iInst][MESH_0][FEA_SOL]->ImplicitNewmark_Relaxation(geometry[val_iZone][val_iInst][MESH_0], solver[val_iZone][val_iInst][MESH_0], config[val_iZone]);
    break;

    }
  }

}

void CFEAIteration::Predictor(COutput *output,
                        CIntegration ****integration,
                        CGeometry ****geometry,
                        CSolver *****solver,
                        CNumerics ******numerics,
                        CConfig **config,
                        CSurfaceMovement **surface_movement,
                        CVolumetricMovement ***grid_movement,
                        CFreeFormDefBox*** FFDBox,
                        unsigned short val_iZone,
                        unsigned short val_iInst)      {

  /*--- Predict displacements ---*/

  solver[val_iZone][val_iInst][MESH_0][FEA_SOL]->PredictStruct_Displacement(geometry[val_iZone][val_iInst], config[val_iZone],
      solver[val_iZone][val_iInst]);

  /*--- For parallel simulations we need to communicate the predicted solution before updating the fluid mesh ---*/

  solver[val_iZone][val_iInst][MESH_0][FEA_SOL]->InitiateComms(geometry[val_iZone][val_iInst][MESH_0], config[val_iZone], SOLUTION_PRED);
  solver[val_iZone][val_iInst][MESH_0][FEA_SOL]->CompleteComms(geometry[val_iZone][val_iInst][MESH_0], config[val_iZone], SOLUTION_PRED);

}
void CFEAIteration::Relaxation(COutput *output,
                        CIntegration ****integration,
                        CGeometry ****geometry,
                        CSolver *****solver,
                        CNumerics ******numerics,
                        CConfig **config,
                        CSurfaceMovement **surface_movement,
                        CVolumetricMovement ***grid_movement,
                        CFreeFormDefBox*** FFDBox,
                        unsigned short val_iZone,
                        unsigned short val_iInst)      {

  unsigned long OuterIter = config[val_iZone]->GetOuterIter();

  /*-------------------- Aitken's relaxation ------------------------*/

  /*------------------- Compute the coefficient ---------------------*/

  solver[val_iZone][INST_0][MESH_0][FEA_SOL]->ComputeAitken_Coefficient(geometry[val_iZone][INST_0], config[val_iZone],
      solver[val_iZone][INST_0], OuterIter);

  /*----------------- Set the relaxation parameter ------------------*/

  solver[val_iZone][INST_0][MESH_0][FEA_SOL]->SetAitken_Relaxation(geometry[val_iZone][INST_0], config[val_iZone],
      solver[val_iZone][INST_0]);

  /*----------------- Communicate the predicted solution and the old one ------------------*/

  solver[val_iZone][INST_0][MESH_0][FEA_SOL]->InitiateComms(geometry[val_iZone][INST_0][MESH_0], config[val_iZone], SOLUTION_PRED_OLD);
  solver[val_iZone][INST_0][MESH_0][FEA_SOL]->CompleteComms(geometry[val_iZone][INST_0][MESH_0], config[val_iZone], SOLUTION_PRED_OLD);

}

bool CFEAIteration::Monitor(COutput *output,
    CIntegration ****integration,
    CGeometry ****geometry,
    CSolver *****solver,
    CNumerics ******numerics,
    CConfig **config,
    CSurfaceMovement **surface_movement,
    CVolumetricMovement ***grid_movement,
    CFreeFormDefBox*** FFDBox,
    unsigned short val_iZone,
    unsigned short val_iInst)     { return false; }
void CFEAIteration::Postprocess(COutput *output,
                                          CIntegration ****integration,
                                          CGeometry ****geometry,
                                          CSolver *****solver,
                                          CNumerics ******numerics,
                                          CConfig **config,
                                          CSurfaceMovement **surface_movement,
                                          CVolumetricMovement ***grid_movement,
                                          CFreeFormDefBox*** FFDBox,
                                          unsigned short val_iZone,
                                          unsigned short val_iInst) { }

void CFEAIteration::Solve(COutput *output,
                                CIntegration ****integration,
                                CGeometry ****geometry,
                                CSolver *****solver,
                                CNumerics ******numerics,
                                CConfig **config,
                                CSurfaceMovement **surface_movement,
                                CVolumetricMovement ***grid_movement,
                                CFreeFormDefBox*** FFDBox,
                                unsigned short val_iZone,
                                unsigned short val_iInst
                                ) {

  bool multizone = config[val_iZone]->GetMultizone_Problem();

  /*------------------ Structural subiteration ----------------------*/
  Iterate(output, integration, geometry,
      solver, numerics, config,
      surface_movement, grid_movement, FFDBox, val_iZone, INST_0);

  /*--- Write the convergence history for the structure (only screen output) ---*/
  if (multizone) output->SetConvHistory_Body(NULL, geometry, solver, config, integration, false, 0.0, val_iZone, INST_0);

  /*--- Set the structural convergence to false (to make sure outer subiterations converge) ---*/
  integration[val_iZone][INST_0][FEA_SOL]->SetConvergence(false);

}

CAdjFluidIteration::CAdjFluidIteration(CConfig *config) : CIteration(config) { }

CAdjFluidIteration::~CAdjFluidIteration(void) { }

void CAdjFluidIteration::Preprocess(COutput *output,
                                       CIntegration ****integration,
                                       CGeometry ****geometry,
                                       CSolver *****solver,
                                       CNumerics ******numerics,
                                       CConfig **config,
                                       CSurfaceMovement **surface_movement,
                                       CVolumetricMovement ***grid_movement,
                                       CFreeFormDefBox*** FFDBox,
                                       unsigned short val_iZone,
                                       unsigned short val_iInst) {

  unsigned short iMesh;
  bool harmonic_balance = (config[ZONE_0]->GetUnsteady_Simulation() == HARMONIC_BALANCE);
  bool dynamic_mesh = config[ZONE_0]->GetGrid_Movement();
  unsigned long IntIter = 0; config[ZONE_0]->SetIntIter(IntIter);
  unsigned long ExtIter = config[ZONE_0]->GetExtIter();

  /*--- For the unsteady adjoint, load a new direct solution from a restart file. ---*/

  if (((dynamic_mesh && ExtIter == 0) || config[val_iZone]->GetUnsteady_Simulation()) && !harmonic_balance) {
    int Direct_Iter = SU2_TYPE::Int(config[val_iZone]->GetUnst_AdjointIter()) - SU2_TYPE::Int(ExtIter) - 1;
    if (rank == MASTER_NODE && val_iZone == ZONE_0 && config[val_iZone]->GetUnsteady_Simulation())
      cout << endl << " Loading flow solution from direct iteration " << Direct_Iter << "." << endl;
    solver[val_iZone][val_iInst][MESH_0][FLOW_SOL]->LoadRestart(geometry[val_iZone][val_iInst], solver[val_iZone][val_iInst], config[val_iZone], Direct_Iter, true);
  }

  /*--- Continuous adjoint Euler, Navier-Stokes or Reynolds-averaged Navier-Stokes (RANS) equations ---*/

  if ((ExtIter == 0) || config[val_iZone]->GetUnsteady_Simulation()) {

    if (config[val_iZone]->GetKind_Solver() == ADJ_EULER)
      config[val_iZone]->SetGlobalParam(ADJ_EULER, RUNTIME_FLOW_SYS, ExtIter);
    if (config[val_iZone]->GetKind_Solver() == ADJ_NAVIER_STOKES)
      config[val_iZone]->SetGlobalParam(ADJ_NAVIER_STOKES, RUNTIME_FLOW_SYS, ExtIter);
    if (config[val_iZone]->GetKind_Solver() == ADJ_RANS)
      config[val_iZone]->SetGlobalParam(ADJ_RANS, RUNTIME_FLOW_SYS, ExtIter);

    /*--- Solve the Euler, Navier-Stokes or Reynolds-averaged Navier-Stokes (RANS) equations (one iteration) ---*/

    if (rank == MASTER_NODE && val_iZone == ZONE_0)
      cout << "Begin direct solver to store flow data (single iteration)." << endl;

    if (rank == MASTER_NODE && val_iZone == ZONE_0)
      cout << "Compute residuals to check the convergence of the direct problem." << endl;

    integration[val_iZone][val_iInst][FLOW_SOL]->MultiGrid_Iteration(geometry, solver, numerics,
                                                                    config, RUNTIME_FLOW_SYS, 0, val_iZone, val_iInst);

    if (config[val_iZone]->GetKind_Solver() == ADJ_RANS) {

      /*--- Solve the turbulence model ---*/

      config[val_iZone]->SetGlobalParam(ADJ_RANS, RUNTIME_TURB_SYS, ExtIter);
      integration[val_iZone][val_iInst][TURB_SOL]->SingleGrid_Iteration(geometry, solver, numerics,
                                                                       config, RUNTIME_TURB_SYS, IntIter, val_iZone, val_iInst);

      /*--- Solve transition model ---*/

      if (config[val_iZone]->GetKind_Trans_Model() == LM) {
        config[val_iZone]->SetGlobalParam(RANS, RUNTIME_TRANS_SYS, ExtIter);
        integration[val_iZone][val_iInst][TRANS_SOL]->SingleGrid_Iteration(geometry, solver, numerics,
                                                                          config, RUNTIME_TRANS_SYS, IntIter, val_iZone, val_iInst);
      }

    }

    /*--- Output the residual (visualization purpouses to identify if
     the direct solution is converged)---*/
    if (rank == MASTER_NODE && val_iZone == ZONE_0)
      cout << "log10[Maximum residual]: " << log10(solver[val_iZone][val_iInst][MESH_0][FLOW_SOL]->GetRes_Max(0))
      <<", located at point "<< solver[val_iZone][val_iInst][MESH_0][FLOW_SOL]->GetPoint_Max(0) << "." << endl;

    /*--- Compute gradients of the flow variables, this is necessary for sensitivity computation,
     note that in the direct Euler problem we are not computing the gradients of the primitive variables ---*/

    if (config[val_iZone]->GetKind_Gradient_Method() == GREEN_GAUSS)
      solver[val_iZone][val_iInst][MESH_0][FLOW_SOL]->SetPrimitive_Gradient_GG(geometry[val_iZone][val_iInst][MESH_0], config[val_iZone]);
    if (config[val_iZone]->GetKind_Gradient_Method() == WEIGHTED_LEAST_SQUARES)
      solver[val_iZone][val_iInst][MESH_0][FLOW_SOL]->SetPrimitive_Gradient_LS(geometry[val_iZone][val_iInst][MESH_0], config[val_iZone]);

    /*--- Set contribution from cost function for boundary conditions ---*/

    for (iMesh = 0; iMesh <= config[val_iZone]->GetnMGLevels(); iMesh++) {

      /*--- Set the value of the non-dimensional coefficients in the coarse levels, using the fine level solution ---*/

      solver[val_iZone][val_iInst][iMesh][FLOW_SOL]->SetTotal_CD(solver[val_iZone][val_iInst][MESH_0][FLOW_SOL]->GetTotal_CD());
      solver[val_iZone][val_iInst][iMesh][FLOW_SOL]->SetTotal_CL(solver[val_iZone][val_iInst][MESH_0][FLOW_SOL]->GetTotal_CL());
      solver[val_iZone][val_iInst][iMesh][FLOW_SOL]->SetTotal_CT(solver[val_iZone][val_iInst][MESH_0][FLOW_SOL]->GetTotal_CT());
      solver[val_iZone][val_iInst][iMesh][FLOW_SOL]->SetTotal_CQ(solver[val_iZone][val_iInst][MESH_0][FLOW_SOL]->GetTotal_CQ());

      /*--- Compute the adjoint boundary condition on Euler walls ---*/

      solver[val_iZone][val_iInst][iMesh][ADJFLOW_SOL]->SetForceProj_Vector(geometry[val_iZone][val_iInst][iMesh], solver[val_iZone][val_iInst][iMesh], config[val_iZone]);

      /*--- Set the internal boundary condition on nearfield surfaces ---*/

      if ((config[val_iZone]->GetKind_ObjFunc() == EQUIVALENT_AREA) ||
          (config[val_iZone]->GetKind_ObjFunc() == NEARFIELD_PRESSURE))
        solver[val_iZone][val_iInst][iMesh][ADJFLOW_SOL]->SetIntBoundary_Jump(geometry[val_iZone][val_iInst][iMesh], solver[val_iZone][val_iInst][iMesh], config[val_iZone]);

    }

    if (rank == MASTER_NODE && val_iZone == ZONE_0)
      cout << "End direct solver, begin adjoint problem." << endl;

  }

}
void CAdjFluidIteration::Iterate(COutput *output,
                                    CIntegration ****integration,
                                    CGeometry ****geometry,
                                    CSolver *****solver,
                                    CNumerics ******numerics,
                                    CConfig **config,
                                    CSurfaceMovement **surface_movement,
                                    CVolumetricMovement ***grid_movement,
                                    CFreeFormDefBox*** FFDBox,
                                    unsigned short val_iZone,
                                    unsigned short val_iInst) {

  unsigned long IntIter = 0; config[ZONE_0]->SetIntIter(IntIter);
  unsigned long ExtIter = config[ZONE_0]->GetExtIter();
  bool unsteady = (config[val_iZone]->GetUnsteady_Simulation() == DT_STEPPING_1ST) || (config[val_iZone]->GetUnsteady_Simulation() == DT_STEPPING_2ND);

  /*--- Set the value of the internal iteration ---*/

  ExtIter = config[val_iZone]->GetExtIter();

  /* --- Setting up iteration values depending on if this is a
  steady or an unsteady simulaiton */

  if ( !unsteady )
    IntIter = ExtIter;
  else
    IntIter = config[val_iZone]->GetIntIter();


  switch( config[val_iZone]->GetKind_Solver() ) {

  case ADJ_EULER:
    config[val_iZone]->SetGlobalParam(ADJ_EULER, RUNTIME_ADJFLOW_SYS, ExtIter); break;

  case ADJ_NAVIER_STOKES:
    config[val_iZone]->SetGlobalParam(ADJ_NAVIER_STOKES, RUNTIME_ADJFLOW_SYS, ExtIter); break;

  case ADJ_RANS:
    config[val_iZone]->SetGlobalParam(ADJ_RANS, RUNTIME_ADJFLOW_SYS, ExtIter); break;
  }

  /*--- Iteration of the flow adjoint problem ---*/

  integration[val_iZone][val_iInst][ADJFLOW_SOL]->MultiGrid_Iteration(geometry, solver, numerics,
                                                                     config, RUNTIME_ADJFLOW_SYS, IntIter, val_iZone, val_iInst);

  /*--- Iteration of the turbulence model adjoint ---*/

  if ((config[val_iZone]->GetKind_Solver() == ADJ_RANS) && (!config[val_iZone]->GetFrozen_Visc_Cont())) {

    /*--- Adjoint turbulence model solution ---*/

    config[val_iZone]->SetGlobalParam(ADJ_RANS, RUNTIME_ADJTURB_SYS, ExtIter);
    integration[val_iZone][val_iInst][ADJTURB_SOL]->SingleGrid_Iteration(geometry, solver, numerics,
                                                                        config, RUNTIME_ADJTURB_SYS, IntIter, val_iZone, val_iInst);

  }

}

void CAdjFluidIteration::Update(COutput *output,
                                   CIntegration ****integration,
                                   CGeometry ****geometry,
                                   CSolver *****solver,
                                   CNumerics ******numerics,
                                   CConfig **config,
                                   CSurfaceMovement **surface_movement,
                                   CVolumetricMovement ***grid_movement,
                                   CFreeFormDefBox*** FFDBox,
                                   unsigned short val_iZone,
                                   unsigned short val_iInst) {

  su2double Physical_dt, Physical_t;
  unsigned short iMesh;
  unsigned long ExtIter = config[ZONE_0]->GetExtIter();

  /*--- Dual time stepping strategy ---*/

  if ((config[val_iZone]->GetUnsteady_Simulation() == DT_STEPPING_1ST) ||
      (config[val_iZone]->GetUnsteady_Simulation() == DT_STEPPING_2ND)) {

    /*--- Update dual time solver ---*/

    for (iMesh = 0; iMesh <= config[val_iZone]->GetnMGLevels(); iMesh++) {
      integration[val_iZone][val_iInst][ADJFLOW_SOL]->SetDualTime_Solver(geometry[val_iZone][val_iInst][iMesh], solver[val_iZone][val_iInst][iMesh][ADJFLOW_SOL], config[val_iZone], iMesh);
      integration[val_iZone][val_iInst][ADJFLOW_SOL]->SetConvergence(false);
    }

    Physical_dt = config[val_iZone]->GetDelta_UnstTime(); Physical_t  = (ExtIter+1)*Physical_dt;
    if (Physical_t >=  config[val_iZone]->GetTotal_UnstTime()) integration[val_iZone][val_iInst][ADJFLOW_SOL]->SetConvergence(true);

  }
}

bool CAdjFluidIteration::Monitor(COutput *output,
    CIntegration ****integration,
    CGeometry ****geometry,
    CSolver *****solver,
    CNumerics ******numerics,
    CConfig **config,
    CSurfaceMovement **surface_movement,
    CVolumetricMovement ***grid_movement,
    CFreeFormDefBox*** FFDBox,
    unsigned short val_iZone,
    unsigned short val_iInst) { return false; }

void CAdjFluidIteration::Postprocess(COutput *output,
                                     CIntegration ****integration,
                                     CGeometry ****geometry,
                                     CSolver *****solver,
                                     CNumerics ******numerics,
                                     CConfig **config,
                                     CSurfaceMovement **surface_movement,
                                     CVolumetricMovement ***grid_movement,
                                     CFreeFormDefBox*** FFDBox,
                                     unsigned short val_iZone,
                                     unsigned short val_iInst) { }

CDiscAdjFluidIteration::CDiscAdjFluidIteration(CConfig *config) : CIteration(config) {

  turbulent = ( config->GetKind_Solver() == DISC_ADJ_RANS);

}

CDiscAdjFluidIteration::~CDiscAdjFluidIteration(void) { }

void CDiscAdjFluidIteration::Preprocess(COutput *output,
                                           CIntegration ****integration,
                                           CGeometry ****geometry,
                                           CSolver *****solver,
                                           CNumerics ******numerics,
                                           CConfig **config,
                                           CSurfaceMovement **surface_movement,
                                           CVolumetricMovement ***grid_movement,
                                           CFreeFormDefBox*** FFDBox,
                                           unsigned short val_iZone,
                                           unsigned short val_iInst) {

#ifndef HAVE_MPI
  StartTime = su2double(clock())/su2double(CLOCKS_PER_SEC);
#else
  StartTime = MPI_Wtime();
#endif

  unsigned long IntIter = 0, iPoint;
  config[ZONE_0]->SetIntIter(IntIter);
  unsigned short ExtIter = config[val_iZone]->GetExtIter();
  bool dual_time_1st = (config[val_iZone]->GetUnsteady_Simulation() == DT_STEPPING_1ST);
  bool dual_time_2nd = (config[val_iZone]->GetUnsteady_Simulation() == DT_STEPPING_2ND);
  bool dual_time = (dual_time_1st || dual_time_2nd);
  unsigned short iMesh;
  int Direct_Iter;
  bool heat = config[val_iZone]->GetWeakly_Coupled_Heat();

  /*--- Read the target pressure for inverse design. ---------------------------------------------*/
  if (config[val_iZone]->GetInvDesign_Cp() == YES)
    output->SetCp_InverseDesign(solver[val_iZone][val_iInst][MESH_0][FLOW_SOL], geometry[val_iZone][val_iInst][MESH_0], config[val_iZone], ExtIter);

  /*--- Read the target heat flux ----------------------------------------------------------------*/
  if (config[ZONE_0]->GetInvDesign_HeatFlux() == YES)
    output->SetHeatFlux_InverseDesign(solver[val_iZone][val_iInst][MESH_0][FLOW_SOL], geometry[val_iZone][val_iInst][MESH_0], config[val_iZone], ExtIter);

  /*--- For the unsteady adjoint, load direct solutions from restart files. ---*/

  if (config[val_iZone]->GetUnsteady_Simulation()) {

    Direct_Iter = SU2_TYPE::Int(config[val_iZone]->GetUnst_AdjointIter()) - SU2_TYPE::Int(ExtIter) - 2;

    /*--- For dual-time stepping we want to load the already converged solution at timestep n ---*/

    if (dual_time) {
      Direct_Iter += 1;
    }

    if (ExtIter == 0){

      if (dual_time_2nd) {

        /*--- Load solution at timestep n-2 ---*/

        LoadUnsteady_Solution(geometry, solver,config, val_iZone, val_iInst, Direct_Iter-2);

        /*--- Push solution back to correct array ---*/

        for (iMesh=0; iMesh<=config[val_iZone]->GetnMGLevels();iMesh++) {
          for(iPoint=0; iPoint<geometry[val_iZone][val_iInst][iMesh]->GetnPoint();iPoint++) {
            solver[val_iZone][val_iInst][iMesh][FLOW_SOL]->node[iPoint]->Set_Solution_time_n();
            solver[val_iZone][val_iInst][iMesh][FLOW_SOL]->node[iPoint]->Set_Solution_time_n1();
            if (turbulent) {
              solver[val_iZone][val_iInst][iMesh][TURB_SOL]->node[iPoint]->Set_Solution_time_n();
              solver[val_iZone][val_iInst][iMesh][TURB_SOL]->node[iPoint]->Set_Solution_time_n1();
            }
            if (heat) {
              solver[val_iZone][val_iInst][iMesh][HEAT_SOL]->node[iPoint]->Set_Solution_time_n();
              solver[val_iZone][val_iInst][iMesh][HEAT_SOL]->node[iPoint]->Set_Solution_time_n1();
            }
          }
        }
      }
      if (dual_time) {

        /*--- Load solution at timestep n-1 ---*/

        LoadUnsteady_Solution(geometry, solver,config, val_iZone, val_iInst, Direct_Iter-1);

        /*--- Push solution back to correct array ---*/

        for (iMesh=0; iMesh<=config[val_iZone]->GetnMGLevels();iMesh++) {
          for(iPoint=0; iPoint<geometry[val_iZone][val_iInst][iMesh]->GetnPoint();iPoint++) {
            solver[val_iZone][val_iInst][iMesh][FLOW_SOL]->node[iPoint]->Set_Solution_time_n();
            if (turbulent) {
              solver[val_iZone][val_iInst][iMesh][TURB_SOL]->node[iPoint]->Set_Solution_time_n();
            }
            if (heat) {
              solver[val_iZone][val_iInst][iMesh][HEAT_SOL]->node[iPoint]->Set_Solution_time_n();
            }
          }
        }
      }

      /*--- Load solution timestep n ---*/

      LoadUnsteady_Solution(geometry, solver,config, val_iInst, val_iZone, Direct_Iter);

    }

    if ((ExtIter > 0) && dual_time){

      /*--- Load solution timestep n-1 | n-2 for DualTimestepping 1st | 2nd order ---*/
      if (dual_time_1st){
        LoadUnsteady_Solution(geometry, solver,config, val_iInst, val_iZone, Direct_Iter - 1);
      } else {
        LoadUnsteady_Solution(geometry, solver,config, val_iInst, val_iZone, Direct_Iter - 2);
      }

      /*--- Temporarily store the loaded solution in the Solution_Old array ---*/

      for (iMesh=0; iMesh<=config[val_iZone]->GetnMGLevels();iMesh++) {
        for(iPoint=0; iPoint<geometry[val_iZone][val_iInst][iMesh]->GetnPoint();iPoint++) {
           solver[val_iZone][val_iInst][iMesh][FLOW_SOL]->node[iPoint]->Set_OldSolution();
           if (turbulent){
             solver[val_iZone][val_iInst][iMesh][TURB_SOL]->node[iPoint]->Set_OldSolution();
           }
           if (heat){
             solver[val_iZone][val_iInst][iMesh][HEAT_SOL]->node[iPoint]->Set_OldSolution();
           }
        }
      }

      /*--- Set Solution at timestep n to solution at n-1 ---*/

      for (iMesh=0; iMesh<=config[val_iZone]->GetnMGLevels();iMesh++) {
        for(iPoint=0; iPoint<geometry[val_iZone][val_iInst][iMesh]->GetnPoint();iPoint++) {
          solver[val_iZone][val_iInst][iMesh][FLOW_SOL]->node[iPoint]->SetSolution(solver[val_iZone][val_iInst][iMesh][FLOW_SOL]->node[iPoint]->GetSolution_time_n());
          if (turbulent) {
            solver[val_iZone][val_iInst][iMesh][TURB_SOL]->node[iPoint]->SetSolution(solver[val_iZone][val_iInst][iMesh][TURB_SOL]->node[iPoint]->GetSolution_time_n());
          }
          if (heat) {
            solver[val_iZone][val_iInst][iMesh][HEAT_SOL]->node[iPoint]->SetSolution(solver[val_iZone][val_iInst][iMesh][HEAT_SOL]->node[iPoint]->GetSolution_time_n());
          }
        }
      }
      if (dual_time_1st){
      /*--- Set Solution at timestep n-1 to the previously loaded solution ---*/
        for (iMesh=0; iMesh<=config[val_iZone]->GetnMGLevels();iMesh++) {
          for(iPoint=0; iPoint<geometry[val_iZone][val_iInst][iMesh]->GetnPoint();iPoint++) {
            solver[val_iZone][val_iInst][iMesh][FLOW_SOL]->node[iPoint]->Set_Solution_time_n(solver[val_iZone][val_iInst][iMesh][FLOW_SOL]->node[iPoint]->GetSolution_Old());
            if (turbulent) {
              solver[val_iZone][val_iInst][iMesh][TURB_SOL]->node[iPoint]->Set_Solution_time_n(solver[val_iZone][val_iInst][iMesh][TURB_SOL]->node[iPoint]->GetSolution_Old());
            }
            if (heat) {
              solver[val_iZone][val_iInst][iMesh][HEAT_SOL]->node[iPoint]->Set_Solution_time_n(solver[val_iZone][val_iInst][iMesh][HEAT_SOL]->node[iPoint]->GetSolution_Old());
            }
          }
        }
      }
      if (dual_time_2nd){
        /*--- Set Solution at timestep n-1 to solution at n-2 ---*/
        for (iMesh=0; iMesh<=config[val_iZone]->GetnMGLevels();iMesh++) {
          for(iPoint=0; iPoint<geometry[val_iZone][val_iInst][iMesh]->GetnPoint();iPoint++) {
            solver[val_iZone][val_iInst][iMesh][FLOW_SOL]->node[iPoint]->Set_Solution_time_n(solver[val_iZone][val_iInst][iMesh][FLOW_SOL]->node[iPoint]->GetSolution_time_n1());
            if (turbulent) {
              solver[val_iZone][val_iInst][iMesh][TURB_SOL]->node[iPoint]->Set_Solution_time_n(solver[val_iZone][val_iInst][iMesh][TURB_SOL]->node[iPoint]->GetSolution_time_n1());
            }
            if (heat) {
              solver[val_iZone][val_iInst][iMesh][HEAT_SOL]->node[iPoint]->Set_Solution_time_n(solver[val_iZone][val_iInst][iMesh][HEAT_SOL]->node[iPoint]->GetSolution_time_n1());
            }
          }
        }
        /*--- Set Solution at timestep n-2 to the previously loaded solution ---*/
        for (iMesh=0; iMesh<=config[val_iZone]->GetnMGLevels();iMesh++) {
          for(iPoint=0; iPoint<geometry[val_iZone][val_iInst][iMesh]->GetnPoint();iPoint++) {
            solver[val_iZone][val_iInst][iMesh][FLOW_SOL]->node[iPoint]->Set_Solution_time_n1(solver[val_iZone][val_iInst][iMesh][FLOW_SOL]->node[iPoint]->GetSolution_Old());
            if (turbulent) {
              solver[val_iZone][val_iInst][iMesh][TURB_SOL]->node[iPoint]->Set_Solution_time_n1(solver[val_iZone][val_iInst][iMesh][TURB_SOL]->node[iPoint]->GetSolution_Old());
            }
            if (heat) {
              solver[val_iZone][val_iInst][iMesh][HEAT_SOL]->node[iPoint]->Set_Solution_time_n1(solver[val_iZone][val_iInst][iMesh][HEAT_SOL]->node[iPoint]->GetSolution_Old());
            }
          }
        }
      }
    }
  }

  /*--- Store flow solution also in the adjoint solver in order to be able to reset it later ---*/

  if (ExtIter == 0 || dual_time) {
    for (iMesh=0; iMesh<=config[val_iZone]->GetnMGLevels();iMesh++) {
      for (iPoint = 0; iPoint < geometry[val_iZone][val_iInst][iMesh]->GetnPoint(); iPoint++) {
        solver[val_iZone][val_iInst][iMesh][ADJFLOW_SOL]->node[iPoint]->SetSolution_Direct(solver[val_iZone][val_iInst][iMesh][FLOW_SOL]->node[iPoint]->GetSolution());
      }
    }
    if (turbulent && !config[val_iZone]->GetFrozen_Visc_Disc()) {
      for (iPoint = 0; iPoint < geometry[val_iZone][val_iInst][MESH_0]->GetnPoint(); iPoint++) {
        solver[val_iZone][val_iInst][MESH_0][ADJTURB_SOL]->node[iPoint]->SetSolution_Direct(solver[val_iZone][val_iInst][MESH_0][TURB_SOL]->node[iPoint]->GetSolution());
      }
    }
    if (heat) {
      for (iPoint = 0; iPoint < geometry[val_iZone][val_iInst][MESH_0]->GetnPoint(); iPoint++) {
        solver[val_iZone][val_iInst][MESH_0][ADJHEAT_SOL]->node[iPoint]->SetSolution_Direct(solver[val_iZone][val_iInst][MESH_0][HEAT_SOL]->node[iPoint]->GetSolution());
      }
    }
  }

  solver[val_iZone][val_iInst][MESH_0][ADJFLOW_SOL]->Preprocessing(geometry[val_iZone][val_iInst][MESH_0], solver[val_iZone][val_iInst][MESH_0],  config[val_iZone] , MESH_0, 0, RUNTIME_ADJFLOW_SYS, false);
  if (turbulent && !config[val_iZone]->GetFrozen_Visc_Disc()){
    solver[val_iZone][val_iInst][MESH_0][ADJTURB_SOL]->Preprocessing(geometry[val_iZone][val_iInst][MESH_0], solver[val_iZone][val_iInst][MESH_0],  config[val_iZone] , MESH_0, 0, RUNTIME_ADJTURB_SYS, false);
  }
  if (heat) {
    solver[val_iZone][val_iInst][MESH_0][ADJHEAT_SOL]->Preprocessing(geometry[val_iZone][val_iInst][MESH_0], solver[val_iZone][val_iInst][MESH_0],  config[val_iZone] , MESH_0, 0, RUNTIME_ADJHEAT_SYS, false);
  }
}

void CDiscAdjFluidIteration::LoadUnsteady_Solution(CGeometry ****geometry,
                                           CSolver *****solver,
                                           CConfig **config,
                                           unsigned short val_iZone,
                                           unsigned short val_iInst,
                                           int val_DirectIter) {
  unsigned short iMesh;
  bool heat = config[val_iZone]->GetWeakly_Coupled_Heat();

  if (val_DirectIter >= 0) {
    if (rank == MASTER_NODE && val_iZone == ZONE_0)
      cout << " Loading flow solution from direct iteration " << val_DirectIter  << "." << endl;
    solver[val_iZone][val_iInst][MESH_0][FLOW_SOL]->LoadRestart(geometry[val_iZone][val_iInst], solver[val_iZone][val_iInst], config[val_iZone], val_DirectIter, true);
    if (turbulent) {
      solver[val_iZone][val_iInst][MESH_0][TURB_SOL]->LoadRestart(geometry[val_iZone][val_iInst], solver[val_iZone][val_iInst], config[val_iZone], val_DirectIter, false);
    }
    if (heat) {
      solver[val_iZone][val_iInst][MESH_0][HEAT_SOL]->LoadRestart(geometry[val_iZone][val_iInst], solver[val_iZone][val_iInst], config[val_iZone], val_DirectIter, false);
    }
  } else {
    /*--- If there is no solution file we set the freestream condition ---*/
    if (rank == MASTER_NODE && val_iZone == ZONE_0)
      cout << " Setting freestream conditions at direct iteration " << val_DirectIter << "." << endl;
    for (iMesh=0; iMesh<=config[val_iZone]->GetnMGLevels();iMesh++) {
      solver[val_iZone][val_iInst][iMesh][FLOW_SOL]->SetFreeStream_Solution(config[val_iZone]);
      solver[val_iZone][val_iInst][iMesh][FLOW_SOL]->Preprocessing(geometry[val_iZone][val_iInst][iMesh],solver[val_iZone][val_iInst][iMesh], config[val_iZone], iMesh, val_DirectIter, RUNTIME_FLOW_SYS, false);
      if (turbulent) {
        solver[val_iZone][val_iInst][iMesh][TURB_SOL]->SetFreeStream_Solution(config[val_iZone]);
        solver[val_iZone][val_iInst][iMesh][TURB_SOL]->Postprocessing(geometry[val_iZone][val_iInst][iMesh],solver[val_iZone][val_iInst][iMesh], config[val_iZone], iMesh);
      }
      if (heat) {
        solver[val_iZone][val_iInst][iMesh][HEAT_SOL]->SetFreeStream_Solution(config[val_iZone]);
        solver[val_iZone][val_iInst][iMesh][HEAT_SOL]->Postprocessing(geometry[val_iZone][val_iInst][iMesh],solver[val_iZone][val_iInst][iMesh], config[val_iZone], iMesh);
      }
    }
  }
}

void CDiscAdjFluidIteration::Iterate(COutput *output,
                                        CIntegration ****integration,
                                        CGeometry ****geometry,
                                        CSolver *****solver,
                                        CNumerics ******numerics,
                                        CConfig **config,
                                        CSurfaceMovement **surface_movement,
                                        CVolumetricMovement ***volume_grid_movement,
                                        CFreeFormDefBox*** FFDBox,
                                        unsigned short val_iZone,
                                        unsigned short val_iInst) {

  unsigned long ExtIter = config[val_iZone]->GetExtIter();
  unsigned short Kind_Solver = config[val_iZone]->GetKind_Solver();
  unsigned long IntIter = 0;
  bool unsteady = config[val_iZone]->GetUnsteady_Simulation() != STEADY;
  bool frozen_visc = config[val_iZone]->GetFrozen_Visc_Disc();
  bool heat = config[val_iZone]->GetWeakly_Coupled_Heat();

  if (!unsteady)
    IntIter = ExtIter;
  else {
    IntIter = config[val_iZone]->GetIntIter();
  }

  /*--- Extract the adjoints of the conservative input variables and store them for the next iteration ---*/

  if ((Kind_Solver == DISC_ADJ_NAVIER_STOKES) || (Kind_Solver == DISC_ADJ_RANS) || (Kind_Solver == DISC_ADJ_EULER)) {

    solver[val_iZone][val_iInst][MESH_0][ADJFLOW_SOL]->ExtractAdjoint_Solution(geometry[val_iZone][val_iInst][MESH_0], config[val_iZone]);

    solver[val_iZone][val_iInst][MESH_0][ADJFLOW_SOL]->ExtractAdjoint_Variables(geometry[val_iZone][val_iInst][MESH_0], config[val_iZone]);

    /*--- Set the convergence criteria (only residual possible) ---*/

    integration[val_iZone][val_iInst][ADJFLOW_SOL]->Convergence_Monitoring(geometry[val_iZone][val_iInst][MESH_0], config[val_iZone],
                                                                          IntIter, log10(solver[val_iZone][val_iInst][MESH_0][ADJFLOW_SOL]->GetRes_RMS(0)), MESH_0);

    }
  if (turbulent && !frozen_visc) {

    solver[val_iZone][val_iInst][MESH_0][ADJTURB_SOL]->ExtractAdjoint_Solution(geometry[val_iZone][val_iInst][MESH_0],
                                                                              config[val_iZone]);
  }
  if (heat) {

    solver[val_iZone][val_iInst][MESH_0][ADJHEAT_SOL]->ExtractAdjoint_Solution(geometry[val_iZone][val_iInst][MESH_0],
                                                                              config[val_iZone]);
  }
}

void CDiscAdjFluidIteration::InitializeAdjoint(CSolver *****solver, CGeometry ****geometry, CConfig **config, unsigned short iZone, unsigned short iInst){

  unsigned short Kind_Solver = config[iZone]->GetKind_Solver();
  bool frozen_visc = config[iZone]->GetFrozen_Visc_Disc();
  bool heat = config[iZone]->GetWeakly_Coupled_Heat();

  /*--- Initialize the adjoint of the objective function (typically with 1.0) ---*/

  solver[iZone][iInst][MESH_0][ADJFLOW_SOL]->SetAdj_ObjFunc(geometry[iZone][iInst][MESH_0], config[iZone]);

  /*--- Initialize the adjoints the conservative variables ---*/

  if ((Kind_Solver == DISC_ADJ_NAVIER_STOKES) || (Kind_Solver == DISC_ADJ_RANS) || (Kind_Solver == DISC_ADJ_EULER)) {

    solver[iZone][iInst][MESH_0][ADJFLOW_SOL]->SetAdjoint_Output(geometry[iZone][iInst][MESH_0],
                                                                  config[iZone]);
  }

  if (turbulent && !frozen_visc) {
    solver[iZone][iInst][MESH_0][ADJTURB_SOL]->SetAdjoint_Output(geometry[iZone][iInst][MESH_0],
        config[iZone]);
  }

  if (heat) {
    solver[iZone][iInst][MESH_0][ADJHEAT_SOL]->SetAdjoint_Output(geometry[iZone][iInst][MESH_0],
        config[iZone]);
  }
}

void CDiscAdjFluidIteration::RegisterInput(CSolver *****solver, CGeometry ****geometry, CConfig **config, unsigned short iZone, unsigned short iInst, unsigned short kind_recording){

  unsigned short Kind_Solver = config[iZone]->GetKind_Solver();
  bool frozen_visc = config[iZone]->GetFrozen_Visc_Disc();
  bool heat = config[iZone]->GetWeakly_Coupled_Heat();

  if (kind_recording == FLOW_CONS_VARS || kind_recording == COMBINED){

    /*--- Register flow and turbulent variables as input ---*/

    if ((Kind_Solver == DISC_ADJ_NAVIER_STOKES) || (Kind_Solver == DISC_ADJ_RANS) || (Kind_Solver == DISC_ADJ_EULER)) {

      solver[iZone][iInst][MESH_0][ADJFLOW_SOL]->RegisterSolution(geometry[iZone][iInst][MESH_0], config[iZone]);

      solver[iZone][iInst][MESH_0][ADJFLOW_SOL]->RegisterVariables(geometry[iZone][iInst][MESH_0], config[iZone]);
    }

    if (turbulent && !frozen_visc) {
      solver[iZone][iInst][MESH_0][ADJTURB_SOL]->RegisterSolution(geometry[iZone][iInst][MESH_0], config[iZone]);
    }
    if (heat) {
      solver[iZone][iInst][MESH_0][ADJHEAT_SOL]->RegisterSolution(geometry[iZone][iInst][MESH_0], config[iZone]);
    }
  }
  if (kind_recording == MESH_COORDS){

    /*--- Register node coordinates as input ---*/

    geometry[iZone][iInst][MESH_0]->RegisterCoordinates(config[iZone]);

  }

  if (kind_recording == FLOW_CROSS_TERM){

    /*--- Register flow and turbulent variables as input ---*/

    solver[iZone][iInst][MESH_0][ADJFLOW_SOL]->RegisterSolution(geometry[iZone][iInst][MESH_0], config[iZone]);

    if (turbulent && !frozen_visc){
      solver[iZone][iInst][MESH_0][ADJTURB_SOL]->RegisterSolution(geometry[iZone][iInst][MESH_0], config[iZone]);
    }
  }

  if (kind_recording == GEOMETRY_CROSS_TERM){

    /*--- Register node coordinates as input ---*/

    geometry[iZone][iInst][MESH_0]->RegisterCoordinates(config[iZone]);

  }

}

void CDiscAdjFluidIteration::SetRecording(CSolver *****solver,
                                          CGeometry ****geometry,
                                          CConfig **config,
                                          unsigned short val_iZone,
                                          unsigned short val_iInst,
                                          unsigned short kind_recording) {

  unsigned short iMesh;

  /*--- Prepare for recording by resetting the solution to the initial converged solution ---*/

  solver[val_iZone][val_iInst][MESH_0][ADJFEA_SOL]->SetRecording(geometry[val_iZone][val_iInst][MESH_0], config[val_iZone]);

  for (iMesh = 0; iMesh <= config[val_iZone]->GetnMGLevels(); iMesh++){
    solver[val_iZone][val_iInst][iMesh][ADJFLOW_SOL]->SetRecording(geometry[val_iZone][val_iInst][iMesh], config[val_iZone]);
  }
  if (config[val_iZone]->GetKind_Solver() == DISC_ADJ_RANS && !config[val_iZone]->GetFrozen_Visc_Disc()) {
    solver[val_iZone][val_iInst][MESH_0][ADJTURB_SOL]->SetRecording(geometry[val_iZone][val_iInst][MESH_0], config[val_iZone]);
  }
  if (config[val_iZone]->GetWeakly_Coupled_Heat()) {
    solver[val_iZone][val_iInst][MESH_0][ADJHEAT_SOL]->SetRecording(geometry[val_iZone][val_iInst][MESH_0], config[val_iZone]);
  }


}

void CDiscAdjFluidIteration::SetDependencies(CSolver *****solver,
                                             CGeometry ****geometry,
                                             CNumerics ******numerics,
                                             CConfig **config,
                                             unsigned short iZone,
                                             unsigned short iInst,
                                             unsigned short kind_recording){

  bool frozen_visc = config[iZone]->GetFrozen_Visc_Disc();
  bool heat = config[iZone]->GetWeakly_Coupled_Heat();
  if ((kind_recording == MESH_COORDS) || (kind_recording == NONE)  ||
      (kind_recording == GEOMETRY_CROSS_TERM) || (kind_recording == ALL_VARIABLES)){

    /*--- Update geometry to get the influence on other geometry variables (normals, volume etc) ---*/

    geometry[iZone][iInst][MESH_0]->UpdateGeometry(geometry[iZone][iInst], config[iZone]);

  }

  /*--- Compute coupling between flow and turbulent equations ---*/

  solver[iZone][iInst][MESH_0][FLOW_SOL]->InitiateComms(geometry[iZone][iInst][MESH_0], config[iZone], SOLUTION);
  solver[iZone][iInst][MESH_0][FLOW_SOL]->CompleteComms(geometry[iZone][iInst][MESH_0], config[iZone], SOLUTION);

  if (turbulent && !frozen_visc){
    solver[iZone][iInst][MESH_0][FLOW_SOL]->Preprocessing(geometry[iZone][iInst][MESH_0],solver[iZone][iInst][MESH_0], config[iZone], MESH_0, NO_RK_ITER, RUNTIME_FLOW_SYS, true);
    solver[iZone][iInst][MESH_0][TURB_SOL]->Postprocessing(geometry[iZone][iInst][MESH_0],solver[iZone][iInst][MESH_0], config[iZone], MESH_0);
    solver[iZone][iInst][MESH_0][TURB_SOL]->InitiateComms(geometry[iZone][iInst][MESH_0], config[iZone], SOLUTION);
    solver[iZone][iInst][MESH_0][TURB_SOL]->CompleteComms(geometry[iZone][iInst][MESH_0], config[iZone], SOLUTION);

  }

  if (heat){
    solver[iZone][iInst][MESH_0][HEAT_SOL]->Set_Heatflux_Areas(geometry[iZone][iInst][MESH_0], config[iZone]);
    solver[iZone][iInst][MESH_0][HEAT_SOL]->Preprocessing(geometry[iZone][iInst][MESH_0],solver[iZone][iInst][MESH_0], config[iZone], MESH_0, NO_RK_ITER, RUNTIME_HEAT_SYS, true);
    solver[iZone][iInst][MESH_0][HEAT_SOL]->Postprocessing(geometry[iZone][iInst][MESH_0],solver[iZone][iInst][MESH_0], config[iZone], MESH_0);
    solver[iZone][iInst][MESH_0][HEAT_SOL]->InitiateComms(geometry[iZone][iInst][MESH_0], config[iZone], SOLUTION);
    solver[iZone][iInst][MESH_0][HEAT_SOL]->CompleteComms(geometry[iZone][iInst][MESH_0], config[iZone], SOLUTION);
  }
}

void CDiscAdjFluidIteration::RegisterOutput(CSolver *****solver, CGeometry ****geometry, CConfig **config, COutput* output, unsigned short iZone, unsigned short iInst){

  unsigned short Kind_Solver = config[iZone]->GetKind_Solver();
  bool frozen_visc = config[iZone]->GetFrozen_Visc_Disc();
  bool heat = config[iZone]->GetWeakly_Coupled_Heat();

  if ((Kind_Solver == DISC_ADJ_NAVIER_STOKES) || (Kind_Solver == DISC_ADJ_RANS) || (Kind_Solver == DISC_ADJ_EULER)) {

  /*--- Register conservative variables as output of the iteration ---*/

    solver[iZone][iInst][MESH_0][FLOW_SOL]->RegisterOutput(geometry[iZone][iInst][MESH_0],config[iZone]);

  }
  if (turbulent && !frozen_visc){
    solver[iZone][iInst][MESH_0][TURB_SOL]->RegisterOutput(geometry[iZone][iInst][MESH_0],
                                                                 config[iZone]);
  }
  if (heat){
    solver[iZone][iInst][MESH_0][HEAT_SOL]->RegisterOutput(geometry[iZone][iInst][MESH_0],
                                                                 config[iZone]);
  }
}

void CDiscAdjFluidIteration::InitializeAdjoint_CrossTerm(CSolver *****solver, CGeometry ****geometry, CConfig **config, unsigned short iZone, unsigned short iInst){

  unsigned short Kind_Solver = config[iZone]->GetKind_Solver();
  bool frozen_visc = config[iZone]->GetFrozen_Visc_Disc();

  /*--- Initialize the adjoint of the objective function (typically with 1.0) ---*/

  solver[iZone][iInst][MESH_0][ADJFLOW_SOL]->SetAdj_ObjFunc(geometry[iZone][iInst][MESH_0], config[iZone]);

  /*--- Initialize the adjoints the conservative variables ---*/

 if ((Kind_Solver == DISC_ADJ_NAVIER_STOKES) || (Kind_Solver == DISC_ADJ_RANS) || (Kind_Solver == DISC_ADJ_EULER)) {

  solver[iZone][iInst][MESH_0][ADJFLOW_SOL]->SetAdjoint_Output(geometry[iZone][iInst][MESH_0],
                                                                  config[iZone]);
}

  if (turbulent && !frozen_visc) {
    solver[iZone][iInst][MESH_0][ADJTURB_SOL]->SetAdjoint_Output(geometry[iZone][iInst][MESH_0],
                                                                    config[iZone]);
  }
}

void CDiscAdjFluidIteration::Update(COutput *output,
                                       CIntegration ****integration,
                                       CGeometry ****geometry,
                                       CSolver *****solver,
                                       CNumerics ******numerics,
                                       CConfig **config,
                                       CSurfaceMovement **surface_movement,
                                       CVolumetricMovement ***grid_movement,
                                       CFreeFormDefBox*** FFDBox,
                                       unsigned short val_iZone,
                                       unsigned short val_iInst) {

  unsigned short iMesh;

  /*--- Dual time stepping strategy ---*/

  if ((config[val_iZone]->GetUnsteady_Simulation() == DT_STEPPING_1ST) ||
      (config[val_iZone]->GetUnsteady_Simulation() == DT_STEPPING_2ND)) {

    for (iMesh = 0; iMesh <= config[val_iZone]->GetnMGLevels(); iMesh++) {
      integration[val_iZone][val_iInst][ADJFLOW_SOL]->SetConvergence(false);
    }
  }
}

bool CDiscAdjFluidIteration::Monitor(COutput *output,
    CIntegration ****integration,
    CGeometry ****geometry,
    CSolver *****solver,
    CNumerics ******numerics,
    CConfig **config,
    CSurfaceMovement **surface_movement,
    CVolumetricMovement ***grid_movement,
    CFreeFormDefBox*** FFDBox,
    unsigned short val_iZone,
    unsigned short val_iInst)     {

  bool StopCalc = false;
  bool steady = (config[val_iZone]->GetUnsteady_Simulation() == STEADY);
  bool output_history = false;

#ifndef HAVE_MPI
  StopTime = su2double(clock())/su2double(CLOCKS_PER_SEC);
#else
  StopTime = MPI_Wtime();
#endif
  UsedTime = StopTime - StartTime;

  /*--- If convergence was reached --*/
  StopCalc = integration[val_iZone][INST_0][ADJFLOW_SOL]->GetConvergence();

  /*--- Write the convergence history for the fluid (only screen output) ---*/

  /*--- The logic is right now case dependent ----*/
  /*--- This needs to be generalized when the new output structure comes ---*/
  output_history = (steady && !(multizone && (config[val_iZone]->GetnInner_Iter()==1)));

  if (output_history) output->SetConvHistory_Body(NULL, geometry, solver, config, integration, false, UsedTime, val_iZone, INST_0);

  return StopCalc;

}

void CDiscAdjFluidIteration::Postprocess(COutput *output,
                                         CIntegration ****integration,
                                         CGeometry ****geometry,
                                         CSolver *****solver,
                                         CNumerics ******numerics,
                                         CConfig **config,
                                         CSurfaceMovement **surface_movement,
                                         CVolumetricMovement ***grid_movement,
                                         CFreeFormDefBox*** FFDBox,
                                         unsigned short val_iZone,
                                         unsigned short val_iInst) { }

CDiscAdjTNE2Iteration::CDiscAdjTNE2Iteration(CConfig *config) : CIteration(config) {

  turbulent = ( config->GetKind_Solver() == DISC_ADJ_TNE2_RANS);

}

CDiscAdjTNE2Iteration::~CDiscAdjTNE2Iteration(void) { }

void CDiscAdjTNE2Iteration::Preprocess(COutput *output,
                                       CIntegration ****integration,
                                       CGeometry ****geometry,
                                       CSolver *****solver,
                                       CNumerics ******numerics,
                                       CConfig **config,
                                       CSurfaceMovement **surface_movement,
                                       CVolumetricMovement ***grid_movement,
                                       CFreeFormDefBox*** FFDBox,
                                       unsigned short val_iZone,
                                       unsigned short val_iInst) {

#ifndef HAVE_MPI
  StartTime = su2double(clock())/su2double(CLOCKS_PER_SEC);
#else
  StartTime =MPI_Wtime();
#endif

  unsigned long IntIter = 0, iPoint;
  config[ZONE_0]->SetIntIter(IntIter);
  unsigned short ExtIter = config[val_iZone]->GetExtIter();
  bool dual_time_1st = (config[val_iZone]->GetUnsteady_Simulation() == DT_STEPPING_1ST);
  bool dual_time_2nd = (config[val_iZone]->GetUnsteady_Simulation() == DT_STEPPING_2ND);
  bool dual_time = (dual_time_1st || dual_time_2nd);
  unsigned short iMesh;
  int Direct_Iter;
  bool heat = config[val_iZone]->GetWeakly_Coupled_Heat();

  /*--- For the unsteady adjoint, load direct solutions from restart files. ---*/
  if (config[val_iZone]->GetUnsteady_Simulation()) {

    Direct_Iter = SU2_TYPE::Int(config[val_iZone]->GetUnst_AdjointIter()) - SU2_TYPE::Int(ExtIter) - 2;

    /*--- For dual-time stepping we want to load the already converged solution at timestep n ---*/

    if (dual_time) {
      Direct_Iter += 1;
    }

    if (ExtIter == 0){

      if (dual_time_2nd) {

        /*--- Load solution at timestep n-2 ---*/

        LoadUnsteady_Solution(geometry, solver,config, val_iZone, val_iInst, Direct_Iter-2);

        /*--- Push solution back to correct array ---*/

        for (iMesh=0; iMesh<=config[val_iZone]->GetnMGLevels();iMesh++) {
          for(iPoint=0; iPoint<geometry[val_iZone][val_iInst][iMesh]->GetnPoint();iPoint++) {
            solver[val_iZone][val_iInst][iMesh][TNE2_SOL]->node[iPoint]->Set_Solution_time_n();
            solver[val_iZone][val_iInst][iMesh][TNE2_SOL]->node[iPoint]->Set_Solution_time_n1();
            if (turbulent) {
              solver[val_iZone][val_iInst][iMesh][TURB_SOL]->node[iPoint]->Set_Solution_time_n();
              solver[val_iZone][val_iInst][iMesh][TURB_SOL]->node[iPoint]->Set_Solution_time_n1();
            }
            if (heat) {
              solver[val_iZone][val_iInst][iMesh][HEAT_SOL]->node[iPoint]->Set_Solution_time_n();
              solver[val_iZone][val_iInst][iMesh][HEAT_SOL]->node[iPoint]->Set_Solution_time_n1();
            }
          }
        }
      }
      if (dual_time) {

        /*--- Load solution at timestep n-1 ---*/

        LoadUnsteady_Solution(geometry, solver,config, val_iZone, val_iInst, Direct_Iter-1);

        /*--- Push solution back to correct array ---*/

        for (iMesh=0; iMesh<=config[val_iZone]->GetnMGLevels();iMesh++) {
          for(iPoint=0; iPoint<geometry[val_iZone][val_iInst][iMesh]->GetnPoint();iPoint++) {
            solver[val_iZone][val_iInst][iMesh][TNE2_SOL]->node[iPoint]->Set_Solution_time_n();
            if (turbulent) {
              solver[val_iZone][val_iInst][iMesh][TURB_SOL]->node[iPoint]->Set_Solution_time_n();
            }
            if (heat) {
              solver[val_iZone][val_iInst][iMesh][HEAT_SOL]->node[iPoint]->Set_Solution_time_n();
            }
          }
        }
      }

      /*--- Load solution timestep n ---*/

      LoadUnsteady_Solution(geometry, solver,config, val_iInst, val_iZone, Direct_Iter);

    }

    if ((ExtIter > 0) && dual_time){

      /*--- Load solution timestep n-1 | n-2 for DualTimestepping 1st | 2nd order ---*/
      if (dual_time_1st){
        LoadUnsteady_Solution(geometry, solver,config, val_iInst, val_iZone, Direct_Iter - 1);
      } else {
        LoadUnsteady_Solution(geometry, solver,config, val_iInst, val_iZone, Direct_Iter - 2);
      }

      /*--- Temporarily store the loaded solution in the Solution_Old array ---*/

      for (iMesh=0; iMesh<=config[val_iZone]->GetnMGLevels();iMesh++) {
        for(iPoint=0; iPoint<geometry[val_iZone][val_iInst][iMesh]->GetnPoint();iPoint++) {
           solver[val_iZone][val_iInst][iMesh][TNE2_SOL]->node[iPoint]->Set_OldSolution();
           if (turbulent){
             solver[val_iZone][val_iInst][iMesh][TURB_SOL]->node[iPoint]->Set_OldSolution();
           }
           if (heat){
             solver[val_iZone][val_iInst][iMesh][HEAT_SOL]->node[iPoint]->Set_OldSolution();
           }
        }
      }

      /*--- Set Solution at timestep n to solution at n-1 ---*/

      for (iMesh=0; iMesh<=config[val_iZone]->GetnMGLevels();iMesh++) {
        for(iPoint=0; iPoint<geometry[val_iZone][val_iInst][iMesh]->GetnPoint();iPoint++) {
          solver[val_iZone][val_iInst][iMesh][TNE2_SOL]->node[iPoint]->SetSolution(solver[val_iZone][val_iInst][iMesh][TNE2_SOL]->node[iPoint]->GetSolution_time_n());
          if (turbulent) {
            solver[val_iZone][val_iInst][iMesh][TURB_SOL]->node[iPoint]->SetSolution(solver[val_iZone][val_iInst][iMesh][TURB_SOL]->node[iPoint]->GetSolution_time_n());
          }
          if (heat) {
            solver[val_iZone][val_iInst][iMesh][HEAT_SOL]->node[iPoint]->SetSolution(solver[val_iZone][val_iInst][iMesh][HEAT_SOL]->node[iPoint]->GetSolution_time_n());
          }
        }
      }
      if (dual_time_1st){
      /*--- Set Solution at timestep n-1 to the previously loaded solution ---*/
        for (iMesh=0; iMesh<=config[val_iZone]->GetnMGLevels();iMesh++) {
          for(iPoint=0; iPoint<geometry[val_iZone][val_iInst][iMesh]->GetnPoint();iPoint++) {
            solver[val_iZone][val_iInst][iMesh][TNE2_SOL]->node[iPoint]->Set_Solution_time_n(solver[val_iZone][val_iInst][iMesh][TNE2_SOL]->node[iPoint]->GetSolution_Old());
            if (turbulent) {
              solver[val_iZone][val_iInst][iMesh][TURB_SOL]->node[iPoint]->Set_Solution_time_n(solver[val_iZone][val_iInst][iMesh][TURB_SOL]->node[iPoint]->GetSolution_Old());
            }
            if (heat) {
              solver[val_iZone][val_iInst][iMesh][HEAT_SOL]->node[iPoint]->Set_Solution_time_n(solver[val_iZone][val_iInst][iMesh][HEAT_SOL]->node[iPoint]->GetSolution_Old());
            }
          }
        }
      }
      if (dual_time_2nd){
        /*--- Set Solution at timestep n-1 to solution at n-2 ---*/
        for (iMesh=0; iMesh<=config[val_iZone]->GetnMGLevels();iMesh++) {
          for(iPoint=0; iPoint<geometry[val_iZone][val_iInst][iMesh]->GetnPoint();iPoint++) {
            solver[val_iZone][val_iInst][iMesh][TNE2_SOL]->node[iPoint]->Set_Solution_time_n(solver[val_iZone][val_iInst][iMesh][TNE2_SOL]->node[iPoint]->GetSolution_time_n1());
            if (turbulent) {
              solver[val_iZone][val_iInst][iMesh][TURB_SOL]->node[iPoint]->Set_Solution_time_n(solver[val_iZone][val_iInst][iMesh][TURB_SOL]->node[iPoint]->GetSolution_time_n1());
            }
            if (heat) {
              solver[val_iZone][val_iInst][iMesh][HEAT_SOL]->node[iPoint]->Set_Solution_time_n(solver[val_iZone][val_iInst][iMesh][HEAT_SOL]->node[iPoint]->GetSolution_time_n1());
            }
          }
        }
        /*--- Set Solution at timestep n-2 to the previously loaded solution ---*/
        for (iMesh=0; iMesh<=config[val_iZone]->GetnMGLevels();iMesh++) {
          for(iPoint=0; iPoint<geometry[val_iZone][val_iInst][iMesh]->GetnPoint();iPoint++) {
            solver[val_iZone][val_iInst][iMesh][TNE2_SOL]->node[iPoint]->Set_Solution_time_n1(solver[val_iZone][val_iInst][iMesh][TNE2_SOL]->node[iPoint]->GetSolution_Old());
            if (turbulent) {
              solver[val_iZone][val_iInst][iMesh][TURB_SOL]->node[iPoint]->Set_Solution_time_n1(solver[val_iZone][val_iInst][iMesh][TURB_SOL]->node[iPoint]->GetSolution_Old());
            }
            if (heat) {
              solver[val_iZone][val_iInst][iMesh][HEAT_SOL]->node[iPoint]->Set_Solution_time_n1(solver[val_iZone][val_iInst][iMesh][HEAT_SOL]->node[iPoint]->GetSolution_Old());
            }
          }
        }
      }
    }
  }

  /*--- Store flow solution also in the adjoint solver in order to be able to reset it later ---*/

  if (ExtIter == 0 || dual_time) {
    for (iMesh=0; iMesh<=config[val_iZone]->GetnMGLevels();iMesh++) {
      for (iPoint = 0; iPoint < geometry[val_iZone][val_iInst][iMesh]->GetnPoint(); iPoint++) {
        solver[val_iZone][val_iInst][iMesh][ADJTNE2_SOL]->node[iPoint]->SetSolution_Direct(solver[val_iZone][val_iInst][iMesh][TNE2_SOL]->node[iPoint]->GetSolution());
      }
    }
    if (turbulent && !config[val_iZone]->GetFrozen_Visc_Disc()) {
      for (iPoint = 0; iPoint < geometry[val_iZone][val_iInst][MESH_0]->GetnPoint(); iPoint++) {
        solver[val_iZone][val_iInst][MESH_0][ADJTURB_SOL]->node[iPoint]->SetSolution_Direct(solver[val_iZone][val_iInst][MESH_0][TURB_SOL]->node[iPoint]->GetSolution());
      }
    }
    if (heat) {
      for (iPoint = 0; iPoint < geometry[val_iZone][val_iInst][MESH_0]->GetnPoint(); iPoint++) {
        solver[val_iZone][val_iInst][MESH_0][ADJHEAT_SOL]->node[iPoint]->SetSolution_Direct(solver[val_iZone][val_iInst][MESH_0][HEAT_SOL]->node[iPoint]->GetSolution());
      }
    }
  }

  solver[val_iZone][val_iInst][MESH_0][ADJTNE2_SOL]->Preprocessing(geometry[val_iZone][val_iInst][MESH_0], solver[val_iZone][val_iInst][MESH_0],  config[val_iZone] , MESH_0, 0, RUNTIME_ADJTNE2_SYS, false);
  if (turbulent && !config[val_iZone]->GetFrozen_Visc_Disc()){
    solver[val_iZone][val_iInst][MESH_0][ADJTURB_SOL]->Preprocessing(geometry[val_iZone][val_iInst][MESH_0], solver[val_iZone][val_iInst][MESH_0],  config[val_iZone] , MESH_0, 0, RUNTIME_ADJTURB_SYS, false);
  }
  if (heat) {
    solver[val_iZone][val_iInst][MESH_0][ADJHEAT_SOL]->Preprocessing(geometry[val_iZone][val_iInst][MESH_0], solver[val_iZone][val_iInst][MESH_0],  config[val_iZone] , MESH_0, 0, RUNTIME_ADJHEAT_SYS, false);
  }
}

void CDiscAdjTNE2Iteration::LoadUnsteady_Solution(CGeometry ****geometry,
                                                  CSolver *****solver,
                                                  CConfig **config,
                                                  unsigned short val_iZone,
                                                  unsigned short val_iInst,
                                                  int val_DirectIter) {
  unsigned short iMesh;
  bool heat = config[val_iZone]->GetWeakly_Coupled_Heat();

  if (val_DirectIter >= 0) {
    if (rank == MASTER_NODE && val_iZone == ZONE_0)
      cout << " Loading flow solution from direct iteration " << val_DirectIter  << "." << endl;
    solver[val_iZone][val_iInst][MESH_0][TNE2_SOL]->LoadRestart(geometry[val_iZone][val_iInst], solver[val_iZone][val_iInst], config[val_iZone], val_DirectIter, true);
    if (turbulent) {
      solver[val_iZone][val_iInst][MESH_0][TURB_SOL]->LoadRestart(geometry[val_iZone][val_iInst], solver[val_iZone][val_iInst], config[val_iZone], val_DirectIter, false);
    }
    if (heat) {
      solver[val_iZone][val_iInst][MESH_0][HEAT_SOL]->LoadRestart(geometry[val_iZone][val_iInst], solver[val_iZone][val_iInst], config[val_iZone], val_DirectIter, false);
    }
  } else {
    /*--- If there is no solution file we set the freestream condition ---*/
    if (rank == MASTER_NODE && val_iZone == ZONE_0)
      cout << " Setting freestream conditions at direct iteration " << val_DirectIter << "." << endl;
    for (iMesh=0; iMesh<=config[val_iZone]->GetnMGLevels();iMesh++) {
      solver[val_iZone][val_iInst][iMesh][TNE2_SOL]->SetFreeStream_Solution(config[val_iZone]);
      solver[val_iZone][val_iInst][iMesh][TNE2_SOL]->Preprocessing(geometry[val_iZone][val_iInst][iMesh],solver[val_iZone][val_iInst][iMesh], config[val_iZone], iMesh, val_DirectIter, RUNTIME_TNE2_SYS, false);
      if (turbulent) {
        solver[val_iZone][val_iInst][iMesh][TURB_SOL]->SetFreeStream_Solution(config[val_iZone]);
        solver[val_iZone][val_iInst][iMesh][TURB_SOL]->Postprocessing(geometry[val_iZone][val_iInst][iMesh],solver[val_iZone][val_iInst][iMesh], config[val_iZone], iMesh);
      }
      if (heat) {
        solver[val_iZone][val_iInst][iMesh][HEAT_SOL]->SetFreeStream_Solution(config[val_iZone]);
        solver[val_iZone][val_iInst][iMesh][HEAT_SOL]->Postprocessing(geometry[val_iZone][val_iInst][iMesh],solver[val_iZone][val_iInst][iMesh], config[val_iZone], iMesh);
      }
    }
  }
}

void CDiscAdjTNE2Iteration::Iterate(COutput *output,
                                    CIntegration ****integration,
                                    CGeometry ****geometry,
                                    CSolver *****solver,
                                    CNumerics ******numerics,
                                    CConfig **config,
                                    CSurfaceMovement **surface_movement,
                                    CVolumetricMovement ***volume_grid_movement,
                                    CFreeFormDefBox*** FFDBox,
                                    unsigned short val_iZone,
                                    unsigned short val_iInst) {

  unsigned long ExtIter = config[val_iZone]->GetExtIter();
  unsigned short Kind_Solver = config[val_iZone]->GetKind_Solver();
  unsigned long IntIter = 0;
  bool unsteady = config[val_iZone]->GetUnsteady_Simulation() != STEADY;
  bool frozen_visc = config[val_iZone]->GetFrozen_Visc_Disc();
  bool heat = config[val_iZone]->GetWeakly_Coupled_Heat();

  if (!unsteady)
    IntIter = ExtIter;
  else {
    IntIter = config[val_iZone]->GetIntIter();
  }

  /*--- Extract the adjoints of the conservative input variables and store them for the next iteration ---*/

  if ((Kind_Solver == DISC_ADJ_TNE2_NAVIER_STOKES) || (Kind_Solver == DISC_ADJ_TNE2_RANS) || (Kind_Solver == DISC_ADJ_TNE2_EULER)) {

    solver[val_iZone][val_iInst][MESH_0][ADJTNE2_SOL]->ExtractAdjoint_Solution(geometry[val_iZone][val_iInst][MESH_0], config[val_iZone]);

    solver[val_iZone][val_iInst][MESH_0][ADJTNE2_SOL]->ExtractAdjoint_Variables(geometry[val_iZone][val_iInst][MESH_0], config[val_iZone]);

    /*--- Set the convergence criteria (only residual possible) ---*/

    integration[val_iZone][val_iInst][ADJTNE2_SOL]->Convergence_Monitoring(geometry[val_iZone][val_iInst][MESH_0], config[val_iZone],
                                                                          IntIter, log10(solver[val_iZone][val_iInst][MESH_0][ADJTNE2_SOL]->GetRes_RMS(0)), MESH_0);

    }
  if (turbulent && !frozen_visc) {

    solver[val_iZone][val_iInst][MESH_0][ADJTURB_SOL]->ExtractAdjoint_Solution(geometry[val_iZone][val_iInst][MESH_0],
                                                                              config[val_iZone]);
  }
  if (heat) {

    solver[val_iZone][val_iInst][MESH_0][ADJHEAT_SOL]->ExtractAdjoint_Solution(geometry[val_iZone][val_iInst][MESH_0],
                                                                              config[val_iZone]);
  }
}

void CDiscAdjTNE2Iteration::InitializeAdjoint(CSolver *****solver, CGeometry ****geometry, CConfig **config, unsigned short iZone, unsigned short iInst){

  unsigned short Kind_Solver = config[iZone]->GetKind_Solver();
  bool frozen_visc = config[iZone]->GetFrozen_Visc_Disc();
  bool heat = config[iZone]->GetWeakly_Coupled_Heat();

  /*--- Initialize the adjoint of the objective function (typically with 1.0) ---*/

  solver[iZone][iInst][MESH_0][ADJTNE2_SOL]->SetAdj_ObjFunc(geometry[iZone][iInst][MESH_0], config[iZone]);

  /*--- Initialize the adjoints the conservative variables ---*/

  if ((Kind_Solver == DISC_ADJ_TNE2_NAVIER_STOKES) || (Kind_Solver == DISC_ADJ_TNE2_RANS) || (Kind_Solver == DISC_ADJ_TNE2_EULER)) {

    solver[iZone][iInst][MESH_0][ADJTNE2_SOL]->SetAdjoint_Output(geometry[iZone][iInst][MESH_0],
                                                                  config[iZone]);
  }

  if (turbulent && !frozen_visc) {
    solver[iZone][iInst][MESH_0][ADJTURB_SOL]->SetAdjoint_Output(geometry[iZone][iInst][MESH_0],
        config[iZone]);
  }

  if (heat) {
    solver[iZone][iInst][MESH_0][ADJHEAT_SOL]->SetAdjoint_Output(geometry[iZone][iInst][MESH_0],
        config[iZone]);
  }
}

void CDiscAdjTNE2Iteration::RegisterInput(CSolver *****solver, CGeometry ****geometry, CConfig **config, unsigned short iZone, unsigned short iInst, unsigned short kind_recording){

  unsigned short Kind_Solver = config[iZone]->GetKind_Solver();
  bool frozen_visc = config[iZone]->GetFrozen_Visc_Disc();
  bool heat = config[iZone]->GetWeakly_Coupled_Heat();

  if (kind_recording == FLOW_CONS_VARS || kind_recording == COMBINED){

    /*--- Register flow and turbulent variables as input ---*/

    if ((Kind_Solver == DISC_ADJ_TNE2_NAVIER_STOKES) || (Kind_Solver == DISC_ADJ_TNE2_RANS) || (Kind_Solver == DISC_ADJ_TNE2_EULER)) {
      solver[iZone][iInst][MESH_0][ADJTNE2_SOL]->RegisterSolution(geometry[iZone][iInst][MESH_0], config[iZone]);

      solver[iZone][iInst][MESH_0][ADJTNE2_SOL]->RegisterVariables(geometry[iZone][iInst][MESH_0], config[iZone]);
    }

    if (turbulent && !frozen_visc) {
      solver[iZone][iInst][MESH_0][ADJTURB_SOL]->RegisterSolution(geometry[iZone][iInst][MESH_0], config[iZone]);
    }
    if (heat) {
      solver[iZone][iInst][MESH_0][ADJHEAT_SOL]->RegisterSolution(geometry[iZone][iInst][MESH_0], config[iZone]);
    }
  }
  if (kind_recording == MESH_COORDS){

    /*--- Register node coordinates as input ---*/

    geometry[iZone][iInst][MESH_0]->RegisterCoordinates(config[iZone]);

  }

  if (kind_recording == FLOW_CROSS_TERM){

    /*--- Register flow and turbulent variables as input ---*/

    solver[iZone][iInst][MESH_0][ADJTNE2_SOL]->RegisterSolution(geometry[iZone][iInst][MESH_0], config[iZone]);

    if (turbulent && !frozen_visc){
      solver[iZone][iInst][MESH_0][ADJTURB_SOL]->RegisterSolution(geometry[iZone][iInst][MESH_0], config[iZone]);
    }
  }

  if (kind_recording == GEOMETRY_CROSS_TERM){

    /*--- Register node coordinates as input ---*/

    geometry[iZone][iInst][MESH_0]->RegisterCoordinates(config[iZone]);

  }
}

void CDiscAdjTNE2Iteration::SetDependencies(CSolver *****solver, CGeometry ****geometry, CConfig **config, unsigned short iZone, unsigned short iInst, unsigned short kind_recording){

  bool frozen_visc = config[iZone]->GetFrozen_Visc_Disc();
  bool heat = config[iZone]->GetWeakly_Coupled_Heat();
  if ((kind_recording == MESH_COORDS) || (kind_recording == NONE)  ||
      (kind_recording == GEOMETRY_CROSS_TERM) || (kind_recording == ALL_VARIABLES)){

    /*--- Update geometry to get the influence on other geometry variables (normals, volume etc) ---*/

    geometry[iZone][iInst][MESH_0]->UpdateGeometry(geometry[iZone][iInst], config[iZone]);

  }

  /*--- Compute coupling between flow and turbulent equations ---*/

  solver[iZone][iInst][MESH_0][TNE2_SOL]->InitiateComms(geometry[iZone][iInst][MESH_0], config[iZone], SOLUTION);
  solver[iZone][iInst][MESH_0][TNE2_SOL]->CompleteComms(geometry[iZone][iInst][MESH_0], config[iZone], SOLUTION);

  if (turbulent && !frozen_visc){
    solver[iZone][iInst][MESH_0][TNE2_SOL]->Preprocessing(geometry[iZone][iInst][MESH_0],solver[iZone][iInst][MESH_0], config[iZone], MESH_0, NO_RK_ITER, RUNTIME_TNE2_SYS, true);
    solver[iZone][iInst][MESH_0][TURB_SOL]->Postprocessing(geometry[iZone][iInst][MESH_0],solver[iZone][iInst][MESH_0], config[iZone], MESH_0);
    solver[iZone][iInst][MESH_0][TURB_SOL]->InitiateComms(geometry[iZone][iInst][MESH_0], config[iZone], SOLUTION);
    solver[iZone][iInst][MESH_0][TURB_SOL]->CompleteComms(geometry[iZone][iInst][MESH_0], config[iZone], SOLUTION);
  }

  if (heat){
    solver[iZone][iInst][MESH_0][HEAT_SOL]->Set_Heatflux_Areas(geometry[iZone][iInst][MESH_0], config[iZone]);
    solver[iZone][iInst][MESH_0][HEAT_SOL]->Preprocessing(geometry[iZone][iInst][MESH_0],solver[iZone][iInst][MESH_0], config[iZone], MESH_0, NO_RK_ITER, RUNTIME_HEAT_SYS, true);
    solver[iZone][iInst][MESH_0][HEAT_SOL]->Postprocessing(geometry[iZone][iInst][MESH_0],solver[iZone][iInst][MESH_0], config[iZone], MESH_0);
    solver[iZone][iInst][MESH_0][HEAT_SOL]->InitiateComms(geometry[iZone][iInst][MESH_0], config[iZone], SOLUTION);
    solver[iZone][iInst][MESH_0][HEAT_SOL]->CompleteComms(geometry[iZone][iInst][MESH_0], config[iZone], SOLUTION);  }
}

void CDiscAdjTNE2Iteration::RegisterOutput(CSolver *****solver, CGeometry ****geometry, CConfig **config, COutput* output, unsigned short iZone, unsigned short iInst){

  unsigned short Kind_Solver = config[iZone]->GetKind_Solver();
  bool frozen_visc = config[iZone]->GetFrozen_Visc_Disc();
  bool heat = config[iZone]->GetWeakly_Coupled_Heat();

  if ((Kind_Solver == DISC_ADJ_TNE2_NAVIER_STOKES) || (Kind_Solver == DISC_ADJ_TNE2_RANS) || (Kind_Solver == DISC_ADJ_TNE2_EULER)) {

  /*--- Register conservative variables as output of the iteration ---*/

    solver[iZone][iInst][MESH_0][TNE2_SOL]->RegisterOutput(geometry[iZone][iInst][MESH_0],config[iZone]);

  }
  if (turbulent && !frozen_visc){
    solver[iZone][iInst][MESH_0][TURB_SOL]->RegisterOutput(geometry[iZone][iInst][MESH_0],
                                                                 config[iZone]);
  }
  if (heat){
    solver[iZone][iInst][MESH_0][HEAT_SOL]->RegisterOutput(geometry[iZone][iInst][MESH_0],
                                                                 config[iZone]);
  }
}

void CDiscAdjTNE2Iteration::InitializeAdjoint_CrossTerm(CSolver *****solver, CGeometry ****geometry, CConfig **config, unsigned short iZone, unsigned short iInst){

  unsigned short Kind_Solver = config[iZone]->GetKind_Solver();
  bool frozen_visc = config[iZone]->GetFrozen_Visc_Disc();

  /*--- Initialize the adjoint of the objective function (typically with 1.0) ---*/

  solver[iZone][iInst][MESH_0][ADJTNE2_SOL]->SetAdj_ObjFunc(geometry[iZone][iInst][MESH_0], config[iZone]);

  /*--- Initialize the adjoints the conservative variables ---*/

 if ((Kind_Solver == DISC_ADJ_TNE2_NAVIER_STOKES) || (Kind_Solver == DISC_ADJ_TNE2_RANS) || (Kind_Solver == DISC_ADJ_TNE2_EULER)) {

  solver[iZone][iInst][MESH_0][ADJTNE2_SOL]->SetAdjoint_Output(geometry[iZone][iInst][MESH_0],
                                                                  config[iZone]);
}

  if (turbulent && !frozen_visc) {
    solver[iZone][iInst][MESH_0][ADJTURB_SOL]->SetAdjoint_Output(geometry[iZone][iInst][MESH_0],
                                                                    config[iZone]);
  }
}

void CDiscAdjTNE2Iteration::Update(COutput *output,
                                   CIntegration ****integration,
                                   CGeometry ****geometry,
                                   CSolver *****solver,
                                   CNumerics ******numerics,
                                   CConfig **config,
                                   CSurfaceMovement **surface_movement,
                                   CVolumetricMovement ***grid_movement,
                                   CFreeFormDefBox*** FFDBox,
                                   unsigned short val_iZone,
                                   unsigned short val_iInst)      {

  unsigned short iMesh;

  /*--- Dual time stepping strategy ---*/

  if ((config[val_iZone]->GetUnsteady_Simulation() == DT_STEPPING_1ST) ||
      (config[val_iZone]->GetUnsteady_Simulation() == DT_STEPPING_2ND)) {

    for (iMesh = 0; iMesh <= config[val_iZone]->GetnMGLevels(); iMesh++) {
      integration[val_iZone][val_iInst][ADJTNE2_SOL]->SetConvergence(false);
    }
  }
}

bool CDiscAdjTNE2Iteration::Monitor(COutput *output,
    CIntegration ****integration,
    CGeometry ****geometry,
    CSolver *****solver,
    CNumerics ******numerics,
    CConfig **config,
    CSurfaceMovement **surface_movement,
    CVolumetricMovement ***grid_movement,
    CFreeFormDefBox*** FFDBox,
    unsigned short val_iZone,
    unsigned short val_iInst)     {

  bool StopCalc = false;
  bool steady = (config[val_iZone]->GetUnsteady_Simulation() == STEADY);
  bool output_history = false;

#ifndef HAVE_MPI
  StopTime = su2double(clock())/su2double(CLOCKS_PER_SEC);
#else
  StopTime = MPI_Wtime();
#endif
  UsedTime = StopTime - StartTime;

  /*--- If convergence was reached --*/
  StopCalc = integration[val_iZone][INST_0][ADJTNE2_SOL]->GetConvergence();

  /*--- Write the convergence history for the fluid (only screen output) ---*/

  /*--- The logic is right now case dependent ----*/
  /*--- This needs to be generalized when the new output structure comes ---*/
  output_history = (steady && !(multizone && (config[val_iZone]->GetnInner_Iter()==1)));

  if (output_history) output->SetConvHistory_Body(NULL, geometry, solver, config, integration, false, UsedTime, val_iZone, INST_0);

  return StopCalc;

}

void CDiscAdjTNE2Iteration::Postprocess(COutput *output,
                                        CIntegration ****integration,
                                        CGeometry ****geometry,
                                        CSolver *****solver,
                                        CNumerics ******numerics,
                                        CConfig **config,
                                        CSurfaceMovement **surface_movement,
                                        CVolumetricMovement ***grid_movement,
                                        CFreeFormDefBox*** FFDBox,
                                        unsigned short val_iZone,
                                        unsigned short val_iInst) {}

CDiscAdjFEAIteration::CDiscAdjFEAIteration(CConfig *config) : CIteration(config), CurrentRecording(NONE){

  fem_iteration = new CFEAIteration(config);

  // TEMPORARY output only for standalone structural problems
  if ((!config->GetFSI_Simulation()) && (rank == MASTER_NODE)){

    bool de_effects = config->GetDE_Effects();
    unsigned short iVar;

    /*--- Header of the temporary output file ---*/
    ofstream myfile_res;
    myfile_res.open ("Results_Reverse_Adjoint.txt");

    myfile_res << "Obj_Func" << " ";
    for (iVar = 0; iVar < config->GetnElasticityMod(); iVar++)
        myfile_res << "Sens_E_" << iVar << "\t";

    for (iVar = 0; iVar < config->GetnPoissonRatio(); iVar++)
      myfile_res << "Sens_Nu_" << iVar << "\t";

    if (config->GetDynamic_Analysis() == DYNAMIC){
        for (iVar = 0; iVar < config->GetnMaterialDensity(); iVar++)
          myfile_res << "Sens_Rho_" << iVar << "\t";
    }

    if (de_effects){
        for (iVar = 0; iVar < config->GetnElectric_Field(); iVar++)
          myfile_res << "Sens_EField_" << iVar << "\t";
    }

    myfile_res << endl;

    myfile_res.close();
  }

}

CDiscAdjFEAIteration::~CDiscAdjFEAIteration(void) { }

void CDiscAdjFEAIteration::Preprocess(COutput *output,
                                           CIntegration ****integration,
                                           CGeometry ****geometry,
                                           CSolver *****solver,
                                           CNumerics ******numerics,
                                           CConfig **config,
                                           CSurfaceMovement **surface_movement,
                                           CVolumetricMovement ***grid_movement,
                                           CFreeFormDefBox*** FFDBox,
                                           unsigned short val_iZone,
                                           unsigned short val_iInst) {

  unsigned long IntIter = 0, iPoint;
  config[ZONE_0]->SetIntIter(IntIter);
  unsigned short ExtIter = config[val_iZone]->GetExtIter();
  bool dynamic = (config[val_iZone]->GetDynamic_Analysis() == DYNAMIC);

  int Direct_Iter;

  /*--- For the dynamic adjoint, load direct solutions from restart files. ---*/

  if (dynamic) {

    Direct_Iter = SU2_TYPE::Int(config[val_iZone]->GetUnst_AdjointIter()) - SU2_TYPE::Int(ExtIter) - 1;

    /*--- We want to load the already converged solution at timesteps n and n-1 ---*/

    /*--- Load solution at timestep n-1 ---*/

    LoadDynamic_Solution(geometry, solver,config, val_iZone, val_iInst, Direct_Iter-1);

    /*--- Push solution back to correct array ---*/

    for(iPoint=0; iPoint<geometry[val_iZone][val_iInst][MESH_0]->GetnPoint();iPoint++){
      solver[val_iZone][val_iInst][MESH_0][FEA_SOL]->node[iPoint]->SetSolution_time_n();
    }

    /*--- Push solution back to correct array ---*/

    for(iPoint=0; iPoint<geometry[val_iZone][val_iInst][MESH_0]->GetnPoint();iPoint++){
      solver[val_iZone][val_iInst][MESH_0][FEA_SOL]->node[iPoint]->SetSolution_Accel_time_n();
    }

    /*--- Push solution back to correct array ---*/

    for(iPoint=0; iPoint<geometry[val_iZone][val_iInst][MESH_0]->GetnPoint();iPoint++){
      solver[val_iZone][val_iInst][MESH_0][FEA_SOL]->node[iPoint]->SetSolution_Vel_time_n();
    }

    /*--- Load solution timestep n ---*/

    LoadDynamic_Solution(geometry, solver,config, val_iZone, val_iInst, Direct_Iter);

    /*--- Store FEA solution also in the adjoint solver in order to be able to reset it later ---*/

    for (iPoint = 0; iPoint < geometry[val_iZone][val_iInst][MESH_0]->GetnPoint(); iPoint++){
      solver[val_iZone][val_iInst][MESH_0][ADJFEA_SOL]->node[iPoint]->SetSolution_Direct(solver[val_iZone][val_iInst][MESH_0][FEA_SOL]->node[iPoint]->GetSolution());
    }

    for (iPoint = 0; iPoint < geometry[val_iZone][val_iInst][MESH_0]->GetnPoint(); iPoint++){
      solver[val_iZone][val_iInst][MESH_0][ADJFEA_SOL]->node[iPoint]->SetSolution_Accel_Direct(solver[val_iZone][val_iInst][MESH_0][FEA_SOL]->node[iPoint]->GetSolution_Accel());
    }

    for (iPoint = 0; iPoint < geometry[val_iZone][val_iInst][MESH_0]->GetnPoint(); iPoint++){
      solver[val_iZone][val_iInst][MESH_0][ADJFEA_SOL]->node[iPoint]->SetSolution_Vel_Direct(solver[val_iZone][val_iInst][MESH_0][FEA_SOL]->node[iPoint]->GetSolution_Vel());
    }

  }
  else{
    /*--- Store FEA solution also in the adjoint solver in order to be able to reset it later ---*/

    for (iPoint = 0; iPoint < geometry[val_iZone][val_iInst][MESH_0]->GetnPoint(); iPoint++){
      solver[val_iZone][val_iInst][MESH_0][ADJFEA_SOL]->node[iPoint]->SetSolution_Direct(solver[val_iZone][val_iInst][MESH_0][FEA_SOL]->node[iPoint]->GetSolution());
    }

  }

  solver[val_iZone][val_iInst][MESH_0][ADJFEA_SOL]->Preprocessing(geometry[val_iZone][val_iInst][MESH_0], solver[val_iZone][val_iInst][MESH_0],  config[val_iZone] , MESH_0, 0, RUNTIME_ADJFEA_SYS, false);

}

void CDiscAdjFEAIteration::LoadDynamic_Solution(CGeometry ****geometry,
                                               CSolver *****solver,
                                               CConfig **config,
                                               unsigned short val_iZone,
                                               unsigned short val_iInst,
                                               int val_DirectIter) {
  unsigned short iVar;
  unsigned long iPoint;
  bool update_geo = false;  //TODO: check

  if (val_DirectIter >= 0){
    if (rank == MASTER_NODE && val_iZone == ZONE_0)
      cout << " Loading FEA solution from direct iteration " << val_DirectIter  << "." << endl;
    solver[val_iZone][val_iInst][MESH_0][FEA_SOL]->LoadRestart(geometry[val_iZone][val_iInst], solver[val_iZone][val_iInst], config[val_iZone], val_DirectIter, update_geo);
  } else {
    /*--- If there is no solution file we set the freestream condition ---*/
    if (rank == MASTER_NODE && val_iZone == ZONE_0)
      cout << " Setting static conditions at direct iteration " << val_DirectIter << "." << endl;
    /*--- Push solution back to correct array ---*/
    for(iPoint=0; iPoint < geometry[val_iZone][val_iInst][MESH_0]->GetnPoint();iPoint++){
      for (iVar = 0; iVar < solver[val_iZone][val_iInst][MESH_0][FEA_SOL]->GetnVar(); iVar++){
        solver[val_iZone][val_iInst][MESH_0][FEA_SOL]->node[iPoint]->SetSolution(iVar, 0.0);
        solver[val_iZone][val_iInst][MESH_0][FEA_SOL]->node[iPoint]->SetSolution_Accel(iVar, 0.0);
        solver[val_iZone][val_iInst][MESH_0][FEA_SOL]->node[iPoint]->SetSolution_Vel(iVar, 0.0);
      }
    }
  }
}

void CDiscAdjFEAIteration::Iterate(COutput *output,
                                        CIntegration ****integration,
                                        CGeometry ****geometry,
                                        CSolver *****solver,
                                        CNumerics ******numerics,
                                        CConfig **config,
                                        CSurfaceMovement **surface_movement,
                                        CVolumetricMovement ***volume_grid_movement,
                                        CFreeFormDefBox*** FFDBox,
                                        unsigned short val_iZone,
                                        unsigned short val_iInst) {


  bool dynamic = (config[val_iZone]->GetDynamic_Analysis() == DYNAMIC);

  unsigned long nIntIter = config[val_iZone]->GetnIter();
  unsigned long IntIter  = config[val_iZone]->GetIntIter();

  /*--- Extract the adjoints of the conservative input variables and store them for the next iteration ---*/

  solver[val_iZone][val_iInst][MESH_0][ADJFEA_SOL]->ExtractAdjoint_Solution(geometry[val_iZone][val_iInst][MESH_0],
                                                                                      config[val_iZone]);

  solver[val_iZone][val_iInst][MESH_0][ADJFEA_SOL]->ExtractAdjoint_Variables(geometry[val_iZone][val_iInst][MESH_0],
                                                                                       config[val_iZone]);

  /*--- Set the convergence criteria (only residual possible) ---*/

  integration[val_iZone][val_iInst][ADJFEA_SOL]->Convergence_Monitoring(geometry[val_iZone][val_iInst][MESH_0],config[val_iZone],
                                                                                  IntIter,log10(solver[val_iZone][val_iInst][MESH_0][ADJFLOW_SOL]->GetRes_RMS(0)), MESH_0);

  /*--- Write the convergence history (only screen output) ---*/

  if(IntIter != nIntIter-1)
    output->SetConvHistory_Body(NULL, geometry, solver, config, integration, true, 0.0, val_iZone, val_iInst);

  if (dynamic){
    integration[val_iZone][val_iInst][ADJFEA_SOL]->SetConvergence(false);
  }

}

void CDiscAdjFEAIteration::SetRecording(COutput *output,
                                             CIntegration ****integration,
                                             CGeometry ****geometry,
                                             CSolver *****solver,
                                             CNumerics ******numerics,
                                             CConfig **config,
                                             CSurfaceMovement **surface_movement,
                                             CVolumetricMovement ***grid_movement,
                                             CFreeFormDefBox*** FFDBox,
                                             unsigned short val_iZone,
                                             unsigned short val_iInst,
                                             unsigned short kind_recording)      {

  unsigned long IntIter = config[ZONE_0]->GetIntIter();
  unsigned long ExtIter = config[val_iZone]->GetExtIter(), DirectExtIter;
  bool dynamic = (config[val_iZone]->GetDynamic_Analysis() == DYNAMIC);

  DirectExtIter = 0;
  if (dynamic){
    DirectExtIter = SU2_TYPE::Int(config[val_iZone]->GetUnst_AdjointIter()) - SU2_TYPE::Int(ExtIter) - 1;
  }

  /*--- Reset the tape ---*/

  AD::Reset();

  /*--- We only need to reset the indices if the current recording is different from the recording we want to have ---*/

  if (CurrentRecording != kind_recording && (CurrentRecording != NONE) ){

    solver[val_iZone][val_iInst][MESH_0][ADJFEA_SOL]->SetRecording(geometry[val_iZone][val_iInst][MESH_0], config[val_iZone]);

    /*--- Clear indices of coupling variables ---*/

    SetDependencies(solver, geometry, numerics, config, val_iZone, val_iInst, ALL_VARIABLES);

    /*--- Run one iteration while tape is passive - this clears all indices ---*/

    fem_iteration->Iterate(output,integration,geometry,solver,numerics,
                                config,surface_movement,grid_movement,FFDBox,val_iZone, val_iInst);

  }

  /*--- Prepare for recording ---*/

  solver[val_iZone][val_iInst][MESH_0][ADJFEA_SOL]->SetRecording(geometry[val_iZone][val_iInst][MESH_0], config[val_iZone]);

  /*--- Start the recording of all operations ---*/

  AD::StartRecording();

  /*--- Register FEA variables ---*/

  RegisterInput(solver, geometry, config, val_iZone, val_iInst, kind_recording);

  /*--- Compute coupling or update the geometry ---*/

  SetDependencies(solver, geometry, numerics, config, val_iZone, val_iInst, kind_recording);

  /*--- Set the correct direct iteration number ---*/

  if (dynamic){
    config[val_iZone]->SetExtIter(DirectExtIter);
  }

  /*--- Run the direct iteration ---*/

  fem_iteration->Iterate(output,integration,geometry,solver,numerics,
                              config,surface_movement,grid_movement,FFDBox, val_iZone, val_iInst);

  config[val_iZone]->SetExtIter(ExtIter);

  /*--- Register structural variables and objective function as output ---*/

  RegisterOutput(solver, geometry, config, val_iZone, val_iInst);

  /*--- Stop the recording ---*/

  AD::StopRecording();

  /*--- Set the recording status ---*/

  CurrentRecording = kind_recording;

  /* --- Reset the number of the internal iterations---*/

  config[ZONE_0]->SetIntIter(IntIter);

}


void CDiscAdjFEAIteration::SetRecording(CSolver *****solver,
                                        CGeometry ****geometry,
                                        CConfig **config,
                                        unsigned short val_iZone,
                                        unsigned short val_iInst,
                                        unsigned short kind_recording) {

  /*--- Prepare for recording by resetting the solution to the initial converged solution ---*/

  solver[val_iZone][val_iInst][MESH_0][ADJFEA_SOL]->SetRecording(geometry[val_iZone][val_iInst][MESH_0], config[val_iZone]);

}

void CDiscAdjFEAIteration::RegisterInput(CSolver *****solver, CGeometry ****geometry, CConfig **config, unsigned short iZone, unsigned short iInst, unsigned short kind_recording){

  /*--- Register structural displacements as input ---*/

  solver[iZone][iInst][MESH_0][ADJFEA_SOL]->RegisterSolution(geometry[iZone][iInst][MESH_0], config[iZone]);

  /*--- Register variables as input ---*/

  solver[iZone][iInst][MESH_0][ADJFEA_SOL]->RegisterVariables(geometry[iZone][iInst][MESH_0], config[iZone]);

  /*--- Both need to be registered regardless of kind_recording for structural shape derivatives to work properly.
        Otherwise, the code simply diverges as the FEM_CROSS_TERM_GEOMETRY breaks! (no idea why) for this term we register but do not extract! ---*/
}

void CDiscAdjFEAIteration::SetDependencies(CSolver *****solver, CGeometry ****geometry, CNumerics ******numerics, CConfig **config, unsigned short iZone, unsigned short iInst, unsigned short kind_recording){

  unsigned short iVar;
  unsigned short iMPROP = config[iZone]->GetnElasticityMod();

  /*--- Some numerics are only instanciated under these conditions ---*/
  bool element_based = (config[iZone]->GetGeometricConditions() == LARGE_DEFORMATIONS) &&
                        solver[iZone][iInst][MESH_0][FEA_SOL]->IsElementBased(),
       de_effects    = (config[iZone]->GetGeometricConditions() == LARGE_DEFORMATIONS) &&
                        config[iZone]->GetDE_Effects();

  for (iVar = 0; iVar < iMPROP; iVar++){

      /*--- Add dependencies for E and Nu ---*/

      numerics[iZone][iInst][MESH_0][FEA_SOL][FEA_TERM]->SetMaterial_Properties(iVar,
                                                                                   solver[iZone][iInst][MESH_0][ADJFEA_SOL]->GetVal_Young(iVar),
                                                                                   solver[iZone][iInst][MESH_0][ADJFEA_SOL]->GetVal_Poisson(iVar));

      /*--- Add dependencies for Rho and Rho_DL ---*/

      numerics[iZone][iInst][MESH_0][FEA_SOL][FEA_TERM]->SetMaterial_Density(iVar,
                                                                                solver[iZone][iInst][MESH_0][ADJFEA_SOL]->GetVal_Rho(iVar),
                                                                                solver[iZone][iInst][MESH_0][ADJFEA_SOL]->GetVal_Rho_DL(iVar));

      /*--- Add dependencies for element-based simulations. ---*/

      if (element_based){

          /*--- Neo Hookean Compressible ---*/
          numerics[iZone][iInst][MESH_0][FEA_SOL][MAT_NHCOMP]->SetMaterial_Properties(iVar,
                                                                                       solver[iZone][iInst][MESH_0][ADJFEA_SOL]->GetVal_Young(iVar),
                                                                                       solver[iZone][iInst][MESH_0][ADJFEA_SOL]->GetVal_Poisson(iVar));
          numerics[iZone][iInst][MESH_0][FEA_SOL][MAT_NHCOMP]->SetMaterial_Density(iVar,
                                                                                    solver[iZone][iInst][MESH_0][ADJFEA_SOL]->GetVal_Rho(iVar),
                                                                                    solver[iZone][iInst][MESH_0][ADJFEA_SOL]->GetVal_Rho_DL(iVar));

          /*--- Ideal DE ---*/
          numerics[iZone][iInst][MESH_0][FEA_SOL][MAT_IDEALDE]->SetMaterial_Properties(iVar,
                                                                                       solver[iZone][iInst][MESH_0][ADJFEA_SOL]->GetVal_Young(iVar),
                                                                                       solver[iZone][iInst][MESH_0][ADJFEA_SOL]->GetVal_Poisson(iVar));
          numerics[iZone][iInst][MESH_0][FEA_SOL][MAT_IDEALDE]->SetMaterial_Density(iVar,
                                                                                    solver[iZone][iInst][MESH_0][ADJFEA_SOL]->GetVal_Rho(iVar),
                                                                                    solver[iZone][iInst][MESH_0][ADJFEA_SOL]->GetVal_Rho_DL(iVar));

          /*--- Knowles ---*/
          numerics[iZone][iInst][MESH_0][FEA_SOL][MAT_KNOWLES]->SetMaterial_Properties(iVar,
                                                                                       solver[iZone][iInst][MESH_0][ADJFEA_SOL]->GetVal_Young(iVar),
                                                                                       solver[iZone][iInst][MESH_0][ADJFEA_SOL]->GetVal_Poisson(iVar));
          numerics[iZone][iInst][MESH_0][FEA_SOL][MAT_KNOWLES]->SetMaterial_Density(iVar,
                                                                                    solver[iZone][iInst][MESH_0][ADJFEA_SOL]->GetVal_Rho(iVar),
                                                                                    solver[iZone][iInst][MESH_0][ADJFEA_SOL]->GetVal_Rho_DL(iVar));

      }



  }

  if (de_effects){

      unsigned short nEField = solver[iZone][iInst][MESH_0][ADJFEA_SOL]->GetnEField();

      for (unsigned short iEField = 0; iEField < nEField; iEField++){

          numerics[iZone][iInst][MESH_0][FEA_SOL][FEA_TERM]->Set_ElectricField(iEField,
                                                                                 solver[iZone][iInst][MESH_0][ADJFEA_SOL]->GetVal_EField(iEField));

          numerics[iZone][iInst][MESH_0][FEA_SOL][DE_TERM]->Set_ElectricField(iEField,
                                                                                 solver[iZone][iInst][MESH_0][ADJFEA_SOL]->GetVal_EField(iEField));

      }


  }

  /*--- Add dependencies for element-based simulations. ---*/

  switch (config[iZone]->GetDV_FEA()) {
    case YOUNG_MODULUS:
    case POISSON_RATIO:
    case DENSITY_VAL:
    case DEAD_WEIGHT:
    case ELECTRIC_FIELD:

      unsigned short nDV = solver[iZone][iInst][MESH_0][ADJFEA_SOL]->GetnDVFEA();

      for (unsigned short iDV = 0; iDV < nDV; iDV++){

          numerics[iZone][iInst][MESH_0][FEA_SOL][FEA_TERM]->Set_DV_Val(iDV,
                                                                           solver[iZone][iInst][MESH_0][ADJFEA_SOL]->GetVal_DVFEA(iDV));

          if (de_effects){
            numerics[iZone][iInst][MESH_0][FEA_SOL][DE_TERM]->Set_DV_Val(iDV,
                                                                            solver[iZone][iInst][MESH_0][ADJFEA_SOL]->GetVal_DVFEA(iDV));
          }

      }

      if (element_based){

        for (unsigned short iDV = 0; iDV < nDV; iDV++){
            numerics[iZone][iInst][MESH_0][FEA_SOL][MAT_NHCOMP]->Set_DV_Val(iDV,
                                                                            solver[iZone][iInst][MESH_0][ADJFEA_SOL]->GetVal_DVFEA(iDV));
            numerics[iZone][iInst][MESH_0][FEA_SOL][MAT_IDEALDE]->Set_DV_Val(iDV,
                                                                            solver[iZone][iInst][MESH_0][ADJFEA_SOL]->GetVal_DVFEA(iDV));
            numerics[iZone][iInst][MESH_0][FEA_SOL][MAT_KNOWLES]->Set_DV_Val(iDV,
                                                                            solver[iZone][iInst][MESH_0][ADJFEA_SOL]->GetVal_DVFEA(iDV));
        }

      }

    break;

  }

}

void CDiscAdjFEAIteration::RegisterOutput(CSolver *****solver, CGeometry ****geometry, CConfig **config, unsigned short iZone, unsigned short iInst){

  /*--- Register conservative variables as output of the iteration ---*/

  solver[iZone][iInst][MESH_0][ADJFEA_SOL]->RegisterOutput(geometry[iZone][iInst][MESH_0],config[iZone]);

}

void CDiscAdjFEAIteration::InitializeAdjoint(CSolver *****solver, CGeometry ****geometry, CConfig **config, unsigned short iZone, unsigned short iInst){

  /*--- Initialize the adjoint of the objective function (typically with 1.0) ---*/

  solver[iZone][iInst][MESH_0][ADJFEA_SOL]->SetAdj_ObjFunc(geometry[iZone][iInst][MESH_0], config[iZone]);

  /*--- Initialize the adjoints the conservative variables ---*/

  solver[iZone][iInst][MESH_0][ADJFEA_SOL]->SetAdjoint_Output(geometry[iZone][iInst][MESH_0],
                                                                  config[iZone]);

}


void CDiscAdjFEAIteration::InitializeAdjoint_CrossTerm(CSolver *****solver, CGeometry ****geometry, CConfig **config, unsigned short iZone, unsigned short iInst){

  /*--- Initialize the adjoint of the objective function (typically with 1.0) ---*/

  solver[iZone][iInst][MESH_0][ADJFEA_SOL]->SetAdj_ObjFunc(geometry[iZone][iInst][MESH_0], config[iZone]);

  /*--- Initialize the adjoints the conservative variables ---*/

  solver[iZone][iInst][MESH_0][ADJFEA_SOL]->SetAdjoint_Output(geometry[iZone][iInst][MESH_0],
                                                                  config[iZone]);

}

void CDiscAdjFEAIteration::Update(COutput *output,
                                       CIntegration ****integration,
                                       CGeometry ****geometry,
                                       CSolver *****solver,
                                       CNumerics ******numerics,
                                       CConfig **config,
                                       CSurfaceMovement **surface_movement,
                                       CVolumetricMovement ***grid_movement,
                                       CFreeFormDefBox*** FFDBox,
                                       unsigned short val_iZone,
                                       unsigned short val_iInst)      { }

bool CDiscAdjFEAIteration::Monitor(COutput *output,
    CIntegration ****integration,
    CGeometry ****geometry,
    CSolver *****solver,
    CNumerics ******numerics,
    CConfig **config,
    CSurfaceMovement **surface_movement,
    CVolumetricMovement ***grid_movement,
    CFreeFormDefBox*** FFDBox,
    unsigned short val_iZone,
    unsigned short val_iInst)     { return false; }

void CDiscAdjFEAIteration::Postprocess(COutput *output,
    CIntegration ****integration,
    CGeometry ****geometry,
    CSolver *****solver,
    CNumerics ******numerics,
    CConfig **config,
    CSurfaceMovement **surface_movement,
    CVolumetricMovement ***grid_movement,
    CFreeFormDefBox*** FFDBox,
    unsigned short val_iZone,
    unsigned short val_iInst) {


  bool dynamic = (config[val_iZone]->GetDynamic_Analysis() == DYNAMIC);

  /*--- Global sensitivities ---*/
  solver[val_iZone][val_iInst][MESH_0][ADJFEA_SOL]->SetSensitivity(geometry[val_iZone][val_iInst][MESH_0],config[val_iZone]);

  // TEMPORARY output only for standalone structural problems
  if ((!config[val_iZone]->GetFSI_Simulation()) && (rank == MASTER_NODE)){

    unsigned short iVar;

    bool de_effects = config[val_iZone]->GetDE_Effects();

    /*--- Header of the temporary output file ---*/
    ofstream myfile_res;
    myfile_res.open ("Results_Reverse_Adjoint.txt", ios::app);

    myfile_res.precision(15);

    myfile_res << config[val_iZone]->GetExtIter() << "\t";

    switch (config[val_iZone]->GetKind_ObjFunc()){
    case REFERENCE_GEOMETRY:
      myfile_res << scientific << solver[val_iZone][val_iInst][MESH_0][FEA_SOL]->GetTotal_OFRefGeom() << "\t";
      break;
    case REFERENCE_NODE:
      myfile_res << scientific << solver[val_iZone][val_iInst][MESH_0][FEA_SOL]->GetTotal_OFRefNode() << "\t";
      break;
    case VOLUME_FRACTION:
      myfile_res << scientific << solver[val_iZone][val_iInst][MESH_0][FEA_SOL]->GetTotal_OFVolFrac() << "\t";
      break;
    }

    for (iVar = 0; iVar < config[val_iZone]->GetnElasticityMod(); iVar++)
      myfile_res << scientific << solver[ZONE_0][val_iInst][MESH_0][ADJFEA_SOL]->GetTotal_Sens_E(iVar) << "\t";
    for (iVar = 0; iVar < config[val_iZone]->GetnPoissonRatio(); iVar++)
      myfile_res << scientific << solver[ZONE_0][val_iInst][MESH_0][ADJFEA_SOL]->GetTotal_Sens_Nu(iVar) << "\t";
    if (dynamic){
      for (iVar = 0; iVar < config[val_iZone]->GetnMaterialDensity(); iVar++)
        myfile_res << scientific << solver[ZONE_0][val_iInst][MESH_0][ADJFEA_SOL]->GetTotal_Sens_Rho(iVar) << "\t";
    }

    if (de_effects){
      for (iVar = 0; iVar < config[val_iZone]->GetnElectric_Field(); iVar++)
        myfile_res << scientific << solver[val_iZone][val_iInst][MESH_0][ADJFEA_SOL]->GetTotal_Sens_EField(iVar) << "\t";
    }

    for (iVar = 0; iVar < solver[val_iZone][val_iInst][MESH_0][ADJFEA_SOL]->GetnDVFEA(); iVar++){
      myfile_res << scientific << solver[val_iZone][val_iInst][MESH_0][ADJFEA_SOL]->GetTotal_Sens_DVFEA(iVar) << "\t";
    }

    myfile_res << endl;

    myfile_res.close();
  }

  // TEST: for implementation of python framework in standalone structural problems
  if ((!config[val_iZone]->GetFSI_Simulation()) && (rank == MASTER_NODE)){

    /*--- Header of the temporary output file ---*/
    ofstream myfile_res;
    bool outputDVFEA = false;

    switch (config[val_iZone]->GetDV_FEA()) {
    case YOUNG_MODULUS:
      myfile_res.open("grad_young.opt");
      outputDVFEA = true;
      break;
    case POISSON_RATIO:
      myfile_res.open("grad_poisson.opt");
      outputDVFEA = true;
      break;
    case DENSITY_VAL:
    case DEAD_WEIGHT:
      myfile_res.open("grad_density.opt");
      outputDVFEA = true;
      break;
    case ELECTRIC_FIELD:
      myfile_res.open("grad_efield.opt");
      outputDVFEA = true;
      break;
    default:
      outputDVFEA = false;
      break;
    }

    if (outputDVFEA){

      unsigned short iDV;
      unsigned short nDV = solver[val_iZone][val_iInst][MESH_0][ADJFEA_SOL]->GetnDVFEA();

      myfile_res << "INDEX" << "\t" << "GRAD" << endl;

      myfile_res.precision(15);

      for (iDV = 0; iDV < nDV; iDV++){
        myfile_res << iDV;
        myfile_res << "\t";
        myfile_res << scientific << solver[val_iZone][val_iInst][MESH_0][ADJFEA_SOL]->GetTotal_Sens_DVFEA(iDV);
        myfile_res << endl;
      }

      myfile_res.close();

    }

  }

  unsigned short iMarker;

  /*--- Apply BC's to the structural adjoint - otherwise, clamped nodes have too values that make no sense... ---*/
  for (iMarker = 0; iMarker < config[val_iZone]->GetnMarker_All(); iMarker++)
  switch (config[val_iZone]->GetMarker_All_KindBC(iMarker)) {
    case CLAMPED_BOUNDARY:
    solver[val_iZone][val_iInst][MESH_0][ADJFEA_SOL]->BC_Clamped_Post(geometry[val_iZone][val_iInst][MESH_0],
        solver[val_iZone][val_iInst][MESH_0], numerics[val_iZone][val_iInst][MESH_0][FEA_SOL][FEA_TERM],
        config[val_iZone], iMarker);
    break;
  }
}

CDiscAdjHeatIteration::CDiscAdjHeatIteration(CConfig *config) : CIteration(config) { }

CDiscAdjHeatIteration::~CDiscAdjHeatIteration(void) { }

void CDiscAdjHeatIteration::Preprocess(COutput *output,
                                           CIntegration ****integration,
                                           CGeometry ****geometry,
                                           CSolver *****solver,
                                           CNumerics ******numerics,
                                           CConfig **config,
                                           CSurfaceMovement **surface_movement,
                                           CVolumetricMovement ***grid_movement,
                                           CFreeFormDefBox*** FFDBox,
                                           unsigned short val_iZone,
                                           unsigned short val_iInst) {

  unsigned long IntIter = 0, iPoint;
  config[ZONE_0]->SetIntIter(IntIter);
  unsigned short ExtIter = config[val_iZone]->GetExtIter();
  bool dual_time_1st = (config[val_iZone]->GetUnsteady_Simulation() == DT_STEPPING_1ST);
  bool dual_time_2nd = (config[val_iZone]->GetUnsteady_Simulation() == DT_STEPPING_2ND);
  bool dual_time = (dual_time_1st || dual_time_2nd);
  unsigned short iMesh;
  int Direct_Iter;

  /*--- For the unsteady adjoint, load direct solutions from restart files. ---*/

  if (config[val_iZone]->GetUnsteady_Simulation()) {

    Direct_Iter = SU2_TYPE::Int(config[val_iZone]->GetUnst_AdjointIter()) - SU2_TYPE::Int(ExtIter) - 2;

    /*--- For dual-time stepping we want to load the already converged solution at timestep n ---*/

    if (dual_time) {
      Direct_Iter += 1;
    }

    if (ExtIter == 0){

      if (dual_time_2nd) {

        /*--- Load solution at timestep n-2 ---*/

        LoadUnsteady_Solution(geometry, solver,config, val_iZone, val_iInst, Direct_Iter-2);

        /*--- Push solution back to correct array ---*/

        for (iMesh=0; iMesh<=config[val_iZone]->GetnMGLevels();iMesh++) {
          for(iPoint=0; iPoint<geometry[val_iZone][val_iInst][iMesh]->GetnPoint();iPoint++) {

            solver[val_iZone][val_iInst][iMesh][HEAT_SOL]->node[iPoint]->Set_Solution_time_n();
            solver[val_iZone][val_iInst][iMesh][HEAT_SOL]->node[iPoint]->Set_Solution_time_n1();
          }
        }
      }
      if (dual_time) {

        /*--- Load solution at timestep n-1 ---*/

        LoadUnsteady_Solution(geometry, solver,config, val_iZone, val_iInst, Direct_Iter-1);

        /*--- Push solution back to correct array ---*/

        for (iMesh=0; iMesh<=config[val_iZone]->GetnMGLevels();iMesh++) {
          for(iPoint=0; iPoint<geometry[val_iZone][val_iInst][iMesh]->GetnPoint();iPoint++) {

            solver[val_iZone][val_iInst][iMesh][HEAT_SOL]->node[iPoint]->Set_Solution_time_n();
          }
        }
      }

      /*--- Load solution timestep n ---*/

      LoadUnsteady_Solution(geometry, solver,config, val_iZone, val_iInst, Direct_Iter);

    }


    if ((ExtIter > 0) && dual_time){

      /*--- Load solution timestep n - 2 ---*/

      LoadUnsteady_Solution(geometry, solver,config, val_iZone, val_iInst, Direct_Iter - 2);

      /*--- Temporarily store the loaded solution in the Solution_Old array ---*/

      for (iMesh=0; iMesh<=config[val_iZone]->GetnMGLevels();iMesh++) {
        for(iPoint=0; iPoint<geometry[val_iZone][val_iInst][iMesh]->GetnPoint();iPoint++) {

          solver[val_iZone][val_iInst][iMesh][HEAT_SOL]->node[iPoint]->Set_OldSolution();
        }
      }

      /*--- Set Solution at timestep n to solution at n-1 ---*/

      for (iMesh=0; iMesh<=config[val_iZone]->GetnMGLevels();iMesh++) {
        for(iPoint=0; iPoint<geometry[val_iZone][val_iInst][iMesh]->GetnPoint();iPoint++) {

          solver[val_iZone][val_iInst][iMesh][HEAT_SOL]->node[iPoint]->SetSolution(solver[val_iZone][val_iInst][iMesh][HEAT_SOL]->node[iPoint]->GetSolution_time_n());
        }
      }
      if (dual_time_1st){
      /*--- Set Solution at timestep n-1 to the previously loaded solution ---*/
        for (iMesh=0; iMesh<=config[val_iZone]->GetnMGLevels();iMesh++) {
          for(iPoint=0; iPoint<geometry[val_iZone][val_iInst][iMesh]->GetnPoint();iPoint++) {

            solver[val_iZone][val_iInst][iMesh][HEAT_SOL]->node[iPoint]->Set_Solution_time_n(solver[val_iZone][val_iInst][iMesh][HEAT_SOL]->node[iPoint]->GetSolution_time_n1());
          }
        }
      }
      if (dual_time_2nd){
        /*--- Set Solution at timestep n-1 to solution at n-2 ---*/
        for (iMesh=0; iMesh<=config[val_iZone]->GetnMGLevels();iMesh++) {
          for(iPoint=0; iPoint<geometry[val_iZone][val_iInst][iMesh]->GetnPoint();iPoint++) {

            solver[val_iZone][val_iInst][iMesh][HEAT_SOL]->node[iPoint]->Set_Solution_time_n(solver[val_iZone][val_iInst][iMesh][HEAT_SOL]->node[iPoint]->GetSolution_time_n1());
          }
        }
        /*--- Set Solution at timestep n-2 to the previously loaded solution ---*/
        for (iMesh=0; iMesh<=config[val_iZone]->GetnMGLevels();iMesh++) {
          for(iPoint=0; iPoint<geometry[val_iZone][val_iInst][iMesh]->GetnPoint();iPoint++) {

            solver[val_iZone][val_iInst][iMesh][HEAT_SOL]->node[iPoint]->Set_Solution_time_n1(solver[val_iZone][val_iInst][iMesh][HEAT_SOL]->node[iPoint]->GetSolution_Old());
          }
        }
      }
    }
  }

  /*--- Store flow solution also in the adjoint solver in order to be able to reset it later ---*/

  if (ExtIter == 0 || dual_time) {
    for (iPoint = 0; iPoint < geometry[val_iZone][val_iInst][MESH_0]->GetnPoint(); iPoint++) {
      solver[val_iZone][val_iInst][MESH_0][ADJHEAT_SOL]->node[iPoint]->SetSolution_Direct(solver[val_iZone][val_iInst][MESH_0][HEAT_SOL]->node[iPoint]->GetSolution());
    }
  }

  solver[val_iZone][val_iInst][MESH_0][ADJHEAT_SOL]->Preprocessing(geometry[val_iZone][val_iInst][MESH_0],
                                                                             solver[val_iZone][val_iInst][MESH_0],
                                                                             config[val_iZone],
                                                                             MESH_0, 0, RUNTIME_ADJHEAT_SYS, false);
}

void CDiscAdjHeatIteration::LoadUnsteady_Solution(CGeometry ****geometry,
                                           CSolver *****solver,
                                           CConfig **config,
                                           unsigned short val_iZone,
                                           unsigned short val_iInst,
                                           int val_DirectIter) {
  unsigned short iMesh;

  if (val_DirectIter >= 0) {
    if (rank == MASTER_NODE && val_iZone == ZONE_0)
      cout << " Loading heat solution from direct iteration " << val_DirectIter  << "." << endl;

    solver[val_iZone][val_iInst][MESH_0][HEAT_SOL]->LoadRestart(geometry[val_iZone][val_iInst],
                                                                          solver[val_iZone][val_iInst],
                                                                          config[val_iZone],
                                                                          val_DirectIter, false);
  }

  else {
    /*--- If there is no solution file we set the freestream condition ---*/
    if (rank == MASTER_NODE && val_iZone == ZONE_0)
      cout << " Setting freestream conditions at direct iteration " << val_DirectIter << "." << endl;
    for (iMesh=0; iMesh<=config[val_iZone]->GetnMGLevels();iMesh++) {

      solver[val_iZone][val_iInst][iMesh][HEAT_SOL]->SetFreeStream_Solution(config[val_iZone]);
      solver[val_iZone][val_iInst][iMesh][HEAT_SOL]->Postprocessing(geometry[val_iZone][val_iInst][iMesh],
                                                                              solver[val_iZone][val_iInst][iMesh],
                                                                              config[val_iZone],
                                                                              iMesh);
    }
  }
}

void CDiscAdjHeatIteration::Iterate(COutput *output,
                                        CIntegration ****integration,
                                        CGeometry ****geometry,
                                        CSolver *****solver,
                                        CNumerics ******numerics,
                                        CConfig **config,
                                        CSurfaceMovement **surface_movement,
                                        CVolumetricMovement ***volume_grid_movement,
                                        CFreeFormDefBox*** FFDBox,
                                        unsigned short val_iZone,
                                        unsigned short val_iInst) {


  solver[val_iZone][val_iInst][MESH_0][ADJHEAT_SOL]->ExtractAdjoint_Solution(geometry[val_iZone][val_iInst][MESH_0],
                                                                                       config[val_iZone]);
}

void CDiscAdjHeatIteration::InitializeAdjoint(CSolver *****solver,
                                              CGeometry ****geometry,
                                              CConfig **config,
                                              unsigned short iZone, unsigned short iInst){

  /*--- Initialize the adjoints the conservative variables ---*/

  solver[iZone][iInst][MESH_0][ADJHEAT_SOL]->SetAdjoint_Output(geometry[iZone][iInst][MESH_0],
                                                                         config[iZone]);
}

void CDiscAdjHeatIteration::RegisterInput(CSolver *****solver,
                                          CGeometry ****geometry,
                                          CConfig **config,
                                          unsigned short iZone, unsigned short iInst,
                                          unsigned short kind_recording){

  if (kind_recording == FLOW_CONS_VARS || kind_recording == COMBINED){

    /*--- Register flow and turbulent variables as input ---*/

    solver[iZone][iInst][MESH_0][ADJHEAT_SOL]->RegisterSolution(geometry[iZone][iInst][MESH_0], config[iZone]);

    solver[iZone][iInst][MESH_0][ADJHEAT_SOL]->RegisterVariables(geometry[iZone][iInst][MESH_0], config[iZone]);

  }
  if (kind_recording == MESH_COORDS){

    /*--- Register node coordinates as input ---*/

    geometry[iZone][iInst][MESH_0]->RegisterCoordinates(config[iZone]);

  }
}

void CDiscAdjHeatIteration::SetDependencies(CSolver *****solver,
                                            CGeometry ****geometry,
                                            CNumerics ******numerics,
                                            CConfig **config,
                                            unsigned short iZone, unsigned short iInst,
                                            unsigned short kind_recording){

  if ((kind_recording == MESH_COORDS) || (kind_recording == NONE)  ||
      (kind_recording == GEOMETRY_CROSS_TERM) || (kind_recording == ALL_VARIABLES)){

    /*--- Update geometry to get the influence on other geometry variables (normals, volume etc) ---*/

    geometry[iZone][iInst][MESH_0]->UpdateGeometry(geometry[iZone][iInst], config[iZone]);

  }

  solver[iZone][iInst][MESH_0][HEAT_SOL]->Set_Heatflux_Areas(geometry[iZone][iInst][MESH_0], config[iZone]);
  solver[iZone][iInst][MESH_0][HEAT_SOL]->Preprocessing(geometry[iZone][iInst][MESH_0], solver[iZone][iInst][MESH_0],
                                                                  config[iZone], MESH_0, NO_RK_ITER, RUNTIME_HEAT_SYS, true);
  solver[iZone][iInst][MESH_0][HEAT_SOL]->Postprocessing(geometry[iZone][iInst][MESH_0], solver[iZone][iInst][MESH_0],
                                                                   config[iZone], MESH_0);
  solver[iZone][iInst][MESH_0][HEAT_SOL]->InitiateComms(geometry[iZone][iInst][MESH_0], config[iZone], SOLUTION);
  solver[iZone][iInst][MESH_0][HEAT_SOL]->CompleteComms(geometry[iZone][iInst][MESH_0], config[iZone], SOLUTION);

}

void CDiscAdjHeatIteration::RegisterOutput(CSolver *****solver,
                                           CGeometry ****geometry,
                                           CConfig **config, COutput* output,
                                           unsigned short iZone, unsigned short iInst){

  solver[iZone][iInst][MESH_0][ADJHEAT_SOL]->RegisterOutput(geometry[iZone][iInst][MESH_0], config[iZone]);

  geometry[iZone][iInst][MESH_0]->RegisterOutput_Coordinates(config[iZone]);
}

void CDiscAdjHeatIteration::Update(COutput *output,
                                       CIntegration ****integration,
                                       CGeometry ****geometry,
                                       CSolver *****solver,
                                       CNumerics ******numerics,
                                       CConfig **config,
                                       CSurfaceMovement **surface_movement,
                                       CVolumetricMovement ***grid_movement,
                                       CFreeFormDefBox*** FFDBox,
                                       unsigned short val_iZone, unsigned short val_iInst)      {

  unsigned short iMesh;

  /*--- Dual time stepping strategy ---*/

  if ((config[val_iZone]->GetUnsteady_Simulation() == DT_STEPPING_1ST) ||
      (config[val_iZone]->GetUnsteady_Simulation() == DT_STEPPING_2ND)) {

    for (iMesh = 0; iMesh <= config[val_iZone]->GetnMGLevels(); iMesh++) {
      integration[val_iZone][val_iInst][ADJHEAT_SOL]->SetConvergence(false);
    }
  }
}

bool CDiscAdjHeatIteration::Monitor(COutput *output,
                                    CIntegration ****integration,
                                    CGeometry ****geometry,
                                    CSolver *****solver,
                                    CNumerics ******numerics,
                                    CConfig **config,
                                    CSurfaceMovement **surface_movement,
                                    CVolumetricMovement ***grid_movement,
                                    CFreeFormDefBox*** FFDBox,
                                    unsigned short val_iZone,
                                    unsigned short val_iInst) { return false; }


void  CDiscAdjHeatIteration::Output(COutput *output,
                                    CGeometry ****geometry,
                                    CSolver *****solver,
                                    CConfig **config,
                                    unsigned long ExtIter,
                                    bool StopCalc,
                                    unsigned short val_iZone,
                                    unsigned short val_iInst) { }

void CDiscAdjHeatIteration::Postprocess(COutput *output,
                                         CIntegration ****integration,
                                         CGeometry ****geometry,
                                         CSolver *****solver,
                                         CNumerics ******numerics,
                                         CConfig **config,
                                         CSurfaceMovement **surface_movement,
                                         CVolumetricMovement ***grid_movement,
                                         CFreeFormDefBox*** FFDBox,
                                         unsigned short val_iZone, unsigned short val_iInst) { }
=======
/*!
 * \file iteration_structure.cpp
 * \brief Main subroutines used by SU2_CFD
 * \author F. Palacios, T. Economon
 * \version 6.2.0 "Falcon"
 *
 * The current SU2 release has been coordinated by the
 * SU2 International Developers Society <www.su2devsociety.org>
 * with selected contributions from the open-source community.
 *
 * The main research teams contributing to the current release are:
 *  - Prof. Juan J. Alonso's group at Stanford University.
 *  - Prof. Piero Colonna's group at Delft University of Technology.
 *  - Prof. Nicolas R. Gauger's group at Kaiserslautern University of Technology.
 *  - Prof. Alberto Guardone's group at Polytechnic University of Milan.
 *  - Prof. Rafael Palacios' group at Imperial College London.
 *  - Prof. Vincent Terrapon's group at the University of Liege.
 *  - Prof. Edwin van der Weide's group at the University of Twente.
 *  - Lab. of New Concepts in Aeronautics at Tech. Institute of Aeronautics.
 *
 * Copyright 2012-2019, Francisco D. Palacios, Thomas D. Economon,
 *                      Tim Albring, and the SU2 contributors.
 *
 * SU2 is free software; you can redistribute it and/or
 * modify it under the terms of the GNU Lesser General Public
 * License as published by the Free Software Foundation; either
 * version 2.1 of the License, or (at your option) any later version.
 *
 * SU2 is distributed in the hope that it will be useful,
 * but WITHOUT ANY WARRANTY; without even the implied warranty of
 * MERCHANTABILITY or FITNESS FOR A PARTICULAR PURPOSE. See the GNU
 * Lesser General Public License for more details.
 *
 * You should have received a copy of the GNU Lesser General Public
 * License along with SU2. If not, see <http://www.gnu.org/licenses/>.
 */

#include "../include/iteration_structure.hpp"

CIteration::CIteration(CConfig *config) {
  rank = SU2_MPI::GetRank();
  size = SU2_MPI::GetSize();

  nInst = config->GetnTimeInstances();
  nZone = config->GetnZone();

  multizone = config->GetMultizone_Problem();
  singlezone = !(config->GetMultizone_Problem());

}

CIteration::~CIteration(void) { }

void CIteration::SetGrid_Movement(CGeometry **geometry,
          CSurfaceMovement *surface_movement,
          CVolumetricMovement *grid_movement,
          CSolver ***solver,
          CConfig *config,
          unsigned long IntIter,
          unsigned long TimeIter)   {

  unsigned short Kind_Grid_Movement = config->GetKind_GridMovement();
  unsigned long nIterMesh;
  bool stat_mesh = true;
  bool adjoint = config->GetContinuous_Adjoint();
  bool discrete_adjoint = config->GetDiscrete_Adjoint();

  /*--- Only write to screen if this option is enabled ---*/
  bool Screen_Output = config->GetDeform_Output();
  
  unsigned short val_iZone = config->GetiZone();
  
  /*--- Perform mesh movement depending on specified type ---*/
  switch (Kind_Grid_Movement) {

  case RIGID_MOTION:

      if (rank == MASTER_NODE) {
        cout << endl << " Performing rigid mesh transformation." << endl;
      }

      /*--- Move each node in the volume mesh using the specified type
       of rigid mesh motion. These routines also compute analytic grid
       velocities for the fine mesh. ---*/

      grid_movement->Rigid_Translation(geometry[MESH_0],
                                       config, val_iZone, TimeIter);
      grid_movement->Rigid_Plunging(geometry[MESH_0],
                                    config, val_iZone, TimeIter);
      grid_movement->Rigid_Pitching(geometry[MESH_0],
                                    config, val_iZone, TimeIter);
      grid_movement->Rigid_Rotation(geometry[MESH_0],
                                    config, val_iZone, TimeIter);

      /*--- Update the multigrid structure after moving the finest grid,
       including computing the grid velocities on the coarser levels. ---*/

      grid_movement->UpdateMultiGrid(geometry, config);

      break;

 	/*--- Already initialized in the static mesh movement routine at driver level. ---*/ 
  case STEADY_TRANSLATION: case ROTATING_FRAME:
    break;

  }
  
  if (config->GetSurface_Movement(DEFORMING)){
      if (rank == MASTER_NODE)
        cout << endl << " Updating surface positions." << endl;

      /*--- Translating ---*/

      /*--- Compute the new node locations for moving markers ---*/

      surface_movement->Surface_Translating(geometry[MESH_0],
                                            config, TimeIter, val_iZone);
      /*--- Deform the volume grid around the new boundary locations ---*/

      if (rank == MASTER_NODE)
        cout << " Deforming the volume grid." << endl;
      grid_movement->SetVolume_Deformation(geometry[MESH_0],
                                           config, true);

      /*--- Plunging ---*/

      /*--- Compute the new node locations for moving markers ---*/

      surface_movement->Surface_Plunging(geometry[MESH_0],
                                         config, TimeIter, val_iZone);
      /*--- Deform the volume grid around the new boundary locations ---*/

      if (rank == MASTER_NODE)
        cout << " Deforming the volume grid." << endl;
      grid_movement->SetVolume_Deformation(geometry[MESH_0],
                                           config, true);

      /*--- Pitching ---*/

      /*--- Compute the new node locations for moving markers ---*/

      surface_movement->Surface_Pitching(geometry[MESH_0],
                                         config, TimeIter, val_iZone);
      /*--- Deform the volume grid around the new boundary locations ---*/

      if (rank == MASTER_NODE)
        cout << " Deforming the volume grid." << endl;
      grid_movement->SetVolume_Deformation(geometry[MESH_0],
                                           config, true);

      /*--- Rotating ---*/

      /*--- Compute the new node locations for moving markers ---*/

      surface_movement->Surface_Rotating(geometry[MESH_0],
                                         config, TimeIter, val_iZone);
      /*--- Deform the volume grid around the new boundary locations ---*/

      if (rank == MASTER_NODE)
        cout << " Deforming the volume grid." << endl;
      grid_movement->SetVolume_Deformation(geometry[MESH_0],
                                           config, true);

      /*--- Update the grid velocities on the fine mesh using finite
       differencing based on node coordinates at previous times. ---*/

      if (!adjoint) {
        if (rank == MASTER_NODE)
          cout << " Computing grid velocities by finite differencing." << endl;
        geometry[MESH_0]->SetGridVelocity(config, TimeIter);
      }

      /*--- Update the multigrid structure after moving the finest grid,
       including computing the grid velocities on the coarser levels. ---*/

      grid_movement->UpdateMultiGrid(geometry, config);

      }

  if (config->GetSurface_Movement(AEROELASTIC) 
      || config->GetSurface_Movement(AEROELASTIC_RIGID_MOTION)){

      /*--- Apply rigid mesh transformation to entire grid first, if necessary ---*/
      if (IntIter == 0) {
        if (Kind_Grid_Movement == AEROELASTIC_RIGID_MOTION) {

          if (rank == MASTER_NODE) {
            cout << endl << " Performing rigid mesh transformation." << endl;
          }

          /*--- Move each node in the volume mesh using the specified type
           of rigid mesh motion. These routines also compute analytic grid
           velocities for the fine mesh. ---*/

          grid_movement->Rigid_Translation(geometry[MESH_0],
                                           config, val_iZone, TimeIter);
          grid_movement->Rigid_Plunging(geometry[MESH_0],
                                        config, val_iZone, TimeIter);
          grid_movement->Rigid_Pitching(geometry[MESH_0],
                                        config, val_iZone, TimeIter);
          grid_movement->Rigid_Rotation(geometry[MESH_0],
                                        config, val_iZone, TimeIter);

          /*--- Update the multigrid structure after moving the finest grid,
           including computing the grid velocities on the coarser levels. ---*/

          grid_movement->UpdateMultiGrid(geometry, config);
        }

      }

      /*--- Use the if statement to move the grid only at selected dual time step iterations. ---*/
      else if (IntIter % config->GetAeroelasticIter() == 0) {

        if (rank == MASTER_NODE)
          cout << endl << " Solving aeroelastic equations and updating surface positions." << endl;

        /*--- Solve the aeroelastic equations for the new node locations of the moving markers(surfaces) ---*/

        solver[MESH_0][FLOW_SOL]->Aeroelastic(surface_movement, geometry[MESH_0], config, TimeIter);

        /*--- Deform the volume grid around the new boundary locations ---*/

        if (rank == MASTER_NODE)
          cout << " Deforming the volume grid due to the aeroelastic movement." << endl;
        grid_movement->SetVolume_Deformation(geometry[MESH_0],
                                             config, true);

        /*--- Update the grid velocities on the fine mesh using finite
         differencing based on node coordinates at previous times. ---*/

        if (rank == MASTER_NODE)
          cout << " Computing grid velocities by finite differencing." << endl;
        geometry[MESH_0]->SetGridVelocity(config, TimeIter);

        /*--- Update the multigrid structure after moving the finest grid,
         including computing the grid velocities on the coarser levels. ---*/

        grid_movement->UpdateMultiGrid(geometry, config);
      }
        }
  if (config->GetSurface_Movement(FLUID_STRUCTURE)){
      if (rank == MASTER_NODE && Screen_Output)
        cout << endl << "Deforming the grid for Fluid-Structure Interaction applications." << endl;

      /*--- Deform the volume grid around the new boundary locations ---*/

      if (rank == MASTER_NODE && Screen_Output)
        cout << "Deforming the volume grid." << endl;
      grid_movement->SetVolume_Deformation(geometry[MESH_0],
                                           config, true, false);

      nIterMesh = grid_movement->Get_nIterMesh();
      stat_mesh = (nIterMesh == 0);

      if (!adjoint && !stat_mesh) {
        if (rank == MASTER_NODE && Screen_Output)
          cout << "Computing grid velocities by finite differencing." << endl;
        geometry[MESH_0]->SetGridVelocity(config, TimeIter);
      }
      else if (stat_mesh) {
          if (rank == MASTER_NODE && Screen_Output)
            cout << "The mesh is up-to-date. Using previously stored grid velocities." << endl;
      }

      /*--- Update the multigrid structure after moving the finest grid,
       including computing the grid velocities on the coarser levels. ---*/

      grid_movement->UpdateMultiGrid(geometry, config);

  }
  if (config->GetSurface_Movement(FLUID_STRUCTURE_STATIC)){

    if ((rank == MASTER_NODE) && (!discrete_adjoint) && Screen_Output)
        cout << endl << "Deforming the grid for static Fluid-Structure Interaction applications." << endl;

      /*--- Deform the volume grid around the new boundary locations ---*/

    if ((rank == MASTER_NODE) && (!discrete_adjoint)&& Screen_Output)
        cout << "Deforming the volume grid." << endl;

      grid_movement->SetVolume_Deformation_Elas(geometry[MESH_0], config, true, false);

    if ((rank == MASTER_NODE) && (!discrete_adjoint)&& Screen_Output)
        cout << "There is no grid velocity." << endl;

      /*--- Update the multigrid structure after moving the finest grid,
       including computing the grid velocities on the coarser levels. ---*/

      grid_movement->UpdateMultiGrid(geometry, config);

  }
  if (config->GetSurface_Movement(EXTERNAL) || config->GetSurface_Movement(EXTERNAL_ROTATION)){
    /*--- Apply rigid rotation to entire grid first, if necessary ---*/

    if (Kind_Grid_Movement == EXTERNAL_ROTATION) {
      if (rank == MASTER_NODE)
        cout << " Updating node locations by rigid rotation." << endl;
      grid_movement->Rigid_Rotation(geometry[MESH_0],
                                                          config, val_iZone, TimeIter);
    }

    /*--- Load new surface node locations from external files ---*/
    
      if (rank == MASTER_NODE)
      cout << " Updating surface locations from file." << endl;
    surface_movement->SetExternal_Deformation(geometry[MESH_0],
                                                         config, val_iZone, TimeIter);

    /*--- Deform the volume grid around the new boundary locations ---*/
    
    if (rank == MASTER_NODE)
      cout << " Deforming the volume grid." << endl;
    grid_movement->SetVolume_Deformation(geometry[MESH_0],
                                                               config, true);
    
    /*--- Update the grid velocities on the fine mesh using finite
       differencing based on node coordinates at previous times. ---*/
    
    if (!adjoint) {
      if (rank == MASTER_NODE)
        cout << " Computing grid velocities by finite differencing." << endl;
      geometry[MESH_0]->SetGridVelocity(config, TimeIter);
  }

    /*--- Update the multigrid structure after moving the finest grid,
       including computing the grid velocities on the coarser levels. ---*/
    
    grid_movement->UpdateMultiGrid(geometry, config);
     
  }
}

void CIteration::SetMesh_Deformation(CGeometry **geometry,
                                     CSolver **solver,
                                     CNumerics ***numerics,
                                     CConfig *config,
                                     unsigned short kind_recording) {

  bool ActiveTape = NO;

  /*--- Perform the elasticity mesh movement ---*/
  if (config->GetDeform_Mesh()) {

    if(kind_recording != MESH_DEFORM){
      /*--- In a primal run, AD::TapeActive returns a false ---*/
      /*--- In any other recordings, the tape is passive during the deformation ---*/
      ActiveTape = AD::TapeActive();
      AD::StopRecording();
    }

    /*--- Set the stiffness of each element mesh into the mesh numerics ---*/

    solver[MESH_SOL]->SetMesh_Stiffness(geometry, numerics[MESH_SOL], config);

    /*--- Deform the volume grid around the new boundary locations ---*/

    solver[MESH_SOL]->DeformMesh(geometry, numerics[MESH_SOL], config);

    if(ActiveTape) {
      /*--- Start recording if it was stopped ---*/
      AD::StartRecording();
    }
  }

}



void CIteration::Preprocess(COutput *output,
                            CIntegration ****integration,
                            CGeometry ****geometry,
                            CSolver *****solver,
                            CNumerics ******numerics,
                            CConfig **config,
                            CSurfaceMovement **surface_movement,
                            CVolumetricMovement ***grid_movement,
                            CFreeFormDefBox*** FFDBox,
                            unsigned short val_iZone,
                            unsigned short val_iInst) { }
void CIteration::Iterate(COutput *output,
                         CIntegration ****integration,
                         CGeometry ****geometry,
                         CSolver *****solver,
                         CNumerics ******numerics,
                         CConfig **config,
                         CSurfaceMovement **surface_movement,
                         CVolumetricMovement ***grid_movement,
                         CFreeFormDefBox*** FFDBox,
                         unsigned short val_iZone,
                         unsigned short val_iInst) { }
void CIteration::Solve(COutput *output,
                         CIntegration ****integration,
                         CGeometry ****geometry,
                         CSolver *****solver,
                         CNumerics ******numerics,
                         CConfig **config,
                         CSurfaceMovement **surface_movement,
                         CVolumetricMovement ***grid_movement,
                         CFreeFormDefBox*** FFDBox,
                         unsigned short val_iZone,
                         unsigned short val_iInst) { }
void CIteration::Update(COutput *output,
                        CIntegration ****integration,
                        CGeometry ****geometry,
                        CSolver *****solver,
                        CNumerics ******numerics,
                        CConfig **config,
                        CSurfaceMovement **surface_movement,
                        CVolumetricMovement ***grid_movement,
                        CFreeFormDefBox*** FFDBox,
                        unsigned short val_iZone,
                        unsigned short val_iInst)      { }
void CIteration::Predictor(COutput *output,
                        CIntegration ****integration,
                        CGeometry ****geometry,
                        CSolver *****solver,
                        CNumerics ******numerics,
                        CConfig **config,
                        CSurfaceMovement **surface_movement,
                        CVolumetricMovement ***grid_movement,
                        CFreeFormDefBox*** FFDBox,
                        unsigned short val_iZone,
                        unsigned short val_iInst)      { }
void CIteration::Relaxation(COutput *output,
                        CIntegration ****integration,
                        CGeometry ****geometry,
                        CSolver *****solver,
                        CNumerics ******numerics,
                        CConfig **config,
                        CSurfaceMovement **surface_movement,
                        CVolumetricMovement ***grid_movement,
                        CFreeFormDefBox*** FFDBox,
                        unsigned short val_iZone,
                        unsigned short val_iInst)      { }
bool CIteration::Monitor(COutput *output,
    CIntegration ****integration,
    CGeometry ****geometry,
    CSolver *****solver,
    CNumerics ******numerics,
    CConfig **config,
    CSurfaceMovement **surface_movement,
    CVolumetricMovement ***grid_movement,
    CFreeFormDefBox*** FFDBox,
    unsigned short val_iZone,
    unsigned short val_iInst)     { return false; }
void CIteration::Output(COutput *output,
    CGeometry ****geometry,
    CSolver *****solver,
    CConfig **config,
    unsigned long InnerIter,
    bool StopCalc,
    unsigned short val_iZone,
    unsigned short val_iInst)      {

  
  output->SetResult_Files(geometry[val_iZone][INST_0][MESH_0],
                          config[val_iZone],
                          solver[val_iZone][INST_0][MESH_0], InnerIter);
  

}
void CIteration::Postprocess(COutput *output,
                             CIntegration ****integration,
                             CGeometry ****geometry,
                             CSolver *****solver,
                             CNumerics ******numerics,
                             CConfig **config,
                             CSurfaceMovement **surface_movement,
                             CVolumetricMovement ***grid_movement,
                             CFreeFormDefBox*** FFDBox,
                             unsigned short val_iZone,
                             unsigned short val_iInst) { }



CFluidIteration::CFluidIteration(CConfig *config) : CIteration(config) { }
CFluidIteration::~CFluidIteration(void) { }

void CFluidIteration::Preprocess(COutput *output,
                                    CIntegration ****integration,
                                    CGeometry ****geometry,
                                    CSolver *****solver,
                                    CNumerics ******numerics,
                                    CConfig **config,
                                    CSurfaceMovement **surface_movement,
                                    CVolumetricMovement ***grid_movement,
                                    CFreeFormDefBox*** FFDBox,
                                    unsigned short val_iZone,
                                    unsigned short val_iInst) {
  
  unsigned long TimeIter = config[val_iZone]->GetTimeIter();
  
  bool fsi = config[val_iZone]->GetFSI_Simulation();
  unsigned long OuterIter = config[val_iZone]->GetOuterIter();

  
  /*--- Set the initial condition for FSI problems with subiterations ---*/
  /*--- This is done only in the first block subiteration.---*/
  /*--- From then on, the solver reuses the partially converged solution obtained in the previous subiteration ---*/
  if( fsi  && ( OuterIter == 0 ) ){
    solver[val_iZone][val_iInst][MESH_0][FLOW_SOL]->SetInitialCondition(geometry[val_iZone][val_iInst], solver[val_iZone][val_iInst], config[val_iZone], TimeIter);
  }
  
  /*--- Apply a Wind Gust ---*/
  
  if (config[val_iZone]->GetWind_Gust()) {
    SetWind_GustField(config[val_iZone], geometry[val_iZone][val_iInst], solver[val_iZone][val_iInst]);
  }

  /*--- Evaluate the new CFL number (adaptive). ---*/
  if ((config[val_iZone]->GetCFL_Adapt() == YES) && ( OuterIter != 0 ) ) {
    output->SetCFL_Number(solver[val_iZone], config[val_iZone]);
  }

}

void CFluidIteration::Iterate(COutput *output,
                                 CIntegration ****integration,
                                 CGeometry ****geometry,
                                 CSolver *****solver,
                                 CNumerics ******numerics,
                                 CConfig **config,
                                 CSurfaceMovement **surface_movement,
                                 CVolumetricMovement ***grid_movement,
                                 CFreeFormDefBox*** FFDBox,
                                 unsigned short val_iZone,
                                 unsigned short val_iInst) {
  unsigned long InnerIter, TimeIter;
  
  bool unsteady = (config[val_iZone]->GetTime_Marching() == DT_STEPPING_1ST) || (config[val_iZone]->GetTime_Marching() == DT_STEPPING_2ND);
  bool frozen_visc = (config[val_iZone]->GetContinuous_Adjoint() && config[val_iZone]->GetFrozen_Visc_Cont()) ||
                     (config[val_iZone]->GetDiscrete_Adjoint() && config[val_iZone]->GetFrozen_Visc_Disc());
  TimeIter = config[val_iZone]->GetTimeIter();
  
  /* --- Setting up iteration values depending on if this is a
   steady or an unsteady simulaiton */
  
  InnerIter = config[val_iZone]->GetInnerIter();
  
  /*--- Update global parameters ---*/
  
  switch( config[val_iZone]->GetKind_Solver() ) {
      
    case EULER: case DISC_ADJ_EULER: case INC_EULER: case DISC_ADJ_INC_EULER:
      config[val_iZone]->SetGlobalParam(EULER, RUNTIME_FLOW_SYS); break;
      
    case NAVIER_STOKES: case DISC_ADJ_NAVIER_STOKES: case INC_NAVIER_STOKES: case DISC_ADJ_INC_NAVIER_STOKES:
      config[val_iZone]->SetGlobalParam(NAVIER_STOKES, RUNTIME_FLOW_SYS); break;
      
    case RANS: case DISC_ADJ_RANS: case INC_RANS: case DISC_ADJ_INC_RANS:
      config[val_iZone]->SetGlobalParam(RANS, RUNTIME_FLOW_SYS); break;
      
  }
  

  /*--- Solve the Euler, Navier-Stokes or Reynolds-averaged Navier-Stokes (RANS) equations (one iteration) ---*/
  
  integration[val_iZone][val_iInst][FLOW_SOL]->MultiGrid_Iteration(geometry, solver, numerics,
                                                                  config, RUNTIME_FLOW_SYS, val_iZone, val_iInst);
  
  if ((config[val_iZone]->GetKind_Solver() == RANS ||
       config[val_iZone]->GetKind_Solver() == DISC_ADJ_RANS ||
       config[val_iZone]->GetKind_Solver() == INC_RANS ||
       config[val_iZone]->GetKind_Solver() == DISC_ADJ_INC_RANS ) && !frozen_visc) {
    
    /*--- Solve the turbulence model ---*/
    
    config[val_iZone]->SetGlobalParam(RANS, RUNTIME_TURB_SYS);
    integration[val_iZone][val_iInst][TURB_SOL]->SingleGrid_Iteration(geometry, solver, numerics,
                                                                     config, RUNTIME_TURB_SYS, val_iZone, val_iInst);
    
    /*--- Solve transition model ---*/
    
    if (config[val_iZone]->GetKind_Trans_Model() == LM) {
      config[val_iZone]->SetGlobalParam(RANS, RUNTIME_TRANS_SYS);
      integration[val_iZone][val_iInst][TRANS_SOL]->SingleGrid_Iteration(geometry, solver, numerics,
                                                                        config, RUNTIME_TRANS_SYS, val_iZone, val_iInst);
    }
    
  }

  if (config[val_iZone]->GetWeakly_Coupled_Heat()){
    config[val_iZone]->SetGlobalParam(RANS, RUNTIME_HEAT_SYS);
    integration[val_iZone][val_iInst][HEAT_SOL]->SingleGrid_Iteration(geometry, solver, numerics,
                                                                     config, RUNTIME_HEAT_SYS, val_iZone, val_iInst);
  }
  
  /*--- Call Dynamic mesh update if AEROELASTIC motion was specified ---*/
  
  if ((config[val_iZone]->GetGrid_Movement()) && (config[val_iZone]->GetAeroelastic_Simulation()) && unsteady) {
      
    SetGrid_Movement(geometry[val_iZone][val_iInst], surface_movement[val_iZone], grid_movement[val_iZone][val_iInst],
                     solver[val_iZone][val_iInst], config[val_iZone], InnerIter, TimeIter);
    
    /*--- Apply a Wind Gust ---*/
    
    if (config[val_iZone]->GetWind_Gust()) {
      if (InnerIter % config[val_iZone]->GetAeroelasticIter() == 0 && InnerIter != 0)
        SetWind_GustField(config[val_iZone], geometry[val_iZone][val_iInst], solver[val_iZone][val_iInst]);
    }
    
  }
}

void CFluidIteration::Update(COutput *output,
                                CIntegration ****integration,
                                CGeometry ****geometry,
                                CSolver *****solver,
                                CNumerics ******numerics,
                                CConfig **config,
                                CSurfaceMovement **surface_movement,
                                CVolumetricMovement ***grid_movement,
                                CFreeFormDefBox*** FFDBox,
                                unsigned short val_iZone,
                                unsigned short val_iInst)      {
  
  unsigned short iMesh;

  /*--- Dual time stepping strategy ---*/
  
  if ((config[val_iZone]->GetTime_Marching() == DT_STEPPING_1ST) ||
      (config[val_iZone]->GetTime_Marching() == DT_STEPPING_2ND)) {
    
    /*--- Update dual time solver on all mesh levels ---*/
    
    for (iMesh = 0; iMesh <= config[val_iZone]->GetnMGLevels(); iMesh++) {
      integration[val_iZone][val_iInst][FLOW_SOL]->SetDualTime_Solver(geometry[val_iZone][val_iInst][iMesh], solver[val_iZone][val_iInst][iMesh][FLOW_SOL], config[val_iZone], iMesh);
      integration[val_iZone][val_iInst][FLOW_SOL]->SetConvergence(false);
    }

    /*--- Update dual time solver for the dynamic mesh solver ---*/
    if (config[val_iZone]->GetDeform_Mesh()) {
        solver[val_iZone][val_iInst][MESH_0][MESH_SOL]->SetDualTime_Mesh();
    }
    
    /*--- Update dual time solver for the turbulence model ---*/
    
    if ((config[val_iZone]->GetKind_Solver() == RANS) ||
        (config[val_iZone]->GetKind_Solver() == DISC_ADJ_RANS) ||
        (config[val_iZone]->GetKind_Solver() == INC_RANS) ||
        (config[val_iZone]->GetKind_Solver() == DISC_ADJ_INC_RANS)) {
      integration[val_iZone][val_iInst][TURB_SOL]->SetDualTime_Solver(geometry[val_iZone][val_iInst][MESH_0], solver[val_iZone][val_iInst][MESH_0][TURB_SOL], config[val_iZone], MESH_0);
      integration[val_iZone][val_iInst][TURB_SOL]->SetConvergence(false);
    }
    
    /*--- Update dual time solver for the transition model ---*/
    
    if (config[val_iZone]->GetKind_Trans_Model() == LM) {
      integration[val_iZone][val_iInst][TRANS_SOL]->SetDualTime_Solver(geometry[val_iZone][val_iInst][MESH_0], solver[val_iZone][val_iInst][MESH_0][TRANS_SOL], config[val_iZone], MESH_0);
      integration[val_iZone][val_iInst][TRANS_SOL]->SetConvergence(false);
    }
  }
}

bool CFluidIteration::Monitor(COutput *output,
    CIntegration ****integration,
    CGeometry ****geometry,
    CSolver *****solver,
    CNumerics ******numerics,
    CConfig **config,
    CSurfaceMovement **surface_movement,
    CVolumetricMovement ***grid_movement,
    CFreeFormDefBox*** FFDBox,
    unsigned short val_iZone,
    unsigned short val_iInst)     {

  bool StopCalc = false;
  
#ifndef HAVE_MPI
  StopTime = su2double(clock())/su2double(CLOCKS_PER_SEC);
#else
  StopTime = MPI_Wtime();
#endif
  UsedTime = StopTime - StartTime;


  if (config[val_iZone]->GetMultizone_Problem() || config[val_iZone]->GetSinglezone_Driver()){
    output->SetHistory_Output(geometry[val_iZone][INST_0][MESH_0],
                              solver[val_iZone][INST_0][MESH_0],
                              config[val_iZone],
                              config[val_iZone]->GetTimeIter(),
                              config[val_iZone]->GetOuterIter(),
                              config[val_iZone]->GetInnerIter());
  }
  
  if (config[val_iZone]->GetCFL_Adapt() == YES) {
      if (!(config[val_iZone]->GetMultizone_Problem())) // This needs to be changed everywhere in the code, in a future PR
        output->SetCFL_Number(solver[val_iZone], config[val_iZone]);
  }

  /*--- If convergence was reached --*/
  StopCalc =  output->GetConvergence();
  
  /* --- Checking convergence of Fixed CL mode to target CL, and perform finite differencing if needed  --*/

  if (config[val_iZone]->GetFixed_CL_Mode()){
    StopCalc = MonitorFixed_CL(output, geometry[val_iZone][INST_0][MESH_0], solver[val_iZone][INST_0][MESH_0], config[val_iZone]);
  }

  return StopCalc;

}

void CFluidIteration::Postprocess(COutput *output,
                                  CIntegration ****integration,
                                  CGeometry ****geometry,
                                  CSolver *****solver,
                                  CNumerics ******numerics,
                                  CConfig **config,
                                  CSurfaceMovement **surface_movement,
                                  CVolumetricMovement ***grid_movement,
                                  CFreeFormDefBox*** FFDBox,
                                  unsigned short val_iZone,
                                  unsigned short val_iInst) {

  /*--- Temporary: enable only for single-zone driver. This should be removed eventually when generalized. ---*/

  if(config[val_iZone]->GetSinglezone_Driver()){

    /*--- Compute the tractions at the vertices ---*/
    solver[val_iZone][val_iInst][MESH_0][FLOW_SOL]->ComputeVertexTractions(
          geometry[val_iZone][val_iInst][MESH_0], config[val_iZone]);

    if (config[val_iZone]->GetKind_Solver() == DISC_ADJ_EULER ||
        config[val_iZone]->GetKind_Solver() == DISC_ADJ_NAVIER_STOKES ||
        config[val_iZone]->GetKind_Solver() == DISC_ADJ_RANS){

      /*--- Read the target pressure ---*/

//      if (config[val_iZone]->GetInvDesign_Cp() == YES)
//        output->SetCp_InverseDesign(solver[val_iZone][val_iInst][MESH_0][FLOW_SOL],geometry[val_iZone][val_iInst][MESH_0], config[val_iZone], config[val_iZone]->GetExtIter());

//      /*--- Read the target heat flux ---*/

//      if (config[val_iZone]->GetInvDesign_HeatFlux() == YES)
//        output->SetHeatFlux_InverseDesign(solver[val_iZone][val_iInst][MESH_0][FLOW_SOL],geometry[val_iZone][val_iInst][MESH_0], config[val_iZone], config[val_iZone]->GetExtIter());

    }

  }


}

void CFluidIteration::Solve(COutput *output,
                                 CIntegration ****integration,
                                 CGeometry ****geometry,
                                 CSolver *****solver,
                                 CNumerics ******numerics,
                                 CConfig **config,
                                 CSurfaceMovement **surface_movement,
                                 CVolumetricMovement ***grid_movement,
                                 CFreeFormDefBox*** FFDBox,
                                 unsigned short val_iZone,
                                 unsigned short val_iInst) {

  /*--- Boolean to determine if we are running a static or dynamic case ---*/
  bool steady   = !config[val_iZone]->GetTime_Domain();

  unsigned long Inner_Iter, nInner_Iter = config[val_iZone]->GetnInner_Iter();
  bool StopCalc = false;

  /*--- Synchronization point before a single solver iteration. Compute the
   wall clock time required. ---*/

#ifndef HAVE_MPI
  StartTime = su2double(clock())/su2double(CLOCKS_PER_SEC);
#else
  StartTime = MPI_Wtime();
#endif

  /*--- Preprocess the solver ---*/
  Preprocess(output, integration, geometry,
      solver, numerics, config,
      surface_movement, grid_movement, FFDBox, val_iZone, INST_0);

    /*--- For steady-state flow simulations, we need to loop over ExtIter for the number of time steps ---*/
    /*--- However, ExtIter is the number of FSI iterations, so nIntIter is used in this case ---*/

    for (Inner_Iter = 0; Inner_Iter < nInner_Iter; Inner_Iter++){

      config[val_iZone]->SetInnerIter(Inner_Iter);

      /*--- Run a single iteration of the solver ---*/
      Iterate(output, integration, geometry,
          solver, numerics, config,
          surface_movement, grid_movement, FFDBox, val_iZone, INST_0);

      /*--- Monitor the pseudo-time ---*/
      StopCalc = Monitor(output, integration, geometry,
                         solver, numerics, config,
                         surface_movement, grid_movement, FFDBox, val_iZone, INST_0);

      /*--- Output files at intermediate iterations if the problem is single zone ---*/

      if (singlezone && steady) Output(output, geometry, solver, config,
                                          config[val_iZone]->GetInnerIter(), StopCalc, val_iZone, val_iInst);
      

      /*--- If the iteration has converged, break the loop ---*/
      if (StopCalc) break;

    }

    if (multizone && steady){
      
      Output(output, geometry, solver, config,
             config[val_iZone]->GetOuterIter(), StopCalc, val_iZone, val_iInst);
      
      /*--- Set the fluid convergence to false (to make sure outer subiterations converge) ---*/
      
      integration[val_iZone][INST_0][FLOW_SOL]->SetConvergence(false);
    }
}

void CFluidIteration::SetWind_GustField(CConfig *config, CGeometry **geometry, CSolver ***solver) {
  // The gust is imposed on the flow field via the grid velocities. This method called the Field Velocity Method is described in the
  // NASA TM–2012-217771 - Development, Verification and Use of Gust Modeling in the NASA Computational Fluid Dynamics Code FUN3D
  // the desired gust is prescribed as the negative of the grid velocity.
  
  // If a source term is included to account for the gust field, the method is described by Jones et al. as the Split Velocity Method in
  // Simulation of Airfoil Gust Responses Using Prescribed Velocities.
  // In this routine the gust derivatives needed for the source term are calculated when applicable.
  // If the gust derivatives are zero the source term is also zero.
  // The source term itself is implemented in the class CSourceWindGust
  
  if (rank == MASTER_NODE)
    cout << endl << "Running simulation with a Wind Gust." << endl;
  unsigned short iDim, nDim = geometry[MESH_0]->GetnDim(); //We assume nDim = 2
  if (nDim != 2) {
    if (rank == MASTER_NODE) {
      cout << endl << "WARNING - Wind Gust capability is only verified for 2 dimensional simulations." << endl;
    }
  }
  
  /*--- Gust Parameters from config ---*/
  unsigned short Gust_Type = config->GetGust_Type();
  su2double xbegin = config->GetGust_Begin_Loc();    // Location at which the gust begins.
  su2double L = config->GetGust_WaveLength();        // Gust size
  su2double tbegin = config->GetGust_Begin_Time();   // Physical time at which the gust begins.
  su2double gust_amp = config->GetGust_Ampl();       // Gust amplitude
  su2double n = config->GetGust_Periods();           // Number of gust periods
  unsigned short GustDir = config->GetGust_Dir(); // Gust direction
  
  /*--- Variables needed to compute the gust ---*/
  unsigned short Kind_Grid_Movement = config->GetKind_GridMovement();
  unsigned long iPoint;
  unsigned short iMGlevel, nMGlevel = config->GetnMGLevels();
  
  su2double x, y, x_gust, dgust_dx, dgust_dy, dgust_dt;
  su2double *Gust, *GridVel, *NewGridVel, *GustDer;
  
  su2double Physical_dt = config->GetDelta_UnstTime();
  unsigned long TimeIter = config->GetTimeIter();
  su2double Physical_t = TimeIter*Physical_dt;
  
  su2double Uinf = solver[MESH_0][FLOW_SOL]->GetVelocity_Inf(0); // Assumption gust moves at infinity velocity
  
  Gust = new su2double [nDim];
  NewGridVel = new su2double [nDim];
  for (iDim = 0; iDim < nDim; iDim++) {
    Gust[iDim] = 0.0;
    NewGridVel[iDim] = 0.0;
  }
  
  GustDer = new su2double [3];
  for (unsigned short i = 0; i < 3; i++) {
    GustDer[i] = 0.0;
  }
  
  // Vortex variables
  unsigned long nVortex = 0;
  vector<su2double> x0, y0, vort_strenth, r_core; //vortex is positive in clockwise direction.
  if (Gust_Type == VORTEX) {
    InitializeVortexDistribution(nVortex, x0, y0, vort_strenth, r_core);
  }
  
  /*--- Check to make sure gust lenght is not zero or negative (vortex gust doesn't use this). ---*/
  if (L <= 0.0 && Gust_Type != VORTEX) {
    SU2_MPI::Error("The gust length needs to be positive", CURRENT_FUNCTION);
  }
  
  /*--- Loop over all multigrid levels ---*/
  
  for (iMGlevel = 0; iMGlevel <= nMGlevel; iMGlevel++) {
    
    /*--- Loop over each node in the volume mesh ---*/
    
    for (iPoint = 0; iPoint < geometry[iMGlevel]->GetnPoint(); iPoint++) {
      
      /*--- Reset the Grid Velocity to zero if there is no grid movement ---*/
      if (Kind_Grid_Movement == GUST) {
        for (iDim = 0; iDim < nDim; iDim++)
          geometry[iMGlevel]->node[iPoint]->SetGridVel(iDim, 0.0);
      }
      
      /*--- initialize the gust and derivatives to zero everywhere ---*/
      
      for (iDim = 0; iDim < nDim; iDim++) {Gust[iDim]=0.0;}
      dgust_dx = 0.0; dgust_dy = 0.0; dgust_dt = 0.0;
      
      /*--- Begin applying the gust ---*/
      
      if (Physical_t >= tbegin) {
        
        x = geometry[iMGlevel]->node[iPoint]->GetCoord()[0]; // x-location of the node.
        y = geometry[iMGlevel]->node[iPoint]->GetCoord()[1]; // y-location of the node.
        
        // Gust coordinate
        x_gust = (x - xbegin - Uinf*(Physical_t-tbegin))/L;
        
        /*--- Calculate the specified gust ---*/
        switch (Gust_Type) {
            
          case TOP_HAT:
            // Check if we are in the region where the gust is active
            if (x_gust > 0 && x_gust < n) {
              Gust[GustDir] = gust_amp;
              // Still need to put the gust derivatives. Think about this.
            }
            break;
            
          case SINE:
            // Check if we are in the region where the gust is active
            if (x_gust > 0 && x_gust < n) {
              Gust[GustDir] = gust_amp*(sin(2*PI_NUMBER*x_gust));
              
              // Gust derivatives
              //dgust_dx = gust_amp*2*PI_NUMBER*(cos(2*PI_NUMBER*x_gust))/L;
              //dgust_dy = 0;
              //dgust_dt = gust_amp*2*PI_NUMBER*(cos(2*PI_NUMBER*x_gust))*(-Uinf)/L;
            }
            break;
            
          case ONE_M_COSINE:
            // Check if we are in the region where the gust is active
            if (x_gust > 0 && x_gust < n) {
              Gust[GustDir] = gust_amp*(1-cos(2*PI_NUMBER*x_gust));
              
              // Gust derivatives
              //dgust_dx = gust_amp*2*PI_NUMBER*(sin(2*PI_NUMBER*x_gust))/L;
              //dgust_dy = 0;
              //dgust_dt = gust_amp*2*PI_NUMBER*(sin(2*PI_NUMBER*x_gust))*(-Uinf)/L;
            }
            break;
            
          case EOG:
            // Check if we are in the region where the gust is active
            if (x_gust > 0 && x_gust < n) {
              Gust[GustDir] = -0.37*gust_amp*sin(3*PI_NUMBER*x_gust)*(1-cos(2*PI_NUMBER*x_gust));
            }
            break;
            
          case VORTEX:
            
            /*--- Use vortex distribution ---*/
            // Algebraic vortex equation.
            for (unsigned long i=0; i<nVortex; i++) {
              su2double r2 = pow(x-(x0[i]+Uinf*(Physical_t-tbegin)), 2) + pow(y-y0[i], 2);
              su2double r = sqrt(r2);
              su2double v_theta = vort_strenth[i]/(2*PI_NUMBER) * r/(r2+pow(r_core[i],2));
              Gust[0] = Gust[0] + v_theta*(y-y0[i])/r;
              Gust[1] = Gust[1] - v_theta*(x-(x0[i]+Uinf*(Physical_t-tbegin)))/r;
            }
            break;
            
          case NONE: default:
            
            /*--- There is no wind gust specified. ---*/
            if (rank == MASTER_NODE) {
              cout << "No wind gust specified." << endl;
            }
            break;
            
        }
      }
      
      /*--- Set the Wind Gust, Wind Gust Derivatives and the Grid Velocities ---*/
      
      GustDer[0] = dgust_dx;
      GustDer[1] = dgust_dy;
      GustDer[2] = dgust_dt;
      
      solver[iMGlevel][FLOW_SOL]->GetNodes()->SetWindGust(iPoint, Gust);
      solver[iMGlevel][FLOW_SOL]->GetNodes()->SetWindGustDer(iPoint, GustDer);
      
      GridVel = geometry[iMGlevel]->node[iPoint]->GetGridVel();
      
      /*--- Store new grid velocity ---*/
      
      for (iDim = 0; iDim < nDim; iDim++) {
        NewGridVel[iDim] = GridVel[iDim] - Gust[iDim];
        geometry[iMGlevel]->node[iPoint]->SetGridVel(iDim, NewGridVel[iDim]);
      }
      
    }
  }
  
  delete [] Gust;
  delete [] GustDer;
  delete [] NewGridVel;
  
}

void CFluidIteration::InitializeVortexDistribution(unsigned long &nVortex, vector<su2double>& x0, vector<su2double>& y0, vector<su2double>& vort_strength, vector<su2double>& r_core) {
  /*--- Read in Vortex Distribution ---*/
  std::string line;
  std::ifstream file;
  su2double x_temp, y_temp, vort_strength_temp, r_core_temp;
  file.open("vortex_distribution.txt");
  /*--- In case there is no vortex file ---*/
  if (file.fail()) {
    SU2_MPI::Error("There is no vortex data file!!", CURRENT_FUNCTION);
  }
  
  // Ignore line containing the header
  getline(file, line);
  // Read in the information of the vortices (xloc, yloc, lambda(strength), eta(size, gradient))
  while (file.good())
  {
    getline(file, line);
    std::stringstream ss(line);
    if (line.size() != 0) { //ignore blank lines if they exist.
      ss >> x_temp;
      ss >> y_temp;
      ss >> vort_strength_temp;
      ss >> r_core_temp;
      x0.push_back(x_temp);
      y0.push_back(y_temp);
      vort_strength.push_back(vort_strength_temp);
      r_core.push_back(r_core_temp);
    }
  }
  file.close();
  // number of vortices
  nVortex = x0.size();
  
}

bool CFluidIteration::MonitorFixed_CL(COutput *output, CGeometry *geometry, CSolver **solver, CConfig *config) {

  CSolver* flow_solver= solver[FLOW_SOL];

  bool fixed_cl_convergence = flow_solver->FixedCL_Convergence(config, output->GetConvergence());

  /* --- If Fixed CL mode has ended and Finite Differencing has started: --- */

  if (flow_solver->GetStart_AoA_FD() && flow_solver->GetIter_Update_AoA() == config->GetInnerIter()){
    
    /* --- Print convergence history and volume files since fixed CL mode has converged--- */
    if (rank == MASTER_NODE) output->PrintConvergenceSummary();
    
    output->SetResult_Files(geometry, config, solver, 
                            config->GetInnerIter(), true);

    /* --- Set finite difference mode in config (disables output) --- */
    config->SetFinite_Difference_Mode(true);
  }

  /* --- Set convergence based on fixed CL convergence  --- */
  return fixed_cl_convergence;
}

CTurboIteration::CTurboIteration(CConfig *config) : CFluidIteration(config) { }
CTurboIteration::~CTurboIteration(void) { }
void CTurboIteration::Preprocess(COutput *output,
                                    CIntegration ****integration,
                                    CGeometry ****geometry,
                                    CSolver *****solver,
                                    CNumerics ******numerics,
                                    CConfig **config,
                                    CSurfaceMovement **surface_movement,
                                    CVolumetricMovement ***grid_movement,
                                    CFreeFormDefBox*** FFDBox,
                                    unsigned short val_iZone,
                                    unsigned short val_iInst) {

  /*--- Average quantities at the inflow and outflow boundaries ---*/ 
  solver[val_iZone][val_iInst][MESH_0][FLOW_SOL]->TurboAverageProcess(solver[val_iZone][val_iInst][MESH_0], geometry[val_iZone][val_iInst][MESH_0],config[val_iZone],INFLOW);
  solver[val_iZone][val_iInst][MESH_0][FLOW_SOL]->TurboAverageProcess(solver[val_iZone][val_iInst][MESH_0], geometry[val_iZone][val_iInst][MESH_0],config[val_iZone],OUTFLOW);

}

void CTurboIteration::Postprocess( COutput *output,
                                   CIntegration ****integration,
                                   CGeometry ****geometry,
                                   CSolver *****solver,
                                   CNumerics ******numerics,
                                   CConfig **config,
                                   CSurfaceMovement **surface_movement,
                                   CVolumetricMovement ***grid_movement,
                                   CFreeFormDefBox*** FFDBox,
                                   unsigned short val_iZone,
                                   unsigned short val_iInst) {

  /*--- Average quantities at the inflow and outflow boundaries ---*/
  solver[val_iZone][val_iInst][MESH_0][FLOW_SOL]->TurboAverageProcess(solver[val_iZone][val_iInst][MESH_0], geometry[val_iZone][val_iInst][MESH_0],config[val_iZone],INFLOW);
  solver[val_iZone][val_iInst][MESH_0][FLOW_SOL]->TurboAverageProcess(solver[val_iZone][val_iInst][MESH_0], geometry[val_iZone][val_iInst][MESH_0],config[val_iZone],OUTFLOW);
  
  /*--- Gather Inflow and Outflow quantities on the Master Node to compute performance ---*/
  solver[val_iZone][val_iInst][MESH_0][FLOW_SOL]->GatherInOutAverageValues(config[val_iZone], geometry[val_iZone][val_iInst][MESH_0]);

}

CFEMFluidIteration::CFEMFluidIteration(CConfig *config) : CFluidIteration(config) { }
CFEMFluidIteration::~CFEMFluidIteration(void) { }

void CFEMFluidIteration::Preprocess(COutput *output,
                                    CIntegration ****integration,
                                    CGeometry ****geometry,
                                    CSolver *****solver,
                                    CNumerics ******numerics,
                                    CConfig **config,
                                    CSurfaceMovement **surface_movement,
                                    CVolumetricMovement ***grid_movement,
                                    CFreeFormDefBox*** FFDBox,
                                    unsigned short val_iZone,
                                    unsigned short val_iInst) {
  
  unsigned long TimeIter = config[ZONE_0]->GetTimeIter();
  const bool restart = (config[ZONE_0]->GetRestart() ||
                        config[ZONE_0]->GetRestart_Flow());
  
  /*--- Set the initial condition if this is not a restart. ---*/
  if (TimeIter == 0 && !restart)
    solver[val_iZone][val_iInst][MESH_0][FLOW_SOL]->SetInitialCondition(geometry[val_iZone][val_iInst],
                                                                       solver[val_iZone][val_iInst],
                                                                       config[val_iZone],
                                                                       TimeIter);
  
}

void CFEMFluidIteration::Iterate(COutput *output,
                                 CIntegration ****integration,
                                 CGeometry ****geometry,
                                 CSolver *****solver,
                                 CNumerics ******numerics,
                                 CConfig **config,
                                 CSurfaceMovement **surface_movement,
                                 CVolumetricMovement ***grid_movement,
                                 CFreeFormDefBox*** FFDBox,
                                 unsigned short val_iZone,
                                 unsigned short val_iInst) {
    
  /*--- Update global parameters ---*/
  
  if (config[val_iZone]->GetKind_Solver() == FEM_EULER || config[val_iZone]->GetKind_Solver() == DISC_ADJ_FEM_EULER)
    config[val_iZone]->SetGlobalParam(FEM_EULER, RUNTIME_FLOW_SYS);
  
  if (config[val_iZone]->GetKind_Solver() == FEM_NAVIER_STOKES || config[val_iZone]->GetKind_Solver() == DISC_ADJ_FEM_NS)
    config[val_iZone]->SetGlobalParam(FEM_NAVIER_STOKES, RUNTIME_FLOW_SYS);
  
  if (config[val_iZone]->GetKind_Solver() == FEM_RANS || config[val_iZone]->GetKind_Solver() == DISC_ADJ_FEM_RANS)
    config[val_iZone]->SetGlobalParam(FEM_RANS, RUNTIME_FLOW_SYS);
  
  if (config[val_iZone]->GetKind_Solver() == FEM_LES)
    config[val_iZone]->SetGlobalParam(FEM_LES, RUNTIME_FLOW_SYS);
  
  /*--- Solve the Euler, Navier-Stokes, RANS or LES equations (one iteration) ---*/
  
  integration[val_iZone][val_iInst][FLOW_SOL]->SingleGrid_Iteration(geometry,
                                                                              solver,
                                                                              numerics,
                                                                              config,
                                                                              RUNTIME_FLOW_SYS,
                                                                              val_iZone,
                                                                              val_iInst);
}

void CFEMFluidIteration::Update(COutput *output,
                                CIntegration ****integration,
                                CGeometry ****geometry,
                                CSolver *****solver,
                                CNumerics ******numerics,
                                CConfig **config,
                                CSurfaceMovement **surface_movement,
                                CVolumetricMovement ***grid_movement,
                                CFreeFormDefBox*** FFDBox,
                                unsigned short val_iZone,
                                unsigned short val_iInst)      { }

void CFEMFluidIteration::Postprocess(COutput *output,
                 CIntegration ****integration,
                 CGeometry ****geometry,
                 CSolver *****solver,
                 CNumerics ******numerics,
                 CConfig **config,
                 CSurfaceMovement **surface_movement,
                 CVolumetricMovement ***grid_movement,
                 CFreeFormDefBox*** FFDBox,
                 unsigned short val_iZone,
                 unsigned short val_iInst){}

CHeatIteration::CHeatIteration(CConfig *config) : CIteration(config) { }

CHeatIteration::~CHeatIteration(void) { }

void CHeatIteration::Preprocess(COutput *output,
                                CIntegration ****integration,
                                CGeometry ****geometry,
                                CSolver *****solver,
                                CNumerics ******numerics,
                                CConfig **config,
                                CSurfaceMovement **surface_movement,
                                CVolumetricMovement ***grid_movement,
                                CFreeFormDefBox*** FFDBox,
                                unsigned short val_iZone,
                                unsigned short val_iInst) {

  unsigned long OuterIter = config[val_iZone]->GetOuterIter();

  /*--- Evaluate the new CFL number (adaptive). ---*/
  if ((config[val_iZone]->GetCFL_Adapt() == YES) && ( OuterIter != 0 ) ) {
    output->SetCFL_Number(solver[val_iZone], config[val_iZone]);
  }

}

void CHeatIteration::Iterate(COutput *output,
                             CIntegration ****integration,
                             CGeometry ****geometry,
                             CSolver *****solver,
                             CNumerics ******numerics,
                             CConfig **config,
                             CSurfaceMovement **surface_movement,
                             CVolumetricMovement ***grid_movement,
                             CFreeFormDefBox*** FFDBox,
                             unsigned short val_iZone,
                             unsigned short val_iInst) {

  /*--- Update global parameters ---*/

  config[val_iZone]->SetGlobalParam(HEAT_EQUATION_FVM, RUNTIME_HEAT_SYS);

  integration[val_iZone][val_iInst][HEAT_SOL]->SingleGrid_Iteration(geometry, solver, numerics, config, RUNTIME_HEAT_SYS, val_iZone, val_iInst);
  
}

void CHeatIteration::Update(COutput *output,
                            CIntegration ****integration,
                            CGeometry ****geometry,
                            CSolver *****solver,
                            CNumerics ******numerics,
                            CConfig **config,
                            CSurfaceMovement **surface_movement,
                            CVolumetricMovement ***grid_movement,
                            CFreeFormDefBox*** FFDBox,
                            unsigned short val_iZone,
                            unsigned short val_iInst)      {
  
  unsigned short iMesh;
  su2double Physical_dt, Physical_t;
  unsigned long TimeIter = config[ZONE_0]->GetTimeIter();
  
  /*--- Dual time stepping strategy ---*/
  if ((config[val_iZone]->GetTime_Marching() == DT_STEPPING_1ST) ||
      (config[val_iZone]->GetTime_Marching() == DT_STEPPING_2ND)) {
    
    /*--- Update dual time solver ---*/
    for (iMesh = 0; iMesh <= config[val_iZone]->GetnMGLevels(); iMesh++) {
      integration[val_iZone][val_iInst][HEAT_SOL]->SetDualTime_Solver(geometry[val_iZone][val_iInst][iMesh], solver[val_iZone][val_iInst][iMesh][HEAT_SOL], config[val_iZone], iMesh);
      integration[val_iZone][val_iInst][HEAT_SOL]->SetConvergence(false);
    }
    
    Physical_dt = config[val_iZone]->GetDelta_UnstTime();
    Physical_t  = (TimeIter+1)*Physical_dt;
    if (Physical_t >=  config[val_iZone]->GetTotal_UnstTime())
      integration[val_iZone][val_iInst][HEAT_SOL]->SetConvergence(true);
  }
}
bool CHeatIteration::Monitor(COutput *output,
    CIntegration ****integration,
    CGeometry ****geometry,
    CSolver *****solver,
    CNumerics ******numerics,
    CConfig **config,
    CSurfaceMovement **surface_movement,
    CVolumetricMovement ***grid_movement,
    CFreeFormDefBox*** FFDBox,
    unsigned short val_iZone,
    unsigned short val_iInst)     { return false; }
void CHeatIteration::Postprocess(COutput *output,
                                 CIntegration ****integration,
                                 CGeometry ****geometry,
                                 CSolver *****solver,
                                 CNumerics ******numerics,
                                 CConfig **config,
                                 CSurfaceMovement **surface_movement,
                                 CVolumetricMovement ***grid_movement,
                                 CFreeFormDefBox*** FFDBox,
                                 unsigned short val_iZone,
                                 unsigned short val_iInst) { }

void CHeatIteration::Solve(COutput *output,
                             CIntegration ****integration,
                             CGeometry ****geometry,
                             CSolver *****solver,
                             CNumerics ******numerics,
                             CConfig **config,
                             CSurfaceMovement **surface_movement,
                             CVolumetricMovement ***grid_movement,
                             CFreeFormDefBox*** FFDBox,
                             unsigned short val_iZone,
                             unsigned short val_iInst) {

  unsigned short Inner_Iter, nInner_Iter = config[val_iZone]->GetnInner_Iter();
  bool StopCalc = false;

  /*--- Preprocess the solver ---*/
  Preprocess(output, integration, geometry,
      solver, numerics, config,
      surface_movement, grid_movement, FFDBox, val_iZone, INST_0);

  /*--- For steady-state flow simulations, we need to loop over ExtIter for the number of time steps ---*/
  /*--- However, ExtIter is the number of FSI iterations, so nIntIter is used in this case ---*/

  for (Inner_Iter = 0; Inner_Iter < nInner_Iter; Inner_Iter++){
		
    config[val_iZone]->SetInnerIter(Inner_Iter);

    Iterate(output, integration, geometry,
        solver, numerics, config,
        surface_movement, grid_movement, FFDBox, val_iZone, INST_0);

    if (config[val_iZone]->GetMultizone_Problem() || config[val_iZone]->GetSinglezone_Driver()){
      output->SetHistory_Output(geometry[val_iZone][INST_0][MESH_0], solver[val_iZone][INST_0][MESH_0], config[val_iZone], config[val_iZone]->GetTimeIter(), config[val_iZone]->GetOuterIter(), Inner_Iter);
    }
    
    /*--- Output files at intermediate time positions if the problem is single zone ---*/

    if (singlezone) Output(output, geometry, solver, config,
                           config[val_iZone]->GetInnerIter(), StopCalc, val_iZone, val_iInst);
    
    /*--- If convergence was reached in every zone --*/
    StopCalc = integration[val_iZone][INST_0][HEAT_SOL]->GetConvergence();
    if (StopCalc) break;

  }

  if (multizone){
    
    Output(output, geometry, solver, config,
           config[val_iZone]->GetOuterIter(), StopCalc, val_iZone, val_iInst);
    
    /*--- Set the fluid convergence to false (to make sure outer subiterations converge) ---*/
    
    integration[val_iZone][INST_0][HEAT_SOL]->SetConvergence(false);
  }
  
  //output->SetConvHistory_Body(NULL, geometry, solver, config, integration, true, 0.0, val_iZone, INST_0);

}

CFEAIteration::CFEAIteration(CConfig *config) : CIteration(config) { }
CFEAIteration::~CFEAIteration(void) { }
void CFEAIteration::Preprocess() { }
void CFEAIteration::Iterate(COutput *output,
                                CIntegration ****integration,
                                CGeometry ****geometry,
                                CSolver *****solver,
                                CNumerics ******numerics,
                                CConfig **config,
                                CSurfaceMovement **surface_movement,
                                CVolumetricMovement ***grid_movement,
                                CFreeFormDefBox*** FFDBox,
                                unsigned short val_iZone,
                                unsigned short val_iInst
                                ) {

  su2double loadIncrement;
  unsigned long IntIter = 0;
  unsigned long TimeIter = config[val_iZone]->GetTimeIter();
  bool StopCalc;
  unsigned long iIncrement;
  unsigned long nIncrements = config[val_iZone]->GetNumberIncrements();

  bool nonlinear = (config[val_iZone]->GetGeometricConditions() == LARGE_DEFORMATIONS);  // Geometrically non-linear problems
  bool linear = (config[val_iZone]->GetGeometricConditions() == SMALL_DEFORMATIONS);  // Geometrically non-linear problems

  bool disc_adj_fem = false;
  if (config[val_iZone]->GetKind_Solver() == DISC_ADJ_FEM) disc_adj_fem = true;

  bool incremental_load = config[val_iZone]->GetIncrementalLoad();              // If an incremental load is applied

  /*--- This is to prevent problems when running a linear solver ---*/
  if (!nonlinear) incremental_load = false;

  /*--- Set the convergence monitor to false, to prevent the solver to stop in intermediate FSI subiterations ---*/
  integration[val_iZone][val_iInst][FEA_SOL]->SetConvergence(false);

  if (linear) {
    
    config[val_iZone]->SetInnerIter(0);
    
    /*--- FEA equations ---*/

    config[val_iZone]->SetGlobalParam(FEM_ELASTICITY, RUNTIME_FEA_SYS);

    /*--- Run the iteration ---*/

    integration[val_iZone][val_iInst][FEA_SOL]->Structural_Iteration(geometry, solver, numerics,
        config, RUNTIME_FEA_SYS, val_iZone, val_iInst);
    
    Monitor(output, integration, geometry,  solver, numerics, config, surface_movement, grid_movement, FFDBox, val_iZone, INST_0);
    

  }
  /*--- If the structure is held static and the solver is nonlinear, we don't need to solve for static time, but we need to compute Mass Matrix and Integration constants ---*/
  else if (nonlinear) {

    /*--- THIS IS THE DIRECT APPROACH (NO INCREMENTAL LOAD APPLIED) ---*/

    if (!incremental_load) {
      
      IntIter = 0;
      config[val_iZone]->SetInnerIter(IntIter);
      
      /*--- FEA equations ---*/

      config[val_iZone]->SetGlobalParam(FEM_ELASTICITY, RUNTIME_FEA_SYS);

      /*--- Run the iteration ---*/

      integration[val_iZone][val_iInst][FEA_SOL]->Structural_Iteration(geometry, solver, numerics,
          config, RUNTIME_FEA_SYS, val_iZone, val_iInst);

      Monitor(output, integration, geometry,  solver, numerics, config, surface_movement, grid_movement, FFDBox, val_iZone, INST_0);
      
      /*----------------- If the solver is non-linear, we need to subiterate using a Newton-Raphson approach ----------------------*/

      for (IntIter = 1; IntIter < config[val_iZone]->GetnInner_Iter(); IntIter++) {

        config[val_iZone]->SetInnerIter(IntIter);
        
        /*--- Limits to only one structural iteration for the discrete adjoint FEM problem ---*/
        if (disc_adj_fem) break;
        
        integration[val_iZone][val_iInst][FEA_SOL]->Structural_Iteration(geometry, solver, numerics,
            config, RUNTIME_FEA_SYS, val_iZone, val_iInst);

        StopCalc = Monitor(output, integration, geometry,  solver, numerics, config, surface_movement, grid_movement, FFDBox, val_iZone, INST_0);
        

        if (StopCalc) break;

      }

    }
    /*--- The incremental load is only used in nonlinear cases ---*/
    else if (incremental_load) {

      /*--- Set the initial condition: store the current solution as Solution_Old ---*/

      solver[val_iZone][val_iInst][MESH_0][FEA_SOL]->SetInitialCondition(geometry[val_iZone][val_iInst], solver[val_iZone][val_iInst], config[val_iZone], TimeIter);

      /*--- The load increment is 1.0 ---*/
      loadIncrement = 1.0;
      solver[val_iZone][val_iInst][MESH_0][FEA_SOL]->SetLoad_Increment(loadIncrement);
      solver[val_iZone][val_iInst][MESH_0][FEA_SOL]->SetForceCoeff(loadIncrement);

      /*--- Set the value of the internal iteration ---*/

      IntIter = 0;
      config[val_iZone]->SetInnerIter(IntIter);

      /*--- FEA equations ---*/

      config[val_iZone]->SetGlobalParam(FEM_ELASTICITY, RUNTIME_FEA_SYS);

      /*--- Run the first iteration ---*/

      integration[val_iZone][val_iInst][FEA_SOL]->Structural_Iteration(geometry, solver, numerics,
          config, RUNTIME_FEA_SYS, val_iZone, val_iInst);


      /*--- Write the convergence history (first, compute Von Mises stress) ---*/
      
      Monitor(output, integration, geometry,  solver, numerics, config, surface_movement, grid_movement, FFDBox, val_iZone, INST_0);
   
      /*--- Run the second iteration ---*/

      IntIter = 1;
      config[val_iZone]->SetInnerIter(IntIter);

      integration[val_iZone][val_iInst][FEA_SOL]->Structural_Iteration(geometry, solver, numerics,
          config, RUNTIME_FEA_SYS, val_iZone, val_iInst);

      /*--- Write the convergence history (first, compute Von Mises stress) ---*/
      Monitor(output, integration, geometry,  solver, numerics, config, surface_movement, grid_movement, FFDBox, val_iZone, INST_0);

      bool meetCriteria;
      su2double Residual_UTOL, Residual_RTOL, Residual_ETOL;
      su2double Criteria_UTOL, Criteria_RTOL, Criteria_ETOL;

      Criteria_UTOL = config[val_iZone]->GetIncLoad_Criteria(0);
      Criteria_RTOL = config[val_iZone]->GetIncLoad_Criteria(1);
      Criteria_ETOL = config[val_iZone]->GetIncLoad_Criteria(2);

      Residual_UTOL = log10(solver[val_iZone][val_iInst][MESH_0][FEA_SOL]->GetRes_FEM(0));
      Residual_RTOL = log10(solver[val_iZone][val_iInst][MESH_0][FEA_SOL]->GetRes_FEM(1));
      Residual_ETOL = log10(solver[val_iZone][val_iInst][MESH_0][FEA_SOL]->GetRes_FEM(2));

      meetCriteria = ( ( Residual_UTOL <  Criteria_UTOL ) &&
          ( Residual_RTOL <  Criteria_RTOL ) &&
          ( Residual_ETOL <  Criteria_ETOL ) );

      /*--- If the criteria is met and the load is not "too big", do the regular calculation ---*/
      if (meetCriteria) {

        for (IntIter = 2; IntIter < config[val_iZone]->GetDyn_nIntIter(); IntIter++) {

          /*--- Write the convergence history (first, compute Von Mises stress) ---*/
          StopCalc = Monitor(output, integration, geometry,  solver, numerics, config, surface_movement, grid_movement, FFDBox, val_iZone, INST_0);
 
          integration[val_iZone][val_iInst][FEA_SOL]->Structural_Iteration(geometry, solver, numerics,
              config, RUNTIME_FEA_SYS, val_iZone, val_iInst);

          if (StopCalc) break;

        }

      }

      /*--- If the criteria is not met, a whole set of subiterations for the different loads must be done ---*/

      else {

        /*--- Here we have to restart the solution to the original one of the iteration ---*/
        /*--- Retrieve the Solution_Old as the current solution before subiterating ---*/

        solver[val_iZone][val_iInst][MESH_0][FEA_SOL]->ResetInitialCondition(geometry[val_iZone][val_iInst], solver[val_iZone][val_iInst], config[val_iZone], TimeIter);

        /*--- For the number of increments ---*/
        for (iIncrement = 0; iIncrement < nIncrements; iIncrement++) {

          loadIncrement = (iIncrement + 1.0) * (1.0 / nIncrements);

          /*--- Set the load increment and the initial condition, and output the parameters of UTOL, RTOL, ETOL for the previous iteration ---*/

          /*--- Set the convergence monitor to false, to force se solver to converge every subiteration ---*/
          output->SetConvergence(false);


          /*--- FEA equations ---*/

          config[val_iZone]->SetGlobalParam(FEM_ELASTICITY, RUNTIME_FEA_SYS);


          solver[val_iZone][val_iInst][MESH_0][FEA_SOL]->SetLoad_Increment(loadIncrement);

          if (rank == MASTER_NODE) {
            cout << endl;
            cout << "-- Incremental load: increment " << iIncrement + 1 << " ----------------------------------------" << endl;
          }

          /*--- Set the value of the internal iteration ---*/
          IntIter = 0;

          /*--- FEA equations ---*/

          config[val_iZone]->SetGlobalParam(FEM_ELASTICITY, RUNTIME_FEA_SYS);

          /*--- Run the iteration ---*/

          integration[val_iZone][val_iInst][FEA_SOL]->Structural_Iteration(geometry, solver, numerics,
              config, RUNTIME_FEA_SYS, val_iZone, val_iInst);


          /*----------------- If the solver is non-linear, we need to subiterate using a Newton-Raphson approach ----------------------*/

          for (IntIter = 1; IntIter < config[val_iZone]->GetDyn_nIntIter(); IntIter++) {

            /*--- Write the convergence history (first, compute Von Mises stress) ---*/
            StopCalc = Monitor(output, integration, geometry,  solver, numerics, config, surface_movement, grid_movement, FFDBox, val_iZone, INST_0);

            integration[val_iZone][val_iInst][FEA_SOL]->Structural_Iteration(geometry, solver, numerics,
                config, RUNTIME_FEA_SYS, val_iZone, val_iInst);

            if (StopCalc) break;

          }

          /*--- Write history for intermediate steps ---*/
          if (iIncrement < nIncrements - 1){
            /*--- Write the convergence history (first, compute Von Mises stress) ---*/
            StopCalc = Monitor(output, integration, geometry,  solver, numerics, config, surface_movement, grid_movement, FFDBox, val_iZone, INST_0);
          }

        }

      }

    }


  }


  /*--- Finally, we need to compute the objective function, in case that we are running a discrete adjoint solver... ---*/

  switch (config[val_iZone]->GetKind_ObjFunc()){
    case REFERENCE_GEOMETRY:
      if ((config[val_iZone]->GetDV_FEA() == YOUNG_MODULUS) || (config[val_iZone]->GetDV_FEA() == DENSITY_VAL)){
        solver[val_iZone][val_iInst][MESH_0][FEA_SOL]->Stiffness_Penalty(geometry[val_iZone][val_iInst][MESH_0],solver[val_iZone][val_iInst][MESH_0],
          numerics[val_iZone][val_iInst][MESH_0][FEA_SOL], config[val_iZone]);
      }
      solver[val_iZone][val_iInst][MESH_0][FEA_SOL]->Compute_OFRefGeom(geometry[val_iZone][val_iInst][MESH_0],solver[val_iZone][val_iInst][MESH_0], config[val_iZone]);
      break;
    case REFERENCE_NODE:
      if ((config[val_iZone]->GetDV_FEA() == YOUNG_MODULUS) || (config[val_iZone]->GetDV_FEA() == DENSITY_VAL)){
        solver[val_iZone][val_iInst][MESH_0][FEA_SOL]->Stiffness_Penalty(geometry[val_iZone][val_iInst][MESH_0],solver[val_iZone][val_iInst][MESH_0],
          numerics[val_iZone][val_iInst][MESH_0][FEA_SOL], config[val_iZone]);
      }
      solver[val_iZone][val_iInst][MESH_0][FEA_SOL]->Compute_OFRefNode(geometry[val_iZone][val_iInst][MESH_0],solver[val_iZone][val_iInst][MESH_0], config[val_iZone]);
      break;
    case VOLUME_FRACTION:
    case TOPOL_DISCRETENESS:
      solver[val_iZone][val_iInst][MESH_0][FEA_SOL]->Compute_OFVolFrac(geometry[val_iZone][val_iInst][MESH_0],solver[val_iZone][val_iInst][MESH_0], config[val_iZone]);
      break;
    case TOPOL_COMPLIANCE:
      solver[val_iZone][val_iInst][MESH_0][FEA_SOL]->Compute_OFCompliance(geometry[val_iZone][val_iInst][MESH_0], solver[val_iZone][val_iInst][MESH_0], config[val_iZone]);
      break;
  }

}

void CFEAIteration::Update(COutput *output,
       CIntegration ****integration,
       CGeometry ****geometry,
       CSolver *****solver,
       CNumerics ******numerics,
       CConfig **config,
       CSurfaceMovement **surface_movement,
       CVolumetricMovement ***grid_movement,
       CFreeFormDefBox*** FFDBox,
       unsigned short val_iZone,
       unsigned short val_iInst) {

  su2double Physical_dt, Physical_t;
    unsigned long TimeIter = config[val_iZone]->GetTimeIter();
  bool dynamic = (config[val_iZone]->GetTime_Domain());          // Dynamic problems
  bool static_fem = (!config[val_iZone]->GetTime_Domain());         // Static problems
  bool fsi = config[val_iZone]->GetFSI_Simulation();         // Fluid-Structure Interaction problems


  /*----------------- Compute averaged nodal stress and reactions ------------------------*/

  solver[val_iZone][val_iInst][MESH_0][FEA_SOL]->Compute_NodalStress(geometry[val_iZone][val_iInst][MESH_0], numerics[val_iZone][val_iInst][MESH_0][FEA_SOL], config[val_iZone]);

  /*----------------- Update structural solver ----------------------*/

  if (dynamic) {
    integration[val_iZone][val_iInst][FEA_SOL]->SetFEM_StructuralSolver(geometry[val_iZone][val_iInst][MESH_0], solver[val_iZone][val_iInst][MESH_0], config[val_iZone], MESH_0);
    integration[val_iZone][val_iInst][FEA_SOL]->SetConvergence(false);

      /*--- Verify convergence criteria (based on total time) ---*/

    Physical_dt = config[val_iZone]->GetDelta_DynTime();
    Physical_t  = (TimeIter+1)*Physical_dt;
    if (Physical_t >=  config[val_iZone]->GetTotal_DynTime())
      integration[val_iZone][val_iInst][FEA_SOL]->SetConvergence(true);
    } else if ( static_fem && fsi) {

    /*--- For FSI problems, output the relaxed result, which is the one transferred into the fluid domain (for restart purposes) ---*/
    switch (config[val_iZone]->GetKind_TimeIntScheme_FEA()) {
    case (NEWMARK_IMPLICIT):
        solver[val_iZone][val_iInst][MESH_0][FEA_SOL]->ImplicitNewmark_Relaxation(geometry[val_iZone][val_iInst][MESH_0], solver[val_iZone][val_iInst][MESH_0], config[val_iZone]);
    break;

    }
  }

}

void CFEAIteration::Predictor(COutput *output,
                        CIntegration ****integration,
                        CGeometry ****geometry,
                        CSolver *****solver,
                        CNumerics ******numerics,
                        CConfig **config,
                        CSurfaceMovement **surface_movement,
                        CVolumetricMovement ***grid_movement,
                        CFreeFormDefBox*** FFDBox,
                        unsigned short val_iZone,
                        unsigned short val_iInst)      {

  /*--- Predict displacements ---*/

  solver[val_iZone][val_iInst][MESH_0][FEA_SOL]->PredictStruct_Displacement(geometry[val_iZone][val_iInst], config[val_iZone],
      solver[val_iZone][val_iInst]);

  /*--- For parallel simulations we need to communicate the predicted solution before updating the fluid mesh ---*/
  
  solver[val_iZone][val_iInst][MESH_0][FEA_SOL]->InitiateComms(geometry[val_iZone][val_iInst][MESH_0], config[val_iZone], SOLUTION_PRED);
  solver[val_iZone][val_iInst][MESH_0][FEA_SOL]->CompleteComms(geometry[val_iZone][val_iInst][MESH_0], config[val_iZone], SOLUTION_PRED);

}
void CFEAIteration::Relaxation(COutput *output,
                        CIntegration ****integration,
                        CGeometry ****geometry,
                        CSolver *****solver,
                        CNumerics ******numerics,
                        CConfig **config,
                        CSurfaceMovement **surface_movement,
                        CVolumetricMovement ***grid_movement,
                        CFreeFormDefBox*** FFDBox,
                        unsigned short val_iZone,
                        unsigned short val_iInst)      {

  unsigned long OuterIter = config[val_iZone]->GetOuterIter();

  /*-------------------- Aitken's relaxation ------------------------*/

  /*------------------- Compute the coefficient ---------------------*/

  solver[val_iZone][INST_0][MESH_0][FEA_SOL]->ComputeAitken_Coefficient(geometry[val_iZone][INST_0], config[val_iZone],
      solver[val_iZone][INST_0], OuterIter);

  /*----------------- Set the relaxation parameter ------------------*/

  solver[val_iZone][INST_0][MESH_0][FEA_SOL]->SetAitken_Relaxation(geometry[val_iZone][INST_0], config[val_iZone],
      solver[val_iZone][INST_0]);

  /*----------------- Communicate the predicted solution and the old one ------------------*/

  solver[val_iZone][INST_0][MESH_0][FEA_SOL]->InitiateComms(geometry[val_iZone][INST_0][MESH_0], config[val_iZone], SOLUTION_PRED_OLD);
  solver[val_iZone][INST_0][MESH_0][FEA_SOL]->CompleteComms(geometry[val_iZone][INST_0][MESH_0], config[val_iZone], SOLUTION_PRED_OLD);

}

bool CFEAIteration::Monitor(COutput *output,
    CIntegration ****integration,
    CGeometry ****geometry,
    CSolver *****solver,
    CNumerics ******numerics,
    CConfig **config,
    CSurfaceMovement **surface_movement,
    CVolumetricMovement ***grid_movement,
    CFreeFormDefBox*** FFDBox,
    unsigned short val_iZone,
    unsigned short val_iInst)     {

  bool StopCalc = false;

#ifndef HAVE_MPI
  StopTime = su2double(clock())/su2double(CLOCKS_PER_SEC);
#else
  StopTime = MPI_Wtime();
#endif
  UsedTime = StopTime - StartTime;

  solver[val_iZone][val_iInst][MESH_0][FEA_SOL]->Compute_NodalStress(geometry[val_iZone][val_iInst][MESH_0],
                                                                     numerics[val_iZone][val_iInst][MESH_0][FEA_SOL], config[val_iZone]);

  if (config[val_iZone]->GetMultizone_Problem() || config[val_iZone]->GetSinglezone_Driver()){
    output->SetHistory_Output(geometry[val_iZone][INST_0][MESH_0], solver[val_iZone][INST_0][MESH_0], config[val_iZone],
                              config[val_iZone]->GetTimeIter(), config[val_iZone]->GetOuterIter(), config[val_iZone]->GetInnerIter());
  }
  
  StopCalc = output->GetConvergence();
  
  return StopCalc;

}

void CFEAIteration::Postprocess(COutput *output,
                                          CIntegration ****integration,
                                          CGeometry ****geometry,
                                          CSolver *****solver,
                                          CNumerics ******numerics,
                                          CConfig **config,
                                          CSurfaceMovement **surface_movement,
                                          CVolumetricMovement ***grid_movement,
                                          CFreeFormDefBox*** FFDBox,
                                          unsigned short val_iZone,
                                          unsigned short val_iInst) { }

void CFEAIteration::Solve(COutput *output,
                                CIntegration ****integration,
                                CGeometry ****geometry,
                                CSolver *****solver,
                                CNumerics ******numerics,
                                CConfig **config,
                                CSurfaceMovement **surface_movement,
                                CVolumetricMovement ***grid_movement,
                                CFreeFormDefBox*** FFDBox,
                                unsigned short val_iZone,
                                unsigned short val_iInst
                                ) {

  /*------------------ Structural subiteration ----------------------*/
  Iterate(output, integration, geometry,
      solver, numerics, config,
      surface_movement, grid_movement, FFDBox, val_iZone, INST_0);


  /*--- Write the convergence history for the structure (only screen output) ---*/
//  if (multizone) output->SetConvHistory_Body(geometry, solver, config, integration, false, 0.0, val_iZone, INST_0);

  /*--- Set the structural convergence to false (to make sure outer subiterations converge) ---*/
  integration[val_iZone][INST_0][FEA_SOL]->SetConvergence(false);

}

CAdjFluidIteration::CAdjFluidIteration(CConfig *config) : CFluidIteration(config) { }
CAdjFluidIteration::~CAdjFluidIteration(void) { }
void CAdjFluidIteration::Preprocess(COutput *output,
                                       CIntegration ****integration,
                                       CGeometry ****geometry,
                                       CSolver *****solver,
                                       CNumerics ******numerics,
                                       CConfig **config,
                                       CSurfaceMovement **surface_movement,
                                       CVolumetricMovement ***grid_movement,
                                       CFreeFormDefBox*** FFDBox,
                                       unsigned short val_iZone,
                                       unsigned short val_iInst) {
  
  unsigned short iMesh;
  bool harmonic_balance = (config[ZONE_0]->GetTime_Marching() == HARMONIC_BALANCE);
  bool dynamic_mesh = config[ZONE_0]->GetGrid_Movement();
  unsigned long InnerIter = 0; 
  unsigned long TimeIter = config[ZONE_0]->GetTimeIter();

  /*--- For the unsteady adjoint, load a new direct solution from a restart file. ---*/
  
  if (((dynamic_mesh && TimeIter == 0) || config[val_iZone]->GetTime_Marching()) && !harmonic_balance) {
    int Direct_Iter = SU2_TYPE::Int(config[val_iZone]->GetUnst_AdjointIter()) - SU2_TYPE::Int(TimeIter) - 1;
    if (rank == MASTER_NODE && val_iZone == ZONE_0 && config[val_iZone]->GetTime_Marching())
      cout << endl << " Loading flow solution from direct iteration " << Direct_Iter << "." << endl;
    solver[val_iZone][val_iInst][MESH_0][FLOW_SOL]->LoadRestart(geometry[val_iZone][val_iInst], solver[val_iZone][val_iInst], config[val_iZone], Direct_Iter, true);
  }
  
  /*--- Continuous adjoint Euler, Navier-Stokes or Reynolds-averaged Navier-Stokes (RANS) equations ---*/
  
  if ((InnerIter == 0) || config[val_iZone]->GetTime_Marching()) {
    
    if (config[val_iZone]->GetKind_Solver() == ADJ_EULER)
      config[val_iZone]->SetGlobalParam(ADJ_EULER, RUNTIME_FLOW_SYS);
    if (config[val_iZone]->GetKind_Solver() == ADJ_NAVIER_STOKES)
      config[val_iZone]->SetGlobalParam(ADJ_NAVIER_STOKES, RUNTIME_FLOW_SYS);
    if (config[val_iZone]->GetKind_Solver() == ADJ_RANS)
      config[val_iZone]->SetGlobalParam(ADJ_RANS, RUNTIME_FLOW_SYS);
    
    /*--- Solve the Euler, Navier-Stokes or Reynolds-averaged Navier-Stokes (RANS) equations (one iteration) ---*/
    
    if (rank == MASTER_NODE && val_iZone == ZONE_0)
      cout << "Begin direct solver to store flow data (single iteration)." << endl;
    
    if (rank == MASTER_NODE && val_iZone == ZONE_0)
      cout << "Compute residuals to check the convergence of the direct problem." << endl;
    
    integration[val_iZone][val_iInst][FLOW_SOL]->MultiGrid_Iteration(geometry, solver, numerics,
                                                                    config, RUNTIME_FLOW_SYS, val_iZone, val_iInst);
    
    if (config[val_iZone]->GetKind_Solver() == ADJ_RANS) {
      
      /*--- Solve the turbulence model ---*/
      
      config[val_iZone]->SetGlobalParam(ADJ_RANS, RUNTIME_TURB_SYS);
      integration[val_iZone][val_iInst][TURB_SOL]->SingleGrid_Iteration(geometry, solver, numerics,
                                                                       config, RUNTIME_TURB_SYS, val_iZone, val_iInst);
      
      /*--- Solve transition model ---*/
      
      if (config[val_iZone]->GetKind_Trans_Model() == LM) {
        config[val_iZone]->SetGlobalParam(RANS, RUNTIME_TRANS_SYS);
        integration[val_iZone][val_iInst][TRANS_SOL]->SingleGrid_Iteration(geometry, solver, numerics,
                                                                          config, RUNTIME_TRANS_SYS, val_iZone, val_iInst);
      }
      
    }
    
    /*--- Output the residual (visualization purpouses to identify if
     the direct solution is converged)---*/
    if (rank == MASTER_NODE && val_iZone == ZONE_0)
      cout << "log10[Maximum residual]: " << log10(solver[val_iZone][val_iInst][MESH_0][FLOW_SOL]->GetRes_Max(0))
      <<", located at point "<< solver[val_iZone][val_iInst][MESH_0][FLOW_SOL]->GetPoint_Max(0) << "." << endl;
    
    /*--- Compute gradients of the flow variables, this is necessary for sensitivity computation,
     note that in the direct Euler problem we are not computing the gradients of the primitive variables ---*/
    
    if (config[val_iZone]->GetKind_Gradient_Method() == GREEN_GAUSS)
      solver[val_iZone][val_iInst][MESH_0][FLOW_SOL]->SetPrimitive_Gradient_GG(geometry[val_iZone][val_iInst][MESH_0], config[val_iZone]);
    if (config[val_iZone]->GetKind_Gradient_Method() == WEIGHTED_LEAST_SQUARES)
      solver[val_iZone][val_iInst][MESH_0][FLOW_SOL]->SetPrimitive_Gradient_LS(geometry[val_iZone][val_iInst][MESH_0], config[val_iZone]);
    
    /*--- Set contribution from cost function for boundary conditions ---*/
    
    for (iMesh = 0; iMesh <= config[val_iZone]->GetnMGLevels(); iMesh++) {
      
      /*--- Set the value of the non-dimensional coefficients in the coarse levels, using the fine level solution ---*/
      
      solver[val_iZone][val_iInst][iMesh][FLOW_SOL]->SetTotal_CD(solver[val_iZone][val_iInst][MESH_0][FLOW_SOL]->GetTotal_CD());
      solver[val_iZone][val_iInst][iMesh][FLOW_SOL]->SetTotal_CL(solver[val_iZone][val_iInst][MESH_0][FLOW_SOL]->GetTotal_CL());
      solver[val_iZone][val_iInst][iMesh][FLOW_SOL]->SetTotal_CT(solver[val_iZone][val_iInst][MESH_0][FLOW_SOL]->GetTotal_CT());
      solver[val_iZone][val_iInst][iMesh][FLOW_SOL]->SetTotal_CQ(solver[val_iZone][val_iInst][MESH_0][FLOW_SOL]->GetTotal_CQ());
      
      /*--- Compute the adjoint boundary condition on Euler walls ---*/
      
      solver[val_iZone][val_iInst][iMesh][ADJFLOW_SOL]->SetForceProj_Vector(geometry[val_iZone][val_iInst][iMesh], solver[val_iZone][val_iInst][iMesh], config[val_iZone]);
      
      /*--- Set the internal boundary condition on nearfield surfaces ---*/
      
      if ((config[val_iZone]->GetKind_ObjFunc() == EQUIVALENT_AREA) ||
          (config[val_iZone]->GetKind_ObjFunc() == NEARFIELD_PRESSURE))
        solver[val_iZone][val_iInst][iMesh][ADJFLOW_SOL]->SetIntBoundary_Jump(geometry[val_iZone][val_iInst][iMesh], solver[val_iZone][val_iInst][iMesh], config[val_iZone]);
      
    }
    
    if (rank == MASTER_NODE && val_iZone == ZONE_0)
      cout << "End direct solver, begin adjoint problem." << endl;
    
  }
  
}
void CAdjFluidIteration::Iterate(COutput *output,
                                    CIntegration ****integration,
                                    CGeometry ****geometry,
                                    CSolver *****solver,
                                    CNumerics ******numerics,
                                    CConfig **config,
                                    CSurfaceMovement **surface_movement,
                                    CVolumetricMovement ***grid_movement,
                                    CFreeFormDefBox*** FFDBox,
                                    unsigned short val_iZone,
                                    unsigned short val_iInst) {
  
  switch( config[val_iZone]->GetKind_Solver() ) {

  case ADJ_EULER:
    config[val_iZone]->SetGlobalParam(ADJ_EULER, RUNTIME_ADJFLOW_SYS); break;

  case ADJ_NAVIER_STOKES:
    config[val_iZone]->SetGlobalParam(ADJ_NAVIER_STOKES, RUNTIME_ADJFLOW_SYS); break;

  case ADJ_RANS:
    config[val_iZone]->SetGlobalParam(ADJ_RANS, RUNTIME_ADJFLOW_SYS); break;          
  }
    
  /*--- Iteration of the flow adjoint problem ---*/
  
  integration[val_iZone][val_iInst][ADJFLOW_SOL]->MultiGrid_Iteration(geometry, solver, numerics,
                                                                     config, RUNTIME_ADJFLOW_SYS, val_iZone, val_iInst);
  
  /*--- Iteration of the turbulence model adjoint ---*/
  
  if ((config[val_iZone]->GetKind_Solver() == ADJ_RANS) && (!config[val_iZone]->GetFrozen_Visc_Cont())) {
    
    /*--- Adjoint turbulence model solution ---*/
    
    config[val_iZone]->SetGlobalParam(ADJ_RANS, RUNTIME_ADJTURB_SYS);
    integration[val_iZone][val_iInst][ADJTURB_SOL]->SingleGrid_Iteration(geometry, solver, numerics,
                                                                        config, RUNTIME_ADJTURB_SYS, val_iZone, val_iInst);
    
  }
  
}
void CAdjFluidIteration::Update(COutput *output,
                                   CIntegration ****integration,
                                   CGeometry ****geometry,
                                   CSolver *****solver,
                                   CNumerics ******numerics,
                                   CConfig **config,
                                   CSurfaceMovement **surface_movement,
                                   CVolumetricMovement ***grid_movement,
                                   CFreeFormDefBox*** FFDBox,
                                   unsigned short val_iZone,
                                   unsigned short val_iInst)      {
  
  su2double Physical_dt, Physical_t;
  unsigned short iMesh;
  unsigned long TimeIter = config[ZONE_0]->GetTimeIter();
  
  /*--- Dual time stepping strategy ---*/
  
  if ((config[val_iZone]->GetTime_Marching() == DT_STEPPING_1ST) ||
      (config[val_iZone]->GetTime_Marching() == DT_STEPPING_2ND)) {
    
    /*--- Update dual time solver ---*/
    
    for (iMesh = 0; iMesh <= config[val_iZone]->GetnMGLevels(); iMesh++) {
      integration[val_iZone][val_iInst][ADJFLOW_SOL]->SetDualTime_Solver(geometry[val_iZone][val_iInst][iMesh], solver[val_iZone][val_iInst][iMesh][ADJFLOW_SOL], config[val_iZone], iMesh);
      integration[val_iZone][val_iInst][ADJFLOW_SOL]->SetConvergence(false);
    }
    
    Physical_dt = config[val_iZone]->GetDelta_UnstTime(); Physical_t  = (TimeIter+1)*Physical_dt;
    if (Physical_t >=  config[val_iZone]->GetTotal_UnstTime()) integration[val_iZone][val_iInst][ADJFLOW_SOL]->SetConvergence(true);
    
  }
}


CDiscAdjFluidIteration::CDiscAdjFluidIteration(CConfig *config) : CIteration(config) {
  
  turbulent = ( config->GetKind_Solver() == DISC_ADJ_RANS || config->GetKind_Solver() == DISC_ADJ_INC_RANS);
  
}

CDiscAdjFluidIteration::~CDiscAdjFluidIteration(void) { }

void CDiscAdjFluidIteration::Preprocess(COutput *output,
                                           CIntegration ****integration,
                                           CGeometry ****geometry,
                                           CSolver *****solver,
                                           CNumerics ******numerics,
                                           CConfig **config,
                                           CSurfaceMovement **surface_movement,
                                           CVolumetricMovement ***grid_movement,
                                           CFreeFormDefBox*** FFDBox,
                                           unsigned short val_iZone,
                                           unsigned short val_iInst) {

#ifndef HAVE_MPI
  StartTime = su2double(clock())/su2double(CLOCKS_PER_SEC);
#else
  StartTime = MPI_Wtime();
#endif

  unsigned long iPoint;
  unsigned short TimeIter = config[val_iZone]->GetTimeIter();
  bool dual_time_1st = (config[val_iZone]->GetTime_Marching() == DT_STEPPING_1ST);
  bool dual_time_2nd = (config[val_iZone]->GetTime_Marching() == DT_STEPPING_2ND);
  bool dual_time = (dual_time_1st || dual_time_2nd);
  unsigned short iMesh;
  int Direct_Iter;
  bool heat = config[val_iZone]->GetWeakly_Coupled_Heat();
  bool grid_IsMoving = config[val_iZone]->GetGrid_Movement();

//  /*--- Read the target pressure for inverse design. ---------------------------------------------*/
//  if (config[val_iZone]->GetInvDesign_Cp() == YES)
//    output->SetCp_InverseDesign(solver[val_iZone][val_iInst][MESH_0][FLOW_SOL], geometry[val_iZone][val_iInst][MESH_0], config[val_iZone], ExtIter);

//  /*--- Read the target heat flux ----------------------------------------------------------------*/
//  if (config[ZONE_0]->GetInvDesign_HeatFlux() == YES)
//    output->SetHeatFlux_InverseDesign(solver[val_iZone][val_iInst][MESH_0][FLOW_SOL], geometry[val_iZone][val_iInst][MESH_0], config[val_iZone], ExtIter);

  /*--- For the unsteady adjoint, load direct solutions from restart files. ---*/

  if (config[val_iZone]->GetTime_Marching()) {

    Direct_Iter = SU2_TYPE::Int(config[val_iZone]->GetUnst_AdjointIter()) - SU2_TYPE::Int(TimeIter) - 2;

    /*--- For dual-time stepping we want to load the already converged solution at timestep n ---*/

    if (dual_time) {
      Direct_Iter += 1;
    }

    if (TimeIter == 0){

      if (dual_time_2nd) {

        /*--- Load solution at timestep n-2 ---*/
        LoadUnsteady_Solution(geometry, solver,config, val_iZone, val_iInst, Direct_Iter-2);

        /*--- Push solution back to correct array ---*/

        for (iMesh=0; iMesh<=config[val_iZone]->GetnMGLevels();iMesh++) {
          solver[val_iZone][val_iInst][iMesh][FLOW_SOL]->GetNodes()->Set_Solution_time_n();
          solver[val_iZone][val_iInst][iMesh][FLOW_SOL]->GetNodes()->Set_Solution_time_n1();
          if (turbulent) {
            solver[val_iZone][val_iInst][iMesh][TURB_SOL]->GetNodes()->Set_Solution_time_n();
            solver[val_iZone][val_iInst][iMesh][TURB_SOL]->GetNodes()->Set_Solution_time_n1();
          }
          if (heat) {
            solver[val_iZone][val_iInst][iMesh][HEAT_SOL]->GetNodes()->Set_Solution_time_n();
            solver[val_iZone][val_iInst][iMesh][HEAT_SOL]->GetNodes()->Set_Solution_time_n1();
          }
          if (grid_IsMoving) {
            for(iPoint=0; iPoint<geometry[val_iZone][val_iInst][iMesh]->GetnPoint();iPoint++) {
              geometry[val_iZone][val_iInst][iMesh]->node[iPoint]->SetCoord_n();
              geometry[val_iZone][val_iInst][iMesh]->node[iPoint]->SetCoord_n1();
            }
          }
        }
      }
      if (dual_time) {

        /*--- Load solution at timestep n-1 ---*/
        LoadUnsteady_Solution(geometry, solver,config, val_iZone, val_iInst, Direct_Iter-1);

        /*--- Push solution back to correct array ---*/

        for (iMesh=0; iMesh<=config[val_iZone]->GetnMGLevels();iMesh++) {
          solver[val_iZone][val_iInst][iMesh][FLOW_SOL]->GetNodes()->Set_Solution_time_n();
          if (turbulent) {
            solver[val_iZone][val_iInst][iMesh][TURB_SOL]->GetNodes()->Set_Solution_time_n();
          }
          if (heat) {
            solver[val_iZone][val_iInst][iMesh][HEAT_SOL]->GetNodes()->Set_Solution_time_n();
          }
          if (grid_IsMoving) {
            for(iPoint=0; iPoint<geometry[val_iZone][val_iInst][iMesh]->GetnPoint();iPoint++) {
              geometry[val_iZone][val_iInst][iMesh]->node[iPoint]->SetCoord_n();
            }
          }
        }
      }

      /*--- Load solution timestep n ---*/

      LoadUnsteady_Solution(geometry, solver,config, val_iInst, val_iZone, Direct_Iter);

    } else if ((TimeIter > 0) && dual_time) {

      /*--- 
      Here the primal solutions (only working variables) are loaded and put in the correct order
      into containers. For ALE the mesh coordinates have to be put into the 
      correct containers as well, i.e. follow the same logic for the solution. 
      Afterwards the GridVelocity is computed based on the Coordinates.
      ---*/

      /*--- Load solution timestep n-1 | n-2 for DualTimestepping 1st | 2nd order ---*/
      if (dual_time_1st){
        LoadUnsteady_Solution(geometry, solver,config, val_iInst, val_iZone, Direct_Iter - 1);
      } else {
        LoadUnsteady_Solution(geometry, solver,config, val_iInst, val_iZone, Direct_Iter - 2);
      }
  

      /*--- Temporarily store the loaded solution in the Solution_Old array ---*/

      for (iMesh=0; iMesh<=config[val_iZone]->GetnMGLevels();iMesh++) {
        solver[val_iZone][val_iInst][iMesh][FLOW_SOL]->GetNodes()->Set_OldSolution();
        if (turbulent) {
          solver[val_iZone][val_iInst][iMesh][TURB_SOL]->GetNodes()->Set_OldSolution();
        }
        if (heat) {
          solver[val_iZone][val_iInst][iMesh][HEAT_SOL]->GetNodes()->Set_OldSolution();
        }
        if (grid_IsMoving) {
          for(iPoint=0; iPoint<geometry[val_iZone][val_iInst][iMesh]->GetnPoint();iPoint++) {
            geometry[val_iZone][val_iInst][iMesh]->node[iPoint]->SetCoord_Old();
          }
        }
      }

      /*--- Set Solution at timestep n to solution at n-1 ---*/

      for (iMesh=0; iMesh<=config[val_iZone]->GetnMGLevels();iMesh++) {
        for(iPoint=0; iPoint<geometry[val_iZone][val_iInst][iMesh]->GetnPoint();iPoint++) {
          solver[val_iZone][val_iInst][iMesh][FLOW_SOL]->GetNodes()->SetSolution(iPoint, solver[val_iZone][val_iInst][iMesh][FLOW_SOL]->GetNodes()->GetSolution_time_n(iPoint));

          if (grid_IsMoving) {
            geometry[val_iZone][val_iInst][iMesh]->node[iPoint]->SetCoord(geometry[val_iZone][val_iInst][iMesh]->node[iPoint]->GetCoord_n());
          }
          if (turbulent) {
            solver[val_iZone][val_iInst][iMesh][TURB_SOL]->GetNodes()->SetSolution(iPoint, solver[val_iZone][val_iInst][iMesh][TURB_SOL]->GetNodes()->GetSolution_time_n(iPoint));
          }
          if (heat) {
            solver[val_iZone][val_iInst][iMesh][HEAT_SOL]->GetNodes()->SetSolution(iPoint, solver[val_iZone][val_iInst][iMesh][HEAT_SOL]->GetNodes()->GetSolution_time_n(iPoint));
          }
        }
      }
      if (dual_time_1st){
        /*--- Set Solution at timestep n-1 to the previously loaded solution ---*/
        for (iMesh=0; iMesh<=config[val_iZone]->GetnMGLevels();iMesh++) {
          for(iPoint=0; iPoint<geometry[val_iZone][val_iInst][iMesh]->GetnPoint();iPoint++) {
            solver[val_iZone][val_iInst][iMesh][FLOW_SOL]->GetNodes()->Set_Solution_time_n(iPoint, solver[val_iZone][val_iInst][iMesh][FLOW_SOL]->GetNodes()->GetSolution_Old(iPoint));

            if (grid_IsMoving) {
              geometry[val_iZone][val_iInst][iMesh]->node[iPoint]->SetCoord_n(geometry[val_iZone][val_iInst][iMesh]->node[iPoint]->GetCoord_Old());
            }
            if (turbulent) {
              solver[val_iZone][val_iInst][iMesh][TURB_SOL]->GetNodes()->Set_Solution_time_n(iPoint, solver[val_iZone][val_iInst][iMesh][TURB_SOL]->GetNodes()->GetSolution_Old(iPoint));
            }
            if (heat) {
              solver[val_iZone][val_iInst][iMesh][HEAT_SOL]->GetNodes()->Set_Solution_time_n(iPoint, solver[val_iZone][val_iInst][iMesh][HEAT_SOL]->GetNodes()->GetSolution_Old(iPoint));
            }
          }
        }
      }
      if (dual_time_2nd){
        /*--- Set Solution at timestep n-1 to solution at n-2 ---*/
        for (iMesh=0; iMesh<=config[val_iZone]->GetnMGLevels();iMesh++) {
          for(iPoint=0; iPoint<geometry[val_iZone][val_iInst][iMesh]->GetnPoint();iPoint++) {
            solver[val_iZone][val_iInst][iMesh][FLOW_SOL]->GetNodes()->Set_Solution_time_n(iPoint, solver[val_iZone][val_iInst][iMesh][FLOW_SOL]->GetNodes()->GetSolution_time_n1(iPoint));

            if (grid_IsMoving) {
              geometry[val_iZone][val_iInst][iMesh]->node[iPoint]->SetCoord_n(geometry[val_iZone][val_iInst][iMesh]->node[iPoint]->GetCoord_n1());
            }
            if (turbulent) {
              solver[val_iZone][val_iInst][iMesh][TURB_SOL]->GetNodes()->Set_Solution_time_n(iPoint, solver[val_iZone][val_iInst][iMesh][TURB_SOL]->GetNodes()->GetSolution_time_n1(iPoint));
            }
            if (heat) {
              solver[val_iZone][val_iInst][iMesh][HEAT_SOL]->GetNodes()->Set_Solution_time_n(iPoint, solver[val_iZone][val_iInst][iMesh][HEAT_SOL]->GetNodes()->GetSolution_time_n1(iPoint));
            }
          }
        }
        /*--- Set Solution at timestep n-2 to the previously loaded solution ---*/
        for (iMesh=0; iMesh<=config[val_iZone]->GetnMGLevels();iMesh++) {
          for(iPoint=0; iPoint<geometry[val_iZone][val_iInst][iMesh]->GetnPoint();iPoint++) {
            solver[val_iZone][val_iInst][iMesh][FLOW_SOL]->GetNodes()->Set_Solution_time_n1(iPoint, solver[val_iZone][val_iInst][iMesh][FLOW_SOL]->GetNodes()->GetSolution_Old(iPoint));

            if (grid_IsMoving) {
              geometry[val_iZone][val_iInst][iMesh]->node[iPoint]->SetCoord_n1(geometry[val_iZone][val_iInst][iMesh]->node[iPoint]->GetCoord_Old());
            }
            if (turbulent) {
              solver[val_iZone][val_iInst][iMesh][TURB_SOL]->GetNodes()->Set_Solution_time_n1(iPoint, solver[val_iZone][val_iInst][iMesh][TURB_SOL]->GetNodes()->GetSolution_Old(iPoint));
            }
            if (heat) {
              solver[val_iZone][val_iInst][iMesh][HEAT_SOL]->GetNodes()->Set_Solution_time_n1(iPoint, solver[val_iZone][val_iInst][iMesh][HEAT_SOL]->GetNodes()->GetSolution_Old(iPoint));
            }
          }
        }
      }

    }//else if Ext_Iter > 0

    /*--- Compute & set Grid Velocity via finite differences of the Coordinates. ---*/
    if (grid_IsMoving)
      for (iMesh=0; iMesh<=config[val_iZone]->GetnMGLevels();iMesh++)
        geometry[val_iZone][val_iInst][iMesh]->SetGridVelocity(config[val_iZone], TimeIter);

  }//if unsteady

  /*--- Store flow solution also in the adjoint solver in order to be able to reset it later ---*/

  if (TimeIter == 0 || dual_time) {
    for (iMesh=0; iMesh<=config[val_iZone]->GetnMGLevels();iMesh++) {
      for (iPoint = 0; iPoint < geometry[val_iZone][val_iInst][iMesh]->GetnPoint(); iPoint++) {
        solver[val_iZone][val_iInst][iMesh][ADJFLOW_SOL]->GetNodes()->SetSolution_Direct(iPoint, solver[val_iZone][val_iInst][iMesh][FLOW_SOL]->GetNodes()->GetSolution(iPoint));
      }
    }
    if (turbulent && !config[val_iZone]->GetFrozen_Visc_Disc()) {
      for (iPoint = 0; iPoint < geometry[val_iZone][val_iInst][MESH_0]->GetnPoint(); iPoint++) {
        solver[val_iZone][val_iInst][MESH_0][ADJTURB_SOL]->GetNodes()->SetSolution_Direct(iPoint, solver[val_iZone][val_iInst][MESH_0][TURB_SOL]->GetNodes()->GetSolution(iPoint));
      }
    }
    if (heat) {
      for (iPoint = 0; iPoint < geometry[val_iZone][val_iInst][MESH_0]->GetnPoint(); iPoint++) {
        solver[val_iZone][val_iInst][MESH_0][ADJHEAT_SOL]->GetNodes()->SetSolution_Direct(iPoint, solver[val_iZone][val_iInst][MESH_0][HEAT_SOL]->GetNodes()->GetSolution(iPoint));
      }
    }
  }

  solver[val_iZone][val_iInst][MESH_0][ADJFLOW_SOL]->Preprocessing(geometry[val_iZone][val_iInst][MESH_0], solver[val_iZone][val_iInst][MESH_0],  config[val_iZone] , MESH_0, 0, RUNTIME_ADJFLOW_SYS, false);
  if (turbulent && !config[val_iZone]->GetFrozen_Visc_Disc()){
    solver[val_iZone][val_iInst][MESH_0][ADJTURB_SOL]->Preprocessing(geometry[val_iZone][val_iInst][MESH_0], solver[val_iZone][val_iInst][MESH_0],  config[val_iZone] , MESH_0, 0, RUNTIME_ADJTURB_SYS, false);
  }
  if (heat) {
    solver[val_iZone][val_iInst][MESH_0][ADJHEAT_SOL]->Preprocessing(geometry[val_iZone][val_iInst][MESH_0], solver[val_iZone][val_iInst][MESH_0],  config[val_iZone] , MESH_0, 0, RUNTIME_ADJHEAT_SYS, false);
  }
}



void CDiscAdjFluidIteration::LoadUnsteady_Solution(CGeometry ****geometry,
                                           CSolver *****solver,
                                           CConfig **config,
                                           unsigned short val_iZone,
                                           unsigned short val_iInst, 
                                           int val_DirectIter) {
  unsigned short iMesh;
  bool heat = config[val_iZone]->GetWeakly_Coupled_Heat();

  if (val_DirectIter >= 0) {
    if (rank == MASTER_NODE && val_iZone == ZONE_0)
      cout << " Loading flow solution from direct iteration " << val_DirectIter  << "." << endl;
    solver[val_iZone][val_iInst][MESH_0][FLOW_SOL]->LoadRestart(geometry[val_iZone][val_iInst], solver[val_iZone][val_iInst], config[val_iZone], val_DirectIter, true);
    if (turbulent) {
      solver[val_iZone][val_iInst][MESH_0][TURB_SOL]->LoadRestart(geometry[val_iZone][val_iInst], solver[val_iZone][val_iInst], config[val_iZone], val_DirectIter, false);
    }
    if (heat) {
      solver[val_iZone][val_iInst][MESH_0][HEAT_SOL]->LoadRestart(geometry[val_iZone][val_iInst], solver[val_iZone][val_iInst], config[val_iZone], val_DirectIter, false);
    }
  } else {
    /*--- If there is no solution file we set the freestream condition ---*/
    if (rank == MASTER_NODE && val_iZone == ZONE_0)
      cout << " Setting freestream conditions at direct iteration " << val_DirectIter << "." << endl;
    for (iMesh=0; iMesh<=config[val_iZone]->GetnMGLevels();iMesh++) {
      solver[val_iZone][val_iInst][iMesh][FLOW_SOL]->SetFreeStream_Solution(config[val_iZone]);
      solver[val_iZone][val_iInst][iMesh][FLOW_SOL]->Preprocessing(geometry[val_iZone][val_iInst][iMesh],solver[val_iZone][val_iInst][iMesh], config[val_iZone], iMesh, val_DirectIter, RUNTIME_FLOW_SYS, false);
      if (turbulent) {
        solver[val_iZone][val_iInst][iMesh][TURB_SOL]->SetFreeStream_Solution(config[val_iZone]);
        solver[val_iZone][val_iInst][iMesh][TURB_SOL]->Postprocessing(geometry[val_iZone][val_iInst][iMesh],solver[val_iZone][val_iInst][iMesh], config[val_iZone], iMesh);
      }
      if (heat) {
        solver[val_iZone][val_iInst][iMesh][HEAT_SOL]->SetFreeStream_Solution(config[val_iZone]);
        solver[val_iZone][val_iInst][iMesh][HEAT_SOL]->Postprocessing(geometry[val_iZone][val_iInst][iMesh],solver[val_iZone][val_iInst][iMesh], config[val_iZone], iMesh);
      }
    }
  }
}


void CDiscAdjFluidIteration::Iterate(COutput *output,
                                        CIntegration ****integration,
                                        CGeometry ****geometry,
                                        CSolver *****solver,
                                        CNumerics ******numerics,
                                        CConfig **config,
                                        CSurfaceMovement **surface_movement,
                                        CVolumetricMovement ***volume_grid_movement,
                                        CFreeFormDefBox*** FFDBox,
                                        unsigned short val_iZone,
                                        unsigned short val_iInst) {
  
  unsigned short Kind_Solver = config[val_iZone]->GetKind_Solver();
  bool frozen_visc = config[val_iZone]->GetFrozen_Visc_Disc();
  bool heat = config[val_iZone]->GetWeakly_Coupled_Heat();


  /*--- Extract the adjoints of the conservative input variables and store them for the next iteration ---*/

  if ((Kind_Solver == DISC_ADJ_NAVIER_STOKES) || (Kind_Solver == DISC_ADJ_RANS) || (Kind_Solver == DISC_ADJ_EULER) ||
      (Kind_Solver == DISC_ADJ_INC_NAVIER_STOKES) || (Kind_Solver == DISC_ADJ_INC_RANS) || (Kind_Solver == DISC_ADJ_INC_EULER)) {

    solver[val_iZone][val_iInst][MESH_0][ADJFLOW_SOL]->ExtractAdjoint_Solution(geometry[val_iZone][val_iInst][MESH_0], config[val_iZone]);

    solver[val_iZone][val_iInst][MESH_0][ADJFLOW_SOL]->ExtractAdjoint_Variables(geometry[val_iZone][val_iInst][MESH_0], config[val_iZone]);

  }
  if (turbulent && !frozen_visc) {

    solver[val_iZone][val_iInst][MESH_0][ADJTURB_SOL]->ExtractAdjoint_Solution(geometry[val_iZone][val_iInst][MESH_0],
                                                                              config[val_iZone]);
  }
  if (heat) {

    solver[val_iZone][val_iInst][MESH_0][ADJHEAT_SOL]->ExtractAdjoint_Solution(geometry[val_iZone][val_iInst][MESH_0],
                                                                              config[val_iZone]);
  }
}
  
    
void CDiscAdjFluidIteration::InitializeAdjoint(CSolver *****solver, CGeometry ****geometry, CConfig **config, unsigned short iZone, unsigned short iInst){

  unsigned short Kind_Solver = config[iZone]->GetKind_Solver();
  bool frozen_visc = config[iZone]->GetFrozen_Visc_Disc();
  bool heat = config[iZone]->GetWeakly_Coupled_Heat();
  bool interface_boundary = (config[iZone]->GetnMarker_Fluid_Load() > 0);

  /*--- Initialize the adjoints the conservative variables ---*/

  if ((Kind_Solver == DISC_ADJ_NAVIER_STOKES) || (Kind_Solver == DISC_ADJ_RANS) || (Kind_Solver == DISC_ADJ_EULER) ||
      (Kind_Solver == DISC_ADJ_INC_NAVIER_STOKES) || (Kind_Solver == DISC_ADJ_INC_RANS) || (Kind_Solver == DISC_ADJ_INC_EULER)) {

    solver[iZone][iInst][MESH_0][ADJFLOW_SOL]->SetAdjoint_Output(geometry[iZone][iInst][MESH_0],
                                                                  config[iZone]);
  }

  if (turbulent && !frozen_visc) {
    solver[iZone][iInst][MESH_0][ADJTURB_SOL]->SetAdjoint_Output(geometry[iZone][iInst][MESH_0],
        config[iZone]);
  }

  if (heat) {
    solver[iZone][iInst][MESH_0][ADJHEAT_SOL]->SetAdjoint_Output(geometry[iZone][iInst][MESH_0],
        config[iZone]);
  }
  if (interface_boundary){
    solver[iZone][iInst][MESH_0][FLOW_SOL]->SetVertexTractionsAdjoint(geometry[iZone][iInst][MESH_0], config[iZone]);
  }

}


void CDiscAdjFluidIteration::RegisterInput(CSolver *****solver, CGeometry ****geometry, CConfig **config, unsigned short iZone, unsigned short iInst, unsigned short kind_recording){

  unsigned short Kind_Solver = config[iZone]->GetKind_Solver();
  bool frozen_visc = config[iZone]->GetFrozen_Visc_Disc();
  bool heat = config[iZone]->GetWeakly_Coupled_Heat();

  if (kind_recording == FLOW_CONS_VARS || kind_recording == COMBINED){
    
    /*--- Register flow and turbulent variables as input ---*/
    
    if ((Kind_Solver == DISC_ADJ_NAVIER_STOKES) || (Kind_Solver == DISC_ADJ_RANS) || (Kind_Solver == DISC_ADJ_EULER) ||
        (Kind_Solver == DISC_ADJ_INC_NAVIER_STOKES) || (Kind_Solver == DISC_ADJ_INC_RANS) || (Kind_Solver == DISC_ADJ_INC_EULER)) {

      solver[iZone][iInst][MESH_0][ADJFLOW_SOL]->RegisterSolution(geometry[iZone][iInst][MESH_0], config[iZone]);

      solver[iZone][iInst][MESH_0][ADJFLOW_SOL]->RegisterVariables(geometry[iZone][iInst][MESH_0], config[iZone]);
    }
    
    if (turbulent && !frozen_visc) {
      solver[iZone][iInst][MESH_0][ADJTURB_SOL]->RegisterSolution(geometry[iZone][iInst][MESH_0], config[iZone]);
    }
    if (heat) {
      solver[iZone][iInst][MESH_0][ADJHEAT_SOL]->RegisterSolution(geometry[iZone][iInst][MESH_0], config[iZone]);
    }
  }
  if (kind_recording == MESH_COORDS){
    
    /*--- Register node coordinates as input ---*/
    
    geometry[iZone][iInst][MESH_0]->RegisterCoordinates(config[iZone]);
    
  }

  if (kind_recording == FLOW_CROSS_TERM){

    /*--- Register flow and turbulent variables as input ---*/

    solver[iZone][iInst][MESH_0][ADJFLOW_SOL]->RegisterSolution(geometry[iZone][iInst][MESH_0], config[iZone]);

    if (turbulent && !frozen_visc){
      solver[iZone][iInst][MESH_0][ADJTURB_SOL]->RegisterSolution(geometry[iZone][iInst][MESH_0], config[iZone]);
    }
  }

  if (kind_recording == GEOMETRY_CROSS_TERM){

    /*--- Register node coordinates as input ---*/

    geometry[iZone][iInst][MESH_0]->RegisterCoordinates(config[iZone]);

  }

  /*--- Register the variables of the mesh deformation ---*/
  if (kind_recording == MESH_DEFORM){

    /*--- Undeformed mesh coordinates ---*/
    solver[iZone][iInst][MESH_0][ADJMESH_SOL]->RegisterSolution(geometry[iZone][iInst][MESH_0], config[iZone]);

    /*--- Boundary displacements ---*/
    solver[iZone][iInst][MESH_0][ADJMESH_SOL]->RegisterVariables(geometry[iZone][iInst][MESH_0], config[iZone]);

  }

}

void CDiscAdjFluidIteration::SetRecording(CSolver *****solver,
                                          CGeometry ****geometry,
                                          CConfig **config,
                                          unsigned short val_iZone,
                                          unsigned short val_iInst,
                                          unsigned short kind_recording) {

  unsigned short iMesh;

  /*--- Prepare for recording by resetting the solution to the initial converged solution ---*/

  solver[val_iZone][val_iInst][MESH_0][ADJFEA_SOL]->SetRecording(geometry[val_iZone][val_iInst][MESH_0], config[val_iZone]);

  for (iMesh = 0; iMesh <= config[val_iZone]->GetnMGLevels(); iMesh++){
    solver[val_iZone][val_iInst][iMesh][ADJFLOW_SOL]->SetRecording(geometry[val_iZone][val_iInst][iMesh], config[val_iZone]);
  }
  if ((config[val_iZone]->GetKind_Solver() == DISC_ADJ_RANS || config[val_iZone]->GetKind_Solver() == DISC_ADJ_INC_RANS) && !config[val_iZone]->GetFrozen_Visc_Disc()) {
    solver[val_iZone][val_iInst][MESH_0][ADJTURB_SOL]->SetRecording(geometry[val_iZone][val_iInst][MESH_0], config[val_iZone]);
  }
  if (config[val_iZone]->GetWeakly_Coupled_Heat()) {
    solver[val_iZone][val_iInst][MESH_0][ADJHEAT_SOL]->SetRecording(geometry[val_iZone][val_iInst][MESH_0], config[val_iZone]);
  }


}

void CDiscAdjFluidIteration::SetDependencies(CSolver *****solver,
                                             CGeometry ****geometry,
                                             CNumerics ******numerics,
                                             CConfig **config,
                                             unsigned short iZone,
                                             unsigned short iInst,
                                             unsigned short kind_recording){

  bool frozen_visc = config[iZone]->GetFrozen_Visc_Disc();
  bool heat = config[iZone]->GetWeakly_Coupled_Heat();
  if ((kind_recording == MESH_COORDS) || (kind_recording == NONE)  ||
      (kind_recording == GEOMETRY_CROSS_TERM) || (kind_recording == ALL_VARIABLES)){

    /*--- Update geometry to get the influence on other geometry variables (normals, volume etc) ---*/

    geometry[iZone][iInst][MESH_0]->UpdateGeometry(geometry[iZone][iInst], config[iZone]);

  }

  /*--- Compute coupling between flow and turbulent equations ---*/
  solver[iZone][iInst][MESH_0][FLOW_SOL]->Preprocessing(geometry[iZone][iInst][MESH_0], solver[iZone][iInst][MESH_0], config[iZone], MESH_0, NO_RK_ITER, RUNTIME_FLOW_SYS, true);
  solver[iZone][iInst][MESH_0][FLOW_SOL]->InitiateComms(geometry[iZone][iInst][MESH_0], config[iZone], SOLUTION);
  solver[iZone][iInst][MESH_0][FLOW_SOL]->CompleteComms(geometry[iZone][iInst][MESH_0], config[iZone], SOLUTION);

  if (turbulent && !frozen_visc){
    solver[iZone][iInst][MESH_0][TURB_SOL]->Postprocessing(geometry[iZone][iInst][MESH_0],solver[iZone][iInst][MESH_0], config[iZone], MESH_0);
    solver[iZone][iInst][MESH_0][TURB_SOL]->InitiateComms(geometry[iZone][iInst][MESH_0], config[iZone], SOLUTION);
    solver[iZone][iInst][MESH_0][TURB_SOL]->CompleteComms(geometry[iZone][iInst][MESH_0], config[iZone], SOLUTION);
  }

  if (heat){
    solver[iZone][iInst][MESH_0][HEAT_SOL]->Set_Heatflux_Areas(geometry[iZone][iInst][MESH_0], config[iZone]);
    solver[iZone][iInst][MESH_0][HEAT_SOL]->Preprocessing(geometry[iZone][iInst][MESH_0],solver[iZone][iInst][MESH_0], config[iZone], MESH_0, NO_RK_ITER, RUNTIME_HEAT_SYS, true);
    solver[iZone][iInst][MESH_0][HEAT_SOL]->Postprocessing(geometry[iZone][iInst][MESH_0],solver[iZone][iInst][MESH_0], config[iZone], MESH_0);
    solver[iZone][iInst][MESH_0][HEAT_SOL]->InitiateComms(geometry[iZone][iInst][MESH_0], config[iZone], SOLUTION);
    solver[iZone][iInst][MESH_0][HEAT_SOL]->CompleteComms(geometry[iZone][iInst][MESH_0], config[iZone], SOLUTION);
  }
}

void CDiscAdjFluidIteration::RegisterOutput(CSolver *****solver, CGeometry ****geometry, CConfig **config, COutput* output, unsigned short iZone, unsigned short iInst){
  
  unsigned short Kind_Solver = config[iZone]->GetKind_Solver();
  bool frozen_visc = config[iZone]->GetFrozen_Visc_Disc();
  bool heat = config[iZone]->GetWeakly_Coupled_Heat();
  bool interface_boundary = (config[iZone]->GetnMarker_Fluid_Load() > 0);

  if ((Kind_Solver == DISC_ADJ_NAVIER_STOKES) || (Kind_Solver == DISC_ADJ_RANS) || (Kind_Solver == DISC_ADJ_EULER) ||
      (Kind_Solver == DISC_ADJ_INC_NAVIER_STOKES) || (Kind_Solver == DISC_ADJ_INC_RANS) || (Kind_Solver == DISC_ADJ_INC_EULER)) {
  
  /*--- Register conservative variables as output of the iteration ---*/
  
    solver[iZone][iInst][MESH_0][ADJFLOW_SOL]->RegisterOutput(geometry[iZone][iInst][MESH_0],config[iZone]);
  
  }
  if (turbulent && !frozen_visc){
    solver[iZone][iInst][MESH_0][ADJTURB_SOL]->RegisterOutput(geometry[iZone][iInst][MESH_0],
                                                                 config[iZone]);
  }
  if (heat){
    solver[iZone][iInst][MESH_0][ADJHEAT_SOL]->RegisterOutput(geometry[iZone][iInst][MESH_0],
                                                                 config[iZone]);
  }
  if (interface_boundary){
    solver[iZone][iInst][MESH_0][FLOW_SOL]->RegisterVertexTractions(geometry[iZone][iInst][MESH_0], config[iZone]);
  }
}

void CDiscAdjFluidIteration::InitializeAdjoint_CrossTerm(CSolver *****solver, CGeometry ****geometry, CConfig **config, unsigned short iZone, unsigned short iInst){

  unsigned short Kind_Solver = config[iZone]->GetKind_Solver();
  bool frozen_visc = config[iZone]->GetFrozen_Visc_Disc();

  /*--- Initialize the adjoint of the objective function (typically with 1.0) ---*/

  solver[iZone][iInst][MESH_0][ADJFLOW_SOL]->SetAdj_ObjFunc(geometry[iZone][iInst][MESH_0], config[iZone]);

  /*--- Initialize the adjoints the conservative variables ---*/

  if ((Kind_Solver == DISC_ADJ_NAVIER_STOKES) || (Kind_Solver == DISC_ADJ_RANS) || (Kind_Solver == DISC_ADJ_EULER) ||
      (Kind_Solver == DISC_ADJ_INC_NAVIER_STOKES) || (Kind_Solver == DISC_ADJ_INC_RANS) || (Kind_Solver == DISC_ADJ_INC_EULER)) {

  solver[iZone][iInst][MESH_0][ADJFLOW_SOL]->SetAdjoint_Output(geometry[iZone][iInst][MESH_0],
                                                                  config[iZone]);
}

  if (turbulent && !frozen_visc) {
    solver[iZone][iInst][MESH_0][ADJTURB_SOL]->SetAdjoint_Output(geometry[iZone][iInst][MESH_0],
                                                                    config[iZone]);
  }
}


void CDiscAdjFluidIteration::Update(COutput *output,
                                       CIntegration ****integration,
                                       CGeometry ****geometry,
                                       CSolver *****solver,
                                       CNumerics ******numerics,
                                       CConfig **config,
                                       CSurfaceMovement **surface_movement,
                                       CVolumetricMovement ***grid_movement,
                                       CFreeFormDefBox*** FFDBox,
                                       unsigned short val_iZone,
                                       unsigned short val_iInst)      {

  unsigned short iMesh;

  /*--- Dual time stepping strategy ---*/

  if ((config[val_iZone]->GetTime_Marching() == DT_STEPPING_1ST) ||
      (config[val_iZone]->GetTime_Marching() == DT_STEPPING_2ND)) {

    for (iMesh = 0; iMesh <= config[val_iZone]->GetnMGLevels(); iMesh++) {
      integration[val_iZone][val_iInst][ADJFLOW_SOL]->SetConvergence(false);
    }
  }
}
bool CDiscAdjFluidIteration::Monitor(COutput *output,
    CIntegration ****integration,
    CGeometry ****geometry,
    CSolver *****solver,
    CNumerics ******numerics,
    CConfig **config,
    CSurfaceMovement **surface_movement,
    CVolumetricMovement ***grid_movement,
    CFreeFormDefBox*** FFDBox,
    unsigned short val_iZone,
    unsigned short val_iInst)     {

  bool StopCalc = false;
  
#ifndef HAVE_MPI
  StopTime = su2double(clock())/su2double(CLOCKS_PER_SEC);
#else
  StopTime = MPI_Wtime();
#endif
  UsedTime = StopTime - StartTime;

  /*--- Write the convergence history for the fluid (only screen output) ---*/

  output->SetHistory_Output(geometry[ZONE_0][INST_0][MESH_0], 
                            solver[ZONE_0][INST_0][MESH_0], 
                            config[ZONE_0], 
                            config[ZONE_0]->GetTimeIter(),
                            config[ZONE_0]->GetOuterIter(), 
                            config[ZONE_0]->GetInnerIter());
  
  StopCalc = output->GetConvergence();
  
  return StopCalc;

}
void CDiscAdjFluidIteration::Postprocess(COutput *output,
                                         CIntegration ****integration,
                                         CGeometry ****geometry,
                                         CSolver *****solver,
                                         CNumerics ******numerics,
                                         CConfig **config,
                                         CSurfaceMovement **surface_movement,
                                         CVolumetricMovement ***grid_movement,
                                         CFreeFormDefBox*** FFDBox,
                                         unsigned short val_iZone,
                                         unsigned short val_iInst) { }


CDiscAdjFEAIteration::CDiscAdjFEAIteration(CConfig *config) : CIteration(config), CurrentRecording(NONE){

  fem_iteration = new CFEAIteration(config);

  // TEMPORARY output only for standalone structural problems
  if ((!config->GetFSI_Simulation()) && (rank == MASTER_NODE)){

    bool de_effects = config->GetDE_Effects();
    unsigned short iVar;

    /*--- Header of the temporary output file ---*/
    ofstream myfile_res;
    myfile_res.open ("Results_Reverse_Adjoint.txt");

    myfile_res << "Obj_Func" << " ";
    for (iVar = 0; iVar < config->GetnElasticityMod(); iVar++)
        myfile_res << "Sens_E_" << iVar << "\t";

    for (iVar = 0; iVar < config->GetnPoissonRatio(); iVar++)
      myfile_res << "Sens_Nu_" << iVar << "\t";

    if (config->GetTime_Domain()){
        for (iVar = 0; iVar < config->GetnMaterialDensity(); iVar++)
          myfile_res << "Sens_Rho_" << iVar << "\t";
    }

    if (de_effects){
        for (iVar = 0; iVar < config->GetnElectric_Field(); iVar++)
          myfile_res << "Sens_EField_" << iVar << "\t";
    }

    myfile_res << endl;

    myfile_res.close();
  }

}

CDiscAdjFEAIteration::~CDiscAdjFEAIteration(void) { }
void CDiscAdjFEAIteration::Preprocess(COutput *output,
                                           CIntegration ****integration,
                                           CGeometry ****geometry,
                                           CSolver *****solver,
                                           CNumerics ******numerics,
                                           CConfig **config,
                                           CSurfaceMovement **surface_movement,
                                           CVolumetricMovement ***grid_movement,
                                           CFreeFormDefBox*** FFDBox,
                                           unsigned short val_iZone,
                                           unsigned short val_iInst) {

  unsigned long iPoint;
  unsigned short TimeIter = config[val_iZone]->GetTimeIter();
  bool dynamic = (config[val_iZone]->GetTime_Domain());

  int Direct_Iter;

  /*--- For the dynamic adjoint, load direct solutions from restart files. ---*/

  if (dynamic) {

    Direct_Iter = SU2_TYPE::Int(config[val_iZone]->GetUnst_AdjointIter()) - SU2_TYPE::Int(TimeIter) - 1;

    /*--- We want to load the already converged solution at timesteps n and n-1 ---*/

    /*--- Load solution at timestep n-1 ---*/

    LoadDynamic_Solution(geometry, solver,config, val_iZone, val_iInst, Direct_Iter-1);

    /*--- Push solution back to correct array ---*/

    solver[val_iZone][val_iInst][MESH_0][FEA_SOL]->GetNodes()->Set_Solution_time_n();

    /*--- Push solution back to correct array ---*/

    solver[val_iZone][val_iInst][MESH_0][FEA_SOL]->GetNodes()->SetSolution_Accel_time_n();

    /*--- Push solution back to correct array ---*/

    solver[val_iZone][val_iInst][MESH_0][FEA_SOL]->GetNodes()->SetSolution_Vel_time_n();

    /*--- Load solution timestep n ---*/

    LoadDynamic_Solution(geometry, solver,config, val_iZone, val_iInst, Direct_Iter);

    /*--- Store FEA solution also in the adjoint solver in order to be able to reset it later ---*/

    for (iPoint = 0; iPoint < geometry[val_iZone][val_iInst][MESH_0]->GetnPoint(); iPoint++){
      solver[val_iZone][val_iInst][MESH_0][ADJFEA_SOL]->GetNodes()->SetSolution_Direct(iPoint, solver[val_iZone][val_iInst][MESH_0][FEA_SOL]->GetNodes()->GetSolution(iPoint));
    }

    for (iPoint = 0; iPoint < geometry[val_iZone][val_iInst][MESH_0]->GetnPoint(); iPoint++){
      solver[val_iZone][val_iInst][MESH_0][ADJFEA_SOL]->GetNodes()->SetSolution_Accel_Direct(iPoint, solver[val_iZone][val_iInst][MESH_0][FEA_SOL]->GetNodes()->GetSolution_Accel(iPoint));
    }

    for (iPoint = 0; iPoint < geometry[val_iZone][val_iInst][MESH_0]->GetnPoint(); iPoint++){
      solver[val_iZone][val_iInst][MESH_0][ADJFEA_SOL]->GetNodes()->SetSolution_Vel_Direct(iPoint, solver[val_iZone][val_iInst][MESH_0][FEA_SOL]->GetNodes()->GetSolution_Vel(iPoint));
    }

  }
  else{
    /*--- Store FEA solution also in the adjoint solver in order to be able to reset it later ---*/

    for (iPoint = 0; iPoint < geometry[val_iZone][val_iInst][MESH_0]->GetnPoint(); iPoint++){
      solver[val_iZone][val_iInst][MESH_0][ADJFEA_SOL]->GetNodes()->SetSolution_Direct(iPoint, solver[val_iZone][val_iInst][MESH_0][FEA_SOL]->GetNodes()->GetSolution(iPoint));
    }

  }

  solver[val_iZone][val_iInst][MESH_0][ADJFEA_SOL]->Preprocessing(geometry[val_iZone][val_iInst][MESH_0], solver[val_iZone][val_iInst][MESH_0],  config[val_iZone] , MESH_0, 0, RUNTIME_ADJFEA_SYS, false);

}



void CDiscAdjFEAIteration::LoadDynamic_Solution(CGeometry ****geometry,
                                               CSolver *****solver,
                                               CConfig **config,
                                               unsigned short val_iZone,
                                               unsigned short val_iInst, 
                                               int val_DirectIter) {
  unsigned short iVar;
  unsigned long iPoint;
  bool update_geo = false;  //TODO: check

  if (val_DirectIter >= 0){
    if (rank == MASTER_NODE && val_iZone == ZONE_0)
      cout << " Loading FEA solution from direct iteration " << val_DirectIter  << "." << endl;
    solver[val_iZone][val_iInst][MESH_0][FEA_SOL]->LoadRestart(geometry[val_iZone][val_iInst], solver[val_iZone][val_iInst], config[val_iZone], val_DirectIter, update_geo);
  } else {
    /*--- If there is no solution file we set the freestream condition ---*/
    if (rank == MASTER_NODE && val_iZone == ZONE_0)
      cout << " Setting static conditions at direct iteration " << val_DirectIter << "." << endl;
    /*--- Push solution back to correct array ---*/
    for(iPoint=0; iPoint < geometry[val_iZone][val_iInst][MESH_0]->GetnPoint();iPoint++){
      for (iVar = 0; iVar < solver[val_iZone][val_iInst][MESH_0][FEA_SOL]->GetnVar(); iVar++){
        solver[val_iZone][val_iInst][MESH_0][FEA_SOL]->GetNodes()->SetSolution(iPoint, iVar, 0.0);
        solver[val_iZone][val_iInst][MESH_0][FEA_SOL]->GetNodes()->SetSolution_Accel(iPoint, iVar, 0.0);
        solver[val_iZone][val_iInst][MESH_0][FEA_SOL]->GetNodes()->SetSolution_Vel(iPoint, iVar, 0.0);
      }
    }
  }
}


void CDiscAdjFEAIteration::Iterate(COutput *output,
                                        CIntegration ****integration,
                                        CGeometry ****geometry,
                                        CSolver *****solver,
                                        CNumerics ******numerics,
                                        CConfig **config,
                                        CSurfaceMovement **surface_movement,
                                        CVolumetricMovement ***volume_grid_movement,
                                        CFreeFormDefBox*** FFDBox,
                                        unsigned short val_iZone,
                                        unsigned short val_iInst) {


  bool dynamic = (config[val_iZone]->GetTime_Domain());

  /*--- Extract the adjoints of the conservative input variables and store them for the next iteration ---*/

  solver[val_iZone][val_iInst][MESH_0][ADJFEA_SOL]->ExtractAdjoint_Solution(geometry[val_iZone][val_iInst][MESH_0],
                                                                                      config[val_iZone]);

  solver[val_iZone][val_iInst][MESH_0][ADJFEA_SOL]->ExtractAdjoint_Variables(geometry[val_iZone][val_iInst][MESH_0],
                                                                                       config[val_iZone]);
  if (dynamic){
    integration[val_iZone][val_iInst][ADJFEA_SOL]->SetConvergence(false);
  }

}

void CDiscAdjFEAIteration::SetRecording(COutput *output,
                                             CIntegration ****integration,
                                             CGeometry ****geometry,
                                             CSolver *****solver,
                                             CNumerics ******numerics,
                                             CConfig **config,
                                             CSurfaceMovement **surface_movement,
                                             CVolumetricMovement ***grid_movement,
                                             CFreeFormDefBox*** FFDBox,
                                             unsigned short val_iZone,
                                             unsigned short val_iInst,
                                             unsigned short kind_recording)      {

  unsigned long InnerIter = config[ZONE_0]->GetInnerIter();
  unsigned long TimeIter = config[val_iZone]->GetTimeIter(), DirectTimeIter;
  bool dynamic = (config[val_iZone]->GetTime_Domain());

  DirectTimeIter = 0;
  if (dynamic){
    DirectTimeIter = SU2_TYPE::Int(config[val_iZone]->GetUnst_AdjointIter()) - SU2_TYPE::Int(TimeIter) - 1;
  }

  /*--- Reset the tape ---*/

  AD::Reset();

  /*--- We only need to reset the indices if the current recording is different from the recording we want to have ---*/

  if (CurrentRecording != kind_recording && (CurrentRecording != NONE) ){

    solver[val_iZone][val_iInst][MESH_0][ADJFEA_SOL]->SetRecording(geometry[val_iZone][val_iInst][MESH_0], config[val_iZone]);

    /*--- Clear indices of coupling variables ---*/

    SetDependencies(solver, geometry, numerics, config, val_iZone, val_iInst, ALL_VARIABLES);

    /*--- Run one iteration while tape is passive - this clears all indices ---*/

    fem_iteration->Iterate(output,integration,geometry,solver,numerics,
                                config,surface_movement,grid_movement,FFDBox,val_iZone, val_iInst);

  }

  /*--- Prepare for recording ---*/

  solver[val_iZone][val_iInst][MESH_0][ADJFEA_SOL]->SetRecording(geometry[val_iZone][val_iInst][MESH_0], config[val_iZone]);

  /*--- Start the recording of all operations ---*/

  AD::StartRecording();

  /*--- Register FEA variables ---*/

  RegisterInput(solver, geometry, config, val_iZone, val_iInst, kind_recording);

  /*--- Compute coupling or update the geometry ---*/

  SetDependencies(solver, geometry, numerics, config, val_iZone, val_iInst, kind_recording);

  /*--- Set the correct direct iteration number ---*/

  if (dynamic){
    config[val_iZone]->SetTimeIter(DirectTimeIter);
  }

  /*--- Run the direct iteration ---*/

  fem_iteration->Iterate(output,integration,geometry,solver,numerics,
                              config,surface_movement,grid_movement,FFDBox, val_iZone, val_iInst);

  config[val_iZone]->SetTimeIter(TimeIter);

  /*--- Register structural variables and objective function as output ---*/

  RegisterOutput(solver, geometry, config, val_iZone, val_iInst);

  /*--- Stop the recording ---*/

  AD::StopRecording();

  /*--- Set the recording status ---*/

  CurrentRecording = kind_recording;

  /* --- Reset the number of the internal iterations---*/

  config[ZONE_0]->SetInnerIter(InnerIter);

}


void CDiscAdjFEAIteration::SetRecording(CSolver *****solver,
                                        CGeometry ****geometry,
                                        CConfig **config,
                                        unsigned short val_iZone,
                                        unsigned short val_iInst,
                                        unsigned short kind_recording) {

  /*--- Prepare for recording by resetting the solution to the initial converged solution ---*/

  solver[val_iZone][val_iInst][MESH_0][ADJFEA_SOL]->SetRecording(geometry[val_iZone][val_iInst][MESH_0], config[val_iZone]);

}

void CDiscAdjFEAIteration::RegisterInput(CSolver *****solver, CGeometry ****geometry, CConfig **config, unsigned short iZone, unsigned short iInst, unsigned short kind_recording){

  /*--- Register structural displacements as input ---*/

  solver[iZone][iInst][MESH_0][ADJFEA_SOL]->RegisterSolution(geometry[iZone][iInst][MESH_0], config[iZone]);

  /*--- Register variables as input ---*/

  solver[iZone][iInst][MESH_0][ADJFEA_SOL]->RegisterVariables(geometry[iZone][iInst][MESH_0], config[iZone]);

  /*--- Both need to be registered regardless of kind_recording for structural shape derivatives to work properly.
        Otherwise, the code simply diverges as the FEM_CROSS_TERM_GEOMETRY breaks! (no idea why) for this term we register but do not extract! ---*/
}

void CDiscAdjFEAIteration::SetDependencies(CSolver *****solver, CGeometry ****geometry, CNumerics ******numerics, CConfig **config, unsigned short iZone, unsigned short iInst, unsigned short kind_recording){

  unsigned short iVar;
  unsigned short iMPROP = config[iZone]->GetnElasticityMod();
  
  /*--- Some numerics are only instanciated under these conditions ---*/
  bool element_based = (config[iZone]->GetGeometricConditions() == LARGE_DEFORMATIONS) &&
                        solver[iZone][iInst][MESH_0][FEA_SOL]->IsElementBased(),
       de_effects    = (config[iZone]->GetGeometricConditions() == LARGE_DEFORMATIONS) &&
                        config[iZone]->GetDE_Effects();

  for (iVar = 0; iVar < iMPROP; iVar++){

      /*--- Add dependencies for E and Nu ---*/

      numerics[iZone][iInst][MESH_0][FEA_SOL][FEA_TERM]->SetMaterial_Properties(iVar,
                                                                                   solver[iZone][iInst][MESH_0][ADJFEA_SOL]->GetVal_Young(iVar),
                                                                                   solver[iZone][iInst][MESH_0][ADJFEA_SOL]->GetVal_Poisson(iVar));

      /*--- Add dependencies for Rho and Rho_DL ---*/

      numerics[iZone][iInst][MESH_0][FEA_SOL][FEA_TERM]->SetMaterial_Density(iVar,
                                                                                solver[iZone][iInst][MESH_0][ADJFEA_SOL]->GetVal_Rho(iVar),
                                                                                solver[iZone][iInst][MESH_0][ADJFEA_SOL]->GetVal_Rho_DL(iVar));

      /*--- Add dependencies for element-based simulations. ---*/

      if (element_based){

          /*--- Neo Hookean Compressible ---*/
          numerics[iZone][iInst][MESH_0][FEA_SOL][MAT_NHCOMP]->SetMaterial_Properties(iVar,
                                                                                       solver[iZone][iInst][MESH_0][ADJFEA_SOL]->GetVal_Young(iVar),
                                                                                       solver[iZone][iInst][MESH_0][ADJFEA_SOL]->GetVal_Poisson(iVar));
          numerics[iZone][iInst][MESH_0][FEA_SOL][MAT_NHCOMP]->SetMaterial_Density(iVar,
                                                                                    solver[iZone][iInst][MESH_0][ADJFEA_SOL]->GetVal_Rho(iVar),
                                                                                    solver[iZone][iInst][MESH_0][ADJFEA_SOL]->GetVal_Rho_DL(iVar));

          /*--- Ideal DE ---*/
          numerics[iZone][iInst][MESH_0][FEA_SOL][MAT_IDEALDE]->SetMaterial_Properties(iVar,
                                                                                       solver[iZone][iInst][MESH_0][ADJFEA_SOL]->GetVal_Young(iVar),
                                                                                       solver[iZone][iInst][MESH_0][ADJFEA_SOL]->GetVal_Poisson(iVar));
          numerics[iZone][iInst][MESH_0][FEA_SOL][MAT_IDEALDE]->SetMaterial_Density(iVar,
                                                                                    solver[iZone][iInst][MESH_0][ADJFEA_SOL]->GetVal_Rho(iVar),
                                                                                    solver[iZone][iInst][MESH_0][ADJFEA_SOL]->GetVal_Rho_DL(iVar));

          /*--- Knowles ---*/
          numerics[iZone][iInst][MESH_0][FEA_SOL][MAT_KNOWLES]->SetMaterial_Properties(iVar,
                                                                                       solver[iZone][iInst][MESH_0][ADJFEA_SOL]->GetVal_Young(iVar),
                                                                                       solver[iZone][iInst][MESH_0][ADJFEA_SOL]->GetVal_Poisson(iVar));
          numerics[iZone][iInst][MESH_0][FEA_SOL][MAT_KNOWLES]->SetMaterial_Density(iVar,
                                                                                    solver[iZone][iInst][MESH_0][ADJFEA_SOL]->GetVal_Rho(iVar),
                                                                                    solver[iZone][iInst][MESH_0][ADJFEA_SOL]->GetVal_Rho_DL(iVar));

      }



  }

  if (de_effects){

      unsigned short nEField = solver[iZone][iInst][MESH_0][ADJFEA_SOL]->GetnEField();

      for (unsigned short iEField = 0; iEField < nEField; iEField++){

          numerics[iZone][iInst][MESH_0][FEA_SOL][FEA_TERM]->Set_ElectricField(iEField,
                                                                                 solver[iZone][iInst][MESH_0][ADJFEA_SOL]->GetVal_EField(iEField));

          numerics[iZone][iInst][MESH_0][FEA_SOL][DE_TERM]->Set_ElectricField(iEField,
                                                                                 solver[iZone][iInst][MESH_0][ADJFEA_SOL]->GetVal_EField(iEField));

      }


  }

  /*--- Add dependencies for element-based simulations. ---*/

  switch (config[iZone]->GetDV_FEA()) {
    case YOUNG_MODULUS:
    case POISSON_RATIO:
    case DENSITY_VAL:
    case DEAD_WEIGHT:
    case ELECTRIC_FIELD:

      unsigned short nDV = solver[iZone][iInst][MESH_0][ADJFEA_SOL]->GetnDVFEA();

      for (unsigned short iDV = 0; iDV < nDV; iDV++){

          numerics[iZone][iInst][MESH_0][FEA_SOL][FEA_TERM]->Set_DV_Val(iDV,
                                                                           solver[iZone][iInst][MESH_0][ADJFEA_SOL]->GetVal_DVFEA(iDV));

          if (de_effects){
            numerics[iZone][iInst][MESH_0][FEA_SOL][DE_TERM]->Set_DV_Val(iDV,
                                                                            solver[iZone][iInst][MESH_0][ADJFEA_SOL]->GetVal_DVFEA(iDV));
          }

      }

      if (element_based){

        for (unsigned short iDV = 0; iDV < nDV; iDV++){
            numerics[iZone][iInst][MESH_0][FEA_SOL][MAT_NHCOMP]->Set_DV_Val(iDV,
                                                                            solver[iZone][iInst][MESH_0][ADJFEA_SOL]->GetVal_DVFEA(iDV));
            numerics[iZone][iInst][MESH_0][FEA_SOL][MAT_IDEALDE]->Set_DV_Val(iDV,
                                                                            solver[iZone][iInst][MESH_0][ADJFEA_SOL]->GetVal_DVFEA(iDV));
            numerics[iZone][iInst][MESH_0][FEA_SOL][MAT_KNOWLES]->Set_DV_Val(iDV,
                                                                            solver[iZone][iInst][MESH_0][ADJFEA_SOL]->GetVal_DVFEA(iDV));
        }

      }

    break;

  }

}

void CDiscAdjFEAIteration::RegisterOutput(CSolver *****solver, CGeometry ****geometry, CConfig **config, unsigned short iZone, unsigned short iInst){

  /*--- Register conservative variables as output of the iteration ---*/

  solver[iZone][iInst][MESH_0][ADJFEA_SOL]->RegisterOutput(geometry[iZone][iInst][MESH_0],config[iZone]);

}

void CDiscAdjFEAIteration::InitializeAdjoint(CSolver *****solver, CGeometry ****geometry, CConfig **config, unsigned short iZone, unsigned short iInst){

  /*--- Initialize the adjoint of the objective function (typically with 1.0) ---*/

  solver[iZone][iInst][MESH_0][ADJFEA_SOL]->SetAdj_ObjFunc(geometry[iZone][iInst][MESH_0], config[iZone]);

  /*--- Initialize the adjoints the conservative variables ---*/

  solver[iZone][iInst][MESH_0][ADJFEA_SOL]->SetAdjoint_Output(geometry[iZone][iInst][MESH_0],
                                                                  config[iZone]);

}


void CDiscAdjFEAIteration::InitializeAdjoint_CrossTerm(CSolver *****solver, CGeometry ****geometry, CConfig **config, unsigned short iZone, unsigned short iInst){

  /*--- Initialize the adjoint of the objective function (typically with 1.0) ---*/

  solver[iZone][iInst][MESH_0][ADJFEA_SOL]->SetAdj_ObjFunc(geometry[iZone][iInst][MESH_0], config[iZone]);

  /*--- Initialize the adjoints the conservative variables ---*/

  solver[iZone][iInst][MESH_0][ADJFEA_SOL]->SetAdjoint_Output(geometry[iZone][iInst][MESH_0],
                                                                  config[iZone]);

}

void CDiscAdjFEAIteration::Update(COutput *output,
                                       CIntegration ****integration,
                                       CGeometry ****geometry,
                                       CSolver *****solver,
                                       CNumerics ******numerics,
                                       CConfig **config,
                                       CSurfaceMovement **surface_movement,
                                       CVolumetricMovement ***grid_movement,
                                       CFreeFormDefBox*** FFDBox,
                                       unsigned short val_iZone,
                                       unsigned short val_iInst)      { }
bool CDiscAdjFEAIteration::Monitor(COutput *output,
    CIntegration ****integration,
    CGeometry ****geometry,
    CSolver *****solver,
    CNumerics ******numerics,
    CConfig **config,
    CSurfaceMovement **surface_movement,
    CVolumetricMovement ***grid_movement,
    CFreeFormDefBox*** FFDBox,
    unsigned short val_iZone,
    unsigned short val_iInst)     { 

  /*--- Write the convergence history (only screen output) ---*/
  
  output->SetHistory_Output(geometry[val_iZone][INST_0][MESH_0], 
                            solver[val_iZone][INST_0][MESH_0],
                            config[val_iZone], 
                            config[val_iZone]->GetTimeIter(), 
                            config[val_iZone]->GetOuterIter(),
                            config[val_iZone]->GetInnerIter());
  
  return false;
  
}
void CDiscAdjFEAIteration::Postprocess(COutput *output,
    CIntegration ****integration,
    CGeometry ****geometry,
    CSolver *****solver,
    CNumerics ******numerics,
    CConfig **config,
    CSurfaceMovement **surface_movement,
    CVolumetricMovement ***grid_movement,
    CFreeFormDefBox*** FFDBox,
    unsigned short val_iZone,
    unsigned short val_iInst) {


  bool dynamic = (config[val_iZone]->GetTime_Domain());

  /*--- Global sensitivities ---*/
  solver[val_iZone][val_iInst][MESH_0][ADJFEA_SOL]->SetSensitivity(geometry[val_iZone][val_iInst][MESH_0], solver[val_iZone][val_iInst][MESH_0], config[val_iZone]);

  // TEMPORARY output only for standalone structural problems
  if ((!config[val_iZone]->GetFSI_Simulation()) && (rank == MASTER_NODE)){

    unsigned short iVar;

    bool de_effects = config[val_iZone]->GetDE_Effects();

    /*--- Header of the temporary output file ---*/
    ofstream myfile_res;
    myfile_res.open ("Results_Reverse_Adjoint.txt", ios::app);

    myfile_res.precision(15);

    myfile_res << config[val_iZone]->GetTimeIter() << "\t";

    switch (config[val_iZone]->GetKind_ObjFunc()){
    case REFERENCE_GEOMETRY:
      myfile_res << scientific << solver[val_iZone][val_iInst][MESH_0][FEA_SOL]->GetTotal_OFRefGeom() << "\t";
      break;
    case REFERENCE_NODE:
      myfile_res << scientific << solver[val_iZone][val_iInst][MESH_0][FEA_SOL]->GetTotal_OFRefNode() << "\t";
      break;
    case VOLUME_FRACTION:
    case TOPOL_DISCRETENESS:
      myfile_res << scientific << solver[val_iZone][val_iInst][MESH_0][FEA_SOL]->GetTotal_OFVolFrac() << "\t";
      break;
    case TOPOL_COMPLIANCE:
      myfile_res << scientific << solver[val_iZone][val_iInst][MESH_0][FEA_SOL]->GetTotal_OFCompliance() << "\t";
      break;
    }

    for (iVar = 0; iVar < config[val_iZone]->GetnElasticityMod(); iVar++)
      myfile_res << scientific << solver[ZONE_0][val_iInst][MESH_0][ADJFEA_SOL]->GetTotal_Sens_E(iVar) << "\t";
    for (iVar = 0; iVar < config[val_iZone]->GetnPoissonRatio(); iVar++)
      myfile_res << scientific << solver[ZONE_0][val_iInst][MESH_0][ADJFEA_SOL]->GetTotal_Sens_Nu(iVar) << "\t";
    if (dynamic){
      for (iVar = 0; iVar < config[val_iZone]->GetnMaterialDensity(); iVar++)
        myfile_res << scientific << solver[ZONE_0][val_iInst][MESH_0][ADJFEA_SOL]->GetTotal_Sens_Rho(iVar) << "\t";
    }

    if (de_effects){
      for (iVar = 0; iVar < config[val_iZone]->GetnElectric_Field(); iVar++)
        myfile_res << scientific << solver[val_iZone][val_iInst][MESH_0][ADJFEA_SOL]->GetTotal_Sens_EField(iVar) << "\t";
    }

    for (iVar = 0; iVar < solver[val_iZone][val_iInst][MESH_0][ADJFEA_SOL]->GetnDVFEA(); iVar++){
      myfile_res << scientific << solver[val_iZone][val_iInst][MESH_0][ADJFEA_SOL]->GetTotal_Sens_DVFEA(iVar) << "\t";
    }

    myfile_res << endl;

    myfile_res.close();
  }

  // TEST: for implementation of python framework in standalone structural problems
  if ((!config[val_iZone]->GetFSI_Simulation()) && (rank == MASTER_NODE)){

    /*--- Header of the temporary output file ---*/
    ofstream myfile_res;
    bool outputDVFEA = false;

    switch (config[val_iZone]->GetDV_FEA()) {
    case YOUNG_MODULUS:
      myfile_res.open("grad_young.opt");
      outputDVFEA = true;
      break;
    case POISSON_RATIO:
      myfile_res.open("grad_poisson.opt");
      outputDVFEA = true;
      break;
    case DENSITY_VAL:
    case DEAD_WEIGHT:
      myfile_res.open("grad_density.opt");
      outputDVFEA = true;
      break;
    case ELECTRIC_FIELD:
      myfile_res.open("grad_efield.opt");
      outputDVFEA = true;
      break;
    default:
      outputDVFEA = false;
      break;
    }

    if (outputDVFEA){

      unsigned short iDV;
      unsigned short nDV = solver[val_iZone][val_iInst][MESH_0][ADJFEA_SOL]->GetnDVFEA();

      myfile_res << "INDEX" << "\t" << "GRAD" << endl;

      myfile_res.precision(15);

      for (iDV = 0; iDV < nDV; iDV++){
        myfile_res << iDV;
        myfile_res << "\t";
        myfile_res << scientific << solver[val_iZone][val_iInst][MESH_0][ADJFEA_SOL]->GetTotal_Sens_DVFEA(iDV);
        myfile_res << endl;
      }

      myfile_res.close();

    }

  }

}

CDiscAdjHeatIteration::CDiscAdjHeatIteration(CConfig *config) : CIteration(config) { }

CDiscAdjHeatIteration::~CDiscAdjHeatIteration(void) { }

void CDiscAdjHeatIteration::Preprocess(COutput *output,
                                           CIntegration ****integration,
                                           CGeometry ****geometry,
                                           CSolver *****solver,
                                           CNumerics ******numerics,
                                           CConfig **config,
                                           CSurfaceMovement **surface_movement,
                                           CVolumetricMovement ***grid_movement,
                                           CFreeFormDefBox*** FFDBox,
                                           unsigned short val_iZone,
                                           unsigned short val_iInst) {

  unsigned long iPoint;
  unsigned short TimeIter = config[val_iZone]->GetTimeIter();
  bool dual_time_1st = (config[val_iZone]->GetTime_Marching() == DT_STEPPING_1ST);
  bool dual_time_2nd = (config[val_iZone]->GetTime_Marching() == DT_STEPPING_2ND);
  bool dual_time = (dual_time_1st || dual_time_2nd);
  unsigned short iMesh;
  int Direct_Iter;

  /*--- For the unsteady adjoint, load direct solutions from restart files. ---*/

  if (config[val_iZone]->GetTime_Marching()) {

    Direct_Iter = SU2_TYPE::Int(config[val_iZone]->GetUnst_AdjointIter()) - SU2_TYPE::Int(TimeIter) - 2;

    /*--- For dual-time stepping we want to load the already converged solution at timestep n ---*/

    if (dual_time) {
      Direct_Iter += 1;
    }

    if (TimeIter == 0){

      if (dual_time_2nd) {

        /*--- Load solution at timestep n-2 ---*/

        LoadUnsteady_Solution(geometry, solver,config, val_iZone, val_iInst, Direct_Iter-2);

        /*--- Push solution back to correct array ---*/

        for (iMesh=0; iMesh<=config[val_iZone]->GetnMGLevels();iMesh++) {
          solver[val_iZone][val_iInst][iMesh][HEAT_SOL]->GetNodes()->Set_Solution_time_n();
          solver[val_iZone][val_iInst][iMesh][HEAT_SOL]->GetNodes()->Set_Solution_time_n1();
        }
      }
      if (dual_time) {

        /*--- Load solution at timestep n-1 ---*/

        LoadUnsteady_Solution(geometry, solver,config, val_iZone, val_iInst, Direct_Iter-1);

        /*--- Push solution back to correct array ---*/

        for (iMesh=0; iMesh<=config[val_iZone]->GetnMGLevels();iMesh++) {
          solver[val_iZone][val_iInst][iMesh][HEAT_SOL]->GetNodes()->Set_Solution_time_n();
        }
      }

      /*--- Load solution timestep n ---*/

      LoadUnsteady_Solution(geometry, solver,config, val_iZone, val_iInst, Direct_Iter);

    }


    if ((TimeIter > 0) && dual_time){

      /*--- Load solution timestep n - 2 ---*/

      LoadUnsteady_Solution(geometry, solver,config, val_iZone, val_iInst, Direct_Iter - 2);

      /*--- Temporarily store the loaded solution in the Solution_Old array ---*/

      for (iMesh=0; iMesh<=config[val_iZone]->GetnMGLevels();iMesh++)
        solver[val_iZone][val_iInst][iMesh][HEAT_SOL]->GetNodes()->Set_OldSolution();

      /*--- Set Solution at timestep n to solution at n-1 ---*/

      for (iMesh=0; iMesh<=config[val_iZone]->GetnMGLevels();iMesh++) {
        for(iPoint=0; iPoint<geometry[val_iZone][val_iInst][iMesh]->GetnPoint();iPoint++) {

          solver[val_iZone][val_iInst][iMesh][HEAT_SOL]->GetNodes()->SetSolution(iPoint, solver[val_iZone][val_iInst][iMesh][HEAT_SOL]->GetNodes()->GetSolution_time_n(iPoint));
        }
      }
      if (dual_time_1st){
      /*--- Set Solution at timestep n-1 to the previously loaded solution ---*/
        for (iMesh=0; iMesh<=config[val_iZone]->GetnMGLevels();iMesh++) {
          for(iPoint=0; iPoint<geometry[val_iZone][val_iInst][iMesh]->GetnPoint();iPoint++) {

            solver[val_iZone][val_iInst][iMesh][HEAT_SOL]->GetNodes()->Set_Solution_time_n(iPoint, solver[val_iZone][val_iInst][iMesh][HEAT_SOL]->GetNodes()->GetSolution_time_n1(iPoint));
          }
        }
      }
      if (dual_time_2nd){
        /*--- Set Solution at timestep n-1 to solution at n-2 ---*/
        for (iMesh=0; iMesh<=config[val_iZone]->GetnMGLevels();iMesh++) {
          for(iPoint=0; iPoint<geometry[val_iZone][val_iInst][iMesh]->GetnPoint();iPoint++) {

            solver[val_iZone][val_iInst][iMesh][HEAT_SOL]->GetNodes()->Set_Solution_time_n(iPoint, solver[val_iZone][val_iInst][iMesh][HEAT_SOL]->GetNodes()->GetSolution_time_n1(iPoint));
          }
        }
        /*--- Set Solution at timestep n-2 to the previously loaded solution ---*/
        for (iMesh=0; iMesh<=config[val_iZone]->GetnMGLevels();iMesh++) {
          for(iPoint=0; iPoint<geometry[val_iZone][val_iInst][iMesh]->GetnPoint();iPoint++) {

            solver[val_iZone][val_iInst][iMesh][HEAT_SOL]->GetNodes()->Set_Solution_time_n1(iPoint, solver[val_iZone][val_iInst][iMesh][HEAT_SOL]->GetNodes()->GetSolution_Old(iPoint));
          }
        }
      }
    }
  }

  /*--- Store flow solution also in the adjoint solver in order to be able to reset it later ---*/

  if (TimeIter == 0 || dual_time) {
    for (iPoint = 0; iPoint < geometry[val_iZone][val_iInst][MESH_0]->GetnPoint(); iPoint++) {
      solver[val_iZone][val_iInst][MESH_0][ADJHEAT_SOL]->GetNodes()->SetSolution_Direct(iPoint, solver[val_iZone][val_iInst][MESH_0][HEAT_SOL]->GetNodes()->GetSolution(iPoint));
    }
  }

  solver[val_iZone][val_iInst][MESH_0][ADJHEAT_SOL]->Preprocessing(geometry[val_iZone][val_iInst][MESH_0],
                                                                             solver[val_iZone][val_iInst][MESH_0],
                                                                             config[val_iZone],
                                                                             MESH_0, 0, RUNTIME_ADJHEAT_SYS, false);
}



void CDiscAdjHeatIteration::LoadUnsteady_Solution(CGeometry ****geometry,
                                           CSolver *****solver,
                                           CConfig **config,
                                           unsigned short val_iZone,
                                           unsigned short val_iInst,
                                           int val_DirectIter) {
  unsigned short iMesh;

  if (val_DirectIter >= 0) {
    if (rank == MASTER_NODE && val_iZone == ZONE_0)
      cout << " Loading heat solution from direct iteration " << val_DirectIter  << "." << endl;

    solver[val_iZone][val_iInst][MESH_0][HEAT_SOL]->LoadRestart(geometry[val_iZone][val_iInst],
                                                                          solver[val_iZone][val_iInst],
                                                                          config[val_iZone],
                                                                          val_DirectIter, false);
  }

  else {
    /*--- If there is no solution file we set the freestream condition ---*/
    if (rank == MASTER_NODE && val_iZone == ZONE_0)
      cout << " Setting freestream conditions at direct iteration " << val_DirectIter << "." << endl;
    for (iMesh=0; iMesh<=config[val_iZone]->GetnMGLevels();iMesh++) {

      solver[val_iZone][val_iInst][iMesh][HEAT_SOL]->SetFreeStream_Solution(config[val_iZone]);
      solver[val_iZone][val_iInst][iMesh][HEAT_SOL]->Postprocessing(geometry[val_iZone][val_iInst][iMesh],
                                                                              solver[val_iZone][val_iInst][iMesh],
                                                                              config[val_iZone],
                                                                              iMesh);
    }
  }
}


void CDiscAdjHeatIteration::Iterate(COutput *output,
                                        CIntegration ****integration,
                                        CGeometry ****geometry,
                                        CSolver *****solver,
                                        CNumerics ******numerics,
                                        CConfig **config,
                                        CSurfaceMovement **surface_movement,
                                        CVolumetricMovement ***volume_grid_movement,
                                        CFreeFormDefBox*** FFDBox,
                                        unsigned short val_iZone,
                                        unsigned short val_iInst) {


  solver[val_iZone][val_iInst][MESH_0][ADJHEAT_SOL]->ExtractAdjoint_Solution(geometry[val_iZone][val_iInst][MESH_0],
                                                                                       config[val_iZone]);
}

void CDiscAdjHeatIteration::InitializeAdjoint(CSolver *****solver,
                                              CGeometry ****geometry,
                                              CConfig **config,
                                              unsigned short iZone, unsigned short iInst){

  /*--- Initialize the adjoints the conservative variables ---*/

  solver[iZone][iInst][MESH_0][ADJHEAT_SOL]->SetAdjoint_Output(geometry[iZone][iInst][MESH_0],
                                                                         config[iZone]);
}


void CDiscAdjHeatIteration::RegisterInput(CSolver *****solver,
                                          CGeometry ****geometry,
                                          CConfig **config,
                                          unsigned short iZone, unsigned short iInst,
                                          unsigned short kind_recording){

  if (kind_recording == FLOW_CONS_VARS || kind_recording == COMBINED){

    /*--- Register flow and turbulent variables as input ---*/

    solver[iZone][iInst][MESH_0][ADJHEAT_SOL]->RegisterSolution(geometry[iZone][iInst][MESH_0], config[iZone]);

    solver[iZone][iInst][MESH_0][ADJHEAT_SOL]->RegisterVariables(geometry[iZone][iInst][MESH_0], config[iZone]);

  }
  if (kind_recording == MESH_COORDS){

    /*--- Register node coordinates as input ---*/

    geometry[iZone][iInst][MESH_0]->RegisterCoordinates(config[iZone]);

  }
}

void CDiscAdjHeatIteration::SetDependencies(CSolver *****solver,
                                            CGeometry ****geometry,
                                            CNumerics ******numerics,
                                            CConfig **config,
                                            unsigned short iZone, unsigned short iInst,
                                            unsigned short kind_recording){

  if ((kind_recording == MESH_COORDS) || (kind_recording == NONE)  ||
      (kind_recording == GEOMETRY_CROSS_TERM) || (kind_recording == ALL_VARIABLES)){

    /*--- Update geometry to get the influence on other geometry variables (normals, volume etc) ---*/

    geometry[iZone][iInst][MESH_0]->UpdateGeometry(geometry[iZone][iInst], config[iZone]);

  }

  solver[iZone][iInst][MESH_0][HEAT_SOL]->Set_Heatflux_Areas(geometry[iZone][iInst][MESH_0], config[iZone]);
  solver[iZone][iInst][MESH_0][HEAT_SOL]->Preprocessing(geometry[iZone][iInst][MESH_0], solver[iZone][iInst][MESH_0],
                                                                  config[iZone], MESH_0, NO_RK_ITER, RUNTIME_HEAT_SYS, true);
  solver[iZone][iInst][MESH_0][HEAT_SOL]->Postprocessing(geometry[iZone][iInst][MESH_0], solver[iZone][iInst][MESH_0],
                                                                   config[iZone], MESH_0);  
  solver[iZone][iInst][MESH_0][HEAT_SOL]->InitiateComms(geometry[iZone][iInst][MESH_0], config[iZone], SOLUTION);
  solver[iZone][iInst][MESH_0][HEAT_SOL]->CompleteComms(geometry[iZone][iInst][MESH_0], config[iZone], SOLUTION);
  
}

void CDiscAdjHeatIteration::RegisterOutput(CSolver *****solver,
                                           CGeometry ****geometry,
                                           CConfig **config, COutput* output,
                                           unsigned short iZone, unsigned short iInst){

  solver[iZone][iInst][MESH_0][ADJHEAT_SOL]->RegisterOutput(geometry[iZone][iInst][MESH_0], config[iZone]);

  geometry[iZone][iInst][MESH_0]->RegisterOutput_Coordinates(config[iZone]);
}

void CDiscAdjHeatIteration::Update(COutput *output,
                                       CIntegration ****integration,
                                       CGeometry ****geometry,
                                       CSolver *****solver,
                                       CNumerics ******numerics,
                                       CConfig **config,
                                       CSurfaceMovement **surface_movement,
                                       CVolumetricMovement ***grid_movement,
                                       CFreeFormDefBox*** FFDBox,
                                       unsigned short val_iZone, unsigned short val_iInst)      {

  unsigned short iMesh;

  /*--- Dual time stepping strategy ---*/

  if ((config[val_iZone]->GetTime_Marching() == DT_STEPPING_1ST) ||
      (config[val_iZone]->GetTime_Marching() == DT_STEPPING_2ND)) {

    for (iMesh = 0; iMesh <= config[val_iZone]->GetnMGLevels(); iMesh++) {
      integration[val_iZone][val_iInst][ADJHEAT_SOL]->SetConvergence(false);
    }
  }
}

bool CDiscAdjHeatIteration::Monitor(COutput *output,
                                    CIntegration ****integration,
                                    CGeometry ****geometry,
                                    CSolver *****solver,
                                    CNumerics ******numerics,
                                    CConfig **config,
                                    CSurfaceMovement **surface_movement,
                                    CVolumetricMovement ***grid_movement,
                                    CFreeFormDefBox*** FFDBox,
                                    unsigned short val_iZone,
                                    unsigned short val_iInst) { return false; }


void  CDiscAdjHeatIteration::Output(COutput *output,
                                    CGeometry ****geometry,
                                    CSolver *****solver,
                                    CConfig **config,
                                    unsigned long InnerIter,
                                    bool StopCalc,
                                    unsigned short val_iZone,
                                    unsigned short val_iInst) { }

void CDiscAdjHeatIteration::Postprocess(COutput *output,
                                         CIntegration ****integration,
                                         CGeometry ****geometry,
                                         CSolver *****solver,
                                         CNumerics ******numerics,
                                         CConfig **config,
                                         CSurfaceMovement **surface_movement,
                                         CVolumetricMovement ***grid_movement,
                                         CFreeFormDefBox*** FFDBox,
                                         unsigned short val_iZone, unsigned short val_iInst) { }
>>>>>>> ced897be
<|MERGE_RESOLUTION|>--- conflicted
+++ resolved
@@ -1,4467 +1,3 @@
-<<<<<<< HEAD
-﻿/*!
- * \file iteration_structure.cpp
- * \brief Main subroutines used by SU2_CFD
- * \author F. Palacios, T. Economon
- * \version 6.2.0 "Falcon"
- *
- * The current SU2 release has been coordinated by the
- * SU2 International Developers Society <www.su2devsociety.org>
- * with selected contributions from the open-source community.
- *
- * The main research teams contributing to the current release are:
- *  - Prof. Juan J. Alonso's group at Stanford University.
- *  - Prof. Piero Colonna's group at Delft University of Technology.
- *  - Prof. Nicolas R. Gauger's group at Kaiserslautern University of Technology.
- *  - Prof. Alberto Guardone's group at Polytechnic University of Milan.
- *  - Prof. Rafael Palacios' group at Imperial College London.
- *  - Prof. Vincent Terrapon's group at the University of Liege.
- *  - Prof. Edwin van der Weide's group at the University of Twente.
- *  - Lab. of New Concepts in Aeronautics at Tech. Institute of Aeronautics.
- *
- * Copyright 2012-2019, Francisco D. Palacios, Thomas D. Economon,
- *                      Tim Albring, and the SU2 contributors.
- *
- * SU2 is free software; you can redistribute it and/or
- * modify it under the terms of the GNU Lesser General Public
- * License as published by the Free Software Foundation; either
- * version 2.1 of the License, or (at your option) any later version.
- *
- * SU2 is distributed in the hope that it will be useful,
- * but WITHOUT ANY WARRANTY; without even the implied warranty of
- * MERCHANTABILITY or FITNESS FOR A PARTICULAR PURPOSE. See the GNU
- * Lesser General Public License for more details.
- *
- * You should have received a copy of the GNU Lesser General Public
- * License along with SU2. If not, see <http://www.gnu.org/licenses/>.
- */
-
-#include "../include/iteration_structure.hpp"
-
-CIteration::CIteration(CConfig *config) {
-  rank = SU2_MPI::GetRank();
-  size = SU2_MPI::GetSize();
-
-  nInst = config->GetnTimeInstances();
-  nZone = config->GetnZone();
-
-  multizone = config->GetMultizone_Problem();
-  singlezone = !(config->GetMultizone_Problem());
-
-}
-
-CIteration::~CIteration(void) { }
-
-void CIteration::SetGrid_Movement(CGeometry **geometry,
-          CSurfaceMovement *surface_movement,
-          CVolumetricMovement *grid_movement,
-          CSolver ***solver,
-          CConfig *config,
-          unsigned long IntIter,
-          unsigned long ExtIter)   {
-
-  unsigned short iDim;
-  unsigned short Kind_Grid_Movement = config->GetKind_GridMovement();
-  unsigned long nIterMesh;
-  unsigned long iPoint;
-  bool stat_mesh = true;
-  bool adjoint = config->GetContinuous_Adjoint();
-  bool discrete_adjoint = config->GetDiscrete_Adjoint();
-
-  /*--- Only write to screen if this option is enabled ---*/
-  bool Screen_Output = config->GetDeform_Output();
-
-  unsigned short val_iZone = config->GetiZone();
-
-  /*--- Perform mesh movement depending on specified type ---*/
-  switch (Kind_Grid_Movement) {
-
-  case RIGID_MOTION:
-
-      if (rank == MASTER_NODE) {
-        cout << endl << " Performing rigid mesh transformation." << endl;
-      }
-
-      /*--- Move each node in the volume mesh using the specified type
-       of rigid mesh motion. These routines also compute analytic grid
-       velocities for the fine mesh. ---*/
-
-      grid_movement->Rigid_Translation(geometry[MESH_0],
-                                       config, val_iZone, ExtIter);
-      grid_movement->Rigid_Plunging(geometry[MESH_0],
-                                    config, val_iZone, ExtIter);
-      grid_movement->Rigid_Pitching(geometry[MESH_0],
-                                    config, val_iZone, ExtIter);
-      grid_movement->Rigid_Rotation(geometry[MESH_0],
-                                    config, val_iZone, ExtIter);
-
-      /*--- Update the multigrid structure after moving the finest grid,
-       including computing the grid velocities on the coarser levels. ---*/
-
-      grid_movement->UpdateMultiGrid(geometry, config);
-
-      break;
-
-
-    case ELASTICITY:
-
-      if (ExtIter != 0) {
-
-        if (rank == MASTER_NODE)
-          cout << " Deforming the grid using the Linear Elasticity solution." << endl;
-
-        /*--- Update the coordinates of the grid using the linear elasticity solution. ---*/
-        for (iPoint = 0; iPoint < geometry[MESH_0]->GetnPoint(); iPoint++) {
-
-          su2double *U_time_nM1 = solver[MESH_0][FEA_SOL]->node[iPoint]->GetSolution_time_n1();
-          su2double *U_time_n   = solver[MESH_0][FEA_SOL]->node[iPoint]->GetSolution_time_n();
-
-          for (iDim = 0; iDim < geometry[MESH_0]->GetnDim(); iDim++)
-            geometry[MESH_0]->node[iPoint]->AddCoord(iDim, U_time_n[iDim] - U_time_nM1[iDim]);
-
-        }
-
-      }
-
-      break;
-
- 	/*--- Already initialized in the static mesh movement routine at driver level. ---*/
-    case STEADY_TRANSLATION: case ROTATING_FRAME:
-      break;
-
-  }
-
-  if (config->GetSurface_Movement(DEFORMING)){
-      if (rank == MASTER_NODE)
-        cout << endl << " Updating surface positions." << endl;
-
-      /*--- Translating ---*/
-
-      /*--- Compute the new node locations for moving markers ---*/
-
-      surface_movement->Surface_Translating(geometry[MESH_0],
-                                            config, ExtIter, val_iZone);
-      /*--- Deform the volume grid around the new boundary locations ---*/
-
-      if (rank == MASTER_NODE)
-        cout << " Deforming the volume grid." << endl;
-      grid_movement->SetVolume_Deformation(geometry[MESH_0],
-                                           config, true);
-
-      /*--- Plunging ---*/
-
-      /*--- Compute the new node locations for moving markers ---*/
-
-      surface_movement->Surface_Plunging(geometry[MESH_0],
-                                         config, ExtIter, val_iZone);
-      /*--- Deform the volume grid around the new boundary locations ---*/
-
-      if (rank == MASTER_NODE)
-        cout << " Deforming the volume grid." << endl;
-      grid_movement->SetVolume_Deformation(geometry[MESH_0],
-                                           config, true);
-
-      /*--- Pitching ---*/
-
-      /*--- Compute the new node locations for moving markers ---*/
-
-      surface_movement->Surface_Pitching(geometry[MESH_0],
-                                         config, ExtIter, val_iZone);
-      /*--- Deform the volume grid around the new boundary locations ---*/
-
-      if (rank == MASTER_NODE)
-        cout << " Deforming the volume grid." << endl;
-      grid_movement->SetVolume_Deformation(geometry[MESH_0],
-                                           config, true);
-
-      /*--- Rotating ---*/
-
-      /*--- Compute the new node locations for moving markers ---*/
-
-      surface_movement->Surface_Rotating(geometry[MESH_0],
-                                         config, ExtIter, val_iZone);
-      /*--- Deform the volume grid around the new boundary locations ---*/
-
-      if (rank == MASTER_NODE)
-        cout << " Deforming the volume grid." << endl;
-      grid_movement->SetVolume_Deformation(geometry[MESH_0],
-                                           config, true);
-
-      /*--- Update the grid velocities on the fine mesh using finite
-       differencing based on node coordinates at previous times. ---*/
-
-      if (!adjoint) {
-        if (rank == MASTER_NODE)
-          cout << " Computing grid velocities by finite differencing." << endl;
-        geometry[MESH_0]->SetGridVelocity(config, ExtIter);
-      }
-
-      /*--- Update the multigrid structure after moving the finest grid,
-       including computing the grid velocities on the coarser levels. ---*/
-
-      grid_movement->UpdateMultiGrid(geometry, config);
-
-      }
-
-  if (config->GetSurface_Movement(AEROELASTIC)
-      || config->GetSurface_Movement(AEROELASTIC_RIGID_MOTION)){
-
-      /*--- Apply rigid mesh transformation to entire grid first, if necessary ---*/
-      if (IntIter == 0) {
-        if (Kind_Grid_Movement == AEROELASTIC_RIGID_MOTION) {
-
-          if (rank == MASTER_NODE) {
-            cout << endl << " Performing rigid mesh transformation." << endl;
-          }
-
-          /*--- Move each node in the volume mesh using the specified type
-           of rigid mesh motion. These routines also compute analytic grid
-           velocities for the fine mesh. ---*/
-
-          grid_movement->Rigid_Translation(geometry[MESH_0],
-                                           config, val_iZone, ExtIter);
-          grid_movement->Rigid_Plunging(geometry[MESH_0],
-                                        config, val_iZone, ExtIter);
-          grid_movement->Rigid_Pitching(geometry[MESH_0],
-                                        config, val_iZone, ExtIter);
-          grid_movement->Rigid_Rotation(geometry[MESH_0],
-                                        config, val_iZone, ExtIter);
-
-          /*--- Update the multigrid structure after moving the finest grid,
-           including computing the grid velocities on the coarser levels. ---*/
-
-          grid_movement->UpdateMultiGrid(geometry, config);
-        }
-
-      }
-
-      /*--- Use the if statement to move the grid only at selected dual time step iterations. ---*/
-      else if (IntIter % config->GetAeroelasticIter() == 0) {
-
-        if (rank == MASTER_NODE)
-          cout << endl << " Solving aeroelastic equations and updating surface positions." << endl;
-
-        /*--- Solve the aeroelastic equations for the new node locations of the moving markers(surfaces) ---*/
-
-        solver[MESH_0][FLOW_SOL]->Aeroelastic(surface_movement, geometry[MESH_0], config, ExtIter);
-
-        /*--- Deform the volume grid around the new boundary locations ---*/
-
-        if (rank == MASTER_NODE)
-          cout << " Deforming the volume grid due to the aeroelastic movement." << endl;
-        grid_movement->SetVolume_Deformation(geometry[MESH_0],
-                                             config, true);
-
-        /*--- Update the grid velocities on the fine mesh using finite
-         differencing based on node coordinates at previous times. ---*/
-
-        if (rank == MASTER_NODE)
-          cout << " Computing grid velocities by finite differencing." << endl;
-        geometry[MESH_0]->SetGridVelocity(config, ExtIter);
-
-        /*--- Update the multigrid structure after moving the finest grid,
-         including computing the grid velocities on the coarser levels. ---*/
-
-        grid_movement->UpdateMultiGrid(geometry, config);
-      }
-        }
-  if (config->GetSurface_Movement(FLUID_STRUCTURE)){
-      if (rank == MASTER_NODE && Screen_Output)
-        cout << endl << "Deforming the grid for Fluid-Structure Interaction applications." << endl;
-
-      /*--- Deform the volume grid around the new boundary locations ---*/
-
-      if (rank == MASTER_NODE && Screen_Output)
-        cout << "Deforming the volume grid." << endl;
-      grid_movement->SetVolume_Deformation(geometry[MESH_0],
-                                           config, true, false);
-
-      nIterMesh = grid_movement->Get_nIterMesh();
-      stat_mesh = (nIterMesh == 0);
-
-      if (!adjoint && !stat_mesh) {
-        if (rank == MASTER_NODE && Screen_Output)
-          cout << "Computing grid velocities by finite differencing." << endl;
-        geometry[MESH_0]->SetGridVelocity(config, ExtIter);
-      }
-      else if (stat_mesh) {
-          if (rank == MASTER_NODE && Screen_Output)
-            cout << "The mesh is up-to-date. Using previously stored grid velocities." << endl;
-      }
-
-      /*--- Update the multigrid structure after moving the finest grid,
-       including computing the grid velocities on the coarser levels. ---*/
-
-      grid_movement->UpdateMultiGrid(geometry, config);
-
-  }
-  if (config->GetSurface_Movement(FLUID_STRUCTURE_STATIC)){
-
-    if ((rank == MASTER_NODE) && (!discrete_adjoint) && Screen_Output)
-        cout << endl << "Deforming the grid for static Fluid-Structure Interaction applications." << endl;
-
-      /*--- Deform the volume grid around the new boundary locations ---*/
-
-    if ((rank == MASTER_NODE) && (!discrete_adjoint)&& Screen_Output)
-        cout << "Deforming the volume grid." << endl;
-
-      grid_movement->SetVolume_Deformation_Elas(geometry[MESH_0],
-                                                                    config, true, false);
-
-    if ((rank == MASTER_NODE) && (!discrete_adjoint)&& Screen_Output)
-        cout << "There is no grid velocity." << endl;
-
-      /*--- Update the multigrid structure after moving the finest grid,
-       including computing the grid velocities on the coarser levels. ---*/
-
-      grid_movement->UpdateMultiGrid(geometry, config);
-
-  }
-  if (config->GetSurface_Movement(EXTERNAL) || config->GetSurface_Movement(EXTERNAL_ROTATION)){
-    /*--- Apply rigid rotation to entire grid first, if necessary ---*/
-
-    if (Kind_Grid_Movement == EXTERNAL_ROTATION) {
-      if (rank == MASTER_NODE)
-        cout << " Updating node locations by rigid rotation." << endl;
-      grid_movement->Rigid_Rotation(geometry[MESH_0],
-                                                          config, val_iZone, ExtIter);
-    }
-
-    /*--- Load new surface node locations from external files ---*/
-
-      if (rank == MASTER_NODE)
-      cout << " Updating surface locations from file." << endl;
-    surface_movement->SetExternal_Deformation(geometry[MESH_0],
-                                                         config, val_iZone, ExtIter);
-
-    /*--- Deform the volume grid around the new boundary locations ---*/
-
-    if (rank == MASTER_NODE)
-      cout << " Deforming the volume grid." << endl;
-    grid_movement->SetVolume_Deformation(geometry[MESH_0],
-                                                               config, true);
-
-    /*--- Update the grid velocities on the fine mesh using finite
-       differencing based on node coordinates at previous times. ---*/
-
-    if (!adjoint) {
-      if (rank == MASTER_NODE)
-        cout << " Computing grid velocities by finite differencing." << endl;
-      geometry[MESH_0]->SetGridVelocity(config, ExtIter);
-  }
-
-    /*--- Update the multigrid structure after moving the finest grid,
-       including computing the grid velocities on the coarser levels. ---*/
-
-    grid_movement->UpdateMultiGrid(geometry, config);
-
-  }
-}
-
-void CIteration::Preprocess(COutput *output,
-                            CIntegration ****integration,
-                            CGeometry ****geometry,
-                            CSolver *****solver,
-                            CNumerics ******numerics,
-                            CConfig **config,
-                            CSurfaceMovement **surface_movement,
-                            CVolumetricMovement ***grid_movement,
-                            CFreeFormDefBox*** FFDBox,
-                            unsigned short val_iZone,
-                            unsigned short val_iInst) { }
-
-void CIteration::Iterate(COutput *output,
-                         CIntegration ****integration,
-                         CGeometry ****geometry,
-                         CSolver *****solver,
-                         CNumerics ******numerics,
-                         CConfig **config,
-                         CSurfaceMovement **surface_movement,
-                         CVolumetricMovement ***grid_movement,
-                         CFreeFormDefBox*** FFDBox,
-                         unsigned short val_iZone,
-                         unsigned short val_iInst) { }
-
-void CIteration::Solve(COutput *output,
-                         CIntegration ****integration,
-                         CGeometry ****geometry,
-                         CSolver *****solver,
-                         CNumerics ******numerics,
-                         CConfig **config,
-                         CSurfaceMovement **surface_movement,
-                         CVolumetricMovement ***grid_movement,
-                         CFreeFormDefBox*** FFDBox,
-                         unsigned short val_iZone,
-                         unsigned short val_iInst) { }
-
-void CIteration::Update(COutput *output,
-                        CIntegration ****integration,
-                        CGeometry ****geometry,
-                        CSolver *****solver,
-                        CNumerics ******numerics,
-                        CConfig **config,
-                        CSurfaceMovement **surface_movement,
-                        CVolumetricMovement ***grid_movement,
-                        CFreeFormDefBox*** FFDBox,
-                        unsigned short val_iZone,
-                        unsigned short val_iInst)      { }
-
-void CIteration::Predictor(COutput *output,
-                        CIntegration ****integration,
-                        CGeometry ****geometry,
-                        CSolver *****solver,
-                        CNumerics ******numerics,
-                        CConfig **config,
-                        CSurfaceMovement **surface_movement,
-                        CVolumetricMovement ***grid_movement,
-                        CFreeFormDefBox*** FFDBox,
-                        unsigned short val_iZone,
-                        unsigned short val_iInst)      { }
-
-void CIteration::Relaxation(COutput *output,
-                        CIntegration ****integration,
-                        CGeometry ****geometry,
-                        CSolver *****solver,
-                        CNumerics ******numerics,
-                        CConfig **config,
-                        CSurfaceMovement **surface_movement,
-                        CVolumetricMovement ***grid_movement,
-                        CFreeFormDefBox*** FFDBox,
-                        unsigned short val_iZone,
-                        unsigned short val_iInst)      { }
-
-bool CIteration::Monitor(COutput *output,
-    CIntegration ****integration,
-    CGeometry ****geometry,
-    CSolver *****solver,
-    CNumerics ******numerics,
-    CConfig **config,
-    CSurfaceMovement **surface_movement,
-    CVolumetricMovement ***grid_movement,
-    CFreeFormDefBox*** FFDBox,
-    unsigned short val_iZone,
-    unsigned short val_iInst)     { return false; }
-
-void CIteration::Output(COutput *output,
-    CGeometry ****geometry,
-    CSolver *****solver,
-    CConfig **config,
-    unsigned long Iter,
-    bool StopCalc,
-    unsigned short val_iZone,
-    unsigned short val_iInst)      {
-
-  bool output_files = false;
-
-  /*--- Determine whether a solution needs to be written
-   after the current iteration ---*/
-
-  if (
-
-      /*--- General if statements to print output statements ---*/
-
-//      (ExtIter+1 >= nExtIter) || (StopCalc) ||
-
-      /*--- Fixed CL problem ---*/
-
-      ((config[ZONE_0]->GetFixed_CL_Mode()) &&
-       (config[ZONE_0]->GetnExtIter()-config[ZONE_0]->GetIter_dCL_dAlpha() - 1 == Iter)) ||
-
-      /*--- Steady problems ---*/
-
-      ((Iter % config[ZONE_0]->GetWrt_Sol_Freq() == 0) && (Iter != 0) &&
-       ((config[ZONE_0]->GetUnsteady_Simulation() == STEADY) ||
-        (config[ZONE_0]->GetUnsteady_Simulation() == HARMONIC_BALANCE) ||
-        (config[ZONE_0]->GetUnsteady_Simulation() == ROTATIONAL_FRAME))) ||
-
-      /*--- No inlet profile file found. Print template. ---*/
-
-      (config[ZONE_0]->GetWrt_InletFile())
-
-      ) {
-
-    output_files = true;
-
-  }
-
-  /*--- Determine whether a solution doesn't need to be written
-   after the current iteration ---*/
-
-  if (config[ZONE_0]->GetFixed_CL_Mode()) {
-    if (config[ZONE_0]->GetnExtIter()-config[ZONE_0]->GetIter_dCL_dAlpha() - 1 < Iter) output_files = false;
-    if (config[ZONE_0]->GetnExtIter() - 1 == Iter) output_files = true;
-  }
-
-  /*--- write the solution ---*/
-
-  if (output_files) {
-
-    if (rank == MASTER_NODE) cout << endl << "-------------------------- File Output Summary --------------------------";
-
-    /*--- Execute the routine for writing restart, volume solution,
-     surface solution, and surface comma-separated value files. ---*/
-
-    output->SetResult_Files_Parallel(solver, geometry, config, Iter, nZone);
-
-    /*--- Execute the routine for writing special output. ---*/
-    output->SetSpecial_Output(solver, geometry, config, Iter, nZone);
-
-
-    if (rank == MASTER_NODE) cout << "-------------------------------------------------------------------------" << endl << endl;
-
-  }
-
-}
-
-void CIteration::Postprocess(COutput *output,
-                             CIntegration ****integration,
-                             CGeometry ****geometry,
-                             CSolver *****solver,
-                             CNumerics ******numerics,
-                             CConfig **config,
-                             CSurfaceMovement **surface_movement,
-                             CVolumetricMovement ***grid_movement,
-                             CFreeFormDefBox*** FFDBox,
-                             unsigned short val_iZone,
-                             unsigned short val_iInst) { }
-
-CFluidIteration::CFluidIteration(CConfig *config) : CIteration(config) { }
-
-CFluidIteration::~CFluidIteration(void) { }
-
-void CFluidIteration::Preprocess(COutput *output,
-                                    CIntegration ****integration,
-                                    CGeometry ****geometry,
-                                    CSolver *****solver,
-                                    CNumerics ******numerics,
-                                    CConfig **config,
-                                    CSurfaceMovement **surface_movement,
-                                    CVolumetricMovement ***grid_movement,
-                                    CFreeFormDefBox*** FFDBox,
-                                    unsigned short val_iZone,
-                                    unsigned short val_iInst) {
-
-  unsigned long IntIter = 0; config[val_iZone]->SetIntIter(IntIter);
-  unsigned long ExtIter = config[val_iZone]->GetExtIter();
-
-  bool fsi = config[val_iZone]->GetFSI_Simulation();
-  unsigned long OuterIter = config[val_iZone]->GetOuterIter();
-
-  /*--- Set the initial condition for FSI problems with subiterations ---*/
-  /*--- This is done only in the first block subiteration.---*/
-  /*--- From then on, the solver reuses the partially converged solution obtained in the previous subiteration ---*/
-  if( fsi  && ( OuterIter == 0 ) ){
-    solver[val_iZone][val_iInst][MESH_0][FLOW_SOL]->SetInitialCondition(geometry[val_iZone][val_iInst], solver[val_iZone][val_iInst], config[val_iZone], ExtIter);
-  }
-
-  /*--- Apply a Wind Gust ---*/
-
-  if (config[val_iZone]->GetWind_Gust()) {
-    SetWind_GustField(config[val_iZone], geometry[val_iZone][val_iInst], solver[val_iZone][val_iInst]);
-  }
-
-  /*--- Evaluate the new CFL number (adaptive). ---*/
-  if ((config[val_iZone]->GetCFL_Adapt() == YES) && ( OuterIter != 0 ) ) {
-    output->SetCFL_Number(solver, config, val_iZone);
-  }
-
-}
-
-void CFluidIteration::Iterate(COutput *output,
-                                 CIntegration ****integration,
-                                 CGeometry ****geometry,
-                                 CSolver *****solver,
-                                 CNumerics ******numerics,
-                                 CConfig **config,
-                                 CSurfaceMovement **surface_movement,
-                                 CVolumetricMovement ***grid_movement,
-                                 CFreeFormDefBox*** FFDBox,
-                                 unsigned short val_iZone,
-                                 unsigned short val_iInst) {
-  unsigned long IntIter, ExtIter;
-
-  bool unsteady = (config[val_iZone]->GetUnsteady_Simulation() == DT_STEPPING_1ST) || (config[val_iZone]->GetUnsteady_Simulation() == DT_STEPPING_2ND);
-  bool frozen_visc = (config[val_iZone]->GetContinuous_Adjoint() && config[val_iZone]->GetFrozen_Visc_Cont()) ||
-                     (config[val_iZone]->GetDiscrete_Adjoint() && config[val_iZone]->GetFrozen_Visc_Disc());
-  ExtIter = config[val_iZone]->GetExtIter();
-
-  /* --- Setting up iteration values depending on if this is a
-   steady or an unsteady simulaiton */
-
-  if ( !unsteady ) IntIter = ExtIter;
-  else IntIter = config[val_iZone]->GetIntIter();
-
-  /*--- Update global parameters ---*/
-
-  switch( config[val_iZone]->GetKind_Solver() ) {
-
-    case EULER: case DISC_ADJ_EULER:
-      config[val_iZone]->SetGlobalParam(EULER, RUNTIME_FLOW_SYS, ExtIter); break;
-
-    case NAVIER_STOKES: case DISC_ADJ_NAVIER_STOKES:
-      config[val_iZone]->SetGlobalParam(NAVIER_STOKES, RUNTIME_FLOW_SYS, ExtIter); break;
-
-    case RANS: case DISC_ADJ_RANS:
-      config[val_iZone]->SetGlobalParam(RANS, RUNTIME_FLOW_SYS, ExtIter); break;
-
-  }
-
-
-  /*--- Solve the Euler, Navier-Stokes or Reynolds-averaged Navier-Stokes (RANS) equations (one iteration) ---*/
-
-  integration[val_iZone][val_iInst][FLOW_SOL]->MultiGrid_Iteration(geometry, solver, numerics,
-                                                                  config, RUNTIME_FLOW_SYS, IntIter, val_iZone, val_iInst);
-
-  if ((config[val_iZone]->GetKind_Solver() == RANS) ||
-      ((config[val_iZone]->GetKind_Solver() == DISC_ADJ_RANS) && !frozen_visc)) {
-
-    /*--- Solve the turbulence model ---*/
-
-    config[val_iZone]->SetGlobalParam(RANS, RUNTIME_TURB_SYS, ExtIter);
-    integration[val_iZone][val_iInst][TURB_SOL]->SingleGrid_Iteration(geometry, solver, numerics,
-                                                                     config, RUNTIME_TURB_SYS, IntIter, val_iZone, val_iInst);
-
-    /*--- Solve transition model ---*/
-
-    if (config[val_iZone]->GetKind_Trans_Model() == LM) {
-      config[val_iZone]->SetGlobalParam(RANS, RUNTIME_TRANS_SYS, ExtIter);
-      integration[val_iZone][val_iInst][TRANS_SOL]->SingleGrid_Iteration(geometry, solver, numerics,
-                                                                        config, RUNTIME_TRANS_SYS, IntIter, val_iZone, val_iInst);
-    }
-
-  }
-
-  if (config[val_iZone]->GetWeakly_Coupled_Heat()){
-    config[val_iZone]->SetGlobalParam(RANS, RUNTIME_HEAT_SYS, ExtIter);
-    integration[val_iZone][val_iInst][HEAT_SOL]->SingleGrid_Iteration(geometry, solver, numerics,
-                                                                     config, RUNTIME_HEAT_SYS, IntIter, val_iZone, val_iInst);
-  }
-
-  /*--- Call Dynamic mesh update if AEROELASTIC motion was specified ---*/
-
-  if ((config[val_iZone]->GetGrid_Movement()) && (config[val_iZone]->GetAeroelastic_Simulation()) && unsteady) {
-
-    SetGrid_Movement(geometry[val_iZone][val_iInst], surface_movement[val_iZone], grid_movement[val_iZone][val_iInst],
-                     solver[val_iZone][val_iInst], config[val_iZone], IntIter, ExtIter);
-
-    /*--- Apply a Wind Gust ---*/
-
-    if (config[val_iZone]->GetWind_Gust()) {
-      if (IntIter % config[val_iZone]->GetAeroelasticIter() == 0 && IntIter != 0)
-        SetWind_GustField(config[val_iZone], geometry[val_iZone][val_iInst], solver[val_iZone][val_iInst]);
-    }
-
-  }
-
-
-  /*--- Write the convergence history ---*/
-
-  if ( unsteady && !config[val_iZone]->GetDiscrete_Adjoint() ) {
-
-    output->SetConvHistory_Body(NULL, geometry, solver, config, integration, true, 0.0, val_iZone, val_iInst);
-
-  }
-
-}
-
-void CFluidIteration::Update(COutput *output,
-                                CIntegration ****integration,
-                                CGeometry ****geometry,
-                                CSolver *****solver,
-                                CNumerics ******numerics,
-                                CConfig **config,
-                                CSurfaceMovement **surface_movement,
-                                CVolumetricMovement ***grid_movement,
-                                CFreeFormDefBox*** FFDBox,
-                                unsigned short val_iZone,
-                                unsigned short val_iInst)      {
-
-  unsigned short iMesh;
-  su2double Physical_dt, Physical_t;
-  unsigned long ExtIter = config[val_iZone]->GetExtIter();
-
-  /*--- Dual time stepping strategy ---*/
-
-  if ((config[val_iZone]->GetUnsteady_Simulation() == DT_STEPPING_1ST) ||
-      (config[val_iZone]->GetUnsteady_Simulation() == DT_STEPPING_2ND)) {
-
-    /*--- Update dual time solver on all mesh levels ---*/
-
-    for (iMesh = 0; iMesh <= config[val_iZone]->GetnMGLevels(); iMesh++) {
-      integration[val_iZone][val_iInst][FLOW_SOL]->SetDualTime_Solver(geometry[val_iZone][val_iInst][iMesh], solver[val_iZone][val_iInst][iMesh][FLOW_SOL], config[val_iZone], iMesh);
-      integration[val_iZone][val_iInst][FLOW_SOL]->SetConvergence(false);
-    }
-
-    /*--- Update dual time solver for the turbulence model ---*/
-
-    if ((config[val_iZone]->GetKind_Solver() == RANS) ||
-        (config[val_iZone]->GetKind_Solver() == DISC_ADJ_RANS)) {
-      integration[val_iZone][val_iInst][TURB_SOL]->SetDualTime_Solver(geometry[val_iZone][val_iInst][MESH_0], solver[val_iZone][val_iInst][MESH_0][TURB_SOL], config[val_iZone], MESH_0);
-      integration[val_iZone][val_iInst][TURB_SOL]->SetConvergence(false);
-    }
-
-    /*--- Update dual time solver for the transition model ---*/
-
-    if (config[val_iZone]->GetKind_Trans_Model() == LM) {
-      integration[val_iZone][val_iInst][TRANS_SOL]->SetDualTime_Solver(geometry[val_iZone][val_iInst][MESH_0], solver[val_iZone][val_iInst][MESH_0][TRANS_SOL], config[val_iZone], MESH_0);
-      integration[val_iZone][val_iInst][TRANS_SOL]->SetConvergence(false);
-    }
-
-    /*--- Verify convergence criteria (based on total time) ---*/
-
-    Physical_dt = config[val_iZone]->GetDelta_UnstTime();
-    Physical_t  = (ExtIter+1)*Physical_dt;
-    if (Physical_t >=  config[val_iZone]->GetTotal_UnstTime())
-      integration[val_iZone][val_iInst][FLOW_SOL]->SetConvergence(true);
-
-  }
-
-}
-
-bool CFluidIteration::Monitor(COutput *output,
-    CIntegration ****integration,
-    CGeometry ****geometry,
-    CSolver *****solver,
-    CNumerics ******numerics,
-    CConfig **config,
-    CSurfaceMovement **surface_movement,
-    CVolumetricMovement ***grid_movement,
-    CFreeFormDefBox*** FFDBox,
-    unsigned short val_iZone,
-    unsigned short val_iInst)     {
-
-  bool StopCalc = false;
-  bool steady = (config[val_iZone]->GetUnsteady_Simulation() == STEADY);
-  bool output_history = false;
-
-#ifndef HAVE_MPI
-  StopTime = su2double(clock())/su2double(CLOCKS_PER_SEC);
-#else
-  StopTime = MPI_Wtime();
-#endif
-  UsedTime = StopTime - StartTime;
-
-  /*--- If convergence was reached --*/
-  StopCalc = integration[val_iZone][INST_0][FLOW_SOL]->GetConvergence();
-
-  /*--- Write the convergence history for the fluid (only screen output) ---*/
-
-  /*--- The logic is right now case dependent ----*/
-  /*--- This needs to be generalized when the new output structure comes ---*/
-  output_history = (steady && !(multizone && (config[val_iZone]->GetnInner_Iter()==1)));
-
-  if (output_history) output->SetConvHistory_Body(NULL, geometry, solver, config, integration, false, UsedTime, val_iZone, INST_0);
-
-  return StopCalc;
-
-
-}
-
-void CFluidIteration::Postprocess(COutput *output,
-                                  CIntegration ****integration,
-                                  CGeometry ****geometry,
-                                  CSolver *****solver,
-                                  CNumerics ******numerics,
-                                  CConfig **config,
-                                  CSurfaceMovement **surface_movement,
-                                  CVolumetricMovement ***grid_movement,
-                                  CFreeFormDefBox*** FFDBox,
-                                  unsigned short val_iZone,
-                                  unsigned short val_iInst) {
-
-  /*--- Temporary: enable only for single-zone driver. This should be removed eventually when generalized. ---*/
-
-  if(config[val_iZone]->GetSinglezone_Driver()){
-
-    if (config[val_iZone]->GetKind_Solver() == DISC_ADJ_EULER ||
-        config[val_iZone]->GetKind_Solver() == DISC_ADJ_NAVIER_STOKES ||
-        config[val_iZone]->GetKind_Solver() == DISC_ADJ_RANS){
-
-      /*--- Read the target pressure ---*/
-
-      if (config[val_iZone]->GetInvDesign_Cp() == YES)
-        output->SetCp_InverseDesign(solver[val_iZone][val_iInst][MESH_0][FLOW_SOL],geometry[val_iZone][val_iInst][MESH_0], config[val_iZone], config[val_iZone]->GetExtIter());
-
-      /*--- Read the target heat flux ---*/
-
-      if (config[val_iZone]->GetInvDesign_HeatFlux() == YES)
-        output->SetHeatFlux_InverseDesign(solver[val_iZone][val_iInst][MESH_0][FLOW_SOL],geometry[val_iZone][val_iInst][MESH_0], config[val_iZone], config[val_iZone]->GetExtIter());
-
-    }
-
-  }
-
-
-}
-
-void CFluidIteration::Solve(COutput *output,
-                                 CIntegration ****integration,
-                                 CGeometry ****geometry,
-                                 CSolver *****solver,
-                                 CNumerics ******numerics,
-                                 CConfig **config,
-                                 CSurfaceMovement **surface_movement,
-                                 CVolumetricMovement ***grid_movement,
-                                 CFreeFormDefBox*** FFDBox,
-                                 unsigned short val_iZone,
-                                 unsigned short val_iInst) {
-
-  /*--- Boolean to determine if we are running a static or dynamic case ---*/
-  bool steady = (config[val_iZone]->GetUnsteady_Simulation() == STEADY);
-  bool unsteady = ((config[val_iZone]->GetUnsteady_Simulation() == DT_STEPPING_1ST) || (config[val_iZone]->GetUnsteady_Simulation() == DT_STEPPING_2ND));
-
-  unsigned short Inner_Iter, nInner_Iter = config[val_iZone]->GetnInner_Iter();
-  bool StopCalc = false;
-
-  /*--- Synchronization point before a single solver iteration. Compute the
-   wall clock time required. ---*/
-
-#ifndef HAVE_MPI
-  StartTime = su2double(clock())/su2double(CLOCKS_PER_SEC);
-#else
-  StartTime = MPI_Wtime();
-#endif
-
-  /*--- If the problem is multizone, the block iterates on the number of internal iterations ---*/
-  /*--- If the problem is single zone, the block iterates on the number of iterations (pseudo-time)---*/
-  if (multizone)
-    nInner_Iter = config[val_iZone]->GetnInner_Iter();
-  else
-    nInner_Iter = config[val_iZone]->GetnIter();
-
-  /*--- Preprocess the solver ---*/
-  Preprocess(output, integration, geometry,
-      solver, numerics, config,
-      surface_movement, grid_movement, FFDBox, val_iZone, INST_0);
-
-    /*--- For steady-state flow simulations, we need to loop over ExtIter for the number of time steps ---*/
-    /*--- However, ExtIter is the number of FSI iterations, so nIntIter is used in this case ---*/
-
-    for (Inner_Iter = 0; Inner_Iter < nInner_Iter; Inner_Iter++){
-
-      /*--- For steady-state flow simulations, we need to loop over ExtIter for the number of time steps ---*/
-      if (steady) config[val_iZone]->SetExtIter(Inner_Iter);
-      /*--- For unsteady flow simulations, we need to loop over IntIter for the number of time steps ---*/
-      if (unsteady) config[val_iZone]->SetIntIter(Inner_Iter);
-      /*--- If only one internal iteration is required, the ExtIter/IntIter is the OuterIter of the block structure ---*/
-      if (nInner_Iter == 1) {
-        if (steady) config[val_iZone]->SetExtIter(config[val_iZone]->GetOuterIter());
-        if (unsteady) config[val_iZone]->SetIntIter(config[val_iZone]->GetOuterIter());
-      }
-
-      /*--- Run a single iteration of the solver ---*/
-      Iterate(output, integration, geometry,
-          solver, numerics, config,
-          surface_movement, grid_movement, FFDBox, val_iZone, INST_0);
-
-      /*--- Monitor the pseudo-time ---*/
-      StopCalc = Monitor(output, integration, geometry,
-                         solver, numerics, config,
-                         surface_movement, grid_movement, FFDBox, val_iZone, INST_0);
-
-      /*--- Output files at intermediate time positions if the problem is single zone ---*/
-
-      if (singlezone) Output(output, geometry, solver, config,
-                             Inner_Iter, StopCalc, val_iZone, val_iInst);
-
-      /*--- If the iteration has converged, break the loop ---*/
-      if (StopCalc) break;
-
-    }
-
-    /*--- Set the fluid convergence to false (to make sure outer subiterations converge) ---*/
-    if (multizone) integration[val_iZone][INST_0][FLOW_SOL]->SetConvergence(false);
-
-}
-
-void CFluidIteration::SetWind_GustField(CConfig *config, CGeometry **geometry, CSolver ***solver) {
-  // The gust is imposed on the flow field via the grid velocities. This method called the Field Velocity Method is described in the
-  // NASA TM–2012-217771 - Development, Verification and Use of Gust Modeling in the NASA Computational Fluid Dynamics Code FUN3D
-  // the desired gust is prescribed as the negative of the grid velocity.
-
-  // If a source term is included to account for the gust field, the method is described by Jones et al. as the Split Velocity Method in
-  // Simulation of Airfoil Gust Responses Using Prescribed Velocities.
-  // In this routine the gust derivatives needed for the source term are calculated when applicable.
-  // If the gust derivatives are zero the source term is also zero.
-  // The source term itself is implemented in the class CSourceWindGust
-
-  if (rank == MASTER_NODE)
-    cout << endl << "Running simulation with a Wind Gust." << endl;
-  unsigned short iDim, nDim = geometry[MESH_0]->GetnDim(); //We assume nDim = 2
-  if (nDim != 2) {
-    if (rank == MASTER_NODE) {
-      cout << endl << "WARNING - Wind Gust capability is only verified for 2 dimensional simulations." << endl;
-    }
-  }
-
-  /*--- Gust Parameters from config ---*/
-  unsigned short Gust_Type = config->GetGust_Type();
-  su2double xbegin = config->GetGust_Begin_Loc();    // Location at which the gust begins.
-  su2double L = config->GetGust_WaveLength();        // Gust size
-  su2double tbegin = config->GetGust_Begin_Time();   // Physical time at which the gust begins.
-  su2double gust_amp = config->GetGust_Ampl();       // Gust amplitude
-  su2double n = config->GetGust_Periods();           // Number of gust periods
-  unsigned short GustDir = config->GetGust_Dir(); // Gust direction
-
-  /*--- Variables needed to compute the gust ---*/
-  unsigned short Kind_Grid_Movement = config->GetKind_GridMovement();
-  unsigned long iPoint;
-  unsigned short iMGlevel, nMGlevel = config->GetnMGLevels();
-
-  su2double x, y, x_gust, dgust_dx, dgust_dy, dgust_dt;
-  su2double *Gust, *GridVel, *NewGridVel, *GustDer;
-
-  su2double Physical_dt = config->GetDelta_UnstTime();
-  unsigned long ExtIter = config->GetExtIter();
-  su2double Physical_t = ExtIter*Physical_dt;
-
-  su2double Uinf = solver[MESH_0][FLOW_SOL]->GetVelocity_Inf(0); // Assumption gust moves at infinity velocity
-
-  Gust = new su2double [nDim];
-  NewGridVel = new su2double [nDim];
-  for (iDim = 0; iDim < nDim; iDim++) {
-    Gust[iDim] = 0.0;
-    NewGridVel[iDim] = 0.0;
-  }
-
-  GustDer = new su2double [3];
-  for (unsigned short i = 0; i < 3; i++) {
-    GustDer[i] = 0.0;
-  }
-
-  // Vortex variables
-  unsigned long nVortex = 0;
-  vector<su2double> x0, y0, vort_strenth, r_core; //vortex is positive in clockwise direction.
-  if (Gust_Type == VORTEX) {
-    InitializeVortexDistribution(nVortex, x0, y0, vort_strenth, r_core);
-  }
-
-  /*--- Check to make sure gust lenght is not zero or negative (vortex gust doesn't use this). ---*/
-  if (L <= 0.0 && Gust_Type != VORTEX) {
-    SU2_MPI::Error("The gust length needs to be positive", CURRENT_FUNCTION);
-  }
-
-  /*--- Loop over all multigrid levels ---*/
-
-  for (iMGlevel = 0; iMGlevel <= nMGlevel; iMGlevel++) {
-
-    /*--- Loop over each node in the volume mesh ---*/
-
-    for (iPoint = 0; iPoint < geometry[iMGlevel]->GetnPoint(); iPoint++) {
-
-      /*--- Reset the Grid Velocity to zero if there is no grid movement ---*/
-      if (Kind_Grid_Movement == GUST) {
-        for (iDim = 0; iDim < nDim; iDim++)
-          geometry[iMGlevel]->node[iPoint]->SetGridVel(iDim, 0.0);
-      }
-
-      /*--- initialize the gust and derivatives to zero everywhere ---*/
-
-      for (iDim = 0; iDim < nDim; iDim++) {Gust[iDim]=0.0;}
-      dgust_dx = 0.0; dgust_dy = 0.0; dgust_dt = 0.0;
-
-      /*--- Begin applying the gust ---*/
-
-      if (Physical_t >= tbegin) {
-
-        x = geometry[iMGlevel]->node[iPoint]->GetCoord()[0]; // x-location of the node.
-        y = geometry[iMGlevel]->node[iPoint]->GetCoord()[1]; // y-location of the node.
-
-        // Gust coordinate
-        x_gust = (x - xbegin - Uinf*(Physical_t-tbegin))/L;
-
-        /*--- Calculate the specified gust ---*/
-        switch (Gust_Type) {
-
-          case TOP_HAT:
-            // Check if we are in the region where the gust is active
-            if (x_gust > 0 && x_gust < n) {
-              Gust[GustDir] = gust_amp;
-              // Still need to put the gust derivatives. Think about this.
-            }
-            break;
-
-          case SINE:
-            // Check if we are in the region where the gust is active
-            if (x_gust > 0 && x_gust < n) {
-              Gust[GustDir] = gust_amp*(sin(2*PI_NUMBER*x_gust));
-
-              // Gust derivatives
-              //dgust_dx = gust_amp*2*PI_NUMBER*(cos(2*PI_NUMBER*x_gust))/L;
-              //dgust_dy = 0;
-              //dgust_dt = gust_amp*2*PI_NUMBER*(cos(2*PI_NUMBER*x_gust))*(-Uinf)/L;
-            }
-            break;
-
-          case ONE_M_COSINE:
-            // Check if we are in the region where the gust is active
-            if (x_gust > 0 && x_gust < n) {
-              Gust[GustDir] = gust_amp*(1-cos(2*PI_NUMBER*x_gust));
-
-              // Gust derivatives
-              //dgust_dx = gust_amp*2*PI_NUMBER*(sin(2*PI_NUMBER*x_gust))/L;
-              //dgust_dy = 0;
-              //dgust_dt = gust_amp*2*PI_NUMBER*(sin(2*PI_NUMBER*x_gust))*(-Uinf)/L;
-            }
-            break;
-
-          case EOG:
-            // Check if we are in the region where the gust is active
-            if (x_gust > 0 && x_gust < n) {
-              Gust[GustDir] = -0.37*gust_amp*sin(3*PI_NUMBER*x_gust)*(1-cos(2*PI_NUMBER*x_gust));
-            }
-            break;
-
-          case VORTEX:
-
-            /*--- Use vortex distribution ---*/
-            // Algebraic vortex equation.
-            for (unsigned long i=0; i<nVortex; i++) {
-              su2double r2 = pow(x-(x0[i]+Uinf*(Physical_t-tbegin)), 2) + pow(y-y0[i], 2);
-              su2double r = sqrt(r2);
-              su2double v_theta = vort_strenth[i]/(2*PI_NUMBER) * r/(r2+pow(r_core[i],2));
-              Gust[0] = Gust[0] + v_theta*(y-y0[i])/r;
-              Gust[1] = Gust[1] - v_theta*(x-(x0[i]+Uinf*(Physical_t-tbegin)))/r;
-            }
-            break;
-
-          case NONE: default:
-
-            /*--- There is no wind gust specified. ---*/
-            if (rank == MASTER_NODE) {
-              cout << "No wind gust specified." << endl;
-            }
-            break;
-
-        }
-      }
-
-      /*--- Set the Wind Gust, Wind Gust Derivatives and the Grid Velocities ---*/
-
-      GustDer[0] = dgust_dx;
-      GustDer[1] = dgust_dy;
-      GustDer[2] = dgust_dt;
-
-      solver[iMGlevel][FLOW_SOL]->node[iPoint]->SetWindGust(Gust);
-      solver[iMGlevel][FLOW_SOL]->node[iPoint]->SetWindGustDer(GustDer);
-
-      GridVel = geometry[iMGlevel]->node[iPoint]->GetGridVel();
-
-      /*--- Store new grid velocity ---*/
-
-      for (iDim = 0; iDim < nDim; iDim++) {
-        NewGridVel[iDim] = GridVel[iDim] - Gust[iDim];
-        geometry[iMGlevel]->node[iPoint]->SetGridVel(iDim, NewGridVel[iDim]);
-      }
-
-    }
-  }
-
-  delete [] Gust;
-  delete [] GustDer;
-  delete [] NewGridVel;
-
-}
-
-void CFluidIteration::InitializeVortexDistribution(unsigned long &nVortex, vector<su2double>& x0, vector<su2double>& y0, vector<su2double>& vort_strength, vector<su2double>& r_core) {
-  /*--- Read in Vortex Distribution ---*/
-  std::string line;
-  std::ifstream file;
-  su2double x_temp, y_temp, vort_strength_temp, r_core_temp;
-  file.open("vortex_distribution.txt");
-  /*--- In case there is no vortex file ---*/
-  if (file.fail()) {
-    SU2_MPI::Error("There is no vortex data file!!", CURRENT_FUNCTION);
-  }
-
-  // Ignore line containing the header
-  getline(file, line);
-  // Read in the information of the vortices (xloc, yloc, lambda(strength), eta(size, gradient))
-  while (file.good())
-  {
-    getline(file, line);
-    std::stringstream ss(line);
-    if (line.size() != 0) { //ignore blank lines if they exist.
-      ss >> x_temp;
-      ss >> y_temp;
-      ss >> vort_strength_temp;
-      ss >> r_core_temp;
-      x0.push_back(x_temp);
-      y0.push_back(y_temp);
-      vort_strength.push_back(vort_strength_temp);
-      r_core.push_back(r_core_temp);
-    }
-  }
-  file.close();
-  // number of vortices
-  nVortex = x0.size();
-
-}
-
-CTNE2Iteration::CTNE2Iteration(CConfig *config) : CIteration(config) { }
-
-CTNE2Iteration::~CTNE2Iteration(void) { }
-
-void CTNE2Iteration::Preprocess(COutput *output,
-                                CIntegration ****integration,
-                                CGeometry ****geometry,
-                                CSolver *****solver,
-                                CNumerics ******numerics,
-                                CConfig **config,
-                                CSurfaceMovement **surface_movement,
-                                CVolumetricMovement ***grid_movement,
-                                CFreeFormDefBox*** FFDBox,
-                                unsigned short val_iZone,
-                                unsigned short val_iInst) {
-
-  unsigned long IntIter = 0; config[val_iZone]->SetIntIter(IntIter);
-  unsigned long ExtIter = config[val_iZone]->GetExtIter();
-
-  bool fsi = config[val_iZone]->GetFSI_Simulation();
-  unsigned long OuterIter = config[val_iZone]->GetOuterIter();
-
-  /*--- Set the initial condition for FSI problems with subiterations ---*/
-  /*--- This is done only in the first block subiteration.---*/
-  /*--- From then on, the solver reuses the partially converged solution obtained in the previous subiteration ---*/
-  if( fsi  && ( OuterIter == 0 ) ){
-    solver[val_iZone][val_iInst][MESH_0][TNE2_SOL]->SetInitialCondition(geometry[val_iZone][val_iInst], solver[val_iZone][val_iInst], config[val_iZone], ExtIter);
-  }
-
-  /*--- Evaluate the new CFL number (adaptive). ---*/
-  if ((config[val_iZone]->GetCFL_Adapt() == YES) && ( OuterIter != 0 ) ) {
-    output->SetCFL_Number(solver, config, val_iZone);
-  }
-
-}
-
-void CTNE2Iteration::Iterate(COutput *output,
-                             CIntegration ****integration,
-                             CGeometry ****geometry,
-                             CSolver *****solver,
-                             CNumerics ******numerics,
-                             CConfig **config,
-                             CSurfaceMovement **surface_movement,
-                             CVolumetricMovement ***grid_movement,
-                             CFreeFormDefBox*** FFDBox,
-                             unsigned short val_iZone,
-                             unsigned short val_iInst) {
-  unsigned long IntIter, ExtIter;
-
-  bool unsteady = (config[val_iZone]->GetUnsteady_Simulation() == DT_STEPPING_1ST) || (config[val_iZone]->GetUnsteady_Simulation() == DT_STEPPING_2ND);
-  bool frozen_visc = (config[val_iZone]->GetContinuous_Adjoint() && config[val_iZone]->GetFrozen_Visc_Cont()) ||
-                     (config[val_iZone]->GetDiscrete_Adjoint() && config[val_iZone]->GetFrozen_Visc_Disc());
-  ExtIter = config[val_iZone]->GetExtIter();
-
-  /* --- Setting up iteration values depending on if this is a
-   steady or an unsteady simulaiton */
-
-  if ( !unsteady ) IntIter = ExtIter;
-  else IntIter = config[val_iZone]->GetIntIter();
-
-  /*--- Update global parameters ---*/
-  switch( config[val_iZone]->GetKind_Solver() ) {
-
-    case TNE2_EULER: case DISC_ADJ_TNE2_EULER:
-      config[val_iZone]->SetGlobalParam(TNE2_EULER, RUNTIME_TNE2_SYS, ExtIter); break;
-
-    case TNE2_NAVIER_STOKES: case DISC_ADJ_TNE2_NAVIER_STOKES:
-      config[val_iZone]->SetGlobalParam(TNE2_NAVIER_STOKES, RUNTIME_TNE2_SYS, ExtIter); break;
-
-    case TNE2_RANS: case DISC_ADJ_TNE2_RANS:
-      config[val_iZone]->SetGlobalParam(TNE2_RANS, RUNTIME_TNE2_SYS, ExtIter); break;
-
-  }
-
-  /*--- Solve the Euler, Navier-Stokes or Reynolds-averaged Navier-Stokes (RANS) equations (one iteration) ---*/
-
-  integration[val_iZone][val_iInst][TNE2_SOL]->MultiGrid_Iteration(geometry, solver, numerics,
-                                                                  config, RUNTIME_TNE2_SYS, IntIter, val_iZone, val_iInst);
-
-  if ((config[val_iZone]->GetKind_Solver() == TNE2_RANS) ||
-      ((config[val_iZone]->GetKind_Solver() == DISC_ADJ_TNE2_RANS) && !frozen_visc)) {
-
-    /*--- Solve the turbulence model ---*/
-
-    config[val_iZone]->SetGlobalParam(TNE2_RANS, RUNTIME_TURB_SYS, ExtIter);
-    integration[val_iZone][val_iInst][TURB_SOL]->SingleGrid_Iteration(geometry, solver, numerics,
-                                                                     config, RUNTIME_TURB_SYS, IntIter, val_iZone, val_iInst);
-
-    /*--- Solve transition model ---*/
-
-    if (config[val_iZone]->GetKind_Trans_Model() == LM) {
-      config[val_iZone]->SetGlobalParam(RANS, RUNTIME_TRANS_SYS, ExtIter);
-      integration[val_iZone][val_iInst][TRANS_SOL]->SingleGrid_Iteration(geometry, solver, numerics,
-                                                                        config, RUNTIME_TRANS_SYS, IntIter, val_iZone, val_iInst);
-    }
-
-  }
-
-  if (config[val_iZone]->GetWeakly_Coupled_Heat()){
-    config[val_iZone]->SetGlobalParam(RANS, RUNTIME_HEAT_SYS, ExtIter);
-    integration[val_iZone][val_iInst][HEAT_SOL]->SingleGrid_Iteration(geometry, solver, numerics,
-                                                                     config, RUNTIME_HEAT_SYS, IntIter, val_iZone, val_iInst);
-  }
-
-  /*--- Call Dynamic mesh update if AEROELASTIC motion was specified ---*/
-
-  if ((config[val_iZone]->GetGrid_Movement()) && (config[val_iZone]->GetAeroelastic_Simulation()) && unsteady) {
-
-    SetGrid_Movement(geometry[val_iZone][val_iInst], surface_movement[val_iZone], grid_movement[val_iZone][val_iInst],
-                     solver[val_iZone][val_iInst], config[val_iZone], IntIter, ExtIter);
-  }
-
-  /*--- Write the convergence history ---*/
-
-  if ( unsteady && !config[val_iZone]->GetDiscrete_Adjoint() ) {
-
-    output->SetConvHistory_Body(NULL, geometry, solver, config, integration, true, 0.0, val_iZone, val_iInst);
-
-  }
-
-}
-
-void CTNE2Iteration::Update(COutput *output,
-                            CIntegration ****integration,
-                            CGeometry ****geometry,
-                            CSolver *****solver,
-                            CNumerics ******numerics,
-                            CConfig **config,
-                            CSurfaceMovement **surface_movement,
-                            CVolumetricMovement ***grid_movement,
-                            CFreeFormDefBox*** FFDBox,
-                            unsigned short val_iZone,
-                            unsigned short val_iInst)      {
-
-  unsigned short iMesh;
-  su2double Physical_dt, Physical_t;
-  unsigned long ExtIter = config[val_iZone]->GetExtIter();
-
-  /*--- Dual time stepping strategy ---*/
-
-  if ((config[val_iZone]->GetUnsteady_Simulation() == DT_STEPPING_1ST) ||
-      (config[val_iZone]->GetUnsteady_Simulation() == DT_STEPPING_2ND)) {
-
-    /*--- Update dual time solver on all mesh levels ---*/
-
-    for (iMesh = 0; iMesh <= config[val_iZone]->GetnMGLevels(); iMesh++) {
-      integration[val_iZone][val_iInst][TNE2_SOL]->SetDualTime_Solver(geometry[val_iZone][val_iInst][iMesh], solver[val_iZone][val_iInst][iMesh][TNE2_SOL], config[val_iZone], iMesh);
-      integration[val_iZone][val_iInst][TNE2_SOL]->SetConvergence(false);
-    }
-
-    /*--- Update dual time solver for the turbulence model ---*/
-
-    if ((config[val_iZone]->GetKind_Solver() == TNE2_RANS) ||
-        (config[val_iZone]->GetKind_Solver() == DISC_ADJ_TNE2_RANS)) {
-      integration[val_iZone][val_iInst][TURB_SOL]->SetDualTime_Solver(geometry[val_iZone][val_iInst][MESH_0], solver[val_iZone][val_iInst][MESH_0][TURB_SOL], config[val_iZone], MESH_0);
-      integration[val_iZone][val_iInst][TURB_SOL]->SetConvergence(false);
-    }
-
-    /*--- Update dual time solver for the transition model ---*/
-
-    if (config[val_iZone]->GetKind_Trans_Model() == LM) {
-      integration[val_iZone][val_iInst][TRANS_SOL]->SetDualTime_Solver(geometry[val_iZone][val_iInst][MESH_0], solver[val_iZone][val_iInst][MESH_0][TRANS_SOL], config[val_iZone], MESH_0);
-      integration[val_iZone][val_iInst][TRANS_SOL]->SetConvergence(false);
-    }
-
-    /*--- Verify convergence criteria (based on total time) ---*/
-
-    Physical_dt = config[val_iZone]->GetDelta_UnstTime();
-    Physical_t  = (ExtIter+1)*Physical_dt;
-    if (Physical_t >=  config[val_iZone]->GetTotal_UnstTime())
-      integration[val_iZone][val_iInst][TNE2_SOL]->SetConvergence(true);
-
-  }
-}
-
-bool CTNE2Iteration::Monitor(COutput *output,
-                             CIntegration ****integration,
-                             CGeometry ****geometry,
-                             CSolver *****solver,
-                             CNumerics ******numerics,
-                             CConfig **config,
-                             CSurfaceMovement **surface_movement,
-                             CVolumetricMovement ***grid_movement,
-                             CFreeFormDefBox*** FFDBox,
-                             unsigned short val_iZone,
-                             unsigned short val_iInst)     {
-
-  bool StopCalc = false;
-  bool steady = (config[val_iZone]->GetUnsteady_Simulation() == STEADY);
-  bool output_history = false;
-
-#ifndef HAVE_MPI
-  StopTime = su2double(clock())/su2double(CLOCKS_PER_SEC);
-#else
-  StopTime = MPI_Wtime();
-#endif
-  UsedTime = StopTime - StartTime;
-
-  /*--- If convergence was reached --*/
-  StopCalc = integration[val_iZone][INST_0][TNE2_SOL]->GetConvergence();
-
-  /*--- Write the convergence history for the fluid (only screen output) ---*/
-
-  /*--- The logic is right now case dependent ----*/
-  /*--- This needs to be generalized when the new output structure comes ---*/
-  output_history = (steady && !(multizone && (config[val_iZone]->GetnInner_Iter()==1)));
-
-  if (output_history) output->SetConvHistory_Body(NULL, geometry, solver, config, integration, false, UsedTime, val_iZone, INST_0);
-
-  return StopCalc;
-
-
-}
-
-void CTNE2Iteration::Postprocess(COutput *output,
-                                 CIntegration ****integration,
-                                 CGeometry ****geometry,
-                                 CSolver *****solver,
-                                 CNumerics ******numerics,
-                                 CConfig **config,
-                                 CSurfaceMovement **surface_movement,
-                                 CVolumetricMovement ***grid_movement,
-                                 CFreeFormDefBox*** FFDBox,
-                                 unsigned short val_iZone,
-                                 unsigned short val_iInst) { }
-
-void CTNE2Iteration::Solve(COutput *output,
-                           CIntegration ****integration,
-                           CGeometry ****geometry,
-                           CSolver *****solver,
-                           CNumerics ******numerics,
-                           CConfig **config,
-                           CSurfaceMovement **surface_movement,
-                           CVolumetricMovement ***grid_movement,
-                           CFreeFormDefBox*** FFDBox,
-                           unsigned short val_iZone,
-                           unsigned short val_iInst) {
-
-  /*--- Boolean to determine if we are running a static or dynamic case ---*/
-  bool steady = (config[val_iZone]->GetUnsteady_Simulation() == STEADY);
-  bool unsteady = ((config[val_iZone]->GetUnsteady_Simulation() == DT_STEPPING_1ST) || (config[val_iZone]->GetUnsteady_Simulation() == DT_STEPPING_2ND));
-
-  unsigned short Inner_Iter, nInner_Iter = config[val_iZone]->GetnInner_Iter();
-  bool StopCalc = false;
-
-  /*--- Synchronization point before a single solver iteration. Compute the
-   wall clock time required. ---*/
-
-#ifndef HAVE_MPI
-  StartTime = su2double(clock())/su2double(CLOCKS_PER_SEC);
-#else
-  StartTime = MPI_Wtime();
-#endif
-
-  /*--- If the problem is multizone, the block iterates on the number of internal iterations ---*/
-  /*--- If the problem is single zone, the block iterates on the number of iterations (pseudo-time)---*/
-  if (multizone)
-    nInner_Iter = config[val_iZone]->GetnInner_Iter();
-  else
-    nInner_Iter = config[val_iZone]->GetnIter();
-
-  /*--- Preprocess the solver ---*/
-  Preprocess(output, integration, geometry,
-      solver, numerics, config,
-      surface_movement, grid_movement, FFDBox, val_iZone, INST_0);
-
-    /*--- For steady-state flow simulations, we need to loop over ExtIter for the number of time steps ---*/
-    /*--- However, ExtIter is the number of FSI iterations, so nIntIter is used in this case ---*/
-
-    for (Inner_Iter = 0; Inner_Iter < nInner_Iter; Inner_Iter++){
-
-      /*--- For steady-state flow simulations, we need to loop over ExtIter for the number of time steps ---*/
-      if (steady) config[val_iZone]->SetExtIter(Inner_Iter);
-      /*--- For unsteady flow simulations, we need to loop over IntIter for the number of time steps ---*/
-      if (unsteady) config[val_iZone]->SetIntIter(Inner_Iter);
-      /*--- If only one internal iteration is required, the ExtIter/IntIter is the OuterIter of the block structure ---*/
-      if (nInner_Iter == 1) {
-        if (steady) config[val_iZone]->SetExtIter(config[val_iZone]->GetOuterIter());
-        if (unsteady) config[val_iZone]->SetIntIter(config[val_iZone]->GetOuterIter());
-      }
-
-      /*--- Run a single iteration of the solver ---*/
-      Iterate(output, integration, geometry,
-          solver, numerics, config,
-          surface_movement, grid_movement, FFDBox, val_iZone, INST_0);
-
-      /*--- Monitor the pseudo-time ---*/
-      StopCalc = Monitor(output, integration, geometry,
-                         solver, numerics, config,
-                         surface_movement, grid_movement, FFDBox, val_iZone, INST_0);
-
-      /*--- Output files at intermediate time positions if the problem is single zone ---*/
-
-      if (singlezone) Output(output, geometry, solver, config,
-                             Inner_Iter, StopCalc, val_iZone, val_iInst);
-
-      /*--- If the iteration has converged, break the loop ---*/
-      if (StopCalc) break;
-
-    }
-
-    /*--- Set the fluid convergence to false (to make sure outer subiterations converge) ---*/
-    if (multizone) integration[val_iZone][INST_0][TNE2_SOL]->SetConvergence(false);
-
-}
-
-CTurboIteration::CTurboIteration(CConfig *config) : CFluidIteration(config) { }
-
-CTurboIteration::~CTurboIteration(void) { }
-
-void CTurboIteration::Preprocess(COutput *output,
-                                    CIntegration ****integration,
-                                    CGeometry ****geometry,
-                                    CSolver *****solver,
-                                    CNumerics ******numerics,
-                                    CConfig **config,
-                                    CSurfaceMovement **surface_movement,
-                                    CVolumetricMovement ***grid_movement,
-                                    CFreeFormDefBox*** FFDBox,
-                                    unsigned short val_iZone,
-                                    unsigned short val_iInst) {
-
-  /*--- Average quantities at the inflow and outflow boundaries ---*/
-  solver[val_iZone][val_iInst][MESH_0][FLOW_SOL]->TurboAverageProcess(solver[val_iZone][val_iInst][MESH_0], geometry[val_iZone][val_iInst][MESH_0],config[val_iZone],INFLOW);
-  solver[val_iZone][val_iInst][MESH_0][FLOW_SOL]->TurboAverageProcess(solver[val_iZone][val_iInst][MESH_0], geometry[val_iZone][val_iInst][MESH_0],config[val_iZone],OUTFLOW);
-
-}
-
-void CTurboIteration::Postprocess( COutput *output,
-                                   CIntegration ****integration,
-                                   CGeometry ****geometry,
-                                   CSolver *****solver,
-                                   CNumerics ******numerics,
-                                   CConfig **config,
-                                   CSurfaceMovement **surface_movement,
-                                   CVolumetricMovement ***grid_movement,
-                                   CFreeFormDefBox*** FFDBox,
-                                   unsigned short val_iZone,
-                                   unsigned short val_iInst) {
-
-  /*--- Average quantities at the inflow and outflow boundaries ---*/
-  solver[val_iZone][val_iInst][MESH_0][FLOW_SOL]->TurboAverageProcess(solver[val_iZone][val_iInst][MESH_0], geometry[val_iZone][val_iInst][MESH_0],config[val_iZone],INFLOW);
-  solver[val_iZone][val_iInst][MESH_0][FLOW_SOL]->TurboAverageProcess(solver[val_iZone][val_iInst][MESH_0], geometry[val_iZone][val_iInst][MESH_0],config[val_iZone],OUTFLOW);
-
-  /*--- Gather Inflow and Outflow quantities on the Master Node to compute performance ---*/
-  solver[val_iZone][val_iInst][MESH_0][FLOW_SOL]->GatherInOutAverageValues(config[val_iZone], geometry[val_iZone][val_iInst][MESH_0]);
-
-
-  /*--- Compute turboperformance for single-zone adjoint cases. ---*/
-  if (config[val_iZone]->GetSinglezone_Driver() && config[val_iZone]->GetDiscrete_Adjoint())
-    output->ComputeTurboPerformance(solver[val_iZone][val_iInst][MESH_0][FLOW_SOL], geometry[val_iZone][val_iInst][MESH_0], config[val_iZone]);
-
-}
-
-CFEMFluidIteration::CFEMFluidIteration(CConfig *config) : CIteration(config) { }
-
-CFEMFluidIteration::~CFEMFluidIteration(void) { }
-
-void CFEMFluidIteration::Preprocess(COutput *output,
-                                    CIntegration ****integration,
-                                    CGeometry ****geometry,
-                                    CSolver *****solver,
-                                    CNumerics ******numerics,
-                                    CConfig **config,
-                                    CSurfaceMovement **surface_movement,
-                                    CVolumetricMovement ***grid_movement,
-                                    CFreeFormDefBox*** FFDBox,
-                                    unsigned short val_iZone,
-                                    unsigned short val_iInst) {
-
-  unsigned long IntIter = 0; config[ZONE_0]->SetIntIter(IntIter);
-  unsigned long ExtIter = config[ZONE_0]->GetExtIter();
-  const bool restart = (config[ZONE_0]->GetRestart() ||
-                        config[ZONE_0]->GetRestart_Flow());
-
-  /*--- Set the initial condition if this is not a restart. ---*/
-  if (ExtIter == 0 && !restart)
-    solver[val_iZone][val_iInst][MESH_0][FLOW_SOL]->SetInitialCondition(geometry[val_iZone][val_iInst],
-                                                                       solver[val_iZone][val_iInst],
-                                                                       config[val_iZone],
-                                                                       ExtIter);
-
-}
-
-void CFEMFluidIteration::Iterate(COutput *output,
-                                 CIntegration ****integration,
-                                 CGeometry ****geometry,
-                                 CSolver *****solver,
-                                 CNumerics ******numerics,
-                                 CConfig **config,
-                                 CSurfaceMovement **surface_movement,
-                                 CVolumetricMovement ***grid_movement,
-                                 CFreeFormDefBox*** FFDBox,
-                                 unsigned short val_iZone,
-                                 unsigned short val_iInst) {
-
-  unsigned long IntIter = 0; config[ZONE_0]->SetIntIter(IntIter);
-  unsigned long ExtIter = config[ZONE_0]->GetExtIter();
-
-  /*--- Update global parameters ---*/
-
-  if (config[val_iZone]->GetKind_Solver() == FEM_EULER || config[val_iZone]->GetKind_Solver() == DISC_ADJ_FEM_EULER)
-    config[val_iZone]->SetGlobalParam(FEM_EULER, RUNTIME_FLOW_SYS, ExtIter);
-
-  if (config[val_iZone]->GetKind_Solver() == FEM_NAVIER_STOKES || config[val_iZone]->GetKind_Solver() == DISC_ADJ_FEM_NS)
-    config[val_iZone]->SetGlobalParam(FEM_NAVIER_STOKES, RUNTIME_FLOW_SYS, ExtIter);
-
-  if (config[val_iZone]->GetKind_Solver() == FEM_RANS || config[val_iZone]->GetKind_Solver() == DISC_ADJ_FEM_RANS)
-    config[val_iZone]->SetGlobalParam(FEM_RANS, RUNTIME_FLOW_SYS, ExtIter);
-
-  if (config[val_iZone]->GetKind_Solver() == FEM_LES)
-    config[val_iZone]->SetGlobalParam(FEM_LES, RUNTIME_FLOW_SYS, ExtIter);
-
-  /*--- Solve the Euler, Navier-Stokes, RANS or LES equations (one iteration) ---*/
-
-  integration[val_iZone][val_iInst][FLOW_SOL]->SingleGrid_Iteration(geometry,
-                                                                              solver,
-                                                                              numerics,
-                                                                              config,
-                                                                              RUNTIME_FLOW_SYS,
-                                                                              IntIter, val_iZone,
-                                                                              val_iInst);
-}
-
-void CFEMFluidIteration::Update(COutput *output,
-                                CIntegration ****integration,
-                                CGeometry ****geometry,
-                                CSolver *****solver,
-                                CNumerics ******numerics,
-                                CConfig **config,
-                                CSurfaceMovement **surface_movement,
-                                CVolumetricMovement ***grid_movement,
-                                CFreeFormDefBox*** FFDBox,
-                                unsigned short val_iZone,
-                                unsigned short val_iInst)      { }
-
-bool CFEMFluidIteration::Monitor(COutput *output,
-                             CIntegration ****integration,
-                             CGeometry ****geometry,
-                             CSolver *****solver,
-                             CNumerics ******numerics,
-                             CConfig **config,
-                             CSurfaceMovement **surface_movement,
-                             CVolumetricMovement ***grid_movement,
-                             CFreeFormDefBox*** FFDBox,
-                             unsigned short val_iZone,
-                             unsigned short val_iInst)     { return false; }
-
-void CFEMFluidIteration::Postprocess(COutput *output,
-                                 CIntegration ****integration,
-                                 CGeometry ****geometry,
-                                 CSolver *****solver,
-                                 CNumerics ******numerics,
-                                 CConfig **config,
-                                 CSurfaceMovement **surface_movement,
-                                 CVolumetricMovement ***grid_movement,
-                                 CFreeFormDefBox*** FFDBox,
-                                 unsigned short val_iZone,
-                                 unsigned short val_iInst) { }
-
-CHeatIteration::CHeatIteration(CConfig *config) : CIteration(config) { }
-
-CHeatIteration::~CHeatIteration(void) { }
-
-void CHeatIteration::Preprocess(COutput *output,
-                                CIntegration ****integration,
-                                CGeometry ****geometry,
-                                CSolver *****solver,
-                                CNumerics ******numerics,
-                                CConfig **config,
-                                CSurfaceMovement **surface_movement,
-                                CVolumetricMovement ***grid_movement,
-                                CFreeFormDefBox*** FFDBox,
-                                unsigned short val_iZone,
-                                unsigned short val_iInst) {
-
-  unsigned long OuterIter = config[val_iZone]->GetOuterIter();
-
-  /*--- Evaluate the new CFL number (adaptive). ---*/
-  if ((config[val_iZone]->GetCFL_Adapt() == YES) && ( OuterIter != 0 ) ) {
-    output->SetCFL_Number(solver, config, val_iZone);
-  }
-
-}
-
-void CHeatIteration::Iterate(COutput *output,
-                             CIntegration ****integration,
-                             CGeometry ****geometry,
-                             CSolver *****solver,
-                             CNumerics ******numerics,
-                             CConfig **config,
-                             CSurfaceMovement **surface_movement,
-                             CVolumetricMovement ***grid_movement,
-                             CFreeFormDefBox*** FFDBox,
-                             unsigned short val_iZone,
-                             unsigned short val_iInst) {
-
-  unsigned long IntIter, ExtIter;
-  bool unsteady = (config[val_iZone]->GetUnsteady_Simulation() == DT_STEPPING_1ST) || (config[val_iZone]->GetUnsteady_Simulation() == DT_STEPPING_2ND);
-
-  ExtIter = config[val_iZone]->GetExtIter();
-
-  /* --- Setting up iteration values depending on if this is a
-   steady or an unsteady simulaiton */
-
-  if ( !unsteady ) IntIter = ExtIter;
-  else IntIter = config[val_iZone]->GetIntIter();
-
-  /*--- Update global parameters ---*/
-
-  config[val_iZone]->SetGlobalParam(HEAT_EQUATION_FVM, RUNTIME_HEAT_SYS, ExtIter);
-
-  integration[val_iZone][val_iInst][HEAT_SOL]->SingleGrid_Iteration(geometry, solver, numerics,
-                                                                   config, RUNTIME_HEAT_SYS, IntIter, val_iZone, val_iInst);
-
-  /*--- Write the convergence history ---*/
-
-  if ( unsteady && !config[val_iZone]->GetDiscrete_Adjoint() ) {
-
-    output->SetConvHistory_Body(NULL, geometry, solver, config, integration, true, 0.0, val_iZone, val_iInst);
-  }
-}
-
-void CHeatIteration::Update(COutput *output,
-                            CIntegration ****integration,
-                            CGeometry ****geometry,
-                            CSolver *****solver,
-                            CNumerics ******numerics,
-                            CConfig **config,
-                            CSurfaceMovement **surface_movement,
-                            CVolumetricMovement ***grid_movement,
-                            CFreeFormDefBox*** FFDBox,
-                            unsigned short val_iZone,
-                            unsigned short val_iInst)      {
-
-  unsigned short iMesh;
-  su2double Physical_dt, Physical_t;
-  unsigned long ExtIter = config[ZONE_0]->GetExtIter();
-
-  /*--- Dual time stepping strategy ---*/
-  if ((config[val_iZone]->GetUnsteady_Simulation() == DT_STEPPING_1ST) ||
-      (config[val_iZone]->GetUnsteady_Simulation() == DT_STEPPING_2ND)) {
-
-    /*--- Update dual time solver ---*/
-    for (iMesh = 0; iMesh <= config[val_iZone]->GetnMGLevels(); iMesh++) {
-      integration[val_iZone][val_iInst][HEAT_SOL]->SetDualTime_Solver(geometry[val_iZone][val_iInst][iMesh], solver[val_iZone][val_iInst][iMesh][HEAT_SOL], config[val_iZone], iMesh);
-      integration[val_iZone][val_iInst][HEAT_SOL]->SetConvergence(false);
-    }
-
-    Physical_dt = config[val_iZone]->GetDelta_UnstTime();
-    Physical_t  = (ExtIter+1)*Physical_dt;
-    if (Physical_t >=  config[val_iZone]->GetTotal_UnstTime())
-      integration[val_iZone][val_iInst][HEAT_SOL]->SetConvergence(true);
-  }
-}
-
-bool CHeatIteration::Monitor(COutput *output,
-    CIntegration ****integration,
-    CGeometry ****geometry,
-    CSolver *****solver,
-    CNumerics ******numerics,
-    CConfig **config,
-    CSurfaceMovement **surface_movement,
-    CVolumetricMovement ***grid_movement,
-    CFreeFormDefBox*** FFDBox,
-    unsigned short val_iZone,
-    unsigned short val_iInst)     { return false; }
-
-void CHeatIteration::Postprocess(COutput *output,
-                                 CIntegration ****integration,
-                                 CGeometry ****geometry,
-                                 CSolver *****solver,
-                                 CNumerics ******numerics,
-                                 CConfig **config,
-                                 CSurfaceMovement **surface_movement,
-                                 CVolumetricMovement ***grid_movement,
-                                 CFreeFormDefBox*** FFDBox,
-                                 unsigned short val_iZone,
-                                 unsigned short val_iInst) { }
-
-void CHeatIteration::Solve(COutput *output,
-                             CIntegration ****integration,
-                             CGeometry ****geometry,
-                             CSolver *****solver,
-                             CNumerics ******numerics,
-                             CConfig **config,
-                             CSurfaceMovement **surface_movement,
-                             CVolumetricMovement ***grid_movement,
-                             CFreeFormDefBox*** FFDBox,
-                             unsigned short val_iZone,
-                             unsigned short val_iInst) {
-
-  /*--- Boolean to determine if we are running a steady or unsteady case ---*/
-  bool steady = (config[val_iZone]->GetUnsteady_Simulation() == STEADY);
-  bool unsteady = ((config[val_iZone]->GetUnsteady_Simulation() == DT_STEPPING_1ST) || (config[val_iZone]->GetUnsteady_Simulation() == DT_STEPPING_2ND));
-
-  unsigned short Inner_Iter, nInner_Iter = config[val_iZone]->GetnInner_Iter();
-  bool StopCalc = false;
-
-  /*--- Preprocess the solver ---*/
-  Preprocess(output, integration, geometry,
-      solver, numerics, config,
-      surface_movement, grid_movement, FFDBox, val_iZone, INST_0);
-
-    /*--- For steady-state flow simulations, we need to loop over ExtIter for the number of time steps ---*/
-    /*--- However, ExtIter is the number of FSI iterations, so nIntIter is used in this case ---*/
-
-    for (Inner_Iter = 0; Inner_Iter < nInner_Iter; Inner_Iter++){
-
-    /*--- For steady-state flow simulations, we need to loop over ExtIter for the number of time steps ---*/
-    if (steady) config[val_iZone]->SetExtIter(Inner_Iter);
-    /*--- For unsteady flow simulations, we need to loop over IntIter for the number of time steps ---*/
-    if (unsteady) config[val_iZone]->SetIntIter(Inner_Iter);
-    /*--- If only one internal iteration is required, the ExtIter/IntIter is the OuterIter of the block structure ---*/
-    if (nInner_Iter == 1) {
-      if (steady) config[val_iZone]->SetExtIter(config[val_iZone]->GetOuterIter());
-      if (unsteady) config[val_iZone]->SetIntIter(config[val_iZone]->GetOuterIter());
-    }
-
-    Iterate(output, integration, geometry,
-        solver, numerics, config,
-        surface_movement, grid_movement, FFDBox, val_iZone, INST_0);
-
-    /*--- Write the convergence history for the fluid (only screen output) ---*/
-    if (steady) output->SetConvHistory_Body(NULL, geometry, solver, config, integration, false, 0.0, val_iZone, INST_0);
-
-    /*--- If convergence was reached in every zone --*/
-    StopCalc = integration[val_iZone][INST_0][HEAT_SOL]->GetConvergence();
-    if (StopCalc) break;
-
-  }
-
-  /*--- Set the heat convergence to false (to make sure outer subiterations converge) ---*/
-  integration[val_iZone][INST_0][HEAT_SOL]->SetConvergence(false);
-
-  //output->SetConvHistory_Body(NULL, geometry, solver, config, integration, true, 0.0, val_iZone, INST_0);
-
-}
-
-CFEAIteration::CFEAIteration(CConfig *config) : CIteration(config) { }
-CFEAIteration::~CFEAIteration(void) { }
-void CFEAIteration::Preprocess() { }
-void CFEAIteration::Iterate(COutput *output,
-                                CIntegration ****integration,
-                                CGeometry ****geometry,
-                                CSolver *****solver,
-                                CNumerics ******numerics,
-                                CConfig **config,
-                                CSurfaceMovement **surface_movement,
-                                CVolumetricMovement ***grid_movement,
-                                CFreeFormDefBox*** FFDBox,
-                                unsigned short val_iZone,
-                                unsigned short val_iInst
-                                ) {
-
-  su2double loadIncrement;
-  unsigned long IntIter = 0; config[val_iZone]->SetIntIter(IntIter);
-  unsigned long ExtIter = config[val_iZone]->GetExtIter();
-
-  unsigned long iIncrement;
-  unsigned long nIncrements = config[val_iZone]->GetNumberIncrements();
-
-  bool nonlinear = (config[val_iZone]->GetGeometricConditions() == LARGE_DEFORMATIONS);  // Geometrically non-linear problems
-  bool linear = (config[val_iZone]->GetGeometricConditions() == SMALL_DEFORMATIONS);  // Geometrically non-linear problems
-
-  bool disc_adj_fem = false;
-  if (config[val_iZone]->GetKind_Solver() == DISC_ADJ_FEM) disc_adj_fem = true;
-
-  bool write_output = true;
-
-  bool incremental_load = config[val_iZone]->GetIncrementalLoad();              // If an incremental load is applied
-
-  ofstream ConvHist_file;
-
-  /*--- This is to prevent problems when running a linear solver ---*/
-  if (!nonlinear) incremental_load = false;
-
-  /*--- Set the convergence monitor to false, to prevent the solver to stop in intermediate FSI subiterations ---*/
-  integration[val_iZone][val_iInst][FEA_SOL]->SetConvergence(false);
-
-  if (linear) {
-
-    /*--- Set the value of the internal iteration ---*/
-
-    IntIter = ExtIter;
-
-    /*--- FEA equations ---*/
-
-    config[val_iZone]->SetGlobalParam(FEM_ELASTICITY, RUNTIME_FEA_SYS, ExtIter);
-
-    /*--- Run the iteration ---*/
-
-    integration[val_iZone][val_iInst][FEA_SOL]->Structural_Iteration(geometry, solver, numerics,
-        config, RUNTIME_FEA_SYS, IntIter, val_iZone, val_iInst);
-
-  }
-  /*--- If the structure is held static and the solver is nonlinear, we don't need to solve for static time, but we need to compute Mass Matrix and Integration constants ---*/
-  else if (nonlinear) {
-
-    /*--- THIS IS THE DIRECT APPROACH (NO INCREMENTAL LOAD APPLIED) ---*/
-
-    if (!incremental_load) {
-
-      /*--- Set the value of the internal iteration ---*/
-
-      IntIter = 0;
-
-      /*--- FEA equations ---*/
-
-      config[val_iZone]->SetGlobalParam(FEM_ELASTICITY, RUNTIME_FEA_SYS, ExtIter);
-
-      /*--- Write the convergence history headers ---*/
-
-      if (!disc_adj_fem) output->SetConvHistory_Body(NULL, geometry, solver, config, integration, true, 0.0, val_iZone, val_iInst);
-
-      /*--- Run the iteration ---*/
-
-      integration[val_iZone][val_iInst][FEA_SOL]->Structural_Iteration(geometry, solver, numerics,
-          config, RUNTIME_FEA_SYS, IntIter, val_iZone, val_iInst);
-
-
-      /*----------------- If the solver is non-linear, we need to subiterate using a Newton-Raphson approach ----------------------*/
-
-      for (IntIter = 1; IntIter < config[val_iZone]->GetDyn_nIntIter(); IntIter++) {
-
-        /*--- Limits to only one structural iteration for the discrete adjoint FEM problem ---*/
-        if (disc_adj_fem) break;
-
-        /*--- Write the convergence history (first, compute Von Mises stress) ---*/
-        solver[val_iZone][val_iInst][MESH_0][FEA_SOL]->Compute_NodalStress(geometry[val_iZone][val_iInst][MESH_0], solver[val_iZone][val_iInst][MESH_0], numerics[val_iZone][val_iInst][MESH_0][FEA_SOL], config[val_iZone]);
-        write_output = output->PrintOutput(IntIter-1, config[val_iZone]->GetWrt_Con_Freq_DualTime());
-        if (write_output) output->SetConvHistory_Body(&ConvHist_file, geometry, solver, config, integration, false, 0.0, val_iZone, val_iInst);
-
-        config[val_iZone]->SetIntIter(IntIter);
-
-        integration[val_iZone][val_iInst][FEA_SOL]->Structural_Iteration(geometry, solver, numerics,
-            config, RUNTIME_FEA_SYS, IntIter, val_iZone, val_iInst);
-
-        if (integration[val_iZone][val_iInst][FEA_SOL]->GetConvergence()) break;
-
-      }
-
-    }
-    /*--- The incremental load is only used in nonlinear cases ---*/
-    else if (incremental_load) {
-
-      /*--- Set the initial condition: store the current solution as Solution_Old ---*/
-
-      solver[val_iZone][val_iInst][MESH_0][FEA_SOL]->SetInitialCondition(geometry[val_iZone][val_iInst], solver[val_iZone][val_iInst], config[val_iZone], ExtIter);
-
-      /*--- The load increment is 1.0 ---*/
-      loadIncrement = 1.0;
-      solver[val_iZone][val_iInst][MESH_0][FEA_SOL]->SetLoad_Increment(loadIncrement);
-      solver[val_iZone][val_iInst][MESH_0][FEA_SOL]->SetForceCoeff(loadIncrement);
-
-      /*--- Set the value of the internal iteration ---*/
-
-      IntIter = 0;
-
-      /*--- FEA equations ---*/
-
-      config[val_iZone]->SetGlobalParam(FEM_ELASTICITY, RUNTIME_FEA_SYS, ExtIter);
-
-      /*--- Write the convergence history headers ---*/
-
-      if (!disc_adj_fem) output->SetConvHistory_Body(NULL, geometry, solver, config, integration, false, 0.0, val_iZone, val_iInst);
-
-      /*--- Run the first iteration ---*/
-
-      integration[val_iZone][val_iInst][FEA_SOL]->Structural_Iteration(geometry, solver, numerics,
-          config, RUNTIME_FEA_SYS, IntIter, val_iZone, val_iInst);
-
-
-      /*--- Write the convergence history (first, compute Von Mises stress) ---*/
-      solver[val_iZone][val_iInst][MESH_0][FEA_SOL]->Compute_NodalStress(geometry[val_iZone][val_iInst][MESH_0], solver[val_iZone][val_iInst][MESH_0], numerics[val_iZone][val_iInst][MESH_0][FEA_SOL], config[val_iZone]);
-      output->SetConvHistory_Body(&ConvHist_file, geometry, solver, config, integration, false, 0.0, val_iZone, val_iInst);
-
-      /*--- Run the second iteration ---*/
-
-      IntIter = 1;
-
-      config[val_iZone]->SetIntIter(IntIter);
-
-      integration[val_iZone][val_iInst][FEA_SOL]->Structural_Iteration(geometry, solver, numerics,
-          config, RUNTIME_FEA_SYS, IntIter, val_iZone, val_iInst);
-
-      /*--- Write the convergence history (first, compute Von Mises stress) ---*/
-      solver[val_iZone][val_iInst][MESH_0][FEA_SOL]->Compute_NodalStress(geometry[val_iZone][val_iInst][MESH_0], solver[val_iZone][val_iInst][MESH_0], numerics[val_iZone][val_iInst][MESH_0][FEA_SOL], config[val_iZone]);
-      output->SetConvHistory_Body(&ConvHist_file, geometry, solver, config, integration, false, 0.0, val_iZone, val_iInst);
-
-
-      bool meetCriteria;
-      su2double Residual_UTOL, Residual_RTOL, Residual_ETOL;
-      su2double Criteria_UTOL, Criteria_RTOL, Criteria_ETOL;
-
-      Criteria_UTOL = config[val_iZone]->GetIncLoad_Criteria(0);
-      Criteria_RTOL = config[val_iZone]->GetIncLoad_Criteria(1);
-      Criteria_ETOL = config[val_iZone]->GetIncLoad_Criteria(2);
-
-      Residual_UTOL = log10(solver[val_iZone][val_iInst][MESH_0][FEA_SOL]->GetRes_FEM(0));
-      Residual_RTOL = log10(solver[val_iZone][val_iInst][MESH_0][FEA_SOL]->GetRes_FEM(1));
-      Residual_ETOL = log10(solver[val_iZone][val_iInst][MESH_0][FEA_SOL]->GetRes_FEM(2));
-
-      meetCriteria = ( ( Residual_UTOL <  Criteria_UTOL ) &&
-          ( Residual_RTOL <  Criteria_RTOL ) &&
-          ( Residual_ETOL <  Criteria_ETOL ) );
-
-      /*--- If the criteria is met and the load is not "too big", do the regular calculation ---*/
-      if (meetCriteria) {
-
-        for (IntIter = 2; IntIter < config[val_iZone]->GetDyn_nIntIter(); IntIter++) {
-
-          /*--- Write the convergence history (first, compute Von Mises stress) ---*/
-          solver[val_iZone][val_iInst][MESH_0][FEA_SOL]->Compute_NodalStress(geometry[val_iZone][val_iInst][MESH_0], solver[val_iZone][val_iInst][MESH_0], numerics[val_iZone][val_iInst][MESH_0][FEA_SOL], config[val_iZone]);
-          output->SetConvHistory_Body(&ConvHist_file, geometry, solver, config, integration, false, 0.0, val_iZone, val_iInst);
-
-          config[val_iZone]->SetIntIter(IntIter);
-
-          integration[val_iZone][val_iInst][FEA_SOL]->Structural_Iteration(geometry, solver, numerics,
-              config, RUNTIME_FEA_SYS, IntIter, val_iZone, val_iInst);
-
-          if (integration[val_iZone][val_iInst][FEA_SOL]->GetConvergence()) break;
-
-        }
-
-      }
-
-      /*--- If the criteria is not met, a whole set of subiterations for the different loads must be done ---*/
-
-      else {
-
-        /*--- Here we have to restart the solution to the original one of the iteration ---*/
-        /*--- Retrieve the Solution_Old as the current solution before subiterating ---*/
-
-        solver[val_iZone][val_iInst][MESH_0][FEA_SOL]->ResetInitialCondition(geometry[val_iZone][val_iInst], solver[val_iZone][val_iInst], config[val_iZone], ExtIter);
-
-        /*--- For the number of increments ---*/
-        for (iIncrement = 0; iIncrement < nIncrements; iIncrement++) {
-
-          loadIncrement = (iIncrement + 1.0) * (1.0 / nIncrements);
-
-          /*--- Set the load increment and the initial condition, and output the parameters of UTOL, RTOL, ETOL for the previous iteration ---*/
-
-          /*--- Set the convergence monitor to false, to force se solver to converge every subiteration ---*/
-          integration[val_iZone][val_iInst][FEA_SOL]->SetConvergence(false);
-
-
-          /*--- FEA equations ---*/
-
-          config[val_iZone]->SetGlobalParam(FEM_ELASTICITY, RUNTIME_FEA_SYS, ExtIter);
-
-
-          solver[val_iZone][val_iInst][MESH_0][FEA_SOL]->SetLoad_Increment(loadIncrement);
-
-          if (rank == MASTER_NODE) {
-            cout << endl;
-            cout << "-- Incremental load: increment " << iIncrement + 1 << " ----------------------------------------" << endl;
-          }
-
-          /*--- Set the value of the internal iteration ---*/
-          IntIter = 0;
-          config[val_iZone]->SetIntIter(IntIter);
-
-          /*--- FEA equations ---*/
-
-          config[val_iZone]->SetGlobalParam(FEM_ELASTICITY, RUNTIME_FEA_SYS, ExtIter);
-
-          /*--- Run the iteration ---*/
-
-          integration[val_iZone][val_iInst][FEA_SOL]->Structural_Iteration(geometry, solver, numerics,
-              config, RUNTIME_FEA_SYS, IntIter, val_iZone, val_iInst);
-
-
-          /*----------------- If the solver is non-linear, we need to subiterate using a Newton-Raphson approach ----------------------*/
-
-          for (IntIter = 1; IntIter < config[val_iZone]->GetDyn_nIntIter(); IntIter++) {
-
-            /*--- Write the convergence history (first, compute Von Mises stress) ---*/
-            solver[val_iZone][val_iInst][MESH_0][FEA_SOL]->Compute_NodalStress(geometry[val_iZone][val_iInst][MESH_0], solver[val_iZone][val_iInst][MESH_0], numerics[val_iZone][val_iInst][MESH_0][FEA_SOL], config[val_iZone]);
-            output->SetConvHistory_Body(&ConvHist_file, geometry, solver, config, integration, false, 0.0, val_iZone, val_iInst);
-
-            config[val_iZone]->SetIntIter(IntIter);
-
-            integration[val_iZone][val_iInst][FEA_SOL]->Structural_Iteration(geometry, solver, numerics,
-                config, RUNTIME_FEA_SYS, IntIter, val_iZone, val_iInst);
-
-            if (integration[val_iZone][val_iInst][FEA_SOL]->GetConvergence()) break;
-
-          }
-
-          /*--- Write history for intermediate steps ---*/
-          if (iIncrement < nIncrements - 1){
-            /*--- Write the convergence history (first, compute Von Mises stress) ---*/
-            solver[val_iZone][val_iInst][MESH_0][FEA_SOL]->Compute_NodalStress(geometry[val_iZone][val_iInst][MESH_0], solver[val_iZone][val_iInst][MESH_0], numerics[val_iZone][val_iInst][MESH_0][FEA_SOL], config[val_iZone]);
-            output->SetConvHistory_Body(&ConvHist_file, geometry, solver, config, integration, false, 0.0, val_iZone, val_iInst);
-          }
-
-        }
-
-      }
-
-    }
-
-
-  }
-
-
-  /*--- Finally, we need to compute the objective function, in case that we are running a discrete adjoint solver... ---*/
-
-  switch (config[val_iZone]->GetKind_ObjFunc()){
-    case REFERENCE_GEOMETRY:
-      if ((config[val_iZone]->GetDV_FEA() == YOUNG_MODULUS) || (config[val_iZone]->GetDV_FEA() == DENSITY_VAL)){
-        solver[val_iZone][val_iInst][MESH_0][FEA_SOL]->Stiffness_Penalty(geometry[val_iZone][val_iInst][MESH_0],solver[val_iZone][val_iInst][MESH_0],
-          numerics[val_iZone][val_iInst][MESH_0][FEA_SOL], config[val_iZone]);
-      }
-      solver[val_iZone][val_iInst][MESH_0][FEA_SOL]->Compute_OFRefGeom(geometry[val_iZone][val_iInst][MESH_0],solver[val_iZone][val_iInst][MESH_0], config[val_iZone]);
-      break;
-    case REFERENCE_NODE:
-      if ((config[val_iZone]->GetDV_FEA() == YOUNG_MODULUS) || (config[val_iZone]->GetDV_FEA() == DENSITY_VAL)){
-        solver[val_iZone][val_iInst][MESH_0][FEA_SOL]->Stiffness_Penalty(geometry[val_iZone][val_iInst][MESH_0],solver[val_iZone][val_iInst][MESH_0],
-          numerics[val_iZone][val_iInst][MESH_0][FEA_SOL], config[val_iZone]);
-      }
-      solver[val_iZone][val_iInst][MESH_0][FEA_SOL]->Compute_OFRefNode(geometry[val_iZone][val_iInst][MESH_0],solver[val_iZone][val_iInst][MESH_0], config[val_iZone]);
-      break;
-    case VOLUME_FRACTION:
-      solver[val_iZone][val_iInst][MESH_0][FEA_SOL]->Compute_OFVolFrac(geometry[val_iZone][val_iInst][MESH_0],solver[val_iZone][val_iInst][MESH_0], config[val_iZone]);
-      break;
-  }
-
-}
-
-void CFEAIteration::Update(COutput *output,
-       CIntegration ****integration,
-       CGeometry ****geometry,
-       CSolver *****solver,
-       CNumerics ******numerics,
-       CConfig **config,
-       CSurfaceMovement **surface_movement,
-       CVolumetricMovement ***grid_movement,
-       CFreeFormDefBox*** FFDBox,
-       unsigned short val_iZone,
-       unsigned short val_iInst) {
-
-  su2double Physical_dt, Physical_t;
-    unsigned long ExtIter = config[val_iZone]->GetExtIter();
-  bool dynamic = (config[val_iZone]->GetDynamic_Analysis() == DYNAMIC);          // Dynamic problems
-  bool static_fem = (config[val_iZone]->GetDynamic_Analysis() == STATIC);         // Static problems
-  bool fsi = config[val_iZone]->GetFSI_Simulation();         // Fluid-Structure Interaction problems
-
-
-  /*----------------- Compute averaged nodal stress and reactions ------------------------*/
-
-  solver[val_iZone][val_iInst][MESH_0][FEA_SOL]->Compute_NodalStress(geometry[val_iZone][val_iInst][MESH_0], solver[val_iZone][val_iInst][MESH_0], numerics[val_iZone][val_iInst][MESH_0][FEA_SOL], config[val_iZone]);
-
-  /*----------------- Update structural solver ----------------------*/
-
-  if (dynamic) {
-    integration[val_iZone][val_iInst][FEA_SOL]->SetFEM_StructuralSolver(geometry[val_iZone][val_iInst][MESH_0], solver[val_iZone][val_iInst][MESH_0], config[val_iZone], MESH_0);
-    integration[val_iZone][val_iInst][FEA_SOL]->SetConvergence(false);
-
-      /*--- Verify convergence criteria (based on total time) ---*/
-
-    Physical_dt = config[val_iZone]->GetDelta_DynTime();
-    Physical_t  = (ExtIter+1)*Physical_dt;
-    if (Physical_t >=  config[val_iZone]->GetTotal_DynTime())
-      integration[val_iZone][val_iInst][FEA_SOL]->SetConvergence(true);
-    } else if ( static_fem && fsi) {
-
-    /*--- For FSI problems, output the relaxed result, which is the one transferred into the fluid domain (for restart purposes) ---*/
-    switch (config[val_iZone]->GetKind_TimeIntScheme_FEA()) {
-    case (NEWMARK_IMPLICIT):
-        solver[val_iZone][val_iInst][MESH_0][FEA_SOL]->ImplicitNewmark_Relaxation(geometry[val_iZone][val_iInst][MESH_0], solver[val_iZone][val_iInst][MESH_0], config[val_iZone]);
-    break;
-
-    }
-  }
-
-}
-
-void CFEAIteration::Predictor(COutput *output,
-                        CIntegration ****integration,
-                        CGeometry ****geometry,
-                        CSolver *****solver,
-                        CNumerics ******numerics,
-                        CConfig **config,
-                        CSurfaceMovement **surface_movement,
-                        CVolumetricMovement ***grid_movement,
-                        CFreeFormDefBox*** FFDBox,
-                        unsigned short val_iZone,
-                        unsigned short val_iInst)      {
-
-  /*--- Predict displacements ---*/
-
-  solver[val_iZone][val_iInst][MESH_0][FEA_SOL]->PredictStruct_Displacement(geometry[val_iZone][val_iInst], config[val_iZone],
-      solver[val_iZone][val_iInst]);
-
-  /*--- For parallel simulations we need to communicate the predicted solution before updating the fluid mesh ---*/
-
-  solver[val_iZone][val_iInst][MESH_0][FEA_SOL]->InitiateComms(geometry[val_iZone][val_iInst][MESH_0], config[val_iZone], SOLUTION_PRED);
-  solver[val_iZone][val_iInst][MESH_0][FEA_SOL]->CompleteComms(geometry[val_iZone][val_iInst][MESH_0], config[val_iZone], SOLUTION_PRED);
-
-}
-void CFEAIteration::Relaxation(COutput *output,
-                        CIntegration ****integration,
-                        CGeometry ****geometry,
-                        CSolver *****solver,
-                        CNumerics ******numerics,
-                        CConfig **config,
-                        CSurfaceMovement **surface_movement,
-                        CVolumetricMovement ***grid_movement,
-                        CFreeFormDefBox*** FFDBox,
-                        unsigned short val_iZone,
-                        unsigned short val_iInst)      {
-
-  unsigned long OuterIter = config[val_iZone]->GetOuterIter();
-
-  /*-------------------- Aitken's relaxation ------------------------*/
-
-  /*------------------- Compute the coefficient ---------------------*/
-
-  solver[val_iZone][INST_0][MESH_0][FEA_SOL]->ComputeAitken_Coefficient(geometry[val_iZone][INST_0], config[val_iZone],
-      solver[val_iZone][INST_0], OuterIter);
-
-  /*----------------- Set the relaxation parameter ------------------*/
-
-  solver[val_iZone][INST_0][MESH_0][FEA_SOL]->SetAitken_Relaxation(geometry[val_iZone][INST_0], config[val_iZone],
-      solver[val_iZone][INST_0]);
-
-  /*----------------- Communicate the predicted solution and the old one ------------------*/
-
-  solver[val_iZone][INST_0][MESH_0][FEA_SOL]->InitiateComms(geometry[val_iZone][INST_0][MESH_0], config[val_iZone], SOLUTION_PRED_OLD);
-  solver[val_iZone][INST_0][MESH_0][FEA_SOL]->CompleteComms(geometry[val_iZone][INST_0][MESH_0], config[val_iZone], SOLUTION_PRED_OLD);
-
-}
-
-bool CFEAIteration::Monitor(COutput *output,
-    CIntegration ****integration,
-    CGeometry ****geometry,
-    CSolver *****solver,
-    CNumerics ******numerics,
-    CConfig **config,
-    CSurfaceMovement **surface_movement,
-    CVolumetricMovement ***grid_movement,
-    CFreeFormDefBox*** FFDBox,
-    unsigned short val_iZone,
-    unsigned short val_iInst)     { return false; }
-void CFEAIteration::Postprocess(COutput *output,
-                                          CIntegration ****integration,
-                                          CGeometry ****geometry,
-                                          CSolver *****solver,
-                                          CNumerics ******numerics,
-                                          CConfig **config,
-                                          CSurfaceMovement **surface_movement,
-                                          CVolumetricMovement ***grid_movement,
-                                          CFreeFormDefBox*** FFDBox,
-                                          unsigned short val_iZone,
-                                          unsigned short val_iInst) { }
-
-void CFEAIteration::Solve(COutput *output,
-                                CIntegration ****integration,
-                                CGeometry ****geometry,
-                                CSolver *****solver,
-                                CNumerics ******numerics,
-                                CConfig **config,
-                                CSurfaceMovement **surface_movement,
-                                CVolumetricMovement ***grid_movement,
-                                CFreeFormDefBox*** FFDBox,
-                                unsigned short val_iZone,
-                                unsigned short val_iInst
-                                ) {
-
-  bool multizone = config[val_iZone]->GetMultizone_Problem();
-
-  /*------------------ Structural subiteration ----------------------*/
-  Iterate(output, integration, geometry,
-      solver, numerics, config,
-      surface_movement, grid_movement, FFDBox, val_iZone, INST_0);
-
-  /*--- Write the convergence history for the structure (only screen output) ---*/
-  if (multizone) output->SetConvHistory_Body(NULL, geometry, solver, config, integration, false, 0.0, val_iZone, INST_0);
-
-  /*--- Set the structural convergence to false (to make sure outer subiterations converge) ---*/
-  integration[val_iZone][INST_0][FEA_SOL]->SetConvergence(false);
-
-}
-
-CAdjFluidIteration::CAdjFluidIteration(CConfig *config) : CIteration(config) { }
-
-CAdjFluidIteration::~CAdjFluidIteration(void) { }
-
-void CAdjFluidIteration::Preprocess(COutput *output,
-                                       CIntegration ****integration,
-                                       CGeometry ****geometry,
-                                       CSolver *****solver,
-                                       CNumerics ******numerics,
-                                       CConfig **config,
-                                       CSurfaceMovement **surface_movement,
-                                       CVolumetricMovement ***grid_movement,
-                                       CFreeFormDefBox*** FFDBox,
-                                       unsigned short val_iZone,
-                                       unsigned short val_iInst) {
-
-  unsigned short iMesh;
-  bool harmonic_balance = (config[ZONE_0]->GetUnsteady_Simulation() == HARMONIC_BALANCE);
-  bool dynamic_mesh = config[ZONE_0]->GetGrid_Movement();
-  unsigned long IntIter = 0; config[ZONE_0]->SetIntIter(IntIter);
-  unsigned long ExtIter = config[ZONE_0]->GetExtIter();
-
-  /*--- For the unsteady adjoint, load a new direct solution from a restart file. ---*/
-
-  if (((dynamic_mesh && ExtIter == 0) || config[val_iZone]->GetUnsteady_Simulation()) && !harmonic_balance) {
-    int Direct_Iter = SU2_TYPE::Int(config[val_iZone]->GetUnst_AdjointIter()) - SU2_TYPE::Int(ExtIter) - 1;
-    if (rank == MASTER_NODE && val_iZone == ZONE_0 && config[val_iZone]->GetUnsteady_Simulation())
-      cout << endl << " Loading flow solution from direct iteration " << Direct_Iter << "." << endl;
-    solver[val_iZone][val_iInst][MESH_0][FLOW_SOL]->LoadRestart(geometry[val_iZone][val_iInst], solver[val_iZone][val_iInst], config[val_iZone], Direct_Iter, true);
-  }
-
-  /*--- Continuous adjoint Euler, Navier-Stokes or Reynolds-averaged Navier-Stokes (RANS) equations ---*/
-
-  if ((ExtIter == 0) || config[val_iZone]->GetUnsteady_Simulation()) {
-
-    if (config[val_iZone]->GetKind_Solver() == ADJ_EULER)
-      config[val_iZone]->SetGlobalParam(ADJ_EULER, RUNTIME_FLOW_SYS, ExtIter);
-    if (config[val_iZone]->GetKind_Solver() == ADJ_NAVIER_STOKES)
-      config[val_iZone]->SetGlobalParam(ADJ_NAVIER_STOKES, RUNTIME_FLOW_SYS, ExtIter);
-    if (config[val_iZone]->GetKind_Solver() == ADJ_RANS)
-      config[val_iZone]->SetGlobalParam(ADJ_RANS, RUNTIME_FLOW_SYS, ExtIter);
-
-    /*--- Solve the Euler, Navier-Stokes or Reynolds-averaged Navier-Stokes (RANS) equations (one iteration) ---*/
-
-    if (rank == MASTER_NODE && val_iZone == ZONE_0)
-      cout << "Begin direct solver to store flow data (single iteration)." << endl;
-
-    if (rank == MASTER_NODE && val_iZone == ZONE_0)
-      cout << "Compute residuals to check the convergence of the direct problem." << endl;
-
-    integration[val_iZone][val_iInst][FLOW_SOL]->MultiGrid_Iteration(geometry, solver, numerics,
-                                                                    config, RUNTIME_FLOW_SYS, 0, val_iZone, val_iInst);
-
-    if (config[val_iZone]->GetKind_Solver() == ADJ_RANS) {
-
-      /*--- Solve the turbulence model ---*/
-
-      config[val_iZone]->SetGlobalParam(ADJ_RANS, RUNTIME_TURB_SYS, ExtIter);
-      integration[val_iZone][val_iInst][TURB_SOL]->SingleGrid_Iteration(geometry, solver, numerics,
-                                                                       config, RUNTIME_TURB_SYS, IntIter, val_iZone, val_iInst);
-
-      /*--- Solve transition model ---*/
-
-      if (config[val_iZone]->GetKind_Trans_Model() == LM) {
-        config[val_iZone]->SetGlobalParam(RANS, RUNTIME_TRANS_SYS, ExtIter);
-        integration[val_iZone][val_iInst][TRANS_SOL]->SingleGrid_Iteration(geometry, solver, numerics,
-                                                                          config, RUNTIME_TRANS_SYS, IntIter, val_iZone, val_iInst);
-      }
-
-    }
-
-    /*--- Output the residual (visualization purpouses to identify if
-     the direct solution is converged)---*/
-    if (rank == MASTER_NODE && val_iZone == ZONE_0)
-      cout << "log10[Maximum residual]: " << log10(solver[val_iZone][val_iInst][MESH_0][FLOW_SOL]->GetRes_Max(0))
-      <<", located at point "<< solver[val_iZone][val_iInst][MESH_0][FLOW_SOL]->GetPoint_Max(0) << "." << endl;
-
-    /*--- Compute gradients of the flow variables, this is necessary for sensitivity computation,
-     note that in the direct Euler problem we are not computing the gradients of the primitive variables ---*/
-
-    if (config[val_iZone]->GetKind_Gradient_Method() == GREEN_GAUSS)
-      solver[val_iZone][val_iInst][MESH_0][FLOW_SOL]->SetPrimitive_Gradient_GG(geometry[val_iZone][val_iInst][MESH_0], config[val_iZone]);
-    if (config[val_iZone]->GetKind_Gradient_Method() == WEIGHTED_LEAST_SQUARES)
-      solver[val_iZone][val_iInst][MESH_0][FLOW_SOL]->SetPrimitive_Gradient_LS(geometry[val_iZone][val_iInst][MESH_0], config[val_iZone]);
-
-    /*--- Set contribution from cost function for boundary conditions ---*/
-
-    for (iMesh = 0; iMesh <= config[val_iZone]->GetnMGLevels(); iMesh++) {
-
-      /*--- Set the value of the non-dimensional coefficients in the coarse levels, using the fine level solution ---*/
-
-      solver[val_iZone][val_iInst][iMesh][FLOW_SOL]->SetTotal_CD(solver[val_iZone][val_iInst][MESH_0][FLOW_SOL]->GetTotal_CD());
-      solver[val_iZone][val_iInst][iMesh][FLOW_SOL]->SetTotal_CL(solver[val_iZone][val_iInst][MESH_0][FLOW_SOL]->GetTotal_CL());
-      solver[val_iZone][val_iInst][iMesh][FLOW_SOL]->SetTotal_CT(solver[val_iZone][val_iInst][MESH_0][FLOW_SOL]->GetTotal_CT());
-      solver[val_iZone][val_iInst][iMesh][FLOW_SOL]->SetTotal_CQ(solver[val_iZone][val_iInst][MESH_0][FLOW_SOL]->GetTotal_CQ());
-
-      /*--- Compute the adjoint boundary condition on Euler walls ---*/
-
-      solver[val_iZone][val_iInst][iMesh][ADJFLOW_SOL]->SetForceProj_Vector(geometry[val_iZone][val_iInst][iMesh], solver[val_iZone][val_iInst][iMesh], config[val_iZone]);
-
-      /*--- Set the internal boundary condition on nearfield surfaces ---*/
-
-      if ((config[val_iZone]->GetKind_ObjFunc() == EQUIVALENT_AREA) ||
-          (config[val_iZone]->GetKind_ObjFunc() == NEARFIELD_PRESSURE))
-        solver[val_iZone][val_iInst][iMesh][ADJFLOW_SOL]->SetIntBoundary_Jump(geometry[val_iZone][val_iInst][iMesh], solver[val_iZone][val_iInst][iMesh], config[val_iZone]);
-
-    }
-
-    if (rank == MASTER_NODE && val_iZone == ZONE_0)
-      cout << "End direct solver, begin adjoint problem." << endl;
-
-  }
-
-}
-void CAdjFluidIteration::Iterate(COutput *output,
-                                    CIntegration ****integration,
-                                    CGeometry ****geometry,
-                                    CSolver *****solver,
-                                    CNumerics ******numerics,
-                                    CConfig **config,
-                                    CSurfaceMovement **surface_movement,
-                                    CVolumetricMovement ***grid_movement,
-                                    CFreeFormDefBox*** FFDBox,
-                                    unsigned short val_iZone,
-                                    unsigned short val_iInst) {
-
-  unsigned long IntIter = 0; config[ZONE_0]->SetIntIter(IntIter);
-  unsigned long ExtIter = config[ZONE_0]->GetExtIter();
-  bool unsteady = (config[val_iZone]->GetUnsteady_Simulation() == DT_STEPPING_1ST) || (config[val_iZone]->GetUnsteady_Simulation() == DT_STEPPING_2ND);
-
-  /*--- Set the value of the internal iteration ---*/
-
-  ExtIter = config[val_iZone]->GetExtIter();
-
-  /* --- Setting up iteration values depending on if this is a
-  steady or an unsteady simulaiton */
-
-  if ( !unsteady )
-    IntIter = ExtIter;
-  else
-    IntIter = config[val_iZone]->GetIntIter();
-
-
-  switch( config[val_iZone]->GetKind_Solver() ) {
-
-  case ADJ_EULER:
-    config[val_iZone]->SetGlobalParam(ADJ_EULER, RUNTIME_ADJFLOW_SYS, ExtIter); break;
-
-  case ADJ_NAVIER_STOKES:
-    config[val_iZone]->SetGlobalParam(ADJ_NAVIER_STOKES, RUNTIME_ADJFLOW_SYS, ExtIter); break;
-
-  case ADJ_RANS:
-    config[val_iZone]->SetGlobalParam(ADJ_RANS, RUNTIME_ADJFLOW_SYS, ExtIter); break;
-  }
-
-  /*--- Iteration of the flow adjoint problem ---*/
-
-  integration[val_iZone][val_iInst][ADJFLOW_SOL]->MultiGrid_Iteration(geometry, solver, numerics,
-                                                                     config, RUNTIME_ADJFLOW_SYS, IntIter, val_iZone, val_iInst);
-
-  /*--- Iteration of the turbulence model adjoint ---*/
-
-  if ((config[val_iZone]->GetKind_Solver() == ADJ_RANS) && (!config[val_iZone]->GetFrozen_Visc_Cont())) {
-
-    /*--- Adjoint turbulence model solution ---*/
-
-    config[val_iZone]->SetGlobalParam(ADJ_RANS, RUNTIME_ADJTURB_SYS, ExtIter);
-    integration[val_iZone][val_iInst][ADJTURB_SOL]->SingleGrid_Iteration(geometry, solver, numerics,
-                                                                        config, RUNTIME_ADJTURB_SYS, IntIter, val_iZone, val_iInst);
-
-  }
-
-}
-
-void CAdjFluidIteration::Update(COutput *output,
-                                   CIntegration ****integration,
-                                   CGeometry ****geometry,
-                                   CSolver *****solver,
-                                   CNumerics ******numerics,
-                                   CConfig **config,
-                                   CSurfaceMovement **surface_movement,
-                                   CVolumetricMovement ***grid_movement,
-                                   CFreeFormDefBox*** FFDBox,
-                                   unsigned short val_iZone,
-                                   unsigned short val_iInst) {
-
-  su2double Physical_dt, Physical_t;
-  unsigned short iMesh;
-  unsigned long ExtIter = config[ZONE_0]->GetExtIter();
-
-  /*--- Dual time stepping strategy ---*/
-
-  if ((config[val_iZone]->GetUnsteady_Simulation() == DT_STEPPING_1ST) ||
-      (config[val_iZone]->GetUnsteady_Simulation() == DT_STEPPING_2ND)) {
-
-    /*--- Update dual time solver ---*/
-
-    for (iMesh = 0; iMesh <= config[val_iZone]->GetnMGLevels(); iMesh++) {
-      integration[val_iZone][val_iInst][ADJFLOW_SOL]->SetDualTime_Solver(geometry[val_iZone][val_iInst][iMesh], solver[val_iZone][val_iInst][iMesh][ADJFLOW_SOL], config[val_iZone], iMesh);
-      integration[val_iZone][val_iInst][ADJFLOW_SOL]->SetConvergence(false);
-    }
-
-    Physical_dt = config[val_iZone]->GetDelta_UnstTime(); Physical_t  = (ExtIter+1)*Physical_dt;
-    if (Physical_t >=  config[val_iZone]->GetTotal_UnstTime()) integration[val_iZone][val_iInst][ADJFLOW_SOL]->SetConvergence(true);
-
-  }
-}
-
-bool CAdjFluidIteration::Monitor(COutput *output,
-    CIntegration ****integration,
-    CGeometry ****geometry,
-    CSolver *****solver,
-    CNumerics ******numerics,
-    CConfig **config,
-    CSurfaceMovement **surface_movement,
-    CVolumetricMovement ***grid_movement,
-    CFreeFormDefBox*** FFDBox,
-    unsigned short val_iZone,
-    unsigned short val_iInst) { return false; }
-
-void CAdjFluidIteration::Postprocess(COutput *output,
-                                     CIntegration ****integration,
-                                     CGeometry ****geometry,
-                                     CSolver *****solver,
-                                     CNumerics ******numerics,
-                                     CConfig **config,
-                                     CSurfaceMovement **surface_movement,
-                                     CVolumetricMovement ***grid_movement,
-                                     CFreeFormDefBox*** FFDBox,
-                                     unsigned short val_iZone,
-                                     unsigned short val_iInst) { }
-
-CDiscAdjFluidIteration::CDiscAdjFluidIteration(CConfig *config) : CIteration(config) {
-
-  turbulent = ( config->GetKind_Solver() == DISC_ADJ_RANS);
-
-}
-
-CDiscAdjFluidIteration::~CDiscAdjFluidIteration(void) { }
-
-void CDiscAdjFluidIteration::Preprocess(COutput *output,
-                                           CIntegration ****integration,
-                                           CGeometry ****geometry,
-                                           CSolver *****solver,
-                                           CNumerics ******numerics,
-                                           CConfig **config,
-                                           CSurfaceMovement **surface_movement,
-                                           CVolumetricMovement ***grid_movement,
-                                           CFreeFormDefBox*** FFDBox,
-                                           unsigned short val_iZone,
-                                           unsigned short val_iInst) {
-
-#ifndef HAVE_MPI
-  StartTime = su2double(clock())/su2double(CLOCKS_PER_SEC);
-#else
-  StartTime = MPI_Wtime();
-#endif
-
-  unsigned long IntIter = 0, iPoint;
-  config[ZONE_0]->SetIntIter(IntIter);
-  unsigned short ExtIter = config[val_iZone]->GetExtIter();
-  bool dual_time_1st = (config[val_iZone]->GetUnsteady_Simulation() == DT_STEPPING_1ST);
-  bool dual_time_2nd = (config[val_iZone]->GetUnsteady_Simulation() == DT_STEPPING_2ND);
-  bool dual_time = (dual_time_1st || dual_time_2nd);
-  unsigned short iMesh;
-  int Direct_Iter;
-  bool heat = config[val_iZone]->GetWeakly_Coupled_Heat();
-
-  /*--- Read the target pressure for inverse design. ---------------------------------------------*/
-  if (config[val_iZone]->GetInvDesign_Cp() == YES)
-    output->SetCp_InverseDesign(solver[val_iZone][val_iInst][MESH_0][FLOW_SOL], geometry[val_iZone][val_iInst][MESH_0], config[val_iZone], ExtIter);
-
-  /*--- Read the target heat flux ----------------------------------------------------------------*/
-  if (config[ZONE_0]->GetInvDesign_HeatFlux() == YES)
-    output->SetHeatFlux_InverseDesign(solver[val_iZone][val_iInst][MESH_0][FLOW_SOL], geometry[val_iZone][val_iInst][MESH_0], config[val_iZone], ExtIter);
-
-  /*--- For the unsteady adjoint, load direct solutions from restart files. ---*/
-
-  if (config[val_iZone]->GetUnsteady_Simulation()) {
-
-    Direct_Iter = SU2_TYPE::Int(config[val_iZone]->GetUnst_AdjointIter()) - SU2_TYPE::Int(ExtIter) - 2;
-
-    /*--- For dual-time stepping we want to load the already converged solution at timestep n ---*/
-
-    if (dual_time) {
-      Direct_Iter += 1;
-    }
-
-    if (ExtIter == 0){
-
-      if (dual_time_2nd) {
-
-        /*--- Load solution at timestep n-2 ---*/
-
-        LoadUnsteady_Solution(geometry, solver,config, val_iZone, val_iInst, Direct_Iter-2);
-
-        /*--- Push solution back to correct array ---*/
-
-        for (iMesh=0; iMesh<=config[val_iZone]->GetnMGLevels();iMesh++) {
-          for(iPoint=0; iPoint<geometry[val_iZone][val_iInst][iMesh]->GetnPoint();iPoint++) {
-            solver[val_iZone][val_iInst][iMesh][FLOW_SOL]->node[iPoint]->Set_Solution_time_n();
-            solver[val_iZone][val_iInst][iMesh][FLOW_SOL]->node[iPoint]->Set_Solution_time_n1();
-            if (turbulent) {
-              solver[val_iZone][val_iInst][iMesh][TURB_SOL]->node[iPoint]->Set_Solution_time_n();
-              solver[val_iZone][val_iInst][iMesh][TURB_SOL]->node[iPoint]->Set_Solution_time_n1();
-            }
-            if (heat) {
-              solver[val_iZone][val_iInst][iMesh][HEAT_SOL]->node[iPoint]->Set_Solution_time_n();
-              solver[val_iZone][val_iInst][iMesh][HEAT_SOL]->node[iPoint]->Set_Solution_time_n1();
-            }
-          }
-        }
-      }
-      if (dual_time) {
-
-        /*--- Load solution at timestep n-1 ---*/
-
-        LoadUnsteady_Solution(geometry, solver,config, val_iZone, val_iInst, Direct_Iter-1);
-
-        /*--- Push solution back to correct array ---*/
-
-        for (iMesh=0; iMesh<=config[val_iZone]->GetnMGLevels();iMesh++) {
-          for(iPoint=0; iPoint<geometry[val_iZone][val_iInst][iMesh]->GetnPoint();iPoint++) {
-            solver[val_iZone][val_iInst][iMesh][FLOW_SOL]->node[iPoint]->Set_Solution_time_n();
-            if (turbulent) {
-              solver[val_iZone][val_iInst][iMesh][TURB_SOL]->node[iPoint]->Set_Solution_time_n();
-            }
-            if (heat) {
-              solver[val_iZone][val_iInst][iMesh][HEAT_SOL]->node[iPoint]->Set_Solution_time_n();
-            }
-          }
-        }
-      }
-
-      /*--- Load solution timestep n ---*/
-
-      LoadUnsteady_Solution(geometry, solver,config, val_iInst, val_iZone, Direct_Iter);
-
-    }
-
-    if ((ExtIter > 0) && dual_time){
-
-      /*--- Load solution timestep n-1 | n-2 for DualTimestepping 1st | 2nd order ---*/
-      if (dual_time_1st){
-        LoadUnsteady_Solution(geometry, solver,config, val_iInst, val_iZone, Direct_Iter - 1);
-      } else {
-        LoadUnsteady_Solution(geometry, solver,config, val_iInst, val_iZone, Direct_Iter - 2);
-      }
-
-      /*--- Temporarily store the loaded solution in the Solution_Old array ---*/
-
-      for (iMesh=0; iMesh<=config[val_iZone]->GetnMGLevels();iMesh++) {
-        for(iPoint=0; iPoint<geometry[val_iZone][val_iInst][iMesh]->GetnPoint();iPoint++) {
-           solver[val_iZone][val_iInst][iMesh][FLOW_SOL]->node[iPoint]->Set_OldSolution();
-           if (turbulent){
-             solver[val_iZone][val_iInst][iMesh][TURB_SOL]->node[iPoint]->Set_OldSolution();
-           }
-           if (heat){
-             solver[val_iZone][val_iInst][iMesh][HEAT_SOL]->node[iPoint]->Set_OldSolution();
-           }
-        }
-      }
-
-      /*--- Set Solution at timestep n to solution at n-1 ---*/
-
-      for (iMesh=0; iMesh<=config[val_iZone]->GetnMGLevels();iMesh++) {
-        for(iPoint=0; iPoint<geometry[val_iZone][val_iInst][iMesh]->GetnPoint();iPoint++) {
-          solver[val_iZone][val_iInst][iMesh][FLOW_SOL]->node[iPoint]->SetSolution(solver[val_iZone][val_iInst][iMesh][FLOW_SOL]->node[iPoint]->GetSolution_time_n());
-          if (turbulent) {
-            solver[val_iZone][val_iInst][iMesh][TURB_SOL]->node[iPoint]->SetSolution(solver[val_iZone][val_iInst][iMesh][TURB_SOL]->node[iPoint]->GetSolution_time_n());
-          }
-          if (heat) {
-            solver[val_iZone][val_iInst][iMesh][HEAT_SOL]->node[iPoint]->SetSolution(solver[val_iZone][val_iInst][iMesh][HEAT_SOL]->node[iPoint]->GetSolution_time_n());
-          }
-        }
-      }
-      if (dual_time_1st){
-      /*--- Set Solution at timestep n-1 to the previously loaded solution ---*/
-        for (iMesh=0; iMesh<=config[val_iZone]->GetnMGLevels();iMesh++) {
-          for(iPoint=0; iPoint<geometry[val_iZone][val_iInst][iMesh]->GetnPoint();iPoint++) {
-            solver[val_iZone][val_iInst][iMesh][FLOW_SOL]->node[iPoint]->Set_Solution_time_n(solver[val_iZone][val_iInst][iMesh][FLOW_SOL]->node[iPoint]->GetSolution_Old());
-            if (turbulent) {
-              solver[val_iZone][val_iInst][iMesh][TURB_SOL]->node[iPoint]->Set_Solution_time_n(solver[val_iZone][val_iInst][iMesh][TURB_SOL]->node[iPoint]->GetSolution_Old());
-            }
-            if (heat) {
-              solver[val_iZone][val_iInst][iMesh][HEAT_SOL]->node[iPoint]->Set_Solution_time_n(solver[val_iZone][val_iInst][iMesh][HEAT_SOL]->node[iPoint]->GetSolution_Old());
-            }
-          }
-        }
-      }
-      if (dual_time_2nd){
-        /*--- Set Solution at timestep n-1 to solution at n-2 ---*/
-        for (iMesh=0; iMesh<=config[val_iZone]->GetnMGLevels();iMesh++) {
-          for(iPoint=0; iPoint<geometry[val_iZone][val_iInst][iMesh]->GetnPoint();iPoint++) {
-            solver[val_iZone][val_iInst][iMesh][FLOW_SOL]->node[iPoint]->Set_Solution_time_n(solver[val_iZone][val_iInst][iMesh][FLOW_SOL]->node[iPoint]->GetSolution_time_n1());
-            if (turbulent) {
-              solver[val_iZone][val_iInst][iMesh][TURB_SOL]->node[iPoint]->Set_Solution_time_n(solver[val_iZone][val_iInst][iMesh][TURB_SOL]->node[iPoint]->GetSolution_time_n1());
-            }
-            if (heat) {
-              solver[val_iZone][val_iInst][iMesh][HEAT_SOL]->node[iPoint]->Set_Solution_time_n(solver[val_iZone][val_iInst][iMesh][HEAT_SOL]->node[iPoint]->GetSolution_time_n1());
-            }
-          }
-        }
-        /*--- Set Solution at timestep n-2 to the previously loaded solution ---*/
-        for (iMesh=0; iMesh<=config[val_iZone]->GetnMGLevels();iMesh++) {
-          for(iPoint=0; iPoint<geometry[val_iZone][val_iInst][iMesh]->GetnPoint();iPoint++) {
-            solver[val_iZone][val_iInst][iMesh][FLOW_SOL]->node[iPoint]->Set_Solution_time_n1(solver[val_iZone][val_iInst][iMesh][FLOW_SOL]->node[iPoint]->GetSolution_Old());
-            if (turbulent) {
-              solver[val_iZone][val_iInst][iMesh][TURB_SOL]->node[iPoint]->Set_Solution_time_n1(solver[val_iZone][val_iInst][iMesh][TURB_SOL]->node[iPoint]->GetSolution_Old());
-            }
-            if (heat) {
-              solver[val_iZone][val_iInst][iMesh][HEAT_SOL]->node[iPoint]->Set_Solution_time_n1(solver[val_iZone][val_iInst][iMesh][HEAT_SOL]->node[iPoint]->GetSolution_Old());
-            }
-          }
-        }
-      }
-    }
-  }
-
-  /*--- Store flow solution also in the adjoint solver in order to be able to reset it later ---*/
-
-  if (ExtIter == 0 || dual_time) {
-    for (iMesh=0; iMesh<=config[val_iZone]->GetnMGLevels();iMesh++) {
-      for (iPoint = 0; iPoint < geometry[val_iZone][val_iInst][iMesh]->GetnPoint(); iPoint++) {
-        solver[val_iZone][val_iInst][iMesh][ADJFLOW_SOL]->node[iPoint]->SetSolution_Direct(solver[val_iZone][val_iInst][iMesh][FLOW_SOL]->node[iPoint]->GetSolution());
-      }
-    }
-    if (turbulent && !config[val_iZone]->GetFrozen_Visc_Disc()) {
-      for (iPoint = 0; iPoint < geometry[val_iZone][val_iInst][MESH_0]->GetnPoint(); iPoint++) {
-        solver[val_iZone][val_iInst][MESH_0][ADJTURB_SOL]->node[iPoint]->SetSolution_Direct(solver[val_iZone][val_iInst][MESH_0][TURB_SOL]->node[iPoint]->GetSolution());
-      }
-    }
-    if (heat) {
-      for (iPoint = 0; iPoint < geometry[val_iZone][val_iInst][MESH_0]->GetnPoint(); iPoint++) {
-        solver[val_iZone][val_iInst][MESH_0][ADJHEAT_SOL]->node[iPoint]->SetSolution_Direct(solver[val_iZone][val_iInst][MESH_0][HEAT_SOL]->node[iPoint]->GetSolution());
-      }
-    }
-  }
-
-  solver[val_iZone][val_iInst][MESH_0][ADJFLOW_SOL]->Preprocessing(geometry[val_iZone][val_iInst][MESH_0], solver[val_iZone][val_iInst][MESH_0],  config[val_iZone] , MESH_0, 0, RUNTIME_ADJFLOW_SYS, false);
-  if (turbulent && !config[val_iZone]->GetFrozen_Visc_Disc()){
-    solver[val_iZone][val_iInst][MESH_0][ADJTURB_SOL]->Preprocessing(geometry[val_iZone][val_iInst][MESH_0], solver[val_iZone][val_iInst][MESH_0],  config[val_iZone] , MESH_0, 0, RUNTIME_ADJTURB_SYS, false);
-  }
-  if (heat) {
-    solver[val_iZone][val_iInst][MESH_0][ADJHEAT_SOL]->Preprocessing(geometry[val_iZone][val_iInst][MESH_0], solver[val_iZone][val_iInst][MESH_0],  config[val_iZone] , MESH_0, 0, RUNTIME_ADJHEAT_SYS, false);
-  }
-}
-
-void CDiscAdjFluidIteration::LoadUnsteady_Solution(CGeometry ****geometry,
-                                           CSolver *****solver,
-                                           CConfig **config,
-                                           unsigned short val_iZone,
-                                           unsigned short val_iInst,
-                                           int val_DirectIter) {
-  unsigned short iMesh;
-  bool heat = config[val_iZone]->GetWeakly_Coupled_Heat();
-
-  if (val_DirectIter >= 0) {
-    if (rank == MASTER_NODE && val_iZone == ZONE_0)
-      cout << " Loading flow solution from direct iteration " << val_DirectIter  << "." << endl;
-    solver[val_iZone][val_iInst][MESH_0][FLOW_SOL]->LoadRestart(geometry[val_iZone][val_iInst], solver[val_iZone][val_iInst], config[val_iZone], val_DirectIter, true);
-    if (turbulent) {
-      solver[val_iZone][val_iInst][MESH_0][TURB_SOL]->LoadRestart(geometry[val_iZone][val_iInst], solver[val_iZone][val_iInst], config[val_iZone], val_DirectIter, false);
-    }
-    if (heat) {
-      solver[val_iZone][val_iInst][MESH_0][HEAT_SOL]->LoadRestart(geometry[val_iZone][val_iInst], solver[val_iZone][val_iInst], config[val_iZone], val_DirectIter, false);
-    }
-  } else {
-    /*--- If there is no solution file we set the freestream condition ---*/
-    if (rank == MASTER_NODE && val_iZone == ZONE_0)
-      cout << " Setting freestream conditions at direct iteration " << val_DirectIter << "." << endl;
-    for (iMesh=0; iMesh<=config[val_iZone]->GetnMGLevels();iMesh++) {
-      solver[val_iZone][val_iInst][iMesh][FLOW_SOL]->SetFreeStream_Solution(config[val_iZone]);
-      solver[val_iZone][val_iInst][iMesh][FLOW_SOL]->Preprocessing(geometry[val_iZone][val_iInst][iMesh],solver[val_iZone][val_iInst][iMesh], config[val_iZone], iMesh, val_DirectIter, RUNTIME_FLOW_SYS, false);
-      if (turbulent) {
-        solver[val_iZone][val_iInst][iMesh][TURB_SOL]->SetFreeStream_Solution(config[val_iZone]);
-        solver[val_iZone][val_iInst][iMesh][TURB_SOL]->Postprocessing(geometry[val_iZone][val_iInst][iMesh],solver[val_iZone][val_iInst][iMesh], config[val_iZone], iMesh);
-      }
-      if (heat) {
-        solver[val_iZone][val_iInst][iMesh][HEAT_SOL]->SetFreeStream_Solution(config[val_iZone]);
-        solver[val_iZone][val_iInst][iMesh][HEAT_SOL]->Postprocessing(geometry[val_iZone][val_iInst][iMesh],solver[val_iZone][val_iInst][iMesh], config[val_iZone], iMesh);
-      }
-    }
-  }
-}
-
-void CDiscAdjFluidIteration::Iterate(COutput *output,
-                                        CIntegration ****integration,
-                                        CGeometry ****geometry,
-                                        CSolver *****solver,
-                                        CNumerics ******numerics,
-                                        CConfig **config,
-                                        CSurfaceMovement **surface_movement,
-                                        CVolumetricMovement ***volume_grid_movement,
-                                        CFreeFormDefBox*** FFDBox,
-                                        unsigned short val_iZone,
-                                        unsigned short val_iInst) {
-
-  unsigned long ExtIter = config[val_iZone]->GetExtIter();
-  unsigned short Kind_Solver = config[val_iZone]->GetKind_Solver();
-  unsigned long IntIter = 0;
-  bool unsteady = config[val_iZone]->GetUnsteady_Simulation() != STEADY;
-  bool frozen_visc = config[val_iZone]->GetFrozen_Visc_Disc();
-  bool heat = config[val_iZone]->GetWeakly_Coupled_Heat();
-
-  if (!unsteady)
-    IntIter = ExtIter;
-  else {
-    IntIter = config[val_iZone]->GetIntIter();
-  }
-
-  /*--- Extract the adjoints of the conservative input variables and store them for the next iteration ---*/
-
-  if ((Kind_Solver == DISC_ADJ_NAVIER_STOKES) || (Kind_Solver == DISC_ADJ_RANS) || (Kind_Solver == DISC_ADJ_EULER)) {
-
-    solver[val_iZone][val_iInst][MESH_0][ADJFLOW_SOL]->ExtractAdjoint_Solution(geometry[val_iZone][val_iInst][MESH_0], config[val_iZone]);
-
-    solver[val_iZone][val_iInst][MESH_0][ADJFLOW_SOL]->ExtractAdjoint_Variables(geometry[val_iZone][val_iInst][MESH_0], config[val_iZone]);
-
-    /*--- Set the convergence criteria (only residual possible) ---*/
-
-    integration[val_iZone][val_iInst][ADJFLOW_SOL]->Convergence_Monitoring(geometry[val_iZone][val_iInst][MESH_0], config[val_iZone],
-                                                                          IntIter, log10(solver[val_iZone][val_iInst][MESH_0][ADJFLOW_SOL]->GetRes_RMS(0)), MESH_0);
-
-    }
-  if (turbulent && !frozen_visc) {
-
-    solver[val_iZone][val_iInst][MESH_0][ADJTURB_SOL]->ExtractAdjoint_Solution(geometry[val_iZone][val_iInst][MESH_0],
-                                                                              config[val_iZone]);
-  }
-  if (heat) {
-
-    solver[val_iZone][val_iInst][MESH_0][ADJHEAT_SOL]->ExtractAdjoint_Solution(geometry[val_iZone][val_iInst][MESH_0],
-                                                                              config[val_iZone]);
-  }
-}
-
-void CDiscAdjFluidIteration::InitializeAdjoint(CSolver *****solver, CGeometry ****geometry, CConfig **config, unsigned short iZone, unsigned short iInst){
-
-  unsigned short Kind_Solver = config[iZone]->GetKind_Solver();
-  bool frozen_visc = config[iZone]->GetFrozen_Visc_Disc();
-  bool heat = config[iZone]->GetWeakly_Coupled_Heat();
-
-  /*--- Initialize the adjoint of the objective function (typically with 1.0) ---*/
-
-  solver[iZone][iInst][MESH_0][ADJFLOW_SOL]->SetAdj_ObjFunc(geometry[iZone][iInst][MESH_0], config[iZone]);
-
-  /*--- Initialize the adjoints the conservative variables ---*/
-
-  if ((Kind_Solver == DISC_ADJ_NAVIER_STOKES) || (Kind_Solver == DISC_ADJ_RANS) || (Kind_Solver == DISC_ADJ_EULER)) {
-
-    solver[iZone][iInst][MESH_0][ADJFLOW_SOL]->SetAdjoint_Output(geometry[iZone][iInst][MESH_0],
-                                                                  config[iZone]);
-  }
-
-  if (turbulent && !frozen_visc) {
-    solver[iZone][iInst][MESH_0][ADJTURB_SOL]->SetAdjoint_Output(geometry[iZone][iInst][MESH_0],
-        config[iZone]);
-  }
-
-  if (heat) {
-    solver[iZone][iInst][MESH_0][ADJHEAT_SOL]->SetAdjoint_Output(geometry[iZone][iInst][MESH_0],
-        config[iZone]);
-  }
-}
-
-void CDiscAdjFluidIteration::RegisterInput(CSolver *****solver, CGeometry ****geometry, CConfig **config, unsigned short iZone, unsigned short iInst, unsigned short kind_recording){
-
-  unsigned short Kind_Solver = config[iZone]->GetKind_Solver();
-  bool frozen_visc = config[iZone]->GetFrozen_Visc_Disc();
-  bool heat = config[iZone]->GetWeakly_Coupled_Heat();
-
-  if (kind_recording == FLOW_CONS_VARS || kind_recording == COMBINED){
-
-    /*--- Register flow and turbulent variables as input ---*/
-
-    if ((Kind_Solver == DISC_ADJ_NAVIER_STOKES) || (Kind_Solver == DISC_ADJ_RANS) || (Kind_Solver == DISC_ADJ_EULER)) {
-
-      solver[iZone][iInst][MESH_0][ADJFLOW_SOL]->RegisterSolution(geometry[iZone][iInst][MESH_0], config[iZone]);
-
-      solver[iZone][iInst][MESH_0][ADJFLOW_SOL]->RegisterVariables(geometry[iZone][iInst][MESH_0], config[iZone]);
-    }
-
-    if (turbulent && !frozen_visc) {
-      solver[iZone][iInst][MESH_0][ADJTURB_SOL]->RegisterSolution(geometry[iZone][iInst][MESH_0], config[iZone]);
-    }
-    if (heat) {
-      solver[iZone][iInst][MESH_0][ADJHEAT_SOL]->RegisterSolution(geometry[iZone][iInst][MESH_0], config[iZone]);
-    }
-  }
-  if (kind_recording == MESH_COORDS){
-
-    /*--- Register node coordinates as input ---*/
-
-    geometry[iZone][iInst][MESH_0]->RegisterCoordinates(config[iZone]);
-
-  }
-
-  if (kind_recording == FLOW_CROSS_TERM){
-
-    /*--- Register flow and turbulent variables as input ---*/
-
-    solver[iZone][iInst][MESH_0][ADJFLOW_SOL]->RegisterSolution(geometry[iZone][iInst][MESH_0], config[iZone]);
-
-    if (turbulent && !frozen_visc){
-      solver[iZone][iInst][MESH_0][ADJTURB_SOL]->RegisterSolution(geometry[iZone][iInst][MESH_0], config[iZone]);
-    }
-  }
-
-  if (kind_recording == GEOMETRY_CROSS_TERM){
-
-    /*--- Register node coordinates as input ---*/
-
-    geometry[iZone][iInst][MESH_0]->RegisterCoordinates(config[iZone]);
-
-  }
-
-}
-
-void CDiscAdjFluidIteration::SetRecording(CSolver *****solver,
-                                          CGeometry ****geometry,
-                                          CConfig **config,
-                                          unsigned short val_iZone,
-                                          unsigned short val_iInst,
-                                          unsigned short kind_recording) {
-
-  unsigned short iMesh;
-
-  /*--- Prepare for recording by resetting the solution to the initial converged solution ---*/
-
-  solver[val_iZone][val_iInst][MESH_0][ADJFEA_SOL]->SetRecording(geometry[val_iZone][val_iInst][MESH_0], config[val_iZone]);
-
-  for (iMesh = 0; iMesh <= config[val_iZone]->GetnMGLevels(); iMesh++){
-    solver[val_iZone][val_iInst][iMesh][ADJFLOW_SOL]->SetRecording(geometry[val_iZone][val_iInst][iMesh], config[val_iZone]);
-  }
-  if (config[val_iZone]->GetKind_Solver() == DISC_ADJ_RANS && !config[val_iZone]->GetFrozen_Visc_Disc()) {
-    solver[val_iZone][val_iInst][MESH_0][ADJTURB_SOL]->SetRecording(geometry[val_iZone][val_iInst][MESH_0], config[val_iZone]);
-  }
-  if (config[val_iZone]->GetWeakly_Coupled_Heat()) {
-    solver[val_iZone][val_iInst][MESH_0][ADJHEAT_SOL]->SetRecording(geometry[val_iZone][val_iInst][MESH_0], config[val_iZone]);
-  }
-
-
-}
-
-void CDiscAdjFluidIteration::SetDependencies(CSolver *****solver,
-                                             CGeometry ****geometry,
-                                             CNumerics ******numerics,
-                                             CConfig **config,
-                                             unsigned short iZone,
-                                             unsigned short iInst,
-                                             unsigned short kind_recording){
-
-  bool frozen_visc = config[iZone]->GetFrozen_Visc_Disc();
-  bool heat = config[iZone]->GetWeakly_Coupled_Heat();
-  if ((kind_recording == MESH_COORDS) || (kind_recording == NONE)  ||
-      (kind_recording == GEOMETRY_CROSS_TERM) || (kind_recording == ALL_VARIABLES)){
-
-    /*--- Update geometry to get the influence on other geometry variables (normals, volume etc) ---*/
-
-    geometry[iZone][iInst][MESH_0]->UpdateGeometry(geometry[iZone][iInst], config[iZone]);
-
-  }
-
-  /*--- Compute coupling between flow and turbulent equations ---*/
-
-  solver[iZone][iInst][MESH_0][FLOW_SOL]->InitiateComms(geometry[iZone][iInst][MESH_0], config[iZone], SOLUTION);
-  solver[iZone][iInst][MESH_0][FLOW_SOL]->CompleteComms(geometry[iZone][iInst][MESH_0], config[iZone], SOLUTION);
-
-  if (turbulent && !frozen_visc){
-    solver[iZone][iInst][MESH_0][FLOW_SOL]->Preprocessing(geometry[iZone][iInst][MESH_0],solver[iZone][iInst][MESH_0], config[iZone], MESH_0, NO_RK_ITER, RUNTIME_FLOW_SYS, true);
-    solver[iZone][iInst][MESH_0][TURB_SOL]->Postprocessing(geometry[iZone][iInst][MESH_0],solver[iZone][iInst][MESH_0], config[iZone], MESH_0);
-    solver[iZone][iInst][MESH_0][TURB_SOL]->InitiateComms(geometry[iZone][iInst][MESH_0], config[iZone], SOLUTION);
-    solver[iZone][iInst][MESH_0][TURB_SOL]->CompleteComms(geometry[iZone][iInst][MESH_0], config[iZone], SOLUTION);
-
-  }
-
-  if (heat){
-    solver[iZone][iInst][MESH_0][HEAT_SOL]->Set_Heatflux_Areas(geometry[iZone][iInst][MESH_0], config[iZone]);
-    solver[iZone][iInst][MESH_0][HEAT_SOL]->Preprocessing(geometry[iZone][iInst][MESH_0],solver[iZone][iInst][MESH_0], config[iZone], MESH_0, NO_RK_ITER, RUNTIME_HEAT_SYS, true);
-    solver[iZone][iInst][MESH_0][HEAT_SOL]->Postprocessing(geometry[iZone][iInst][MESH_0],solver[iZone][iInst][MESH_0], config[iZone], MESH_0);
-    solver[iZone][iInst][MESH_0][HEAT_SOL]->InitiateComms(geometry[iZone][iInst][MESH_0], config[iZone], SOLUTION);
-    solver[iZone][iInst][MESH_0][HEAT_SOL]->CompleteComms(geometry[iZone][iInst][MESH_0], config[iZone], SOLUTION);
-  }
-}
-
-void CDiscAdjFluidIteration::RegisterOutput(CSolver *****solver, CGeometry ****geometry, CConfig **config, COutput* output, unsigned short iZone, unsigned short iInst){
-
-  unsigned short Kind_Solver = config[iZone]->GetKind_Solver();
-  bool frozen_visc = config[iZone]->GetFrozen_Visc_Disc();
-  bool heat = config[iZone]->GetWeakly_Coupled_Heat();
-
-  if ((Kind_Solver == DISC_ADJ_NAVIER_STOKES) || (Kind_Solver == DISC_ADJ_RANS) || (Kind_Solver == DISC_ADJ_EULER)) {
-
-  /*--- Register conservative variables as output of the iteration ---*/
-
-    solver[iZone][iInst][MESH_0][FLOW_SOL]->RegisterOutput(geometry[iZone][iInst][MESH_0],config[iZone]);
-
-  }
-  if (turbulent && !frozen_visc){
-    solver[iZone][iInst][MESH_0][TURB_SOL]->RegisterOutput(geometry[iZone][iInst][MESH_0],
-                                                                 config[iZone]);
-  }
-  if (heat){
-    solver[iZone][iInst][MESH_0][HEAT_SOL]->RegisterOutput(geometry[iZone][iInst][MESH_0],
-                                                                 config[iZone]);
-  }
-}
-
-void CDiscAdjFluidIteration::InitializeAdjoint_CrossTerm(CSolver *****solver, CGeometry ****geometry, CConfig **config, unsigned short iZone, unsigned short iInst){
-
-  unsigned short Kind_Solver = config[iZone]->GetKind_Solver();
-  bool frozen_visc = config[iZone]->GetFrozen_Visc_Disc();
-
-  /*--- Initialize the adjoint of the objective function (typically with 1.0) ---*/
-
-  solver[iZone][iInst][MESH_0][ADJFLOW_SOL]->SetAdj_ObjFunc(geometry[iZone][iInst][MESH_0], config[iZone]);
-
-  /*--- Initialize the adjoints the conservative variables ---*/
-
- if ((Kind_Solver == DISC_ADJ_NAVIER_STOKES) || (Kind_Solver == DISC_ADJ_RANS) || (Kind_Solver == DISC_ADJ_EULER)) {
-
-  solver[iZone][iInst][MESH_0][ADJFLOW_SOL]->SetAdjoint_Output(geometry[iZone][iInst][MESH_0],
-                                                                  config[iZone]);
-}
-
-  if (turbulent && !frozen_visc) {
-    solver[iZone][iInst][MESH_0][ADJTURB_SOL]->SetAdjoint_Output(geometry[iZone][iInst][MESH_0],
-                                                                    config[iZone]);
-  }
-}
-
-void CDiscAdjFluidIteration::Update(COutput *output,
-                                       CIntegration ****integration,
-                                       CGeometry ****geometry,
-                                       CSolver *****solver,
-                                       CNumerics ******numerics,
-                                       CConfig **config,
-                                       CSurfaceMovement **surface_movement,
-                                       CVolumetricMovement ***grid_movement,
-                                       CFreeFormDefBox*** FFDBox,
-                                       unsigned short val_iZone,
-                                       unsigned short val_iInst) {
-
-  unsigned short iMesh;
-
-  /*--- Dual time stepping strategy ---*/
-
-  if ((config[val_iZone]->GetUnsteady_Simulation() == DT_STEPPING_1ST) ||
-      (config[val_iZone]->GetUnsteady_Simulation() == DT_STEPPING_2ND)) {
-
-    for (iMesh = 0; iMesh <= config[val_iZone]->GetnMGLevels(); iMesh++) {
-      integration[val_iZone][val_iInst][ADJFLOW_SOL]->SetConvergence(false);
-    }
-  }
-}
-
-bool CDiscAdjFluidIteration::Monitor(COutput *output,
-    CIntegration ****integration,
-    CGeometry ****geometry,
-    CSolver *****solver,
-    CNumerics ******numerics,
-    CConfig **config,
-    CSurfaceMovement **surface_movement,
-    CVolumetricMovement ***grid_movement,
-    CFreeFormDefBox*** FFDBox,
-    unsigned short val_iZone,
-    unsigned short val_iInst)     {
-
-  bool StopCalc = false;
-  bool steady = (config[val_iZone]->GetUnsteady_Simulation() == STEADY);
-  bool output_history = false;
-
-#ifndef HAVE_MPI
-  StopTime = su2double(clock())/su2double(CLOCKS_PER_SEC);
-#else
-  StopTime = MPI_Wtime();
-#endif
-  UsedTime = StopTime - StartTime;
-
-  /*--- If convergence was reached --*/
-  StopCalc = integration[val_iZone][INST_0][ADJFLOW_SOL]->GetConvergence();
-
-  /*--- Write the convergence history for the fluid (only screen output) ---*/
-
-  /*--- The logic is right now case dependent ----*/
-  /*--- This needs to be generalized when the new output structure comes ---*/
-  output_history = (steady && !(multizone && (config[val_iZone]->GetnInner_Iter()==1)));
-
-  if (output_history) output->SetConvHistory_Body(NULL, geometry, solver, config, integration, false, UsedTime, val_iZone, INST_0);
-
-  return StopCalc;
-
-}
-
-void CDiscAdjFluidIteration::Postprocess(COutput *output,
-                                         CIntegration ****integration,
-                                         CGeometry ****geometry,
-                                         CSolver *****solver,
-                                         CNumerics ******numerics,
-                                         CConfig **config,
-                                         CSurfaceMovement **surface_movement,
-                                         CVolumetricMovement ***grid_movement,
-                                         CFreeFormDefBox*** FFDBox,
-                                         unsigned short val_iZone,
-                                         unsigned short val_iInst) { }
-
-CDiscAdjTNE2Iteration::CDiscAdjTNE2Iteration(CConfig *config) : CIteration(config) {
-
-  turbulent = ( config->GetKind_Solver() == DISC_ADJ_TNE2_RANS);
-
-}
-
-CDiscAdjTNE2Iteration::~CDiscAdjTNE2Iteration(void) { }
-
-void CDiscAdjTNE2Iteration::Preprocess(COutput *output,
-                                       CIntegration ****integration,
-                                       CGeometry ****geometry,
-                                       CSolver *****solver,
-                                       CNumerics ******numerics,
-                                       CConfig **config,
-                                       CSurfaceMovement **surface_movement,
-                                       CVolumetricMovement ***grid_movement,
-                                       CFreeFormDefBox*** FFDBox,
-                                       unsigned short val_iZone,
-                                       unsigned short val_iInst) {
-
-#ifndef HAVE_MPI
-  StartTime = su2double(clock())/su2double(CLOCKS_PER_SEC);
-#else
-  StartTime =MPI_Wtime();
-#endif
-
-  unsigned long IntIter = 0, iPoint;
-  config[ZONE_0]->SetIntIter(IntIter);
-  unsigned short ExtIter = config[val_iZone]->GetExtIter();
-  bool dual_time_1st = (config[val_iZone]->GetUnsteady_Simulation() == DT_STEPPING_1ST);
-  bool dual_time_2nd = (config[val_iZone]->GetUnsteady_Simulation() == DT_STEPPING_2ND);
-  bool dual_time = (dual_time_1st || dual_time_2nd);
-  unsigned short iMesh;
-  int Direct_Iter;
-  bool heat = config[val_iZone]->GetWeakly_Coupled_Heat();
-
-  /*--- For the unsteady adjoint, load direct solutions from restart files. ---*/
-  if (config[val_iZone]->GetUnsteady_Simulation()) {
-
-    Direct_Iter = SU2_TYPE::Int(config[val_iZone]->GetUnst_AdjointIter()) - SU2_TYPE::Int(ExtIter) - 2;
-
-    /*--- For dual-time stepping we want to load the already converged solution at timestep n ---*/
-
-    if (dual_time) {
-      Direct_Iter += 1;
-    }
-
-    if (ExtIter == 0){
-
-      if (dual_time_2nd) {
-
-        /*--- Load solution at timestep n-2 ---*/
-
-        LoadUnsteady_Solution(geometry, solver,config, val_iZone, val_iInst, Direct_Iter-2);
-
-        /*--- Push solution back to correct array ---*/
-
-        for (iMesh=0; iMesh<=config[val_iZone]->GetnMGLevels();iMesh++) {
-          for(iPoint=0; iPoint<geometry[val_iZone][val_iInst][iMesh]->GetnPoint();iPoint++) {
-            solver[val_iZone][val_iInst][iMesh][TNE2_SOL]->node[iPoint]->Set_Solution_time_n();
-            solver[val_iZone][val_iInst][iMesh][TNE2_SOL]->node[iPoint]->Set_Solution_time_n1();
-            if (turbulent) {
-              solver[val_iZone][val_iInst][iMesh][TURB_SOL]->node[iPoint]->Set_Solution_time_n();
-              solver[val_iZone][val_iInst][iMesh][TURB_SOL]->node[iPoint]->Set_Solution_time_n1();
-            }
-            if (heat) {
-              solver[val_iZone][val_iInst][iMesh][HEAT_SOL]->node[iPoint]->Set_Solution_time_n();
-              solver[val_iZone][val_iInst][iMesh][HEAT_SOL]->node[iPoint]->Set_Solution_time_n1();
-            }
-          }
-        }
-      }
-      if (dual_time) {
-
-        /*--- Load solution at timestep n-1 ---*/
-
-        LoadUnsteady_Solution(geometry, solver,config, val_iZone, val_iInst, Direct_Iter-1);
-
-        /*--- Push solution back to correct array ---*/
-
-        for (iMesh=0; iMesh<=config[val_iZone]->GetnMGLevels();iMesh++) {
-          for(iPoint=0; iPoint<geometry[val_iZone][val_iInst][iMesh]->GetnPoint();iPoint++) {
-            solver[val_iZone][val_iInst][iMesh][TNE2_SOL]->node[iPoint]->Set_Solution_time_n();
-            if (turbulent) {
-              solver[val_iZone][val_iInst][iMesh][TURB_SOL]->node[iPoint]->Set_Solution_time_n();
-            }
-            if (heat) {
-              solver[val_iZone][val_iInst][iMesh][HEAT_SOL]->node[iPoint]->Set_Solution_time_n();
-            }
-          }
-        }
-      }
-
-      /*--- Load solution timestep n ---*/
-
-      LoadUnsteady_Solution(geometry, solver,config, val_iInst, val_iZone, Direct_Iter);
-
-    }
-
-    if ((ExtIter > 0) && dual_time){
-
-      /*--- Load solution timestep n-1 | n-2 for DualTimestepping 1st | 2nd order ---*/
-      if (dual_time_1st){
-        LoadUnsteady_Solution(geometry, solver,config, val_iInst, val_iZone, Direct_Iter - 1);
-      } else {
-        LoadUnsteady_Solution(geometry, solver,config, val_iInst, val_iZone, Direct_Iter - 2);
-      }
-
-      /*--- Temporarily store the loaded solution in the Solution_Old array ---*/
-
-      for (iMesh=0; iMesh<=config[val_iZone]->GetnMGLevels();iMesh++) {
-        for(iPoint=0; iPoint<geometry[val_iZone][val_iInst][iMesh]->GetnPoint();iPoint++) {
-           solver[val_iZone][val_iInst][iMesh][TNE2_SOL]->node[iPoint]->Set_OldSolution();
-           if (turbulent){
-             solver[val_iZone][val_iInst][iMesh][TURB_SOL]->node[iPoint]->Set_OldSolution();
-           }
-           if (heat){
-             solver[val_iZone][val_iInst][iMesh][HEAT_SOL]->node[iPoint]->Set_OldSolution();
-           }
-        }
-      }
-
-      /*--- Set Solution at timestep n to solution at n-1 ---*/
-
-      for (iMesh=0; iMesh<=config[val_iZone]->GetnMGLevels();iMesh++) {
-        for(iPoint=0; iPoint<geometry[val_iZone][val_iInst][iMesh]->GetnPoint();iPoint++) {
-          solver[val_iZone][val_iInst][iMesh][TNE2_SOL]->node[iPoint]->SetSolution(solver[val_iZone][val_iInst][iMesh][TNE2_SOL]->node[iPoint]->GetSolution_time_n());
-          if (turbulent) {
-            solver[val_iZone][val_iInst][iMesh][TURB_SOL]->node[iPoint]->SetSolution(solver[val_iZone][val_iInst][iMesh][TURB_SOL]->node[iPoint]->GetSolution_time_n());
-          }
-          if (heat) {
-            solver[val_iZone][val_iInst][iMesh][HEAT_SOL]->node[iPoint]->SetSolution(solver[val_iZone][val_iInst][iMesh][HEAT_SOL]->node[iPoint]->GetSolution_time_n());
-          }
-        }
-      }
-      if (dual_time_1st){
-      /*--- Set Solution at timestep n-1 to the previously loaded solution ---*/
-        for (iMesh=0; iMesh<=config[val_iZone]->GetnMGLevels();iMesh++) {
-          for(iPoint=0; iPoint<geometry[val_iZone][val_iInst][iMesh]->GetnPoint();iPoint++) {
-            solver[val_iZone][val_iInst][iMesh][TNE2_SOL]->node[iPoint]->Set_Solution_time_n(solver[val_iZone][val_iInst][iMesh][TNE2_SOL]->node[iPoint]->GetSolution_Old());
-            if (turbulent) {
-              solver[val_iZone][val_iInst][iMesh][TURB_SOL]->node[iPoint]->Set_Solution_time_n(solver[val_iZone][val_iInst][iMesh][TURB_SOL]->node[iPoint]->GetSolution_Old());
-            }
-            if (heat) {
-              solver[val_iZone][val_iInst][iMesh][HEAT_SOL]->node[iPoint]->Set_Solution_time_n(solver[val_iZone][val_iInst][iMesh][HEAT_SOL]->node[iPoint]->GetSolution_Old());
-            }
-          }
-        }
-      }
-      if (dual_time_2nd){
-        /*--- Set Solution at timestep n-1 to solution at n-2 ---*/
-        for (iMesh=0; iMesh<=config[val_iZone]->GetnMGLevels();iMesh++) {
-          for(iPoint=0; iPoint<geometry[val_iZone][val_iInst][iMesh]->GetnPoint();iPoint++) {
-            solver[val_iZone][val_iInst][iMesh][TNE2_SOL]->node[iPoint]->Set_Solution_time_n(solver[val_iZone][val_iInst][iMesh][TNE2_SOL]->node[iPoint]->GetSolution_time_n1());
-            if (turbulent) {
-              solver[val_iZone][val_iInst][iMesh][TURB_SOL]->node[iPoint]->Set_Solution_time_n(solver[val_iZone][val_iInst][iMesh][TURB_SOL]->node[iPoint]->GetSolution_time_n1());
-            }
-            if (heat) {
-              solver[val_iZone][val_iInst][iMesh][HEAT_SOL]->node[iPoint]->Set_Solution_time_n(solver[val_iZone][val_iInst][iMesh][HEAT_SOL]->node[iPoint]->GetSolution_time_n1());
-            }
-          }
-        }
-        /*--- Set Solution at timestep n-2 to the previously loaded solution ---*/
-        for (iMesh=0; iMesh<=config[val_iZone]->GetnMGLevels();iMesh++) {
-          for(iPoint=0; iPoint<geometry[val_iZone][val_iInst][iMesh]->GetnPoint();iPoint++) {
-            solver[val_iZone][val_iInst][iMesh][TNE2_SOL]->node[iPoint]->Set_Solution_time_n1(solver[val_iZone][val_iInst][iMesh][TNE2_SOL]->node[iPoint]->GetSolution_Old());
-            if (turbulent) {
-              solver[val_iZone][val_iInst][iMesh][TURB_SOL]->node[iPoint]->Set_Solution_time_n1(solver[val_iZone][val_iInst][iMesh][TURB_SOL]->node[iPoint]->GetSolution_Old());
-            }
-            if (heat) {
-              solver[val_iZone][val_iInst][iMesh][HEAT_SOL]->node[iPoint]->Set_Solution_time_n1(solver[val_iZone][val_iInst][iMesh][HEAT_SOL]->node[iPoint]->GetSolution_Old());
-            }
-          }
-        }
-      }
-    }
-  }
-
-  /*--- Store flow solution also in the adjoint solver in order to be able to reset it later ---*/
-
-  if (ExtIter == 0 || dual_time) {
-    for (iMesh=0; iMesh<=config[val_iZone]->GetnMGLevels();iMesh++) {
-      for (iPoint = 0; iPoint < geometry[val_iZone][val_iInst][iMesh]->GetnPoint(); iPoint++) {
-        solver[val_iZone][val_iInst][iMesh][ADJTNE2_SOL]->node[iPoint]->SetSolution_Direct(solver[val_iZone][val_iInst][iMesh][TNE2_SOL]->node[iPoint]->GetSolution());
-      }
-    }
-    if (turbulent && !config[val_iZone]->GetFrozen_Visc_Disc()) {
-      for (iPoint = 0; iPoint < geometry[val_iZone][val_iInst][MESH_0]->GetnPoint(); iPoint++) {
-        solver[val_iZone][val_iInst][MESH_0][ADJTURB_SOL]->node[iPoint]->SetSolution_Direct(solver[val_iZone][val_iInst][MESH_0][TURB_SOL]->node[iPoint]->GetSolution());
-      }
-    }
-    if (heat) {
-      for (iPoint = 0; iPoint < geometry[val_iZone][val_iInst][MESH_0]->GetnPoint(); iPoint++) {
-        solver[val_iZone][val_iInst][MESH_0][ADJHEAT_SOL]->node[iPoint]->SetSolution_Direct(solver[val_iZone][val_iInst][MESH_0][HEAT_SOL]->node[iPoint]->GetSolution());
-      }
-    }
-  }
-
-  solver[val_iZone][val_iInst][MESH_0][ADJTNE2_SOL]->Preprocessing(geometry[val_iZone][val_iInst][MESH_0], solver[val_iZone][val_iInst][MESH_0],  config[val_iZone] , MESH_0, 0, RUNTIME_ADJTNE2_SYS, false);
-  if (turbulent && !config[val_iZone]->GetFrozen_Visc_Disc()){
-    solver[val_iZone][val_iInst][MESH_0][ADJTURB_SOL]->Preprocessing(geometry[val_iZone][val_iInst][MESH_0], solver[val_iZone][val_iInst][MESH_0],  config[val_iZone] , MESH_0, 0, RUNTIME_ADJTURB_SYS, false);
-  }
-  if (heat) {
-    solver[val_iZone][val_iInst][MESH_0][ADJHEAT_SOL]->Preprocessing(geometry[val_iZone][val_iInst][MESH_0], solver[val_iZone][val_iInst][MESH_0],  config[val_iZone] , MESH_0, 0, RUNTIME_ADJHEAT_SYS, false);
-  }
-}
-
-void CDiscAdjTNE2Iteration::LoadUnsteady_Solution(CGeometry ****geometry,
-                                                  CSolver *****solver,
-                                                  CConfig **config,
-                                                  unsigned short val_iZone,
-                                                  unsigned short val_iInst,
-                                                  int val_DirectIter) {
-  unsigned short iMesh;
-  bool heat = config[val_iZone]->GetWeakly_Coupled_Heat();
-
-  if (val_DirectIter >= 0) {
-    if (rank == MASTER_NODE && val_iZone == ZONE_0)
-      cout << " Loading flow solution from direct iteration " << val_DirectIter  << "." << endl;
-    solver[val_iZone][val_iInst][MESH_0][TNE2_SOL]->LoadRestart(geometry[val_iZone][val_iInst], solver[val_iZone][val_iInst], config[val_iZone], val_DirectIter, true);
-    if (turbulent) {
-      solver[val_iZone][val_iInst][MESH_0][TURB_SOL]->LoadRestart(geometry[val_iZone][val_iInst], solver[val_iZone][val_iInst], config[val_iZone], val_DirectIter, false);
-    }
-    if (heat) {
-      solver[val_iZone][val_iInst][MESH_0][HEAT_SOL]->LoadRestart(geometry[val_iZone][val_iInst], solver[val_iZone][val_iInst], config[val_iZone], val_DirectIter, false);
-    }
-  } else {
-    /*--- If there is no solution file we set the freestream condition ---*/
-    if (rank == MASTER_NODE && val_iZone == ZONE_0)
-      cout << " Setting freestream conditions at direct iteration " << val_DirectIter << "." << endl;
-    for (iMesh=0; iMesh<=config[val_iZone]->GetnMGLevels();iMesh++) {
-      solver[val_iZone][val_iInst][iMesh][TNE2_SOL]->SetFreeStream_Solution(config[val_iZone]);
-      solver[val_iZone][val_iInst][iMesh][TNE2_SOL]->Preprocessing(geometry[val_iZone][val_iInst][iMesh],solver[val_iZone][val_iInst][iMesh], config[val_iZone], iMesh, val_DirectIter, RUNTIME_TNE2_SYS, false);
-      if (turbulent) {
-        solver[val_iZone][val_iInst][iMesh][TURB_SOL]->SetFreeStream_Solution(config[val_iZone]);
-        solver[val_iZone][val_iInst][iMesh][TURB_SOL]->Postprocessing(geometry[val_iZone][val_iInst][iMesh],solver[val_iZone][val_iInst][iMesh], config[val_iZone], iMesh);
-      }
-      if (heat) {
-        solver[val_iZone][val_iInst][iMesh][HEAT_SOL]->SetFreeStream_Solution(config[val_iZone]);
-        solver[val_iZone][val_iInst][iMesh][HEAT_SOL]->Postprocessing(geometry[val_iZone][val_iInst][iMesh],solver[val_iZone][val_iInst][iMesh], config[val_iZone], iMesh);
-      }
-    }
-  }
-}
-
-void CDiscAdjTNE2Iteration::Iterate(COutput *output,
-                                    CIntegration ****integration,
-                                    CGeometry ****geometry,
-                                    CSolver *****solver,
-                                    CNumerics ******numerics,
-                                    CConfig **config,
-                                    CSurfaceMovement **surface_movement,
-                                    CVolumetricMovement ***volume_grid_movement,
-                                    CFreeFormDefBox*** FFDBox,
-                                    unsigned short val_iZone,
-                                    unsigned short val_iInst) {
-
-  unsigned long ExtIter = config[val_iZone]->GetExtIter();
-  unsigned short Kind_Solver = config[val_iZone]->GetKind_Solver();
-  unsigned long IntIter = 0;
-  bool unsteady = config[val_iZone]->GetUnsteady_Simulation() != STEADY;
-  bool frozen_visc = config[val_iZone]->GetFrozen_Visc_Disc();
-  bool heat = config[val_iZone]->GetWeakly_Coupled_Heat();
-
-  if (!unsteady)
-    IntIter = ExtIter;
-  else {
-    IntIter = config[val_iZone]->GetIntIter();
-  }
-
-  /*--- Extract the adjoints of the conservative input variables and store them for the next iteration ---*/
-
-  if ((Kind_Solver == DISC_ADJ_TNE2_NAVIER_STOKES) || (Kind_Solver == DISC_ADJ_TNE2_RANS) || (Kind_Solver == DISC_ADJ_TNE2_EULER)) {
-
-    solver[val_iZone][val_iInst][MESH_0][ADJTNE2_SOL]->ExtractAdjoint_Solution(geometry[val_iZone][val_iInst][MESH_0], config[val_iZone]);
-
-    solver[val_iZone][val_iInst][MESH_0][ADJTNE2_SOL]->ExtractAdjoint_Variables(geometry[val_iZone][val_iInst][MESH_0], config[val_iZone]);
-
-    /*--- Set the convergence criteria (only residual possible) ---*/
-
-    integration[val_iZone][val_iInst][ADJTNE2_SOL]->Convergence_Monitoring(geometry[val_iZone][val_iInst][MESH_0], config[val_iZone],
-                                                                          IntIter, log10(solver[val_iZone][val_iInst][MESH_0][ADJTNE2_SOL]->GetRes_RMS(0)), MESH_0);
-
-    }
-  if (turbulent && !frozen_visc) {
-
-    solver[val_iZone][val_iInst][MESH_0][ADJTURB_SOL]->ExtractAdjoint_Solution(geometry[val_iZone][val_iInst][MESH_0],
-                                                                              config[val_iZone]);
-  }
-  if (heat) {
-
-    solver[val_iZone][val_iInst][MESH_0][ADJHEAT_SOL]->ExtractAdjoint_Solution(geometry[val_iZone][val_iInst][MESH_0],
-                                                                              config[val_iZone]);
-  }
-}
-
-void CDiscAdjTNE2Iteration::InitializeAdjoint(CSolver *****solver, CGeometry ****geometry, CConfig **config, unsigned short iZone, unsigned short iInst){
-
-  unsigned short Kind_Solver = config[iZone]->GetKind_Solver();
-  bool frozen_visc = config[iZone]->GetFrozen_Visc_Disc();
-  bool heat = config[iZone]->GetWeakly_Coupled_Heat();
-
-  /*--- Initialize the adjoint of the objective function (typically with 1.0) ---*/
-
-  solver[iZone][iInst][MESH_0][ADJTNE2_SOL]->SetAdj_ObjFunc(geometry[iZone][iInst][MESH_0], config[iZone]);
-
-  /*--- Initialize the adjoints the conservative variables ---*/
-
-  if ((Kind_Solver == DISC_ADJ_TNE2_NAVIER_STOKES) || (Kind_Solver == DISC_ADJ_TNE2_RANS) || (Kind_Solver == DISC_ADJ_TNE2_EULER)) {
-
-    solver[iZone][iInst][MESH_0][ADJTNE2_SOL]->SetAdjoint_Output(geometry[iZone][iInst][MESH_0],
-                                                                  config[iZone]);
-  }
-
-  if (turbulent && !frozen_visc) {
-    solver[iZone][iInst][MESH_0][ADJTURB_SOL]->SetAdjoint_Output(geometry[iZone][iInst][MESH_0],
-        config[iZone]);
-  }
-
-  if (heat) {
-    solver[iZone][iInst][MESH_0][ADJHEAT_SOL]->SetAdjoint_Output(geometry[iZone][iInst][MESH_0],
-        config[iZone]);
-  }
-}
-
-void CDiscAdjTNE2Iteration::RegisterInput(CSolver *****solver, CGeometry ****geometry, CConfig **config, unsigned short iZone, unsigned short iInst, unsigned short kind_recording){
-
-  unsigned short Kind_Solver = config[iZone]->GetKind_Solver();
-  bool frozen_visc = config[iZone]->GetFrozen_Visc_Disc();
-  bool heat = config[iZone]->GetWeakly_Coupled_Heat();
-
-  if (kind_recording == FLOW_CONS_VARS || kind_recording == COMBINED){
-
-    /*--- Register flow and turbulent variables as input ---*/
-
-    if ((Kind_Solver == DISC_ADJ_TNE2_NAVIER_STOKES) || (Kind_Solver == DISC_ADJ_TNE2_RANS) || (Kind_Solver == DISC_ADJ_TNE2_EULER)) {
-      solver[iZone][iInst][MESH_0][ADJTNE2_SOL]->RegisterSolution(geometry[iZone][iInst][MESH_0], config[iZone]);
-
-      solver[iZone][iInst][MESH_0][ADJTNE2_SOL]->RegisterVariables(geometry[iZone][iInst][MESH_0], config[iZone]);
-    }
-
-    if (turbulent && !frozen_visc) {
-      solver[iZone][iInst][MESH_0][ADJTURB_SOL]->RegisterSolution(geometry[iZone][iInst][MESH_0], config[iZone]);
-    }
-    if (heat) {
-      solver[iZone][iInst][MESH_0][ADJHEAT_SOL]->RegisterSolution(geometry[iZone][iInst][MESH_0], config[iZone]);
-    }
-  }
-  if (kind_recording == MESH_COORDS){
-
-    /*--- Register node coordinates as input ---*/
-
-    geometry[iZone][iInst][MESH_0]->RegisterCoordinates(config[iZone]);
-
-  }
-
-  if (kind_recording == FLOW_CROSS_TERM){
-
-    /*--- Register flow and turbulent variables as input ---*/
-
-    solver[iZone][iInst][MESH_0][ADJTNE2_SOL]->RegisterSolution(geometry[iZone][iInst][MESH_0], config[iZone]);
-
-    if (turbulent && !frozen_visc){
-      solver[iZone][iInst][MESH_0][ADJTURB_SOL]->RegisterSolution(geometry[iZone][iInst][MESH_0], config[iZone]);
-    }
-  }
-
-  if (kind_recording == GEOMETRY_CROSS_TERM){
-
-    /*--- Register node coordinates as input ---*/
-
-    geometry[iZone][iInst][MESH_0]->RegisterCoordinates(config[iZone]);
-
-  }
-}
-
-void CDiscAdjTNE2Iteration::SetDependencies(CSolver *****solver, CGeometry ****geometry, CConfig **config, unsigned short iZone, unsigned short iInst, unsigned short kind_recording){
-
-  bool frozen_visc = config[iZone]->GetFrozen_Visc_Disc();
-  bool heat = config[iZone]->GetWeakly_Coupled_Heat();
-  if ((kind_recording == MESH_COORDS) || (kind_recording == NONE)  ||
-      (kind_recording == GEOMETRY_CROSS_TERM) || (kind_recording == ALL_VARIABLES)){
-
-    /*--- Update geometry to get the influence on other geometry variables (normals, volume etc) ---*/
-
-    geometry[iZone][iInst][MESH_0]->UpdateGeometry(geometry[iZone][iInst], config[iZone]);
-
-  }
-
-  /*--- Compute coupling between flow and turbulent equations ---*/
-
-  solver[iZone][iInst][MESH_0][TNE2_SOL]->InitiateComms(geometry[iZone][iInst][MESH_0], config[iZone], SOLUTION);
-  solver[iZone][iInst][MESH_0][TNE2_SOL]->CompleteComms(geometry[iZone][iInst][MESH_0], config[iZone], SOLUTION);
-
-  if (turbulent && !frozen_visc){
-    solver[iZone][iInst][MESH_0][TNE2_SOL]->Preprocessing(geometry[iZone][iInst][MESH_0],solver[iZone][iInst][MESH_0], config[iZone], MESH_0, NO_RK_ITER, RUNTIME_TNE2_SYS, true);
-    solver[iZone][iInst][MESH_0][TURB_SOL]->Postprocessing(geometry[iZone][iInst][MESH_0],solver[iZone][iInst][MESH_0], config[iZone], MESH_0);
-    solver[iZone][iInst][MESH_0][TURB_SOL]->InitiateComms(geometry[iZone][iInst][MESH_0], config[iZone], SOLUTION);
-    solver[iZone][iInst][MESH_0][TURB_SOL]->CompleteComms(geometry[iZone][iInst][MESH_0], config[iZone], SOLUTION);
-  }
-
-  if (heat){
-    solver[iZone][iInst][MESH_0][HEAT_SOL]->Set_Heatflux_Areas(geometry[iZone][iInst][MESH_0], config[iZone]);
-    solver[iZone][iInst][MESH_0][HEAT_SOL]->Preprocessing(geometry[iZone][iInst][MESH_0],solver[iZone][iInst][MESH_0], config[iZone], MESH_0, NO_RK_ITER, RUNTIME_HEAT_SYS, true);
-    solver[iZone][iInst][MESH_0][HEAT_SOL]->Postprocessing(geometry[iZone][iInst][MESH_0],solver[iZone][iInst][MESH_0], config[iZone], MESH_0);
-    solver[iZone][iInst][MESH_0][HEAT_SOL]->InitiateComms(geometry[iZone][iInst][MESH_0], config[iZone], SOLUTION);
-    solver[iZone][iInst][MESH_0][HEAT_SOL]->CompleteComms(geometry[iZone][iInst][MESH_0], config[iZone], SOLUTION);  }
-}
-
-void CDiscAdjTNE2Iteration::RegisterOutput(CSolver *****solver, CGeometry ****geometry, CConfig **config, COutput* output, unsigned short iZone, unsigned short iInst){
-
-  unsigned short Kind_Solver = config[iZone]->GetKind_Solver();
-  bool frozen_visc = config[iZone]->GetFrozen_Visc_Disc();
-  bool heat = config[iZone]->GetWeakly_Coupled_Heat();
-
-  if ((Kind_Solver == DISC_ADJ_TNE2_NAVIER_STOKES) || (Kind_Solver == DISC_ADJ_TNE2_RANS) || (Kind_Solver == DISC_ADJ_TNE2_EULER)) {
-
-  /*--- Register conservative variables as output of the iteration ---*/
-
-    solver[iZone][iInst][MESH_0][TNE2_SOL]->RegisterOutput(geometry[iZone][iInst][MESH_0],config[iZone]);
-
-  }
-  if (turbulent && !frozen_visc){
-    solver[iZone][iInst][MESH_0][TURB_SOL]->RegisterOutput(geometry[iZone][iInst][MESH_0],
-                                                                 config[iZone]);
-  }
-  if (heat){
-    solver[iZone][iInst][MESH_0][HEAT_SOL]->RegisterOutput(geometry[iZone][iInst][MESH_0],
-                                                                 config[iZone]);
-  }
-}
-
-void CDiscAdjTNE2Iteration::InitializeAdjoint_CrossTerm(CSolver *****solver, CGeometry ****geometry, CConfig **config, unsigned short iZone, unsigned short iInst){
-
-  unsigned short Kind_Solver = config[iZone]->GetKind_Solver();
-  bool frozen_visc = config[iZone]->GetFrozen_Visc_Disc();
-
-  /*--- Initialize the adjoint of the objective function (typically with 1.0) ---*/
-
-  solver[iZone][iInst][MESH_0][ADJTNE2_SOL]->SetAdj_ObjFunc(geometry[iZone][iInst][MESH_0], config[iZone]);
-
-  /*--- Initialize the adjoints the conservative variables ---*/
-
- if ((Kind_Solver == DISC_ADJ_TNE2_NAVIER_STOKES) || (Kind_Solver == DISC_ADJ_TNE2_RANS) || (Kind_Solver == DISC_ADJ_TNE2_EULER)) {
-
-  solver[iZone][iInst][MESH_0][ADJTNE2_SOL]->SetAdjoint_Output(geometry[iZone][iInst][MESH_0],
-                                                                  config[iZone]);
-}
-
-  if (turbulent && !frozen_visc) {
-    solver[iZone][iInst][MESH_0][ADJTURB_SOL]->SetAdjoint_Output(geometry[iZone][iInst][MESH_0],
-                                                                    config[iZone]);
-  }
-}
-
-void CDiscAdjTNE2Iteration::Update(COutput *output,
-                                   CIntegration ****integration,
-                                   CGeometry ****geometry,
-                                   CSolver *****solver,
-                                   CNumerics ******numerics,
-                                   CConfig **config,
-                                   CSurfaceMovement **surface_movement,
-                                   CVolumetricMovement ***grid_movement,
-                                   CFreeFormDefBox*** FFDBox,
-                                   unsigned short val_iZone,
-                                   unsigned short val_iInst)      {
-
-  unsigned short iMesh;
-
-  /*--- Dual time stepping strategy ---*/
-
-  if ((config[val_iZone]->GetUnsteady_Simulation() == DT_STEPPING_1ST) ||
-      (config[val_iZone]->GetUnsteady_Simulation() == DT_STEPPING_2ND)) {
-
-    for (iMesh = 0; iMesh <= config[val_iZone]->GetnMGLevels(); iMesh++) {
-      integration[val_iZone][val_iInst][ADJTNE2_SOL]->SetConvergence(false);
-    }
-  }
-}
-
-bool CDiscAdjTNE2Iteration::Monitor(COutput *output,
-    CIntegration ****integration,
-    CGeometry ****geometry,
-    CSolver *****solver,
-    CNumerics ******numerics,
-    CConfig **config,
-    CSurfaceMovement **surface_movement,
-    CVolumetricMovement ***grid_movement,
-    CFreeFormDefBox*** FFDBox,
-    unsigned short val_iZone,
-    unsigned short val_iInst)     {
-
-  bool StopCalc = false;
-  bool steady = (config[val_iZone]->GetUnsteady_Simulation() == STEADY);
-  bool output_history = false;
-
-#ifndef HAVE_MPI
-  StopTime = su2double(clock())/su2double(CLOCKS_PER_SEC);
-#else
-  StopTime = MPI_Wtime();
-#endif
-  UsedTime = StopTime - StartTime;
-
-  /*--- If convergence was reached --*/
-  StopCalc = integration[val_iZone][INST_0][ADJTNE2_SOL]->GetConvergence();
-
-  /*--- Write the convergence history for the fluid (only screen output) ---*/
-
-  /*--- The logic is right now case dependent ----*/
-  /*--- This needs to be generalized when the new output structure comes ---*/
-  output_history = (steady && !(multizone && (config[val_iZone]->GetnInner_Iter()==1)));
-
-  if (output_history) output->SetConvHistory_Body(NULL, geometry, solver, config, integration, false, UsedTime, val_iZone, INST_0);
-
-  return StopCalc;
-
-}
-
-void CDiscAdjTNE2Iteration::Postprocess(COutput *output,
-                                        CIntegration ****integration,
-                                        CGeometry ****geometry,
-                                        CSolver *****solver,
-                                        CNumerics ******numerics,
-                                        CConfig **config,
-                                        CSurfaceMovement **surface_movement,
-                                        CVolumetricMovement ***grid_movement,
-                                        CFreeFormDefBox*** FFDBox,
-                                        unsigned short val_iZone,
-                                        unsigned short val_iInst) {}
-
-CDiscAdjFEAIteration::CDiscAdjFEAIteration(CConfig *config) : CIteration(config), CurrentRecording(NONE){
-
-  fem_iteration = new CFEAIteration(config);
-
-  // TEMPORARY output only for standalone structural problems
-  if ((!config->GetFSI_Simulation()) && (rank == MASTER_NODE)){
-
-    bool de_effects = config->GetDE_Effects();
-    unsigned short iVar;
-
-    /*--- Header of the temporary output file ---*/
-    ofstream myfile_res;
-    myfile_res.open ("Results_Reverse_Adjoint.txt");
-
-    myfile_res << "Obj_Func" << " ";
-    for (iVar = 0; iVar < config->GetnElasticityMod(); iVar++)
-        myfile_res << "Sens_E_" << iVar << "\t";
-
-    for (iVar = 0; iVar < config->GetnPoissonRatio(); iVar++)
-      myfile_res << "Sens_Nu_" << iVar << "\t";
-
-    if (config->GetDynamic_Analysis() == DYNAMIC){
-        for (iVar = 0; iVar < config->GetnMaterialDensity(); iVar++)
-          myfile_res << "Sens_Rho_" << iVar << "\t";
-    }
-
-    if (de_effects){
-        for (iVar = 0; iVar < config->GetnElectric_Field(); iVar++)
-          myfile_res << "Sens_EField_" << iVar << "\t";
-    }
-
-    myfile_res << endl;
-
-    myfile_res.close();
-  }
-
-}
-
-CDiscAdjFEAIteration::~CDiscAdjFEAIteration(void) { }
-
-void CDiscAdjFEAIteration::Preprocess(COutput *output,
-                                           CIntegration ****integration,
-                                           CGeometry ****geometry,
-                                           CSolver *****solver,
-                                           CNumerics ******numerics,
-                                           CConfig **config,
-                                           CSurfaceMovement **surface_movement,
-                                           CVolumetricMovement ***grid_movement,
-                                           CFreeFormDefBox*** FFDBox,
-                                           unsigned short val_iZone,
-                                           unsigned short val_iInst) {
-
-  unsigned long IntIter = 0, iPoint;
-  config[ZONE_0]->SetIntIter(IntIter);
-  unsigned short ExtIter = config[val_iZone]->GetExtIter();
-  bool dynamic = (config[val_iZone]->GetDynamic_Analysis() == DYNAMIC);
-
-  int Direct_Iter;
-
-  /*--- For the dynamic adjoint, load direct solutions from restart files. ---*/
-
-  if (dynamic) {
-
-    Direct_Iter = SU2_TYPE::Int(config[val_iZone]->GetUnst_AdjointIter()) - SU2_TYPE::Int(ExtIter) - 1;
-
-    /*--- We want to load the already converged solution at timesteps n and n-1 ---*/
-
-    /*--- Load solution at timestep n-1 ---*/
-
-    LoadDynamic_Solution(geometry, solver,config, val_iZone, val_iInst, Direct_Iter-1);
-
-    /*--- Push solution back to correct array ---*/
-
-    for(iPoint=0; iPoint<geometry[val_iZone][val_iInst][MESH_0]->GetnPoint();iPoint++){
-      solver[val_iZone][val_iInst][MESH_0][FEA_SOL]->node[iPoint]->SetSolution_time_n();
-    }
-
-    /*--- Push solution back to correct array ---*/
-
-    for(iPoint=0; iPoint<geometry[val_iZone][val_iInst][MESH_0]->GetnPoint();iPoint++){
-      solver[val_iZone][val_iInst][MESH_0][FEA_SOL]->node[iPoint]->SetSolution_Accel_time_n();
-    }
-
-    /*--- Push solution back to correct array ---*/
-
-    for(iPoint=0; iPoint<geometry[val_iZone][val_iInst][MESH_0]->GetnPoint();iPoint++){
-      solver[val_iZone][val_iInst][MESH_0][FEA_SOL]->node[iPoint]->SetSolution_Vel_time_n();
-    }
-
-    /*--- Load solution timestep n ---*/
-
-    LoadDynamic_Solution(geometry, solver,config, val_iZone, val_iInst, Direct_Iter);
-
-    /*--- Store FEA solution also in the adjoint solver in order to be able to reset it later ---*/
-
-    for (iPoint = 0; iPoint < geometry[val_iZone][val_iInst][MESH_0]->GetnPoint(); iPoint++){
-      solver[val_iZone][val_iInst][MESH_0][ADJFEA_SOL]->node[iPoint]->SetSolution_Direct(solver[val_iZone][val_iInst][MESH_0][FEA_SOL]->node[iPoint]->GetSolution());
-    }
-
-    for (iPoint = 0; iPoint < geometry[val_iZone][val_iInst][MESH_0]->GetnPoint(); iPoint++){
-      solver[val_iZone][val_iInst][MESH_0][ADJFEA_SOL]->node[iPoint]->SetSolution_Accel_Direct(solver[val_iZone][val_iInst][MESH_0][FEA_SOL]->node[iPoint]->GetSolution_Accel());
-    }
-
-    for (iPoint = 0; iPoint < geometry[val_iZone][val_iInst][MESH_0]->GetnPoint(); iPoint++){
-      solver[val_iZone][val_iInst][MESH_0][ADJFEA_SOL]->node[iPoint]->SetSolution_Vel_Direct(solver[val_iZone][val_iInst][MESH_0][FEA_SOL]->node[iPoint]->GetSolution_Vel());
-    }
-
-  }
-  else{
-    /*--- Store FEA solution also in the adjoint solver in order to be able to reset it later ---*/
-
-    for (iPoint = 0; iPoint < geometry[val_iZone][val_iInst][MESH_0]->GetnPoint(); iPoint++){
-      solver[val_iZone][val_iInst][MESH_0][ADJFEA_SOL]->node[iPoint]->SetSolution_Direct(solver[val_iZone][val_iInst][MESH_0][FEA_SOL]->node[iPoint]->GetSolution());
-    }
-
-  }
-
-  solver[val_iZone][val_iInst][MESH_0][ADJFEA_SOL]->Preprocessing(geometry[val_iZone][val_iInst][MESH_0], solver[val_iZone][val_iInst][MESH_0],  config[val_iZone] , MESH_0, 0, RUNTIME_ADJFEA_SYS, false);
-
-}
-
-void CDiscAdjFEAIteration::LoadDynamic_Solution(CGeometry ****geometry,
-                                               CSolver *****solver,
-                                               CConfig **config,
-                                               unsigned short val_iZone,
-                                               unsigned short val_iInst,
-                                               int val_DirectIter) {
-  unsigned short iVar;
-  unsigned long iPoint;
-  bool update_geo = false;  //TODO: check
-
-  if (val_DirectIter >= 0){
-    if (rank == MASTER_NODE && val_iZone == ZONE_0)
-      cout << " Loading FEA solution from direct iteration " << val_DirectIter  << "." << endl;
-    solver[val_iZone][val_iInst][MESH_0][FEA_SOL]->LoadRestart(geometry[val_iZone][val_iInst], solver[val_iZone][val_iInst], config[val_iZone], val_DirectIter, update_geo);
-  } else {
-    /*--- If there is no solution file we set the freestream condition ---*/
-    if (rank == MASTER_NODE && val_iZone == ZONE_0)
-      cout << " Setting static conditions at direct iteration " << val_DirectIter << "." << endl;
-    /*--- Push solution back to correct array ---*/
-    for(iPoint=0; iPoint < geometry[val_iZone][val_iInst][MESH_0]->GetnPoint();iPoint++){
-      for (iVar = 0; iVar < solver[val_iZone][val_iInst][MESH_0][FEA_SOL]->GetnVar(); iVar++){
-        solver[val_iZone][val_iInst][MESH_0][FEA_SOL]->node[iPoint]->SetSolution(iVar, 0.0);
-        solver[val_iZone][val_iInst][MESH_0][FEA_SOL]->node[iPoint]->SetSolution_Accel(iVar, 0.0);
-        solver[val_iZone][val_iInst][MESH_0][FEA_SOL]->node[iPoint]->SetSolution_Vel(iVar, 0.0);
-      }
-    }
-  }
-}
-
-void CDiscAdjFEAIteration::Iterate(COutput *output,
-                                        CIntegration ****integration,
-                                        CGeometry ****geometry,
-                                        CSolver *****solver,
-                                        CNumerics ******numerics,
-                                        CConfig **config,
-                                        CSurfaceMovement **surface_movement,
-                                        CVolumetricMovement ***volume_grid_movement,
-                                        CFreeFormDefBox*** FFDBox,
-                                        unsigned short val_iZone,
-                                        unsigned short val_iInst) {
-
-
-  bool dynamic = (config[val_iZone]->GetDynamic_Analysis() == DYNAMIC);
-
-  unsigned long nIntIter = config[val_iZone]->GetnIter();
-  unsigned long IntIter  = config[val_iZone]->GetIntIter();
-
-  /*--- Extract the adjoints of the conservative input variables and store them for the next iteration ---*/
-
-  solver[val_iZone][val_iInst][MESH_0][ADJFEA_SOL]->ExtractAdjoint_Solution(geometry[val_iZone][val_iInst][MESH_0],
-                                                                                      config[val_iZone]);
-
-  solver[val_iZone][val_iInst][MESH_0][ADJFEA_SOL]->ExtractAdjoint_Variables(geometry[val_iZone][val_iInst][MESH_0],
-                                                                                       config[val_iZone]);
-
-  /*--- Set the convergence criteria (only residual possible) ---*/
-
-  integration[val_iZone][val_iInst][ADJFEA_SOL]->Convergence_Monitoring(geometry[val_iZone][val_iInst][MESH_0],config[val_iZone],
-                                                                                  IntIter,log10(solver[val_iZone][val_iInst][MESH_0][ADJFLOW_SOL]->GetRes_RMS(0)), MESH_0);
-
-  /*--- Write the convergence history (only screen output) ---*/
-
-  if(IntIter != nIntIter-1)
-    output->SetConvHistory_Body(NULL, geometry, solver, config, integration, true, 0.0, val_iZone, val_iInst);
-
-  if (dynamic){
-    integration[val_iZone][val_iInst][ADJFEA_SOL]->SetConvergence(false);
-  }
-
-}
-
-void CDiscAdjFEAIteration::SetRecording(COutput *output,
-                                             CIntegration ****integration,
-                                             CGeometry ****geometry,
-                                             CSolver *****solver,
-                                             CNumerics ******numerics,
-                                             CConfig **config,
-                                             CSurfaceMovement **surface_movement,
-                                             CVolumetricMovement ***grid_movement,
-                                             CFreeFormDefBox*** FFDBox,
-                                             unsigned short val_iZone,
-                                             unsigned short val_iInst,
-                                             unsigned short kind_recording)      {
-
-  unsigned long IntIter = config[ZONE_0]->GetIntIter();
-  unsigned long ExtIter = config[val_iZone]->GetExtIter(), DirectExtIter;
-  bool dynamic = (config[val_iZone]->GetDynamic_Analysis() == DYNAMIC);
-
-  DirectExtIter = 0;
-  if (dynamic){
-    DirectExtIter = SU2_TYPE::Int(config[val_iZone]->GetUnst_AdjointIter()) - SU2_TYPE::Int(ExtIter) - 1;
-  }
-
-  /*--- Reset the tape ---*/
-
-  AD::Reset();
-
-  /*--- We only need to reset the indices if the current recording is different from the recording we want to have ---*/
-
-  if (CurrentRecording != kind_recording && (CurrentRecording != NONE) ){
-
-    solver[val_iZone][val_iInst][MESH_0][ADJFEA_SOL]->SetRecording(geometry[val_iZone][val_iInst][MESH_0], config[val_iZone]);
-
-    /*--- Clear indices of coupling variables ---*/
-
-    SetDependencies(solver, geometry, numerics, config, val_iZone, val_iInst, ALL_VARIABLES);
-
-    /*--- Run one iteration while tape is passive - this clears all indices ---*/
-
-    fem_iteration->Iterate(output,integration,geometry,solver,numerics,
-                                config,surface_movement,grid_movement,FFDBox,val_iZone, val_iInst);
-
-  }
-
-  /*--- Prepare for recording ---*/
-
-  solver[val_iZone][val_iInst][MESH_0][ADJFEA_SOL]->SetRecording(geometry[val_iZone][val_iInst][MESH_0], config[val_iZone]);
-
-  /*--- Start the recording of all operations ---*/
-
-  AD::StartRecording();
-
-  /*--- Register FEA variables ---*/
-
-  RegisterInput(solver, geometry, config, val_iZone, val_iInst, kind_recording);
-
-  /*--- Compute coupling or update the geometry ---*/
-
-  SetDependencies(solver, geometry, numerics, config, val_iZone, val_iInst, kind_recording);
-
-  /*--- Set the correct direct iteration number ---*/
-
-  if (dynamic){
-    config[val_iZone]->SetExtIter(DirectExtIter);
-  }
-
-  /*--- Run the direct iteration ---*/
-
-  fem_iteration->Iterate(output,integration,geometry,solver,numerics,
-                              config,surface_movement,grid_movement,FFDBox, val_iZone, val_iInst);
-
-  config[val_iZone]->SetExtIter(ExtIter);
-
-  /*--- Register structural variables and objective function as output ---*/
-
-  RegisterOutput(solver, geometry, config, val_iZone, val_iInst);
-
-  /*--- Stop the recording ---*/
-
-  AD::StopRecording();
-
-  /*--- Set the recording status ---*/
-
-  CurrentRecording = kind_recording;
-
-  /* --- Reset the number of the internal iterations---*/
-
-  config[ZONE_0]->SetIntIter(IntIter);
-
-}
-
-
-void CDiscAdjFEAIteration::SetRecording(CSolver *****solver,
-                                        CGeometry ****geometry,
-                                        CConfig **config,
-                                        unsigned short val_iZone,
-                                        unsigned short val_iInst,
-                                        unsigned short kind_recording) {
-
-  /*--- Prepare for recording by resetting the solution to the initial converged solution ---*/
-
-  solver[val_iZone][val_iInst][MESH_0][ADJFEA_SOL]->SetRecording(geometry[val_iZone][val_iInst][MESH_0], config[val_iZone]);
-
-}
-
-void CDiscAdjFEAIteration::RegisterInput(CSolver *****solver, CGeometry ****geometry, CConfig **config, unsigned short iZone, unsigned short iInst, unsigned short kind_recording){
-
-  /*--- Register structural displacements as input ---*/
-
-  solver[iZone][iInst][MESH_0][ADJFEA_SOL]->RegisterSolution(geometry[iZone][iInst][MESH_0], config[iZone]);
-
-  /*--- Register variables as input ---*/
-
-  solver[iZone][iInst][MESH_0][ADJFEA_SOL]->RegisterVariables(geometry[iZone][iInst][MESH_0], config[iZone]);
-
-  /*--- Both need to be registered regardless of kind_recording for structural shape derivatives to work properly.
-        Otherwise, the code simply diverges as the FEM_CROSS_TERM_GEOMETRY breaks! (no idea why) for this term we register but do not extract! ---*/
-}
-
-void CDiscAdjFEAIteration::SetDependencies(CSolver *****solver, CGeometry ****geometry, CNumerics ******numerics, CConfig **config, unsigned short iZone, unsigned short iInst, unsigned short kind_recording){
-
-  unsigned short iVar;
-  unsigned short iMPROP = config[iZone]->GetnElasticityMod();
-
-  /*--- Some numerics are only instanciated under these conditions ---*/
-  bool element_based = (config[iZone]->GetGeometricConditions() == LARGE_DEFORMATIONS) &&
-                        solver[iZone][iInst][MESH_0][FEA_SOL]->IsElementBased(),
-       de_effects    = (config[iZone]->GetGeometricConditions() == LARGE_DEFORMATIONS) &&
-                        config[iZone]->GetDE_Effects();
-
-  for (iVar = 0; iVar < iMPROP; iVar++){
-
-      /*--- Add dependencies for E and Nu ---*/
-
-      numerics[iZone][iInst][MESH_0][FEA_SOL][FEA_TERM]->SetMaterial_Properties(iVar,
-                                                                                   solver[iZone][iInst][MESH_0][ADJFEA_SOL]->GetVal_Young(iVar),
-                                                                                   solver[iZone][iInst][MESH_0][ADJFEA_SOL]->GetVal_Poisson(iVar));
-
-      /*--- Add dependencies for Rho and Rho_DL ---*/
-
-      numerics[iZone][iInst][MESH_0][FEA_SOL][FEA_TERM]->SetMaterial_Density(iVar,
-                                                                                solver[iZone][iInst][MESH_0][ADJFEA_SOL]->GetVal_Rho(iVar),
-                                                                                solver[iZone][iInst][MESH_0][ADJFEA_SOL]->GetVal_Rho_DL(iVar));
-
-      /*--- Add dependencies for element-based simulations. ---*/
-
-      if (element_based){
-
-          /*--- Neo Hookean Compressible ---*/
-          numerics[iZone][iInst][MESH_0][FEA_SOL][MAT_NHCOMP]->SetMaterial_Properties(iVar,
-                                                                                       solver[iZone][iInst][MESH_0][ADJFEA_SOL]->GetVal_Young(iVar),
-                                                                                       solver[iZone][iInst][MESH_0][ADJFEA_SOL]->GetVal_Poisson(iVar));
-          numerics[iZone][iInst][MESH_0][FEA_SOL][MAT_NHCOMP]->SetMaterial_Density(iVar,
-                                                                                    solver[iZone][iInst][MESH_0][ADJFEA_SOL]->GetVal_Rho(iVar),
-                                                                                    solver[iZone][iInst][MESH_0][ADJFEA_SOL]->GetVal_Rho_DL(iVar));
-
-          /*--- Ideal DE ---*/
-          numerics[iZone][iInst][MESH_0][FEA_SOL][MAT_IDEALDE]->SetMaterial_Properties(iVar,
-                                                                                       solver[iZone][iInst][MESH_0][ADJFEA_SOL]->GetVal_Young(iVar),
-                                                                                       solver[iZone][iInst][MESH_0][ADJFEA_SOL]->GetVal_Poisson(iVar));
-          numerics[iZone][iInst][MESH_0][FEA_SOL][MAT_IDEALDE]->SetMaterial_Density(iVar,
-                                                                                    solver[iZone][iInst][MESH_0][ADJFEA_SOL]->GetVal_Rho(iVar),
-                                                                                    solver[iZone][iInst][MESH_0][ADJFEA_SOL]->GetVal_Rho_DL(iVar));
-
-          /*--- Knowles ---*/
-          numerics[iZone][iInst][MESH_0][FEA_SOL][MAT_KNOWLES]->SetMaterial_Properties(iVar,
-                                                                                       solver[iZone][iInst][MESH_0][ADJFEA_SOL]->GetVal_Young(iVar),
-                                                                                       solver[iZone][iInst][MESH_0][ADJFEA_SOL]->GetVal_Poisson(iVar));
-          numerics[iZone][iInst][MESH_0][FEA_SOL][MAT_KNOWLES]->SetMaterial_Density(iVar,
-                                                                                    solver[iZone][iInst][MESH_0][ADJFEA_SOL]->GetVal_Rho(iVar),
-                                                                                    solver[iZone][iInst][MESH_0][ADJFEA_SOL]->GetVal_Rho_DL(iVar));
-
-      }
-
-
-
-  }
-
-  if (de_effects){
-
-      unsigned short nEField = solver[iZone][iInst][MESH_0][ADJFEA_SOL]->GetnEField();
-
-      for (unsigned short iEField = 0; iEField < nEField; iEField++){
-
-          numerics[iZone][iInst][MESH_0][FEA_SOL][FEA_TERM]->Set_ElectricField(iEField,
-                                                                                 solver[iZone][iInst][MESH_0][ADJFEA_SOL]->GetVal_EField(iEField));
-
-          numerics[iZone][iInst][MESH_0][FEA_SOL][DE_TERM]->Set_ElectricField(iEField,
-                                                                                 solver[iZone][iInst][MESH_0][ADJFEA_SOL]->GetVal_EField(iEField));
-
-      }
-
-
-  }
-
-  /*--- Add dependencies for element-based simulations. ---*/
-
-  switch (config[iZone]->GetDV_FEA()) {
-    case YOUNG_MODULUS:
-    case POISSON_RATIO:
-    case DENSITY_VAL:
-    case DEAD_WEIGHT:
-    case ELECTRIC_FIELD:
-
-      unsigned short nDV = solver[iZone][iInst][MESH_0][ADJFEA_SOL]->GetnDVFEA();
-
-      for (unsigned short iDV = 0; iDV < nDV; iDV++){
-
-          numerics[iZone][iInst][MESH_0][FEA_SOL][FEA_TERM]->Set_DV_Val(iDV,
-                                                                           solver[iZone][iInst][MESH_0][ADJFEA_SOL]->GetVal_DVFEA(iDV));
-
-          if (de_effects){
-            numerics[iZone][iInst][MESH_0][FEA_SOL][DE_TERM]->Set_DV_Val(iDV,
-                                                                            solver[iZone][iInst][MESH_0][ADJFEA_SOL]->GetVal_DVFEA(iDV));
-          }
-
-      }
-
-      if (element_based){
-
-        for (unsigned short iDV = 0; iDV < nDV; iDV++){
-            numerics[iZone][iInst][MESH_0][FEA_SOL][MAT_NHCOMP]->Set_DV_Val(iDV,
-                                                                            solver[iZone][iInst][MESH_0][ADJFEA_SOL]->GetVal_DVFEA(iDV));
-            numerics[iZone][iInst][MESH_0][FEA_SOL][MAT_IDEALDE]->Set_DV_Val(iDV,
-                                                                            solver[iZone][iInst][MESH_0][ADJFEA_SOL]->GetVal_DVFEA(iDV));
-            numerics[iZone][iInst][MESH_0][FEA_SOL][MAT_KNOWLES]->Set_DV_Val(iDV,
-                                                                            solver[iZone][iInst][MESH_0][ADJFEA_SOL]->GetVal_DVFEA(iDV));
-        }
-
-      }
-
-    break;
-
-  }
-
-}
-
-void CDiscAdjFEAIteration::RegisterOutput(CSolver *****solver, CGeometry ****geometry, CConfig **config, unsigned short iZone, unsigned short iInst){
-
-  /*--- Register conservative variables as output of the iteration ---*/
-
-  solver[iZone][iInst][MESH_0][ADJFEA_SOL]->RegisterOutput(geometry[iZone][iInst][MESH_0],config[iZone]);
-
-}
-
-void CDiscAdjFEAIteration::InitializeAdjoint(CSolver *****solver, CGeometry ****geometry, CConfig **config, unsigned short iZone, unsigned short iInst){
-
-  /*--- Initialize the adjoint of the objective function (typically with 1.0) ---*/
-
-  solver[iZone][iInst][MESH_0][ADJFEA_SOL]->SetAdj_ObjFunc(geometry[iZone][iInst][MESH_0], config[iZone]);
-
-  /*--- Initialize the adjoints the conservative variables ---*/
-
-  solver[iZone][iInst][MESH_0][ADJFEA_SOL]->SetAdjoint_Output(geometry[iZone][iInst][MESH_0],
-                                                                  config[iZone]);
-
-}
-
-
-void CDiscAdjFEAIteration::InitializeAdjoint_CrossTerm(CSolver *****solver, CGeometry ****geometry, CConfig **config, unsigned short iZone, unsigned short iInst){
-
-  /*--- Initialize the adjoint of the objective function (typically with 1.0) ---*/
-
-  solver[iZone][iInst][MESH_0][ADJFEA_SOL]->SetAdj_ObjFunc(geometry[iZone][iInst][MESH_0], config[iZone]);
-
-  /*--- Initialize the adjoints the conservative variables ---*/
-
-  solver[iZone][iInst][MESH_0][ADJFEA_SOL]->SetAdjoint_Output(geometry[iZone][iInst][MESH_0],
-                                                                  config[iZone]);
-
-}
-
-void CDiscAdjFEAIteration::Update(COutput *output,
-                                       CIntegration ****integration,
-                                       CGeometry ****geometry,
-                                       CSolver *****solver,
-                                       CNumerics ******numerics,
-                                       CConfig **config,
-                                       CSurfaceMovement **surface_movement,
-                                       CVolumetricMovement ***grid_movement,
-                                       CFreeFormDefBox*** FFDBox,
-                                       unsigned short val_iZone,
-                                       unsigned short val_iInst)      { }
-
-bool CDiscAdjFEAIteration::Monitor(COutput *output,
-    CIntegration ****integration,
-    CGeometry ****geometry,
-    CSolver *****solver,
-    CNumerics ******numerics,
-    CConfig **config,
-    CSurfaceMovement **surface_movement,
-    CVolumetricMovement ***grid_movement,
-    CFreeFormDefBox*** FFDBox,
-    unsigned short val_iZone,
-    unsigned short val_iInst)     { return false; }
-
-void CDiscAdjFEAIteration::Postprocess(COutput *output,
-    CIntegration ****integration,
-    CGeometry ****geometry,
-    CSolver *****solver,
-    CNumerics ******numerics,
-    CConfig **config,
-    CSurfaceMovement **surface_movement,
-    CVolumetricMovement ***grid_movement,
-    CFreeFormDefBox*** FFDBox,
-    unsigned short val_iZone,
-    unsigned short val_iInst) {
-
-
-  bool dynamic = (config[val_iZone]->GetDynamic_Analysis() == DYNAMIC);
-
-  /*--- Global sensitivities ---*/
-  solver[val_iZone][val_iInst][MESH_0][ADJFEA_SOL]->SetSensitivity(geometry[val_iZone][val_iInst][MESH_0],config[val_iZone]);
-
-  // TEMPORARY output only for standalone structural problems
-  if ((!config[val_iZone]->GetFSI_Simulation()) && (rank == MASTER_NODE)){
-
-    unsigned short iVar;
-
-    bool de_effects = config[val_iZone]->GetDE_Effects();
-
-    /*--- Header of the temporary output file ---*/
-    ofstream myfile_res;
-    myfile_res.open ("Results_Reverse_Adjoint.txt", ios::app);
-
-    myfile_res.precision(15);
-
-    myfile_res << config[val_iZone]->GetExtIter() << "\t";
-
-    switch (config[val_iZone]->GetKind_ObjFunc()){
-    case REFERENCE_GEOMETRY:
-      myfile_res << scientific << solver[val_iZone][val_iInst][MESH_0][FEA_SOL]->GetTotal_OFRefGeom() << "\t";
-      break;
-    case REFERENCE_NODE:
-      myfile_res << scientific << solver[val_iZone][val_iInst][MESH_0][FEA_SOL]->GetTotal_OFRefNode() << "\t";
-      break;
-    case VOLUME_FRACTION:
-      myfile_res << scientific << solver[val_iZone][val_iInst][MESH_0][FEA_SOL]->GetTotal_OFVolFrac() << "\t";
-      break;
-    }
-
-    for (iVar = 0; iVar < config[val_iZone]->GetnElasticityMod(); iVar++)
-      myfile_res << scientific << solver[ZONE_0][val_iInst][MESH_0][ADJFEA_SOL]->GetTotal_Sens_E(iVar) << "\t";
-    for (iVar = 0; iVar < config[val_iZone]->GetnPoissonRatio(); iVar++)
-      myfile_res << scientific << solver[ZONE_0][val_iInst][MESH_0][ADJFEA_SOL]->GetTotal_Sens_Nu(iVar) << "\t";
-    if (dynamic){
-      for (iVar = 0; iVar < config[val_iZone]->GetnMaterialDensity(); iVar++)
-        myfile_res << scientific << solver[ZONE_0][val_iInst][MESH_0][ADJFEA_SOL]->GetTotal_Sens_Rho(iVar) << "\t";
-    }
-
-    if (de_effects){
-      for (iVar = 0; iVar < config[val_iZone]->GetnElectric_Field(); iVar++)
-        myfile_res << scientific << solver[val_iZone][val_iInst][MESH_0][ADJFEA_SOL]->GetTotal_Sens_EField(iVar) << "\t";
-    }
-
-    for (iVar = 0; iVar < solver[val_iZone][val_iInst][MESH_0][ADJFEA_SOL]->GetnDVFEA(); iVar++){
-      myfile_res << scientific << solver[val_iZone][val_iInst][MESH_0][ADJFEA_SOL]->GetTotal_Sens_DVFEA(iVar) << "\t";
-    }
-
-    myfile_res << endl;
-
-    myfile_res.close();
-  }
-
-  // TEST: for implementation of python framework in standalone structural problems
-  if ((!config[val_iZone]->GetFSI_Simulation()) && (rank == MASTER_NODE)){
-
-    /*--- Header of the temporary output file ---*/
-    ofstream myfile_res;
-    bool outputDVFEA = false;
-
-    switch (config[val_iZone]->GetDV_FEA()) {
-    case YOUNG_MODULUS:
-      myfile_res.open("grad_young.opt");
-      outputDVFEA = true;
-      break;
-    case POISSON_RATIO:
-      myfile_res.open("grad_poisson.opt");
-      outputDVFEA = true;
-      break;
-    case DENSITY_VAL:
-    case DEAD_WEIGHT:
-      myfile_res.open("grad_density.opt");
-      outputDVFEA = true;
-      break;
-    case ELECTRIC_FIELD:
-      myfile_res.open("grad_efield.opt");
-      outputDVFEA = true;
-      break;
-    default:
-      outputDVFEA = false;
-      break;
-    }
-
-    if (outputDVFEA){
-
-      unsigned short iDV;
-      unsigned short nDV = solver[val_iZone][val_iInst][MESH_0][ADJFEA_SOL]->GetnDVFEA();
-
-      myfile_res << "INDEX" << "\t" << "GRAD" << endl;
-
-      myfile_res.precision(15);
-
-      for (iDV = 0; iDV < nDV; iDV++){
-        myfile_res << iDV;
-        myfile_res << "\t";
-        myfile_res << scientific << solver[val_iZone][val_iInst][MESH_0][ADJFEA_SOL]->GetTotal_Sens_DVFEA(iDV);
-        myfile_res << endl;
-      }
-
-      myfile_res.close();
-
-    }
-
-  }
-
-  unsigned short iMarker;
-
-  /*--- Apply BC's to the structural adjoint - otherwise, clamped nodes have too values that make no sense... ---*/
-  for (iMarker = 0; iMarker < config[val_iZone]->GetnMarker_All(); iMarker++)
-  switch (config[val_iZone]->GetMarker_All_KindBC(iMarker)) {
-    case CLAMPED_BOUNDARY:
-    solver[val_iZone][val_iInst][MESH_0][ADJFEA_SOL]->BC_Clamped_Post(geometry[val_iZone][val_iInst][MESH_0],
-        solver[val_iZone][val_iInst][MESH_0], numerics[val_iZone][val_iInst][MESH_0][FEA_SOL][FEA_TERM],
-        config[val_iZone], iMarker);
-    break;
-  }
-}
-
-CDiscAdjHeatIteration::CDiscAdjHeatIteration(CConfig *config) : CIteration(config) { }
-
-CDiscAdjHeatIteration::~CDiscAdjHeatIteration(void) { }
-
-void CDiscAdjHeatIteration::Preprocess(COutput *output,
-                                           CIntegration ****integration,
-                                           CGeometry ****geometry,
-                                           CSolver *****solver,
-                                           CNumerics ******numerics,
-                                           CConfig **config,
-                                           CSurfaceMovement **surface_movement,
-                                           CVolumetricMovement ***grid_movement,
-                                           CFreeFormDefBox*** FFDBox,
-                                           unsigned short val_iZone,
-                                           unsigned short val_iInst) {
-
-  unsigned long IntIter = 0, iPoint;
-  config[ZONE_0]->SetIntIter(IntIter);
-  unsigned short ExtIter = config[val_iZone]->GetExtIter();
-  bool dual_time_1st = (config[val_iZone]->GetUnsteady_Simulation() == DT_STEPPING_1ST);
-  bool dual_time_2nd = (config[val_iZone]->GetUnsteady_Simulation() == DT_STEPPING_2ND);
-  bool dual_time = (dual_time_1st || dual_time_2nd);
-  unsigned short iMesh;
-  int Direct_Iter;
-
-  /*--- For the unsteady adjoint, load direct solutions from restart files. ---*/
-
-  if (config[val_iZone]->GetUnsteady_Simulation()) {
-
-    Direct_Iter = SU2_TYPE::Int(config[val_iZone]->GetUnst_AdjointIter()) - SU2_TYPE::Int(ExtIter) - 2;
-
-    /*--- For dual-time stepping we want to load the already converged solution at timestep n ---*/
-
-    if (dual_time) {
-      Direct_Iter += 1;
-    }
-
-    if (ExtIter == 0){
-
-      if (dual_time_2nd) {
-
-        /*--- Load solution at timestep n-2 ---*/
-
-        LoadUnsteady_Solution(geometry, solver,config, val_iZone, val_iInst, Direct_Iter-2);
-
-        /*--- Push solution back to correct array ---*/
-
-        for (iMesh=0; iMesh<=config[val_iZone]->GetnMGLevels();iMesh++) {
-          for(iPoint=0; iPoint<geometry[val_iZone][val_iInst][iMesh]->GetnPoint();iPoint++) {
-
-            solver[val_iZone][val_iInst][iMesh][HEAT_SOL]->node[iPoint]->Set_Solution_time_n();
-            solver[val_iZone][val_iInst][iMesh][HEAT_SOL]->node[iPoint]->Set_Solution_time_n1();
-          }
-        }
-      }
-      if (dual_time) {
-
-        /*--- Load solution at timestep n-1 ---*/
-
-        LoadUnsteady_Solution(geometry, solver,config, val_iZone, val_iInst, Direct_Iter-1);
-
-        /*--- Push solution back to correct array ---*/
-
-        for (iMesh=0; iMesh<=config[val_iZone]->GetnMGLevels();iMesh++) {
-          for(iPoint=0; iPoint<geometry[val_iZone][val_iInst][iMesh]->GetnPoint();iPoint++) {
-
-            solver[val_iZone][val_iInst][iMesh][HEAT_SOL]->node[iPoint]->Set_Solution_time_n();
-          }
-        }
-      }
-
-      /*--- Load solution timestep n ---*/
-
-      LoadUnsteady_Solution(geometry, solver,config, val_iZone, val_iInst, Direct_Iter);
-
-    }
-
-
-    if ((ExtIter > 0) && dual_time){
-
-      /*--- Load solution timestep n - 2 ---*/
-
-      LoadUnsteady_Solution(geometry, solver,config, val_iZone, val_iInst, Direct_Iter - 2);
-
-      /*--- Temporarily store the loaded solution in the Solution_Old array ---*/
-
-      for (iMesh=0; iMesh<=config[val_iZone]->GetnMGLevels();iMesh++) {
-        for(iPoint=0; iPoint<geometry[val_iZone][val_iInst][iMesh]->GetnPoint();iPoint++) {
-
-          solver[val_iZone][val_iInst][iMesh][HEAT_SOL]->node[iPoint]->Set_OldSolution();
-        }
-      }
-
-      /*--- Set Solution at timestep n to solution at n-1 ---*/
-
-      for (iMesh=0; iMesh<=config[val_iZone]->GetnMGLevels();iMesh++) {
-        for(iPoint=0; iPoint<geometry[val_iZone][val_iInst][iMesh]->GetnPoint();iPoint++) {
-
-          solver[val_iZone][val_iInst][iMesh][HEAT_SOL]->node[iPoint]->SetSolution(solver[val_iZone][val_iInst][iMesh][HEAT_SOL]->node[iPoint]->GetSolution_time_n());
-        }
-      }
-      if (dual_time_1st){
-      /*--- Set Solution at timestep n-1 to the previously loaded solution ---*/
-        for (iMesh=0; iMesh<=config[val_iZone]->GetnMGLevels();iMesh++) {
-          for(iPoint=0; iPoint<geometry[val_iZone][val_iInst][iMesh]->GetnPoint();iPoint++) {
-
-            solver[val_iZone][val_iInst][iMesh][HEAT_SOL]->node[iPoint]->Set_Solution_time_n(solver[val_iZone][val_iInst][iMesh][HEAT_SOL]->node[iPoint]->GetSolution_time_n1());
-          }
-        }
-      }
-      if (dual_time_2nd){
-        /*--- Set Solution at timestep n-1 to solution at n-2 ---*/
-        for (iMesh=0; iMesh<=config[val_iZone]->GetnMGLevels();iMesh++) {
-          for(iPoint=0; iPoint<geometry[val_iZone][val_iInst][iMesh]->GetnPoint();iPoint++) {
-
-            solver[val_iZone][val_iInst][iMesh][HEAT_SOL]->node[iPoint]->Set_Solution_time_n(solver[val_iZone][val_iInst][iMesh][HEAT_SOL]->node[iPoint]->GetSolution_time_n1());
-          }
-        }
-        /*--- Set Solution at timestep n-2 to the previously loaded solution ---*/
-        for (iMesh=0; iMesh<=config[val_iZone]->GetnMGLevels();iMesh++) {
-          for(iPoint=0; iPoint<geometry[val_iZone][val_iInst][iMesh]->GetnPoint();iPoint++) {
-
-            solver[val_iZone][val_iInst][iMesh][HEAT_SOL]->node[iPoint]->Set_Solution_time_n1(solver[val_iZone][val_iInst][iMesh][HEAT_SOL]->node[iPoint]->GetSolution_Old());
-          }
-        }
-      }
-    }
-  }
-
-  /*--- Store flow solution also in the adjoint solver in order to be able to reset it later ---*/
-
-  if (ExtIter == 0 || dual_time) {
-    for (iPoint = 0; iPoint < geometry[val_iZone][val_iInst][MESH_0]->GetnPoint(); iPoint++) {
-      solver[val_iZone][val_iInst][MESH_0][ADJHEAT_SOL]->node[iPoint]->SetSolution_Direct(solver[val_iZone][val_iInst][MESH_0][HEAT_SOL]->node[iPoint]->GetSolution());
-    }
-  }
-
-  solver[val_iZone][val_iInst][MESH_0][ADJHEAT_SOL]->Preprocessing(geometry[val_iZone][val_iInst][MESH_0],
-                                                                             solver[val_iZone][val_iInst][MESH_0],
-                                                                             config[val_iZone],
-                                                                             MESH_0, 0, RUNTIME_ADJHEAT_SYS, false);
-}
-
-void CDiscAdjHeatIteration::LoadUnsteady_Solution(CGeometry ****geometry,
-                                           CSolver *****solver,
-                                           CConfig **config,
-                                           unsigned short val_iZone,
-                                           unsigned short val_iInst,
-                                           int val_DirectIter) {
-  unsigned short iMesh;
-
-  if (val_DirectIter >= 0) {
-    if (rank == MASTER_NODE && val_iZone == ZONE_0)
-      cout << " Loading heat solution from direct iteration " << val_DirectIter  << "." << endl;
-
-    solver[val_iZone][val_iInst][MESH_0][HEAT_SOL]->LoadRestart(geometry[val_iZone][val_iInst],
-                                                                          solver[val_iZone][val_iInst],
-                                                                          config[val_iZone],
-                                                                          val_DirectIter, false);
-  }
-
-  else {
-    /*--- If there is no solution file we set the freestream condition ---*/
-    if (rank == MASTER_NODE && val_iZone == ZONE_0)
-      cout << " Setting freestream conditions at direct iteration " << val_DirectIter << "." << endl;
-    for (iMesh=0; iMesh<=config[val_iZone]->GetnMGLevels();iMesh++) {
-
-      solver[val_iZone][val_iInst][iMesh][HEAT_SOL]->SetFreeStream_Solution(config[val_iZone]);
-      solver[val_iZone][val_iInst][iMesh][HEAT_SOL]->Postprocessing(geometry[val_iZone][val_iInst][iMesh],
-                                                                              solver[val_iZone][val_iInst][iMesh],
-                                                                              config[val_iZone],
-                                                                              iMesh);
-    }
-  }
-}
-
-void CDiscAdjHeatIteration::Iterate(COutput *output,
-                                        CIntegration ****integration,
-                                        CGeometry ****geometry,
-                                        CSolver *****solver,
-                                        CNumerics ******numerics,
-                                        CConfig **config,
-                                        CSurfaceMovement **surface_movement,
-                                        CVolumetricMovement ***volume_grid_movement,
-                                        CFreeFormDefBox*** FFDBox,
-                                        unsigned short val_iZone,
-                                        unsigned short val_iInst) {
-
-
-  solver[val_iZone][val_iInst][MESH_0][ADJHEAT_SOL]->ExtractAdjoint_Solution(geometry[val_iZone][val_iInst][MESH_0],
-                                                                                       config[val_iZone]);
-}
-
-void CDiscAdjHeatIteration::InitializeAdjoint(CSolver *****solver,
-                                              CGeometry ****geometry,
-                                              CConfig **config,
-                                              unsigned short iZone, unsigned short iInst){
-
-  /*--- Initialize the adjoints the conservative variables ---*/
-
-  solver[iZone][iInst][MESH_0][ADJHEAT_SOL]->SetAdjoint_Output(geometry[iZone][iInst][MESH_0],
-                                                                         config[iZone]);
-}
-
-void CDiscAdjHeatIteration::RegisterInput(CSolver *****solver,
-                                          CGeometry ****geometry,
-                                          CConfig **config,
-                                          unsigned short iZone, unsigned short iInst,
-                                          unsigned short kind_recording){
-
-  if (kind_recording == FLOW_CONS_VARS || kind_recording == COMBINED){
-
-    /*--- Register flow and turbulent variables as input ---*/
-
-    solver[iZone][iInst][MESH_0][ADJHEAT_SOL]->RegisterSolution(geometry[iZone][iInst][MESH_0], config[iZone]);
-
-    solver[iZone][iInst][MESH_0][ADJHEAT_SOL]->RegisterVariables(geometry[iZone][iInst][MESH_0], config[iZone]);
-
-  }
-  if (kind_recording == MESH_COORDS){
-
-    /*--- Register node coordinates as input ---*/
-
-    geometry[iZone][iInst][MESH_0]->RegisterCoordinates(config[iZone]);
-
-  }
-}
-
-void CDiscAdjHeatIteration::SetDependencies(CSolver *****solver,
-                                            CGeometry ****geometry,
-                                            CNumerics ******numerics,
-                                            CConfig **config,
-                                            unsigned short iZone, unsigned short iInst,
-                                            unsigned short kind_recording){
-
-  if ((kind_recording == MESH_COORDS) || (kind_recording == NONE)  ||
-      (kind_recording == GEOMETRY_CROSS_TERM) || (kind_recording == ALL_VARIABLES)){
-
-    /*--- Update geometry to get the influence on other geometry variables (normals, volume etc) ---*/
-
-    geometry[iZone][iInst][MESH_0]->UpdateGeometry(geometry[iZone][iInst], config[iZone]);
-
-  }
-
-  solver[iZone][iInst][MESH_0][HEAT_SOL]->Set_Heatflux_Areas(geometry[iZone][iInst][MESH_0], config[iZone]);
-  solver[iZone][iInst][MESH_0][HEAT_SOL]->Preprocessing(geometry[iZone][iInst][MESH_0], solver[iZone][iInst][MESH_0],
-                                                                  config[iZone], MESH_0, NO_RK_ITER, RUNTIME_HEAT_SYS, true);
-  solver[iZone][iInst][MESH_0][HEAT_SOL]->Postprocessing(geometry[iZone][iInst][MESH_0], solver[iZone][iInst][MESH_0],
-                                                                   config[iZone], MESH_0);
-  solver[iZone][iInst][MESH_0][HEAT_SOL]->InitiateComms(geometry[iZone][iInst][MESH_0], config[iZone], SOLUTION);
-  solver[iZone][iInst][MESH_0][HEAT_SOL]->CompleteComms(geometry[iZone][iInst][MESH_0], config[iZone], SOLUTION);
-
-}
-
-void CDiscAdjHeatIteration::RegisterOutput(CSolver *****solver,
-                                           CGeometry ****geometry,
-                                           CConfig **config, COutput* output,
-                                           unsigned short iZone, unsigned short iInst){
-
-  solver[iZone][iInst][MESH_0][ADJHEAT_SOL]->RegisterOutput(geometry[iZone][iInst][MESH_0], config[iZone]);
-
-  geometry[iZone][iInst][MESH_0]->RegisterOutput_Coordinates(config[iZone]);
-}
-
-void CDiscAdjHeatIteration::Update(COutput *output,
-                                       CIntegration ****integration,
-                                       CGeometry ****geometry,
-                                       CSolver *****solver,
-                                       CNumerics ******numerics,
-                                       CConfig **config,
-                                       CSurfaceMovement **surface_movement,
-                                       CVolumetricMovement ***grid_movement,
-                                       CFreeFormDefBox*** FFDBox,
-                                       unsigned short val_iZone, unsigned short val_iInst)      {
-
-  unsigned short iMesh;
-
-  /*--- Dual time stepping strategy ---*/
-
-  if ((config[val_iZone]->GetUnsteady_Simulation() == DT_STEPPING_1ST) ||
-      (config[val_iZone]->GetUnsteady_Simulation() == DT_STEPPING_2ND)) {
-
-    for (iMesh = 0; iMesh <= config[val_iZone]->GetnMGLevels(); iMesh++) {
-      integration[val_iZone][val_iInst][ADJHEAT_SOL]->SetConvergence(false);
-    }
-  }
-}
-
-bool CDiscAdjHeatIteration::Monitor(COutput *output,
-                                    CIntegration ****integration,
-                                    CGeometry ****geometry,
-                                    CSolver *****solver,
-                                    CNumerics ******numerics,
-                                    CConfig **config,
-                                    CSurfaceMovement **surface_movement,
-                                    CVolumetricMovement ***grid_movement,
-                                    CFreeFormDefBox*** FFDBox,
-                                    unsigned short val_iZone,
-                                    unsigned short val_iInst) { return false; }
-
-
-void  CDiscAdjHeatIteration::Output(COutput *output,
-                                    CGeometry ****geometry,
-                                    CSolver *****solver,
-                                    CConfig **config,
-                                    unsigned long ExtIter,
-                                    bool StopCalc,
-                                    unsigned short val_iZone,
-                                    unsigned short val_iInst) { }
-
-void CDiscAdjHeatIteration::Postprocess(COutput *output,
-                                         CIntegration ****integration,
-                                         CGeometry ****geometry,
-                                         CSolver *****solver,
-                                         CNumerics ******numerics,
-                                         CConfig **config,
-                                         CSurfaceMovement **surface_movement,
-                                         CVolumetricMovement ***grid_movement,
-                                         CFreeFormDefBox*** FFDBox,
-                                         unsigned short val_iZone, unsigned short val_iInst) { }
-=======
 /*!
  * \file iteration_structure.cpp
  * \brief Main subroutines used by SU2_CFD
@@ -4533,7 +69,7 @@
   bool Screen_Output = config->GetDeform_Output();
   
   unsigned short val_iZone = config->GetiZone();
-  
+
   /*--- Perform mesh movement depending on specified type ---*/
   switch (Kind_Grid_Movement) {
 
@@ -4743,7 +279,8 @@
     if ((rank == MASTER_NODE) && (!discrete_adjoint)&& Screen_Output)
         cout << "Deforming the volume grid." << endl;
 
-      grid_movement->SetVolume_Deformation_Elas(geometry[MESH_0], config, true, false);
+      grid_movement->SetVolume_Deformation_Elas(geometry[MESH_0],
+                                                                    config, true, false);
 
     if ((rank == MASTER_NODE) && (!discrete_adjoint)&& Screen_Output)
         cout << "There is no grid velocity." << endl;
@@ -5526,6 +1063,312 @@
   return fixed_cl_convergence;
 }
 
+CTNE2Iteration::CTNE2Iteration(CConfig *config) : CIteration(config) { }
+
+CTNE2Iteration::~CTNE2Iteration(void) { }
+
+void CTNE2Iteration::Preprocess(COutput *output,
+                                CIntegration ****integration,
+                                CGeometry ****geometry,
+                                CSolver *****solver,
+                                CNumerics ******numerics,
+                                CConfig **config,
+                                CSurfaceMovement **surface_movement,
+                                CVolumetricMovement ***grid_movement,
+                                CFreeFormDefBox*** FFDBox,
+                                unsigned short val_iZone,
+                                unsigned short val_iInst) {
+
+  unsigned long IntIter = 0; config[val_iZone]->SetIntIter(IntIter);
+  unsigned long ExtIter = config[val_iZone]->GetExtIter();
+
+  bool fsi = config[val_iZone]->GetFSI_Simulation();
+  unsigned long OuterIter = config[val_iZone]->GetOuterIter();
+
+  /*--- Set the initial condition for FSI problems with subiterations ---*/
+  /*--- This is done only in the first block subiteration.---*/
+  /*--- From then on, the solver reuses the partially converged solution obtained in the previous subiteration ---*/
+  if( fsi  && ( OuterIter == 0 ) ){
+    solver[val_iZone][val_iInst][MESH_0][TNE2_SOL]->SetInitialCondition(geometry[val_iZone][val_iInst], solver[val_iZone][val_iInst], config[val_iZone], ExtIter);
+  }
+
+  /*--- Evaluate the new CFL number (adaptive). ---*/
+  if ((config[val_iZone]->GetCFL_Adapt() == YES) && ( OuterIter != 0 ) ) {
+    output->SetCFL_Number(solver, config, val_iZone);
+  }
+
+}
+
+void CTNE2Iteration::Iterate(COutput *output,
+                             CIntegration ****integration,
+                             CGeometry ****geometry,
+                             CSolver *****solver,
+                             CNumerics ******numerics,
+                             CConfig **config,
+                             CSurfaceMovement **surface_movement,
+                             CVolumetricMovement ***grid_movement,
+                             CFreeFormDefBox*** FFDBox,
+                             unsigned short val_iZone,
+                             unsigned short val_iInst) {
+  unsigned long IntIter, ExtIter;
+
+  bool unsteady = (config[val_iZone]->GetUnsteady_Simulation() == DT_STEPPING_1ST) || (config[val_iZone]->GetUnsteady_Simulation() == DT_STEPPING_2ND);
+  bool frozen_visc = (config[val_iZone]->GetContinuous_Adjoint() && config[val_iZone]->GetFrozen_Visc_Cont()) ||
+                     (config[val_iZone]->GetDiscrete_Adjoint() && config[val_iZone]->GetFrozen_Visc_Disc());
+  ExtIter = config[val_iZone]->GetExtIter();
+
+  /* --- Setting up iteration values depending on if this is a
+   steady or an unsteady simulaiton */
+
+  if ( !unsteady ) IntIter = ExtIter;
+  else IntIter = config[val_iZone]->GetIntIter();
+
+  /*--- Update global parameters ---*/
+  switch( config[val_iZone]->GetKind_Solver() ) {
+
+    case TNE2_EULER: case DISC_ADJ_TNE2_EULER:
+      config[val_iZone]->SetGlobalParam(TNE2_EULER, RUNTIME_TNE2_SYS, ExtIter); break;
+
+    case TNE2_NAVIER_STOKES: case DISC_ADJ_TNE2_NAVIER_STOKES:
+      config[val_iZone]->SetGlobalParam(TNE2_NAVIER_STOKES, RUNTIME_TNE2_SYS, ExtIter); break;
+
+    case TNE2_RANS: case DISC_ADJ_TNE2_RANS:
+      config[val_iZone]->SetGlobalParam(TNE2_RANS, RUNTIME_TNE2_SYS, ExtIter); break;
+
+  }
+
+  /*--- Solve the Euler, Navier-Stokes or Reynolds-averaged Navier-Stokes (RANS) equations (one iteration) ---*/
+
+  integration[val_iZone][val_iInst][TNE2_SOL]->MultiGrid_Iteration(geometry, solver, numerics,
+                                                                  config, RUNTIME_TNE2_SYS, IntIter, val_iZone, val_iInst);
+
+  if ((config[val_iZone]->GetKind_Solver() == TNE2_RANS) ||
+      ((config[val_iZone]->GetKind_Solver() == DISC_ADJ_TNE2_RANS) && !frozen_visc)) {
+
+    /*--- Solve the turbulence model ---*/
+
+    config[val_iZone]->SetGlobalParam(TNE2_RANS, RUNTIME_TURB_SYS, ExtIter);
+    integration[val_iZone][val_iInst][TURB_SOL]->SingleGrid_Iteration(geometry, solver, numerics,
+                                                                     config, RUNTIME_TURB_SYS, IntIter, val_iZone, val_iInst);
+
+    /*--- Solve transition model ---*/
+
+    if (config[val_iZone]->GetKind_Trans_Model() == LM) {
+      config[val_iZone]->SetGlobalParam(RANS, RUNTIME_TRANS_SYS, ExtIter);
+      integration[val_iZone][val_iInst][TRANS_SOL]->SingleGrid_Iteration(geometry, solver, numerics,
+                                                                        config, RUNTIME_TRANS_SYS, IntIter, val_iZone, val_iInst);
+    }
+
+  }
+
+  if (config[val_iZone]->GetWeakly_Coupled_Heat()){
+    config[val_iZone]->SetGlobalParam(RANS, RUNTIME_HEAT_SYS, ExtIter);
+    integration[val_iZone][val_iInst][HEAT_SOL]->SingleGrid_Iteration(geometry, solver, numerics,
+                                                                     config, RUNTIME_HEAT_SYS, IntIter, val_iZone, val_iInst);
+  }
+
+  /*--- Call Dynamic mesh update if AEROELASTIC motion was specified ---*/
+
+  if ((config[val_iZone]->GetGrid_Movement()) && (config[val_iZone]->GetAeroelastic_Simulation()) && unsteady) {
+
+    SetGrid_Movement(geometry[val_iZone][val_iInst], surface_movement[val_iZone], grid_movement[val_iZone][val_iInst],
+                     solver[val_iZone][val_iInst], config[val_iZone], IntIter, ExtIter);
+  }
+
+  /*--- Write the convergence history ---*/
+
+  if ( unsteady && !config[val_iZone]->GetDiscrete_Adjoint() ) {
+
+    output->SetConvHistory_Body(NULL, geometry, solver, config, integration, true, 0.0, val_iZone, val_iInst);
+
+  }
+
+}
+
+void CTNE2Iteration::Update(COutput *output,
+                            CIntegration ****integration,
+                            CGeometry ****geometry,
+                            CSolver *****solver,
+                            CNumerics ******numerics,
+                            CConfig **config,
+                            CSurfaceMovement **surface_movement,
+                            CVolumetricMovement ***grid_movement,
+                            CFreeFormDefBox*** FFDBox,
+                            unsigned short val_iZone,
+                            unsigned short val_iInst)      {
+
+  unsigned short iMesh;
+  su2double Physical_dt, Physical_t;
+  unsigned long ExtIter = config[val_iZone]->GetExtIter();
+
+  /*--- Dual time stepping strategy ---*/
+
+  if ((config[val_iZone]->GetUnsteady_Simulation() == DT_STEPPING_1ST) ||
+      (config[val_iZone]->GetUnsteady_Simulation() == DT_STEPPING_2ND)) {
+
+    /*--- Update dual time solver on all mesh levels ---*/
+
+    for (iMesh = 0; iMesh <= config[val_iZone]->GetnMGLevels(); iMesh++) {
+      integration[val_iZone][val_iInst][TNE2_SOL]->SetDualTime_Solver(geometry[val_iZone][val_iInst][iMesh], solver[val_iZone][val_iInst][iMesh][TNE2_SOL], config[val_iZone], iMesh);
+      integration[val_iZone][val_iInst][TNE2_SOL]->SetConvergence(false);
+    }
+
+    /*--- Update dual time solver for the turbulence model ---*/
+
+    if ((config[val_iZone]->GetKind_Solver() == TNE2_RANS) ||
+        (config[val_iZone]->GetKind_Solver() == DISC_ADJ_TNE2_RANS)) {
+      integration[val_iZone][val_iInst][TURB_SOL]->SetDualTime_Solver(geometry[val_iZone][val_iInst][MESH_0], solver[val_iZone][val_iInst][MESH_0][TURB_SOL], config[val_iZone], MESH_0);
+      integration[val_iZone][val_iInst][TURB_SOL]->SetConvergence(false);
+    }
+
+    /*--- Update dual time solver for the transition model ---*/
+
+    if (config[val_iZone]->GetKind_Trans_Model() == LM) {
+      integration[val_iZone][val_iInst][TRANS_SOL]->SetDualTime_Solver(geometry[val_iZone][val_iInst][MESH_0], solver[val_iZone][val_iInst][MESH_0][TRANS_SOL], config[val_iZone], MESH_0);
+      integration[val_iZone][val_iInst][TRANS_SOL]->SetConvergence(false);
+    }
+
+    /*--- Verify convergence criteria (based on total time) ---*/
+
+    Physical_dt = config[val_iZone]->GetDelta_UnstTime();
+    Physical_t  = (ExtIter+1)*Physical_dt;
+    if (Physical_t >=  config[val_iZone]->GetTotal_UnstTime())
+      integration[val_iZone][val_iInst][TNE2_SOL]->SetConvergence(true);
+
+  }
+}
+
+bool CTNE2Iteration::Monitor(COutput *output,
+                             CIntegration ****integration,
+                             CGeometry ****geometry,
+                             CSolver *****solver,
+                             CNumerics ******numerics,
+                             CConfig **config,
+                             CSurfaceMovement **surface_movement,
+                             CVolumetricMovement ***grid_movement,
+                             CFreeFormDefBox*** FFDBox,
+                             unsigned short val_iZone,
+                             unsigned short val_iInst)     {
+
+  bool StopCalc = false;
+  bool steady = (config[val_iZone]->GetUnsteady_Simulation() == STEADY);
+  bool output_history = false;
+
+#ifndef HAVE_MPI
+  StopTime = su2double(clock())/su2double(CLOCKS_PER_SEC);
+#else
+  StopTime = MPI_Wtime();
+#endif
+  UsedTime = StopTime - StartTime;
+
+  /*--- If convergence was reached --*/
+  StopCalc = integration[val_iZone][INST_0][TNE2_SOL]->GetConvergence();
+
+  /*--- Write the convergence history for the fluid (only screen output) ---*/
+
+  /*--- The logic is right now case dependent ----*/
+  /*--- This needs to be generalized when the new output structure comes ---*/
+  output_history = (steady && !(multizone && (config[val_iZone]->GetnInner_Iter()==1)));
+
+  if (output_history) output->SetConvHistory_Body(NULL, geometry, solver, config, integration, false, UsedTime, val_iZone, INST_0);
+
+  return StopCalc;
+
+
+}
+
+void CTNE2Iteration::Postprocess(COutput *output,
+                                 CIntegration ****integration,
+                                 CGeometry ****geometry,
+                                 CSolver *****solver,
+                                 CNumerics ******numerics,
+                                 CConfig **config,
+                                 CSurfaceMovement **surface_movement,
+                                 CVolumetricMovement ***grid_movement,
+                                 CFreeFormDefBox*** FFDBox,
+                                 unsigned short val_iZone,
+                                 unsigned short val_iInst) { }
+
+void CTNE2Iteration::Solve(COutput *output,
+                           CIntegration ****integration,
+                           CGeometry ****geometry,
+                           CSolver *****solver,
+                           CNumerics ******numerics,
+                           CConfig **config,
+                           CSurfaceMovement **surface_movement,
+                           CVolumetricMovement ***grid_movement,
+                           CFreeFormDefBox*** FFDBox,
+                           unsigned short val_iZone,
+                           unsigned short val_iInst) {
+
+  /*--- Boolean to determine if we are running a static or dynamic case ---*/
+  bool steady = (config[val_iZone]->GetUnsteady_Simulation() == STEADY);
+  bool unsteady = ((config[val_iZone]->GetUnsteady_Simulation() == DT_STEPPING_1ST) || (config[val_iZone]->GetUnsteady_Simulation() == DT_STEPPING_2ND));
+
+  unsigned short Inner_Iter, nInner_Iter = config[val_iZone]->GetnInner_Iter();
+  bool StopCalc = false;
+
+  /*--- Synchronization point before a single solver iteration. Compute the
+   wall clock time required. ---*/
+
+#ifndef HAVE_MPI
+  StartTime = su2double(clock())/su2double(CLOCKS_PER_SEC);
+#else
+  StartTime = MPI_Wtime();
+#endif
+
+  /*--- If the problem is multizone, the block iterates on the number of internal iterations ---*/
+  /*--- If the problem is single zone, the block iterates on the number of iterations (pseudo-time)---*/
+  if (multizone)
+    nInner_Iter = config[val_iZone]->GetnInner_Iter();
+  else
+    nInner_Iter = config[val_iZone]->GetnIter();
+
+  /*--- Preprocess the solver ---*/
+  Preprocess(output, integration, geometry,
+      solver, numerics, config,
+      surface_movement, grid_movement, FFDBox, val_iZone, INST_0);
+
+    /*--- For steady-state flow simulations, we need to loop over ExtIter for the number of time steps ---*/
+    /*--- However, ExtIter is the number of FSI iterations, so nIntIter is used in this case ---*/
+
+    for (Inner_Iter = 0; Inner_Iter < nInner_Iter; Inner_Iter++){
+
+      /*--- For steady-state flow simulations, we need to loop over ExtIter for the number of time steps ---*/
+      if (steady) config[val_iZone]->SetExtIter(Inner_Iter);
+      /*--- For unsteady flow simulations, we need to loop over IntIter for the number of time steps ---*/
+      if (unsteady) config[val_iZone]->SetIntIter(Inner_Iter);
+      /*--- If only one internal iteration is required, the ExtIter/IntIter is the OuterIter of the block structure ---*/
+      if (nInner_Iter == 1) {
+        if (steady) config[val_iZone]->SetExtIter(config[val_iZone]->GetOuterIter());
+        if (unsteady) config[val_iZone]->SetIntIter(config[val_iZone]->GetOuterIter());
+      }
+
+      /*--- Run a single iteration of the solver ---*/
+      Iterate(output, integration, geometry,
+          solver, numerics, config,
+          surface_movement, grid_movement, FFDBox, val_iZone, INST_0);
+
+      /*--- Monitor the pseudo-time ---*/
+      StopCalc = Monitor(output, integration, geometry,
+                         solver, numerics, config,
+                         surface_movement, grid_movement, FFDBox, val_iZone, INST_0);
+
+      /*--- Output files at intermediate time positions if the problem is single zone ---*/
+
+      if (singlezone) Output(output, geometry, solver, config,
+                             Inner_Iter, StopCalc, val_iZone, val_iInst);
+
+      /*--- If the iteration has converged, break the loop ---*/
+      if (StopCalc) break;
+
+    }
+
+    /*--- Set the fluid convergence to false (to make sure outer subiterations converge) ---*/
+    if (multizone) integration[val_iZone][INST_0][TNE2_SOL]->SetConvergence(false);
+
+}
+
 CTurboIteration::CTurboIteration(CConfig *config) : CFluidIteration(config) { }
 CTurboIteration::~CTurboIteration(void) { }
 void CTurboIteration::Preprocess(COutput *output,
@@ -5951,7 +1794,9 @@
           config, RUNTIME_FEA_SYS, val_iZone, val_iInst);
 
       /*--- Write the convergence history (first, compute Von Mises stress) ---*/
-      Monitor(output, integration, geometry,  solver, numerics, config, surface_movement, grid_movement, FFDBox, val_iZone, INST_0);
+      solver[val_iZone][val_iInst][MESH_0][FEA_SOL]->Compute_NodalStress(geometry[val_iZone][val_iInst][MESH_0], solver[val_iZone][val_iInst][MESH_0], numerics[val_iZone][val_iInst][MESH_0][FEA_SOL], config[val_iZone]);
+      output->SetConvHistory_Body(&ConvHist_file, geometry, solver, config, integration, false, 0.0, val_iZone, val_iInst);
+
 
       bool meetCriteria;
       su2double Residual_UTOL, Residual_RTOL, Residual_ETOL;
@@ -6406,7 +2251,7 @@
   /*--- Iteration of the flow adjoint problem ---*/
   
   integration[val_iZone][val_iInst][ADJFLOW_SOL]->MultiGrid_Iteration(geometry, solver, numerics,
-                                                                     config, RUNTIME_ADJFLOW_SYS, val_iZone, val_iInst);
+                                                                     config, RUNTIME_ADJFLOW_SYS, IntIter, val_iZone, val_iInst);
   
   /*--- Iteration of the turbulence model adjoint ---*/
   
@@ -6416,7 +2261,7 @@
     
     config[val_iZone]->SetGlobalParam(ADJ_RANS, RUNTIME_ADJTURB_SYS);
     integration[val_iZone][val_iInst][ADJTURB_SOL]->SingleGrid_Iteration(geometry, solver, numerics,
-                                                                        config, RUNTIME_ADJTURB_SYS, val_iZone, val_iInst);
+                                                                        config, RUNTIME_ADJTURB_SYS, IntIter, val_iZone, val_iInst);
     
   }
   
@@ -6709,8 +2554,6 @@
   }
 }
 
-
-
 void CDiscAdjFluidIteration::LoadUnsteady_Solution(CGeometry ****geometry,
                                            CSolver *****solver,
                                            CConfig **config,
@@ -6821,7 +2664,6 @@
 
 }
 
-
 void CDiscAdjFluidIteration::RegisterInput(CSolver *****solver, CGeometry ****geometry, CConfig **config, unsigned short iZone, unsigned short iInst, unsigned short kind_recording){
 
   unsigned short Kind_Solver = config[iZone]->GetKind_Solver();
@@ -7050,6 +2892,9 @@
 #endif
   UsedTime = StopTime - StartTime;
 
+  /*--- If convergence was reached --*/
+  StopCalc = integration[val_iZone][INST_0][ADJFLOW_SOL]->GetConvergence();
+
   /*--- Write the convergence history for the fluid (only screen output) ---*/
 
   output->SetHistory_Output(geometry[ZONE_0][INST_0][MESH_0], 
@@ -7076,6 +2921,535 @@
                                          unsigned short val_iZone,
                                          unsigned short val_iInst) { }
 
+CDiscAdjTNE2Iteration::CDiscAdjTNE2Iteration(CConfig *config) : CIteration(config) {
+
+  turbulent = ( config->GetKind_Solver() == DISC_ADJ_TNE2_RANS);
+
+}
+
+CDiscAdjTNE2Iteration::~CDiscAdjTNE2Iteration(void) { }
+
+void CDiscAdjTNE2Iteration::Preprocess(COutput *output,
+                                       CIntegration ****integration,
+                                       CGeometry ****geometry,
+                                       CSolver *****solver,
+                                       CNumerics ******numerics,
+                                       CConfig **config,
+                                       CSurfaceMovement **surface_movement,
+                                       CVolumetricMovement ***grid_movement,
+                                       CFreeFormDefBox*** FFDBox,
+                                       unsigned short val_iZone,
+                                       unsigned short val_iInst) {
+
+#ifndef HAVE_MPI
+  StartTime = su2double(clock())/su2double(CLOCKS_PER_SEC);
+#else
+  StartTime =MPI_Wtime();
+#endif
+
+  unsigned long IntIter = 0, iPoint;
+  config[ZONE_0]->SetIntIter(IntIter);
+  unsigned short ExtIter = config[val_iZone]->GetExtIter();
+  bool dual_time_1st = (config[val_iZone]->GetUnsteady_Simulation() == DT_STEPPING_1ST);
+  bool dual_time_2nd = (config[val_iZone]->GetUnsteady_Simulation() == DT_STEPPING_2ND);
+  bool dual_time = (dual_time_1st || dual_time_2nd);
+  unsigned short iMesh;
+  int Direct_Iter;
+  bool heat = config[val_iZone]->GetWeakly_Coupled_Heat();
+
+  /*--- For the unsteady adjoint, load direct solutions from restart files. ---*/
+  if (config[val_iZone]->GetUnsteady_Simulation()) {
+
+    Direct_Iter = SU2_TYPE::Int(config[val_iZone]->GetUnst_AdjointIter()) - SU2_TYPE::Int(ExtIter) - 2;
+
+    /*--- For dual-time stepping we want to load the already converged solution at timestep n ---*/
+
+    if (dual_time) {
+      Direct_Iter += 1;
+    }
+
+    if (ExtIter == 0){
+
+      if (dual_time_2nd) {
+
+        /*--- Load solution at timestep n-2 ---*/
+
+        LoadUnsteady_Solution(geometry, solver,config, val_iZone, val_iInst, Direct_Iter-2);
+
+        /*--- Push solution back to correct array ---*/
+
+        for (iMesh=0; iMesh<=config[val_iZone]->GetnMGLevels();iMesh++) {
+          for(iPoint=0; iPoint<geometry[val_iZone][val_iInst][iMesh]->GetnPoint();iPoint++) {
+            solver[val_iZone][val_iInst][iMesh][TNE2_SOL]->node[iPoint]->Set_Solution_time_n();
+            solver[val_iZone][val_iInst][iMesh][TNE2_SOL]->node[iPoint]->Set_Solution_time_n1();
+            if (turbulent) {
+              solver[val_iZone][val_iInst][iMesh][TURB_SOL]->node[iPoint]->Set_Solution_time_n();
+              solver[val_iZone][val_iInst][iMesh][TURB_SOL]->node[iPoint]->Set_Solution_time_n1();
+            }
+            if (heat) {
+              solver[val_iZone][val_iInst][iMesh][HEAT_SOL]->node[iPoint]->Set_Solution_time_n();
+              solver[val_iZone][val_iInst][iMesh][HEAT_SOL]->node[iPoint]->Set_Solution_time_n1();
+            }
+          }
+        }
+      }
+      if (dual_time) {
+
+        /*--- Load solution at timestep n-1 ---*/
+
+        LoadUnsteady_Solution(geometry, solver,config, val_iZone, val_iInst, Direct_Iter-1);
+
+        /*--- Push solution back to correct array ---*/
+
+        for (iMesh=0; iMesh<=config[val_iZone]->GetnMGLevels();iMesh++) {
+          for(iPoint=0; iPoint<geometry[val_iZone][val_iInst][iMesh]->GetnPoint();iPoint++) {
+            solver[val_iZone][val_iInst][iMesh][TNE2_SOL]->node[iPoint]->Set_Solution_time_n();
+            if (turbulent) {
+              solver[val_iZone][val_iInst][iMesh][TURB_SOL]->node[iPoint]->Set_Solution_time_n();
+            }
+            if (heat) {
+              solver[val_iZone][val_iInst][iMesh][HEAT_SOL]->node[iPoint]->Set_Solution_time_n();
+            }
+          }
+        }
+      }
+
+      /*--- Load solution timestep n ---*/
+
+      LoadUnsteady_Solution(geometry, solver,config, val_iInst, val_iZone, Direct_Iter);
+
+    }
+
+    if ((ExtIter > 0) && dual_time){
+
+      /*--- Load solution timestep n-1 | n-2 for DualTimestepping 1st | 2nd order ---*/
+      if (dual_time_1st){
+        LoadUnsteady_Solution(geometry, solver,config, val_iInst, val_iZone, Direct_Iter - 1);
+      } else {
+        LoadUnsteady_Solution(geometry, solver,config, val_iInst, val_iZone, Direct_Iter - 2);
+      }
+
+      /*--- Temporarily store the loaded solution in the Solution_Old array ---*/
+
+      for (iMesh=0; iMesh<=config[val_iZone]->GetnMGLevels();iMesh++) {
+        for(iPoint=0; iPoint<geometry[val_iZone][val_iInst][iMesh]->GetnPoint();iPoint++) {
+           solver[val_iZone][val_iInst][iMesh][TNE2_SOL]->node[iPoint]->Set_OldSolution();
+           if (turbulent){
+             solver[val_iZone][val_iInst][iMesh][TURB_SOL]->node[iPoint]->Set_OldSolution();
+           }
+           if (heat){
+             solver[val_iZone][val_iInst][iMesh][HEAT_SOL]->node[iPoint]->Set_OldSolution();
+           }
+        }
+      }
+
+      /*--- Set Solution at timestep n to solution at n-1 ---*/
+
+      for (iMesh=0; iMesh<=config[val_iZone]->GetnMGLevels();iMesh++) {
+        for(iPoint=0; iPoint<geometry[val_iZone][val_iInst][iMesh]->GetnPoint();iPoint++) {
+          solver[val_iZone][val_iInst][iMesh][TNE2_SOL]->node[iPoint]->SetSolution(solver[val_iZone][val_iInst][iMesh][TNE2_SOL]->node[iPoint]->GetSolution_time_n());
+          if (turbulent) {
+            solver[val_iZone][val_iInst][iMesh][TURB_SOL]->node[iPoint]->SetSolution(solver[val_iZone][val_iInst][iMesh][TURB_SOL]->node[iPoint]->GetSolution_time_n());
+          }
+          if (heat) {
+            solver[val_iZone][val_iInst][iMesh][HEAT_SOL]->node[iPoint]->SetSolution(solver[val_iZone][val_iInst][iMesh][HEAT_SOL]->node[iPoint]->GetSolution_time_n());
+          }
+        }
+      }
+      if (dual_time_1st){
+      /*--- Set Solution at timestep n-1 to the previously loaded solution ---*/
+        for (iMesh=0; iMesh<=config[val_iZone]->GetnMGLevels();iMesh++) {
+          for(iPoint=0; iPoint<geometry[val_iZone][val_iInst][iMesh]->GetnPoint();iPoint++) {
+            solver[val_iZone][val_iInst][iMesh][TNE2_SOL]->node[iPoint]->Set_Solution_time_n(solver[val_iZone][val_iInst][iMesh][TNE2_SOL]->node[iPoint]->GetSolution_Old());
+            if (turbulent) {
+              solver[val_iZone][val_iInst][iMesh][TURB_SOL]->node[iPoint]->Set_Solution_time_n(solver[val_iZone][val_iInst][iMesh][TURB_SOL]->node[iPoint]->GetSolution_Old());
+            }
+            if (heat) {
+              solver[val_iZone][val_iInst][iMesh][HEAT_SOL]->node[iPoint]->Set_Solution_time_n(solver[val_iZone][val_iInst][iMesh][HEAT_SOL]->node[iPoint]->GetSolution_Old());
+            }
+          }
+        }
+      }
+      if (dual_time_2nd){
+        /*--- Set Solution at timestep n-1 to solution at n-2 ---*/
+        for (iMesh=0; iMesh<=config[val_iZone]->GetnMGLevels();iMesh++) {
+          for(iPoint=0; iPoint<geometry[val_iZone][val_iInst][iMesh]->GetnPoint();iPoint++) {
+            solver[val_iZone][val_iInst][iMesh][TNE2_SOL]->node[iPoint]->Set_Solution_time_n(solver[val_iZone][val_iInst][iMesh][TNE2_SOL]->node[iPoint]->GetSolution_time_n1());
+            if (turbulent) {
+              solver[val_iZone][val_iInst][iMesh][TURB_SOL]->node[iPoint]->Set_Solution_time_n(solver[val_iZone][val_iInst][iMesh][TURB_SOL]->node[iPoint]->GetSolution_time_n1());
+            }
+            if (heat) {
+              solver[val_iZone][val_iInst][iMesh][HEAT_SOL]->node[iPoint]->Set_Solution_time_n(solver[val_iZone][val_iInst][iMesh][HEAT_SOL]->node[iPoint]->GetSolution_time_n1());
+            }
+          }
+        }
+        /*--- Set Solution at timestep n-2 to the previously loaded solution ---*/
+        for (iMesh=0; iMesh<=config[val_iZone]->GetnMGLevels();iMesh++) {
+          for(iPoint=0; iPoint<geometry[val_iZone][val_iInst][iMesh]->GetnPoint();iPoint++) {
+            solver[val_iZone][val_iInst][iMesh][TNE2_SOL]->node[iPoint]->Set_Solution_time_n1(solver[val_iZone][val_iInst][iMesh][TNE2_SOL]->node[iPoint]->GetSolution_Old());
+            if (turbulent) {
+              solver[val_iZone][val_iInst][iMesh][TURB_SOL]->node[iPoint]->Set_Solution_time_n1(solver[val_iZone][val_iInst][iMesh][TURB_SOL]->node[iPoint]->GetSolution_Old());
+            }
+            if (heat) {
+              solver[val_iZone][val_iInst][iMesh][HEAT_SOL]->node[iPoint]->Set_Solution_time_n1(solver[val_iZone][val_iInst][iMesh][HEAT_SOL]->node[iPoint]->GetSolution_Old());
+            }
+          }
+        }
+      }
+    }
+  }
+
+  /*--- Store flow solution also in the adjoint solver in order to be able to reset it later ---*/
+
+  if (ExtIter == 0 || dual_time) {
+    for (iMesh=0; iMesh<=config[val_iZone]->GetnMGLevels();iMesh++) {
+      for (iPoint = 0; iPoint < geometry[val_iZone][val_iInst][iMesh]->GetnPoint(); iPoint++) {
+        solver[val_iZone][val_iInst][iMesh][ADJTNE2_SOL]->node[iPoint]->SetSolution_Direct(solver[val_iZone][val_iInst][iMesh][TNE2_SOL]->node[iPoint]->GetSolution());
+      }
+    }
+    if (turbulent && !config[val_iZone]->GetFrozen_Visc_Disc()) {
+      for (iPoint = 0; iPoint < geometry[val_iZone][val_iInst][MESH_0]->GetnPoint(); iPoint++) {
+        solver[val_iZone][val_iInst][MESH_0][ADJTURB_SOL]->node[iPoint]->SetSolution_Direct(solver[val_iZone][val_iInst][MESH_0][TURB_SOL]->node[iPoint]->GetSolution());
+      }
+    }
+    if (heat) {
+      for (iPoint = 0; iPoint < geometry[val_iZone][val_iInst][MESH_0]->GetnPoint(); iPoint++) {
+        solver[val_iZone][val_iInst][MESH_0][ADJHEAT_SOL]->node[iPoint]->SetSolution_Direct(solver[val_iZone][val_iInst][MESH_0][HEAT_SOL]->node[iPoint]->GetSolution());
+      }
+    }
+  }
+
+  solver[val_iZone][val_iInst][MESH_0][ADJTNE2_SOL]->Preprocessing(geometry[val_iZone][val_iInst][MESH_0], solver[val_iZone][val_iInst][MESH_0],  config[val_iZone] , MESH_0, 0, RUNTIME_ADJTNE2_SYS, false);
+  if (turbulent && !config[val_iZone]->GetFrozen_Visc_Disc()){
+    solver[val_iZone][val_iInst][MESH_0][ADJTURB_SOL]->Preprocessing(geometry[val_iZone][val_iInst][MESH_0], solver[val_iZone][val_iInst][MESH_0],  config[val_iZone] , MESH_0, 0, RUNTIME_ADJTURB_SYS, false);
+  }
+  if (heat) {
+    solver[val_iZone][val_iInst][MESH_0][ADJHEAT_SOL]->Preprocessing(geometry[val_iZone][val_iInst][MESH_0], solver[val_iZone][val_iInst][MESH_0],  config[val_iZone] , MESH_0, 0, RUNTIME_ADJHEAT_SYS, false);
+  }
+}
+
+void CDiscAdjTNE2Iteration::LoadUnsteady_Solution(CGeometry ****geometry,
+                                                  CSolver *****solver,
+                                                  CConfig **config,
+                                                  unsigned short val_iZone,
+                                                  unsigned short val_iInst,
+                                                  int val_DirectIter) {
+  unsigned short iMesh;
+  bool heat = config[val_iZone]->GetWeakly_Coupled_Heat();
+
+  if (val_DirectIter >= 0) {
+    if (rank == MASTER_NODE && val_iZone == ZONE_0)
+      cout << " Loading flow solution from direct iteration " << val_DirectIter  << "." << endl;
+    solver[val_iZone][val_iInst][MESH_0][TNE2_SOL]->LoadRestart(geometry[val_iZone][val_iInst], solver[val_iZone][val_iInst], config[val_iZone], val_DirectIter, true);
+    if (turbulent) {
+      solver[val_iZone][val_iInst][MESH_0][TURB_SOL]->LoadRestart(geometry[val_iZone][val_iInst], solver[val_iZone][val_iInst], config[val_iZone], val_DirectIter, false);
+    }
+    if (heat) {
+      solver[val_iZone][val_iInst][MESH_0][HEAT_SOL]->LoadRestart(geometry[val_iZone][val_iInst], solver[val_iZone][val_iInst], config[val_iZone], val_DirectIter, false);
+    }
+  } else {
+    /*--- If there is no solution file we set the freestream condition ---*/
+    if (rank == MASTER_NODE && val_iZone == ZONE_0)
+      cout << " Setting freestream conditions at direct iteration " << val_DirectIter << "." << endl;
+    for (iMesh=0; iMesh<=config[val_iZone]->GetnMGLevels();iMesh++) {
+      solver[val_iZone][val_iInst][iMesh][TNE2_SOL]->SetFreeStream_Solution(config[val_iZone]);
+      solver[val_iZone][val_iInst][iMesh][TNE2_SOL]->Preprocessing(geometry[val_iZone][val_iInst][iMesh],solver[val_iZone][val_iInst][iMesh], config[val_iZone], iMesh, val_DirectIter, RUNTIME_TNE2_SYS, false);
+      if (turbulent) {
+        solver[val_iZone][val_iInst][iMesh][TURB_SOL]->SetFreeStream_Solution(config[val_iZone]);
+        solver[val_iZone][val_iInst][iMesh][TURB_SOL]->Postprocessing(geometry[val_iZone][val_iInst][iMesh],solver[val_iZone][val_iInst][iMesh], config[val_iZone], iMesh);
+      }
+      if (heat) {
+        solver[val_iZone][val_iInst][iMesh][HEAT_SOL]->SetFreeStream_Solution(config[val_iZone]);
+        solver[val_iZone][val_iInst][iMesh][HEAT_SOL]->Postprocessing(geometry[val_iZone][val_iInst][iMesh],solver[val_iZone][val_iInst][iMesh], config[val_iZone], iMesh);
+      }
+    }
+  }
+}
+
+void CDiscAdjTNE2Iteration::Iterate(COutput *output,
+                                    CIntegration ****integration,
+                                    CGeometry ****geometry,
+                                    CSolver *****solver,
+                                    CNumerics ******numerics,
+                                    CConfig **config,
+                                    CSurfaceMovement **surface_movement,
+                                    CVolumetricMovement ***volume_grid_movement,
+                                    CFreeFormDefBox*** FFDBox,
+                                    unsigned short val_iZone,
+                                    unsigned short val_iInst) {
+
+  unsigned long ExtIter = config[val_iZone]->GetExtIter();
+  unsigned short Kind_Solver = config[val_iZone]->GetKind_Solver();
+  unsigned long IntIter = 0;
+  bool unsteady = config[val_iZone]->GetUnsteady_Simulation() != STEADY;
+  bool frozen_visc = config[val_iZone]->GetFrozen_Visc_Disc();
+  bool heat = config[val_iZone]->GetWeakly_Coupled_Heat();
+
+  if (!unsteady)
+    IntIter = ExtIter;
+  else {
+    IntIter = config[val_iZone]->GetIntIter();
+  }
+
+  /*--- Extract the adjoints of the conservative input variables and store them for the next iteration ---*/
+
+  if ((Kind_Solver == DISC_ADJ_TNE2_NAVIER_STOKES) || (Kind_Solver == DISC_ADJ_TNE2_RANS) || (Kind_Solver == DISC_ADJ_TNE2_EULER)) {
+
+    solver[val_iZone][val_iInst][MESH_0][ADJTNE2_SOL]->ExtractAdjoint_Solution(geometry[val_iZone][val_iInst][MESH_0], config[val_iZone]);
+
+    solver[val_iZone][val_iInst][MESH_0][ADJTNE2_SOL]->ExtractAdjoint_Variables(geometry[val_iZone][val_iInst][MESH_0], config[val_iZone]);
+
+    /*--- Set the convergence criteria (only residual possible) ---*/
+
+    integration[val_iZone][val_iInst][ADJTNE2_SOL]->Convergence_Monitoring(geometry[val_iZone][val_iInst][MESH_0], config[val_iZone],
+                                                                          IntIter, log10(solver[val_iZone][val_iInst][MESH_0][ADJTNE2_SOL]->GetRes_RMS(0)), MESH_0);
+
+    }
+  if (turbulent && !frozen_visc) {
+
+    solver[val_iZone][val_iInst][MESH_0][ADJTURB_SOL]->ExtractAdjoint_Solution(geometry[val_iZone][val_iInst][MESH_0],
+                                                                              config[val_iZone]);
+  }
+  if (heat) {
+
+    solver[val_iZone][val_iInst][MESH_0][ADJHEAT_SOL]->ExtractAdjoint_Solution(geometry[val_iZone][val_iInst][MESH_0],
+                                                                              config[val_iZone]);
+  }
+}
+
+void CDiscAdjTNE2Iteration::InitializeAdjoint(CSolver *****solver, CGeometry ****geometry, CConfig **config, unsigned short iZone, unsigned short iInst){
+
+  unsigned short Kind_Solver = config[iZone]->GetKind_Solver();
+  bool frozen_visc = config[iZone]->GetFrozen_Visc_Disc();
+  bool heat = config[iZone]->GetWeakly_Coupled_Heat();
+
+  /*--- Initialize the adjoint of the objective function (typically with 1.0) ---*/
+
+  solver[iZone][iInst][MESH_0][ADJTNE2_SOL]->SetAdj_ObjFunc(geometry[iZone][iInst][MESH_0], config[iZone]);
+
+  /*--- Initialize the adjoints the conservative variables ---*/
+
+  if ((Kind_Solver == DISC_ADJ_TNE2_NAVIER_STOKES) || (Kind_Solver == DISC_ADJ_TNE2_RANS) || (Kind_Solver == DISC_ADJ_TNE2_EULER)) {
+
+    solver[iZone][iInst][MESH_0][ADJTNE2_SOL]->SetAdjoint_Output(geometry[iZone][iInst][MESH_0],
+                                                                  config[iZone]);
+  }
+
+  if (turbulent && !frozen_visc) {
+    solver[iZone][iInst][MESH_0][ADJTURB_SOL]->SetAdjoint_Output(geometry[iZone][iInst][MESH_0],
+        config[iZone]);
+  }
+
+  if (heat) {
+    solver[iZone][iInst][MESH_0][ADJHEAT_SOL]->SetAdjoint_Output(geometry[iZone][iInst][MESH_0],
+        config[iZone]);
+  }
+}
+
+void CDiscAdjTNE2Iteration::RegisterInput(CSolver *****solver, CGeometry ****geometry, CConfig **config, unsigned short iZone, unsigned short iInst, unsigned short kind_recording){
+
+  unsigned short Kind_Solver = config[iZone]->GetKind_Solver();
+  bool frozen_visc = config[iZone]->GetFrozen_Visc_Disc();
+  bool heat = config[iZone]->GetWeakly_Coupled_Heat();
+
+  if (kind_recording == FLOW_CONS_VARS || kind_recording == COMBINED){
+
+    /*--- Register flow and turbulent variables as input ---*/
+
+    if ((Kind_Solver == DISC_ADJ_TNE2_NAVIER_STOKES) || (Kind_Solver == DISC_ADJ_TNE2_RANS) || (Kind_Solver == DISC_ADJ_TNE2_EULER)) {
+      solver[iZone][iInst][MESH_0][ADJTNE2_SOL]->RegisterSolution(geometry[iZone][iInst][MESH_0], config[iZone]);
+
+      solver[iZone][iInst][MESH_0][ADJTNE2_SOL]->RegisterVariables(geometry[iZone][iInst][MESH_0], config[iZone]);
+    }
+
+    if (turbulent && !frozen_visc) {
+      solver[iZone][iInst][MESH_0][ADJTURB_SOL]->RegisterSolution(geometry[iZone][iInst][MESH_0], config[iZone]);
+    }
+    if (heat) {
+      solver[iZone][iInst][MESH_0][ADJHEAT_SOL]->RegisterSolution(geometry[iZone][iInst][MESH_0], config[iZone]);
+    }
+  }
+  if (kind_recording == MESH_COORDS){
+
+    /*--- Register node coordinates as input ---*/
+
+    geometry[iZone][iInst][MESH_0]->RegisterCoordinates(config[iZone]);
+
+  }
+
+  if (kind_recording == FLOW_CROSS_TERM){
+
+    /*--- Register flow and turbulent variables as input ---*/
+
+    solver[iZone][iInst][MESH_0][ADJTNE2_SOL]->RegisterSolution(geometry[iZone][iInst][MESH_0], config[iZone]);
+
+    if (turbulent && !frozen_visc){
+      solver[iZone][iInst][MESH_0][ADJTURB_SOL]->RegisterSolution(geometry[iZone][iInst][MESH_0], config[iZone]);
+    }
+  }
+
+  if (kind_recording == GEOMETRY_CROSS_TERM){
+
+    /*--- Register node coordinates as input ---*/
+
+    geometry[iZone][iInst][MESH_0]->RegisterCoordinates(config[iZone]);
+
+  }
+}
+
+void CDiscAdjTNE2Iteration::SetDependencies(CSolver *****solver, CGeometry ****geometry, CConfig **config, unsigned short iZone, unsigned short iInst, unsigned short kind_recording){
+
+  bool frozen_visc = config[iZone]->GetFrozen_Visc_Disc();
+  bool heat = config[iZone]->GetWeakly_Coupled_Heat();
+  if ((kind_recording == MESH_COORDS) || (kind_recording == NONE)  ||
+      (kind_recording == GEOMETRY_CROSS_TERM) || (kind_recording == ALL_VARIABLES)){
+
+    /*--- Update geometry to get the influence on other geometry variables (normals, volume etc) ---*/
+
+    geometry[iZone][iInst][MESH_0]->UpdateGeometry(geometry[iZone][iInst], config[iZone]);
+
+  }
+
+  /*--- Compute coupling between flow and turbulent equations ---*/
+
+  solver[iZone][iInst][MESH_0][TNE2_SOL]->InitiateComms(geometry[iZone][iInst][MESH_0], config[iZone], SOLUTION);
+  solver[iZone][iInst][MESH_0][TNE2_SOL]->CompleteComms(geometry[iZone][iInst][MESH_0], config[iZone], SOLUTION);
+
+  if (turbulent && !frozen_visc){
+    solver[iZone][iInst][MESH_0][TNE2_SOL]->Preprocessing(geometry[iZone][iInst][MESH_0],solver[iZone][iInst][MESH_0], config[iZone], MESH_0, NO_RK_ITER, RUNTIME_TNE2_SYS, true);
+    solver[iZone][iInst][MESH_0][TURB_SOL]->Postprocessing(geometry[iZone][iInst][MESH_0],solver[iZone][iInst][MESH_0], config[iZone], MESH_0);
+    solver[iZone][iInst][MESH_0][TURB_SOL]->InitiateComms(geometry[iZone][iInst][MESH_0], config[iZone], SOLUTION);
+    solver[iZone][iInst][MESH_0][TURB_SOL]->CompleteComms(geometry[iZone][iInst][MESH_0], config[iZone], SOLUTION);
+  }
+
+  if (heat){
+    solver[iZone][iInst][MESH_0][HEAT_SOL]->Set_Heatflux_Areas(geometry[iZone][iInst][MESH_0], config[iZone]);
+    solver[iZone][iInst][MESH_0][HEAT_SOL]->Preprocessing(geometry[iZone][iInst][MESH_0],solver[iZone][iInst][MESH_0], config[iZone], MESH_0, NO_RK_ITER, RUNTIME_HEAT_SYS, true);
+    solver[iZone][iInst][MESH_0][HEAT_SOL]->Postprocessing(geometry[iZone][iInst][MESH_0],solver[iZone][iInst][MESH_0], config[iZone], MESH_0);
+    solver[iZone][iInst][MESH_0][HEAT_SOL]->InitiateComms(geometry[iZone][iInst][MESH_0], config[iZone], SOLUTION);
+    solver[iZone][iInst][MESH_0][HEAT_SOL]->CompleteComms(geometry[iZone][iInst][MESH_0], config[iZone], SOLUTION);  }
+}
+
+void CDiscAdjTNE2Iteration::RegisterOutput(CSolver *****solver, CGeometry ****geometry, CConfig **config, COutput* output, unsigned short iZone, unsigned short iInst){
+
+  unsigned short Kind_Solver = config[iZone]->GetKind_Solver();
+  bool frozen_visc = config[iZone]->GetFrozen_Visc_Disc();
+  bool heat = config[iZone]->GetWeakly_Coupled_Heat();
+
+  if ((Kind_Solver == DISC_ADJ_TNE2_NAVIER_STOKES) || (Kind_Solver == DISC_ADJ_TNE2_RANS) || (Kind_Solver == DISC_ADJ_TNE2_EULER)) {
+
+  /*--- Register conservative variables as output of the iteration ---*/
+
+    solver[iZone][iInst][MESH_0][TNE2_SOL]->RegisterOutput(geometry[iZone][iInst][MESH_0],config[iZone]);
+
+  }
+  if (turbulent && !frozen_visc){
+    solver[iZone][iInst][MESH_0][TURB_SOL]->RegisterOutput(geometry[iZone][iInst][MESH_0],
+                                                                 config[iZone]);
+  }
+  if (heat){
+    solver[iZone][iInst][MESH_0][HEAT_SOL]->RegisterOutput(geometry[iZone][iInst][MESH_0],
+                                                                 config[iZone]);
+  }
+}
+
+void CDiscAdjTNE2Iteration::InitializeAdjoint_CrossTerm(CSolver *****solver, CGeometry ****geometry, CConfig **config, unsigned short iZone, unsigned short iInst){
+
+  unsigned short Kind_Solver = config[iZone]->GetKind_Solver();
+  bool frozen_visc = config[iZone]->GetFrozen_Visc_Disc();
+
+  /*--- Initialize the adjoint of the objective function (typically with 1.0) ---*/
+
+  solver[iZone][iInst][MESH_0][ADJTNE2_SOL]->SetAdj_ObjFunc(geometry[iZone][iInst][MESH_0], config[iZone]);
+
+  /*--- Initialize the adjoints the conservative variables ---*/
+
+ if ((Kind_Solver == DISC_ADJ_TNE2_NAVIER_STOKES) || (Kind_Solver == DISC_ADJ_TNE2_RANS) || (Kind_Solver == DISC_ADJ_TNE2_EULER)) {
+
+  solver[iZone][iInst][MESH_0][ADJTNE2_SOL]->SetAdjoint_Output(geometry[iZone][iInst][MESH_0],
+                                                                  config[iZone]);
+}
+
+  if (turbulent && !frozen_visc) {
+    solver[iZone][iInst][MESH_0][ADJTURB_SOL]->SetAdjoint_Output(geometry[iZone][iInst][MESH_0],
+                                                                    config[iZone]);
+  }
+}
+
+void CDiscAdjTNE2Iteration::Update(COutput *output,
+                                   CIntegration ****integration,
+                                   CGeometry ****geometry,
+                                   CSolver *****solver,
+                                   CNumerics ******numerics,
+                                   CConfig **config,
+                                   CSurfaceMovement **surface_movement,
+                                   CVolumetricMovement ***grid_movement,
+                                   CFreeFormDefBox*** FFDBox,
+                                   unsigned short val_iZone,
+                                   unsigned short val_iInst)      {
+
+  unsigned short iMesh;
+
+  /*--- Dual time stepping strategy ---*/
+
+  if ((config[val_iZone]->GetUnsteady_Simulation() == DT_STEPPING_1ST) ||
+      (config[val_iZone]->GetUnsteady_Simulation() == DT_STEPPING_2ND)) {
+
+    for (iMesh = 0; iMesh <= config[val_iZone]->GetnMGLevels(); iMesh++) {
+      integration[val_iZone][val_iInst][ADJTNE2_SOL]->SetConvergence(false);
+    }
+  }
+}
+
+bool CDiscAdjTNE2Iteration::Monitor(COutput *output,
+    CIntegration ****integration,
+    CGeometry ****geometry,
+    CSolver *****solver,
+    CNumerics ******numerics,
+    CConfig **config,
+    CSurfaceMovement **surface_movement,
+    CVolumetricMovement ***grid_movement,
+    CFreeFormDefBox*** FFDBox,
+    unsigned short val_iZone,
+    unsigned short val_iInst)     {
+
+  bool StopCalc = false;
+  bool steady = (config[val_iZone]->GetUnsteady_Simulation() == STEADY);
+  bool output_history = false;
+
+#ifndef HAVE_MPI
+  StopTime = su2double(clock())/su2double(CLOCKS_PER_SEC);
+#else
+  StopTime = MPI_Wtime();
+#endif
+  UsedTime = StopTime - StartTime;
+
+  /*--- If convergence was reached --*/
+  StopCalc = integration[val_iZone][INST_0][ADJTNE2_SOL]->GetConvergence();
+
+  /*--- Write the convergence history for the fluid (only screen output) ---*/
+
+  /*--- The logic is right now case dependent ----*/
+  /*--- This needs to be generalized when the new output structure comes ---*/
+  output_history = (steady && !(multizone && (config[val_iZone]->GetnInner_Iter()==1)));
+
+  if (output_history) output->SetConvHistory_Body(NULL, geometry, solver, config, integration, false, UsedTime, val_iZone, INST_0);
+
+  return StopCalc;
+
+}
+
+void CDiscAdjTNE2Iteration::Postprocess(COutput *output,
+                                        CIntegration ****integration,
+                                        CGeometry ****geometry,
+                                        CSolver *****solver,
+                                        CNumerics ******numerics,
+                                        CConfig **config,
+                                        CSurfaceMovement **surface_movement,
+                                        CVolumetricMovement ***grid_movement,
+                                        CFreeFormDefBox*** FFDBox,
+                                        unsigned short val_iZone,
+                                        unsigned short val_iInst) {}
 
 CDiscAdjFEAIteration::CDiscAdjFEAIteration(CConfig *config) : CIteration(config), CurrentRecording(NONE){
 
@@ -7814,8 +4188,6 @@
                                                                              MESH_0, 0, RUNTIME_ADJHEAT_SYS, false);
 }
 
-
-
 void CDiscAdjHeatIteration::LoadUnsteady_Solution(CGeometry ****geometry,
                                            CSolver *****solver,
                                            CConfig **config,
@@ -7848,7 +4220,6 @@
     }
   }
 }
-
 
 void CDiscAdjHeatIteration::Iterate(COutput *output,
                                         CIntegration ****integration,
@@ -7878,7 +4249,6 @@
                                                                          config[iZone]);
 }
 
-
 void CDiscAdjHeatIteration::RegisterInput(CSolver *****solver,
                                           CGeometry ****geometry,
                                           CConfig **config,
@@ -7994,5 +4364,4 @@
                                          CSurfaceMovement **surface_movement,
                                          CVolumetricMovement ***grid_movement,
                                          CFreeFormDefBox*** FFDBox,
-                                         unsigned short val_iZone, unsigned short val_iInst) { }
->>>>>>> ced897be
+                                         unsigned short val_iZone, unsigned short val_iInst) { }