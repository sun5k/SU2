/*!
 * \file iteration_structure.cpp
 * \brief Main subroutines used by SU2_CFD
 * \author F. Palacios, T. Economon
 * \version 6.2.0 "Falcon"
 *
 * The current SU2 release has been coordinated by the
 * SU2 International Developers Society <www.su2devsociety.org>
 * with selected contributions from the open-source community.
 *
 * The main research teams contributing to the current release are:
 *  - Prof. Juan J. Alonso's group at Stanford University.
 *  - Prof. Piero Colonna's group at Delft University of Technology.
 *  - Prof. Nicolas R. Gauger's group at Kaiserslautern University of Technology.
 *  - Prof. Alberto Guardone's group at Polytechnic University of Milan.
 *  - Prof. Rafael Palacios' group at Imperial College London.
 *  - Prof. Vincent Terrapon's group at the University of Liege.
 *  - Prof. Edwin van der Weide's group at the University of Twente.
 *  - Lab. of New Concepts in Aeronautics at Tech. Institute of Aeronautics.
 *
 * Copyright 2012-2019, Francisco D. Palacios, Thomas D. Economon,
 *                      Tim Albring, and the SU2 contributors.
 *
 * SU2 is free software; you can redistribute it and/or
 * modify it under the terms of the GNU Lesser General Public
 * License as published by the Free Software Foundation; either
 * version 2.1 of the License, or (at your option) any later version.
 *
 * SU2 is distributed in the hope that it will be useful,
 * but WITHOUT ANY WARRANTY; without even the implied warranty of
 * MERCHANTABILITY or FITNESS FOR A PARTICULAR PURPOSE. See the GNU
 * Lesser General Public License for more details.
 *
 * You should have received a copy of the GNU Lesser General Public
 * License along with SU2. If not, see <http://www.gnu.org/licenses/>.
 */

#include "../include/iteration_structure.hpp"

CIteration::CIteration(CConfig *config) {
  rank = SU2_MPI::GetRank();
  size = SU2_MPI::GetSize();

  nInst = config->GetnTimeInstances();
  nZone = config->GetnZone();

  multizone = config->GetMultizone_Problem();
  singlezone = !(config->GetMultizone_Problem());

}

CIteration::~CIteration(void) { }

void CIteration::SetGrid_Movement(CGeometry **geometry,
          CSurfaceMovement *surface_movement,
          CVolumetricMovement *grid_movement,
          CSolver ***solver,
          CConfig *config,
          unsigned long IntIter,
          unsigned long TimeIter)   {

  unsigned short iDim;
  unsigned short Kind_Grid_Movement = config->GetKind_GridMovement();
  unsigned long nIterMesh;
  unsigned long iPoint;
  bool stat_mesh = true;
  bool adjoint = config->GetContinuous_Adjoint();
  bool discrete_adjoint = config->GetDiscrete_Adjoint();

  /*--- Only write to screen if this option is enabled ---*/
  bool Screen_Output = config->GetDeform_Output();
  
  unsigned short val_iZone = config->GetiZone();

  /*--- Perform mesh movement depending on specified type ---*/
  switch (Kind_Grid_Movement) {

  case RIGID_MOTION:

      if (rank == MASTER_NODE) {
        cout << endl << " Performing rigid mesh transformation." << endl;
      }

      /*--- Move each node in the volume mesh using the specified type
       of rigid mesh motion. These routines also compute analytic grid
       velocities for the fine mesh. ---*/

      grid_movement->Rigid_Translation(geometry[MESH_0],
                                       config, val_iZone, TimeIter);
      grid_movement->Rigid_Plunging(geometry[MESH_0],
                                    config, val_iZone, TimeIter);
      grid_movement->Rigid_Pitching(geometry[MESH_0],
                                    config, val_iZone, TimeIter);
      grid_movement->Rigid_Rotation(geometry[MESH_0],
                                    config, val_iZone, TimeIter);

      /*--- Update the multigrid structure after moving the finest grid,
       including computing the grid velocities on the coarser levels. ---*/

      grid_movement->UpdateMultiGrid(geometry, config);

      break;


    case ELASTICITY:

      if (TimeIter != 0) {

        if (rank == MASTER_NODE)
          cout << " Deforming the grid using the Linear Elasticity solution." << endl;

        /*--- Update the coordinates of the grid using the linear elasticity solution. ---*/
        for (iPoint = 0; iPoint < geometry[MESH_0]->GetnPoint(); iPoint++) {

          su2double *U_time_nM1 = solver[MESH_0][FEA_SOL]->node[iPoint]->GetSolution_time_n1();
          su2double *U_time_n   = solver[MESH_0][FEA_SOL]->node[iPoint]->GetSolution_time_n();

          for (iDim = 0; iDim < geometry[MESH_0]->GetnDim(); iDim++)
            geometry[MESH_0]->node[iPoint]->AddCoord(iDim, U_time_n[iDim] - U_time_nM1[iDim]);

        }

      }

      break;

 	/*--- Already initialized in the static mesh movement routine at driver level. ---*/ 
    case STEADY_TRANSLATION: case ROTATING_FRAME:
      break;

  }
  
  if (config->GetSurface_Movement(DEFORMING)){
      if (rank == MASTER_NODE)
        cout << endl << " Updating surface positions." << endl;

      /*--- Translating ---*/

      /*--- Compute the new node locations for moving markers ---*/

      surface_movement->Surface_Translating(geometry[MESH_0],
                                            config, TimeIter, val_iZone);
      /*--- Deform the volume grid around the new boundary locations ---*/

      if (rank == MASTER_NODE)
        cout << " Deforming the volume grid." << endl;
      grid_movement->SetVolume_Deformation(geometry[MESH_0],
                                           config, true);

      /*--- Plunging ---*/

      /*--- Compute the new node locations for moving markers ---*/

      surface_movement->Surface_Plunging(geometry[MESH_0],
                                         config, TimeIter, val_iZone);
      /*--- Deform the volume grid around the new boundary locations ---*/

      if (rank == MASTER_NODE)
        cout << " Deforming the volume grid." << endl;
      grid_movement->SetVolume_Deformation(geometry[MESH_0],
                                           config, true);

      /*--- Pitching ---*/

      /*--- Compute the new node locations for moving markers ---*/

      surface_movement->Surface_Pitching(geometry[MESH_0],
                                         config, TimeIter, val_iZone);
      /*--- Deform the volume grid around the new boundary locations ---*/

      if (rank == MASTER_NODE)
        cout << " Deforming the volume grid." << endl;
      grid_movement->SetVolume_Deformation(geometry[MESH_0],
                                           config, true);

      /*--- Rotating ---*/

      /*--- Compute the new node locations for moving markers ---*/

      surface_movement->Surface_Rotating(geometry[MESH_0],
                                         config, TimeIter, val_iZone);
      /*--- Deform the volume grid around the new boundary locations ---*/

      if (rank == MASTER_NODE)
        cout << " Deforming the volume grid." << endl;
      grid_movement->SetVolume_Deformation(geometry[MESH_0],
                                           config, true);

      /*--- Update the grid velocities on the fine mesh using finite
       differencing based on node coordinates at previous times. ---*/

      if (!adjoint) {
        if (rank == MASTER_NODE)
          cout << " Computing grid velocities by finite differencing." << endl;
        geometry[MESH_0]->SetGridVelocity(config, TimeIter);
      }

      /*--- Update the multigrid structure after moving the finest grid,
       including computing the grid velocities on the coarser levels. ---*/

      grid_movement->UpdateMultiGrid(geometry, config);

      }

  if (config->GetSurface_Movement(AEROELASTIC) 
      || config->GetSurface_Movement(AEROELASTIC_RIGID_MOTION)){

      /*--- Apply rigid mesh transformation to entire grid first, if necessary ---*/
      if (IntIter == 0) {
        if (Kind_Grid_Movement == AEROELASTIC_RIGID_MOTION) {

          if (rank == MASTER_NODE) {
            cout << endl << " Performing rigid mesh transformation." << endl;
          }

          /*--- Move each node in the volume mesh using the specified type
           of rigid mesh motion. These routines also compute analytic grid
           velocities for the fine mesh. ---*/

          grid_movement->Rigid_Translation(geometry[MESH_0],
                                           config, val_iZone, TimeIter);
          grid_movement->Rigid_Plunging(geometry[MESH_0],
                                        config, val_iZone, TimeIter);
          grid_movement->Rigid_Pitching(geometry[MESH_0],
                                        config, val_iZone, TimeIter);
          grid_movement->Rigid_Rotation(geometry[MESH_0],
                                        config, val_iZone, TimeIter);

          /*--- Update the multigrid structure after moving the finest grid,
           including computing the grid velocities on the coarser levels. ---*/

          grid_movement->UpdateMultiGrid(geometry, config);
        }

      }

      /*--- Use the if statement to move the grid only at selected dual time step iterations. ---*/
      else if (IntIter % config->GetAeroelasticIter() == 0) {

        if (rank == MASTER_NODE)
          cout << endl << " Solving aeroelastic equations and updating surface positions." << endl;

        /*--- Solve the aeroelastic equations for the new node locations of the moving markers(surfaces) ---*/

        solver[MESH_0][FLOW_SOL]->Aeroelastic(surface_movement, geometry[MESH_0], config, TimeIter);

        /*--- Deform the volume grid around the new boundary locations ---*/

        if (rank == MASTER_NODE)
          cout << " Deforming the volume grid due to the aeroelastic movement." << endl;
        grid_movement->SetVolume_Deformation(geometry[MESH_0],
                                             config, true);

        /*--- Update the grid velocities on the fine mesh using finite
         differencing based on node coordinates at previous times. ---*/

        if (rank == MASTER_NODE)
          cout << " Computing grid velocities by finite differencing." << endl;
        geometry[MESH_0]->SetGridVelocity(config, TimeIter);

        /*--- Update the multigrid structure after moving the finest grid,
         including computing the grid velocities on the coarser levels. ---*/

        grid_movement->UpdateMultiGrid(geometry, config);
      }
        }
  if (config->GetSurface_Movement(FLUID_STRUCTURE)){
      if (rank == MASTER_NODE && Screen_Output)
        cout << endl << "Deforming the grid for Fluid-Structure Interaction applications." << endl;

      /*--- Deform the volume grid around the new boundary locations ---*/

      if (rank == MASTER_NODE && Screen_Output)
        cout << "Deforming the volume grid." << endl;
      grid_movement->SetVolume_Deformation(geometry[MESH_0],
                                           config, true, false);

      nIterMesh = grid_movement->Get_nIterMesh();
      stat_mesh = (nIterMesh == 0);

      if (!adjoint && !stat_mesh) {
        if (rank == MASTER_NODE && Screen_Output)
          cout << "Computing grid velocities by finite differencing." << endl;
        geometry[MESH_0]->SetGridVelocity(config, TimeIter);
      }
      else if (stat_mesh) {
          if (rank == MASTER_NODE && Screen_Output)
            cout << "The mesh is up-to-date. Using previously stored grid velocities." << endl;
      }

      /*--- Update the multigrid structure after moving the finest grid,
       including computing the grid velocities on the coarser levels. ---*/

      grid_movement->UpdateMultiGrid(geometry, config);

  }
  if (config->GetSurface_Movement(FLUID_STRUCTURE_STATIC)){

    if ((rank == MASTER_NODE) && (!discrete_adjoint) && Screen_Output)
        cout << endl << "Deforming the grid for static Fluid-Structure Interaction applications." << endl;

      /*--- Deform the volume grid around the new boundary locations ---*/

    if ((rank == MASTER_NODE) && (!discrete_adjoint)&& Screen_Output)
        cout << "Deforming the volume grid." << endl;

      grid_movement->SetVolume_Deformation_Elas(geometry[MESH_0],
                                                                    config, true, false);

    if ((rank == MASTER_NODE) && (!discrete_adjoint)&& Screen_Output)
        cout << "There is no grid velocity." << endl;

      /*--- Update the multigrid structure after moving the finest grid,
       including computing the grid velocities on the coarser levels. ---*/

      grid_movement->UpdateMultiGrid(geometry, config);

  }
  if (config->GetSurface_Movement(EXTERNAL) || config->GetSurface_Movement(EXTERNAL_ROTATION)){
    /*--- Apply rigid rotation to entire grid first, if necessary ---*/

    if (Kind_Grid_Movement == EXTERNAL_ROTATION) {
      if (rank == MASTER_NODE)
        cout << " Updating node locations by rigid rotation." << endl;
      grid_movement->Rigid_Rotation(geometry[MESH_0],
                                                          config, val_iZone, TimeIter);
    }

    /*--- Load new surface node locations from external files ---*/
    
      if (rank == MASTER_NODE)
      cout << " Updating surface locations from file." << endl;
    surface_movement->SetExternal_Deformation(geometry[MESH_0],
                                                         config, val_iZone, TimeIter);

    /*--- Deform the volume grid around the new boundary locations ---*/
    
    if (rank == MASTER_NODE)
      cout << " Deforming the volume grid." << endl;
    grid_movement->SetVolume_Deformation(geometry[MESH_0],
                                                               config, true);
    
    /*--- Update the grid velocities on the fine mesh using finite
       differencing based on node coordinates at previous times. ---*/
    
    if (!adjoint) {
      if (rank == MASTER_NODE)
        cout << " Computing grid velocities by finite differencing." << endl;
      geometry[MESH_0]->SetGridVelocity(config, TimeIter);
  }

    /*--- Update the multigrid structure after moving the finest grid,
       including computing the grid velocities on the coarser levels. ---*/
    
    grid_movement->UpdateMultiGrid(geometry, config);
     
  }
}

void CIteration::Preprocess(COutput *output,
                            CIntegration ****integration,
                            CGeometry ****geometry,
                            CSolver *****solver,
                            CNumerics ******numerics,
                            CConfig **config,
                            CSurfaceMovement **surface_movement,
                            CVolumetricMovement ***grid_movement,
                            CFreeFormDefBox*** FFDBox,
                            unsigned short val_iZone,
                            unsigned short val_iInst) { }
void CIteration::Iterate(COutput *output,
                         CIntegration ****integration,
                         CGeometry ****geometry,
                         CSolver *****solver,
                         CNumerics ******numerics,
                         CConfig **config,
                         CSurfaceMovement **surface_movement,
                         CVolumetricMovement ***grid_movement,
                         CFreeFormDefBox*** FFDBox,
                         unsigned short val_iZone,
                         unsigned short val_iInst) { }
void CIteration::Solve(COutput *output,
                         CIntegration ****integration,
                         CGeometry ****geometry,
                         CSolver *****solver,
                         CNumerics ******numerics,
                         CConfig **config,
                         CSurfaceMovement **surface_movement,
                         CVolumetricMovement ***grid_movement,
                         CFreeFormDefBox*** FFDBox,
                         unsigned short val_iZone,
                         unsigned short val_iInst) { }
void CIteration::Update(COutput *output,
                        CIntegration ****integration,
                        CGeometry ****geometry,
                        CSolver *****solver,
                        CNumerics ******numerics,
                        CConfig **config,
                        CSurfaceMovement **surface_movement,
                        CVolumetricMovement ***grid_movement,
                        CFreeFormDefBox*** FFDBox,
                        unsigned short val_iZone,
                        unsigned short val_iInst)      { }
void CIteration::Predictor(COutput *output,
                        CIntegration ****integration,
                        CGeometry ****geometry,
                        CSolver *****solver,
                        CNumerics ******numerics,
                        CConfig **config,
                        CSurfaceMovement **surface_movement,
                        CVolumetricMovement ***grid_movement,
                        CFreeFormDefBox*** FFDBox,
                        unsigned short val_iZone,
                        unsigned short val_iInst)      { }
void CIteration::Relaxation(COutput *output,
                        CIntegration ****integration,
                        CGeometry ****geometry,
                        CSolver *****solver,
                        CNumerics ******numerics,
                        CConfig **config,
                        CSurfaceMovement **surface_movement,
                        CVolumetricMovement ***grid_movement,
                        CFreeFormDefBox*** FFDBox,
                        unsigned short val_iZone,
                        unsigned short val_iInst)      { }
bool CIteration::Monitor(COutput *output,
    CIntegration ****integration,
    CGeometry ****geometry,
    CSolver *****solver,
    CNumerics ******numerics,
    CConfig **config,
    CSurfaceMovement **surface_movement,
    CVolumetricMovement ***grid_movement,
    CFreeFormDefBox*** FFDBox,
    unsigned short val_iZone,
    unsigned short val_iInst)     { return false; }
void CIteration::Output(COutput *output,
    CGeometry ****geometry,
    CSolver *****solver,
    CConfig **config,
    unsigned long InnerIter,
    bool StopCalc,
    unsigned short val_iZone,
    unsigned short val_iInst)      {

  
  bool output_files = false;
  
  unsigned short RestartFormat = SU2_RESTART_ASCII;
  unsigned short OutputFormat = config[val_iZone]->GetOutput_FileFormat();
  
  bool Wrt_Surf = config[val_iZone]->GetWrt_Srf_Sol();
  bool Wrt_Vol  = config[val_iZone]->GetWrt_Vol_Sol();
  bool Wrt_CSV  = config[val_iZone]->GetWrt_Csv_Sol();
  
  if (config[val_iZone]->GetWrt_Binary_Restart()){
    RestartFormat = SU2_RESTART_BINARY;
  }
  
  /*--- Determine whether a solution needs to be written
   after the current iteration ---*/

  if ( 

      /*--- Fixed CL problem ---*/

      ((config[val_iZone]->GetFixed_CL_Mode()) &&
       (config[val_iZone]->GetnInner_Iter()-config[val_iZone]->GetIter_dCL_dAlpha() - 1 == InnerIter)) ||

      /*--- Steady problems ---*/

      ((InnerIter % config[val_iZone]->GetWrt_Sol_Freq() == 0) && (InnerIter != 0)) ||

      /*--- No inlet profile file found. Print template. ---*/

      (config[val_iZone]->GetWrt_InletFile())

      ) {

    output_files = true;

  }

  /*--- Determine whether a solution doesn't need to be written
   after the current iteration ---*/

  if (config[val_iZone]->GetFixed_CL_Mode()) {
    if (config[val_iZone]->GetnInner_Iter()-config[val_iZone]->GetIter_dCL_dAlpha() - 1 < InnerIter) output_files = false;
    if (config[val_iZone]->GetnInner_Iter() - 1 == InnerIter) output_files = true;
  }

  /*--- write the solution ---*/

  if (output_files && config[val_iZone]->GetWrt_Output()) {

    if (rank == MASTER_NODE) cout << endl << "-------------------------- File Output Summary --------------------------";

    /*--- Execute the routine for writing restart, volume solution,
     surface solution, and surface comma-separated value files. ---*/

      config[val_iZone]->SetiInst(val_iInst);
      
      output->Load_Data(geometry[val_iZone][val_iInst][MESH_0], config[val_iZone], solver[val_iZone][val_iInst][MESH_0]);
      
      /*--- Write restart files ---*/
      
      output->SetVolume_Output(geometry[val_iZone][val_iInst][MESH_0], config[val_iZone], RestartFormat);
      
      /*--- Write visualization files ---*/
      
      if (Wrt_Vol)
        output->SetVolume_Output(geometry[val_iZone][val_iInst][MESH_0], config[val_iZone], OutputFormat);
      if (Wrt_Surf)
        output->SetSurface_Output(geometry[val_iZone][val_iInst][MESH_0], config[val_iZone], OutputFormat);
      if (Wrt_CSV)
        output->SetSurface_Output(geometry[val_iZone][val_iInst][MESH_0], config[val_iZone], CSV);    
      
      output->DeallocateData_Parallel();      
    
    /*--- Execute the routine for writing special output. ---*/
    //output->SetSpecial_Output(solver, geometry, config, Iter, nZone);

    if (rank == MASTER_NODE) cout << "-------------------------------------------------------------------------" << endl << endl;

  }

}
void CIteration::Postprocess(COutput *output,
                             CIntegration ****integration,
                             CGeometry ****geometry,
                             CSolver *****solver,
                             CNumerics ******numerics,
                             CConfig **config,
                             CSurfaceMovement **surface_movement,
                             CVolumetricMovement ***grid_movement,
                             CFreeFormDefBox*** FFDBox,
                             unsigned short val_iZone,
                             unsigned short val_iInst) { }



CFluidIteration::CFluidIteration(CConfig *config) : CIteration(config) { }
CFluidIteration::~CFluidIteration(void) { }

void CFluidIteration::Preprocess(COutput *output,
                                    CIntegration ****integration,
                                    CGeometry ****geometry,
                                    CSolver *****solver,
                                    CNumerics ******numerics,
                                    CConfig **config,
                                    CSurfaceMovement **surface_movement,
                                    CVolumetricMovement ***grid_movement,
                                    CFreeFormDefBox*** FFDBox,
                                    unsigned short val_iZone,
                                    unsigned short val_iInst) {
  
  unsigned long TimeIter = config[val_iZone]->GetTimeIter();
  
  bool fsi = config[val_iZone]->GetFSI_Simulation();
  unsigned long OuterIter = config[val_iZone]->GetOuterIter();

  
  /*--- Set the initial condition for FSI problems with subiterations ---*/
  /*--- This is done only in the first block subiteration.---*/
  /*--- From then on, the solver reuses the partially converged solution obtained in the previous subiteration ---*/
  if( fsi  && ( OuterIter == 0 ) ){
    solver[val_iZone][val_iInst][MESH_0][FLOW_SOL]->SetInitialCondition(geometry[val_iZone][val_iInst], solver[val_iZone][val_iInst], config[val_iZone], TimeIter);
  }
  
  /*--- Apply a Wind Gust ---*/
  
  if (config[val_iZone]->GetWind_Gust()) {
    SetWind_GustField(config[val_iZone], geometry[val_iZone][val_iInst], solver[val_iZone][val_iInst]);
  }

  /*--- Evaluate the new CFL number (adaptive). ---*/
  if ((config[val_iZone]->GetCFL_Adapt() == YES) && ( OuterIter != 0 ) ) {
    output->SetCFL_Number(solver, config, val_iZone);
  }

}

void CFluidIteration::Iterate(COutput *output,
                                 CIntegration ****integration,
                                 CGeometry ****geometry,
                                 CSolver *****solver,
                                 CNumerics ******numerics,
                                 CConfig **config,
                                 CSurfaceMovement **surface_movement,
                                 CVolumetricMovement ***grid_movement,
                                 CFreeFormDefBox*** FFDBox,
                                 unsigned short val_iZone,
                                 unsigned short val_iInst) {
  unsigned long InnerIter, TimeIter;
  
  bool unsteady = (config[val_iZone]->GetUnsteady_Simulation() == DT_STEPPING_1ST) || (config[val_iZone]->GetUnsteady_Simulation() == DT_STEPPING_2ND);
  bool frozen_visc = (config[val_iZone]->GetContinuous_Adjoint() && config[val_iZone]->GetFrozen_Visc_Cont()) ||
                     (config[val_iZone]->GetDiscrete_Adjoint() && config[val_iZone]->GetFrozen_Visc_Disc());
  TimeIter = config[val_iZone]->GetTimeIter();
  
  /* --- Setting up iteration values depending on if this is a
   steady or an unsteady simulaiton */
  
  InnerIter = config[val_iZone]->GetInnerIter();
  
  /*--- Update global parameters ---*/
  
  switch( config[val_iZone]->GetKind_Solver() ) {
      
<<<<<<< HEAD
    case EULER: case DISC_ADJ_EULER:
      config[val_iZone]->SetGlobalParam(EULER, RUNTIME_FLOW_SYS); break;
      
    case NAVIER_STOKES: case DISC_ADJ_NAVIER_STOKES:
      config[val_iZone]->SetGlobalParam(NAVIER_STOKES, RUNTIME_FLOW_SYS); break;
      
    case RANS: case DISC_ADJ_RANS:
      config[val_iZone]->SetGlobalParam(RANS, RUNTIME_FLOW_SYS); break;
=======
    case EULER: case DISC_ADJ_EULER: case INC_EULER: case DISC_ADJ_INC_EULER:
      config[val_iZone]->SetGlobalParam(EULER, RUNTIME_FLOW_SYS, ExtIter); break;
      
    case NAVIER_STOKES: case DISC_ADJ_NAVIER_STOKES: case INC_NAVIER_STOKES: case DISC_ADJ_INC_NAVIER_STOKES:
      config[val_iZone]->SetGlobalParam(NAVIER_STOKES, RUNTIME_FLOW_SYS, ExtIter); break;
      
    case RANS: case DISC_ADJ_RANS: case INC_RANS: case DISC_ADJ_INC_RANS:
      config[val_iZone]->SetGlobalParam(RANS, RUNTIME_FLOW_SYS, ExtIter); break;
>>>>>>> 254db36c
      
  }
  

  /*--- Solve the Euler, Navier-Stokes or Reynolds-averaged Navier-Stokes (RANS) equations (one iteration) ---*/
  
  integration[val_iZone][val_iInst][FLOW_SOL]->MultiGrid_Iteration(geometry, solver, numerics,
                                                                  config, RUNTIME_FLOW_SYS, val_iZone, val_iInst);
  
  if ((config[val_iZone]->GetKind_Solver() == RANS ||
       config[val_iZone]->GetKind_Solver() == DISC_ADJ_RANS ||
       config[val_iZone]->GetKind_Solver() == INC_RANS ||
       config[val_iZone]->GetKind_Solver() == DISC_ADJ_INC_RANS ) && !frozen_visc) {
    
    /*--- Solve the turbulence model ---*/
    
    config[val_iZone]->SetGlobalParam(RANS, RUNTIME_TURB_SYS);
    integration[val_iZone][val_iInst][TURB_SOL]->SingleGrid_Iteration(geometry, solver, numerics,
                                                                     config, RUNTIME_TURB_SYS, val_iZone, val_iInst);
    
    /*--- Solve transition model ---*/
    
    if (config[val_iZone]->GetKind_Trans_Model() == LM) {
      config[val_iZone]->SetGlobalParam(RANS, RUNTIME_TRANS_SYS);
      integration[val_iZone][val_iInst][TRANS_SOL]->SingleGrid_Iteration(geometry, solver, numerics,
                                                                        config, RUNTIME_TRANS_SYS, val_iZone, val_iInst);
    }
    
  }

  if (config[val_iZone]->GetWeakly_Coupled_Heat()){
    config[val_iZone]->SetGlobalParam(RANS, RUNTIME_HEAT_SYS);
    integration[val_iZone][val_iInst][HEAT_SOL]->SingleGrid_Iteration(geometry, solver, numerics,
                                                                     config, RUNTIME_HEAT_SYS, val_iZone, val_iInst);
  }
  
  /*--- Call Dynamic mesh update if AEROELASTIC motion was specified ---*/
  
  if ((config[val_iZone]->GetGrid_Movement()) && (config[val_iZone]->GetAeroelastic_Simulation()) && unsteady) {
      
    SetGrid_Movement(geometry[val_iZone][val_iInst], surface_movement[val_iZone], grid_movement[val_iZone][val_iInst],
                     solver[val_iZone][val_iInst], config[val_iZone], InnerIter, TimeIter);
    
    /*--- Apply a Wind Gust ---*/
    
    if (config[val_iZone]->GetWind_Gust()) {
      if (InnerIter % config[val_iZone]->GetAeroelasticIter() == 0 && InnerIter != 0)
        SetWind_GustField(config[val_iZone], geometry[val_iZone][val_iInst], solver[val_iZone][val_iInst]);
    }
    
  }
  
  /*--- Write the convergence history ---*/

  if ( unsteady && !config[val_iZone]->GetDiscrete_Adjoint() && (!config[val_iZone]->GetMultizone_Problem() && !config[val_iZone]->GetSinglezone_Driver())) {
    
    output->GetLegacyOutput()->SetConvHistory_Body(NULL, geometry, solver, config, integration, true, 0.0, val_iZone, val_iInst);
    
  }
  
}

void CFluidIteration::Update(COutput *output,
                                CIntegration ****integration,
                                CGeometry ****geometry,
                                CSolver *****solver,
                                CNumerics ******numerics,
                                CConfig **config,
                                CSurfaceMovement **surface_movement,
                                CVolumetricMovement ***grid_movement,
                                CFreeFormDefBox*** FFDBox,
                                unsigned short val_iZone,
                                unsigned short val_iInst)      {
  
  unsigned short iMesh;

  /*--- Dual time stepping strategy ---*/
  
  if ((config[val_iZone]->GetUnsteady_Simulation() == DT_STEPPING_1ST) ||
      (config[val_iZone]->GetUnsteady_Simulation() == DT_STEPPING_2ND)) {
    
    /*--- Update dual time solver on all mesh levels ---*/
    
    for (iMesh = 0; iMesh <= config[val_iZone]->GetnMGLevels(); iMesh++) {
      integration[val_iZone][val_iInst][FLOW_SOL]->SetDualTime_Solver(geometry[val_iZone][val_iInst][iMesh], solver[val_iZone][val_iInst][iMesh][FLOW_SOL], config[val_iZone], iMesh);
      integration[val_iZone][val_iInst][FLOW_SOL]->SetConvergence(false);
    }
    
    /*--- Update dual time solver for the turbulence model ---*/
    
    if ((config[val_iZone]->GetKind_Solver() == RANS) ||
        (config[val_iZone]->GetKind_Solver() == DISC_ADJ_RANS) ||
        (config[val_iZone]->GetKind_Solver() == INC_RANS) ||
        (config[val_iZone]->GetKind_Solver() == DISC_ADJ_INC_RANS)) {
      integration[val_iZone][val_iInst][TURB_SOL]->SetDualTime_Solver(geometry[val_iZone][val_iInst][MESH_0], solver[val_iZone][val_iInst][MESH_0][TURB_SOL], config[val_iZone], MESH_0);
      integration[val_iZone][val_iInst][TURB_SOL]->SetConvergence(false);
    }
    
    /*--- Update dual time solver for the transition model ---*/
    
    if (config[val_iZone]->GetKind_Trans_Model() == LM) {
      integration[val_iZone][val_iInst][TRANS_SOL]->SetDualTime_Solver(geometry[val_iZone][val_iInst][MESH_0], solver[val_iZone][val_iInst][MESH_0][TRANS_SOL], config[val_iZone], MESH_0);
      integration[val_iZone][val_iInst][TRANS_SOL]->SetConvergence(false);
    }
  }
}

bool CFluidIteration::Monitor(COutput *output,
    CIntegration ****integration,
    CGeometry ****geometry,
    CSolver *****solver,
    CNumerics ******numerics,
    CConfig **config,
    CSurfaceMovement **surface_movement,
    CVolumetricMovement ***grid_movement,
    CFreeFormDefBox*** FFDBox,
    unsigned short val_iZone,
    unsigned short val_iInst)     {

  bool StopCalc = false;
  
#ifndef HAVE_MPI
  StopTime = su2double(clock())/su2double(CLOCKS_PER_SEC);
#else
  StopTime = MPI_Wtime();
#endif
  UsedTime = StopTime - StartTime;


  if (config[val_iZone]->GetMultizone_Problem() || config[val_iZone]->GetSinglezone_Driver()){
    output->SetHistory_Output(geometry[val_iZone][INST_0][MESH_0],
                              solver[val_iZone][INST_0][MESH_0],
                              config[val_iZone],
                              config[val_iZone]->GetTimeIter(),
                              config[val_iZone]->GetOuterIter(),
                              config[val_iZone]->GetInnerIter());
  }
  
  if (config[val_iZone]->GetCFL_Adapt() == YES) {
      if (!(config[val_iZone]->GetMultizone_Problem())) // This needs to be changed everywhere in the code, in a future PR
        output->SetCFL_Number(solver, config, val_iZone);
  }

  /*--- If convergence was reached --*/
  StopCalc =  output->GetConvergence();

  return StopCalc;


}
void CFluidIteration::Postprocess(COutput *output,
                                  CIntegration ****integration,
                                  CGeometry ****geometry,
                                  CSolver *****solver,
                                  CNumerics ******numerics,
                                  CConfig **config,
                                  CSurfaceMovement **surface_movement,
                                  CVolumetricMovement ***grid_movement,
                                  CFreeFormDefBox*** FFDBox,
                                  unsigned short val_iZone,
                                  unsigned short val_iInst) {

  /*--- Temporary: enable only for single-zone driver. This should be removed eventually when generalized. ---*/

  if(config[val_iZone]->GetSinglezone_Driver()){

    if (config[val_iZone]->GetKind_Solver() == DISC_ADJ_EULER ||
        config[val_iZone]->GetKind_Solver() == DISC_ADJ_NAVIER_STOKES ||
        config[val_iZone]->GetKind_Solver() == DISC_ADJ_RANS){

      /*--- Read the target pressure ---*/

//      if (config[val_iZone]->GetInvDesign_Cp() == YES)
//        output->SetCp_InverseDesign(solver[val_iZone][val_iInst][MESH_0][FLOW_SOL],geometry[val_iZone][val_iInst][MESH_0], config[val_iZone], config[val_iZone]->GetExtIter());

//      /*--- Read the target heat flux ---*/

//      if (config[val_iZone]->GetInvDesign_HeatFlux() == YES)
//        output->SetHeatFlux_InverseDesign(solver[val_iZone][val_iInst][MESH_0][FLOW_SOL],geometry[val_iZone][val_iInst][MESH_0], config[val_iZone], config[val_iZone]->GetExtIter());

    }

  }


}

void CFluidIteration::Solve(COutput *output,
                                 CIntegration ****integration,
                                 CGeometry ****geometry,
                                 CSolver *****solver,
                                 CNumerics ******numerics,
                                 CConfig **config,
                                 CSurfaceMovement **surface_movement,
                                 CVolumetricMovement ***grid_movement,
                                 CFreeFormDefBox*** FFDBox,
                                 unsigned short val_iZone,
                                 unsigned short val_iInst) {

  /*--- Boolean to determine if we are running a static or dynamic case ---*/
  bool steady   = !config[val_iZone]->GetTime_Domain();

  unsigned long Inner_Iter, nInner_Iter = config[val_iZone]->GetnInner_Iter();
  bool StopCalc = false;

  /*--- Synchronization point before a single solver iteration. Compute the
   wall clock time required. ---*/

#ifndef HAVE_MPI
  StartTime = su2double(clock())/su2double(CLOCKS_PER_SEC);
#else
  StartTime = MPI_Wtime();
#endif

  /*--- Preprocess the solver ---*/
  Preprocess(output, integration, geometry,
      solver, numerics, config,
      surface_movement, grid_movement, FFDBox, val_iZone, INST_0);

    /*--- For steady-state flow simulations, we need to loop over ExtIter for the number of time steps ---*/
    /*--- However, ExtIter is the number of FSI iterations, so nIntIter is used in this case ---*/

    for (Inner_Iter = 0; Inner_Iter < nInner_Iter; Inner_Iter++){

      config[val_iZone]->SetInnerIter(Inner_Iter);

      /*--- Run a single iteration of the solver ---*/
      Iterate(output, integration, geometry,
          solver, numerics, config,
          surface_movement, grid_movement, FFDBox, val_iZone, INST_0);

      /*--- Monitor the pseudo-time ---*/
      StopCalc = Monitor(output, integration, geometry,
                         solver, numerics, config,
                         surface_movement, grid_movement, FFDBox, val_iZone, INST_0);

      /*--- Output files at intermediate iterations if the problem is single zone ---*/

      if (singlezone && steady) Output(output, geometry, solver, config,
                                          config[val_iZone]->GetInnerIter(), StopCalc, val_iZone, val_iInst);
      

      /*--- If the iteration has converged, break the loop ---*/
      if (StopCalc) break;

    }

    if (multizone){
      
      Output(output, geometry, solver, config,
             config[val_iZone]->GetOuterIter(), StopCalc, val_iZone, val_iInst);
      
      /*--- Set the fluid convergence to false (to make sure outer subiterations converge) ---*/
      
      integration[val_iZone][INST_0][FLOW_SOL]->SetConvergence(false);
    }
}

void CFluidIteration::SetWind_GustField(CConfig *config, CGeometry **geometry, CSolver ***solver) {
  // The gust is imposed on the flow field via the grid velocities. This method called the Field Velocity Method is described in the
  // NASA TM–2012-217771 - Development, Verification and Use of Gust Modeling in the NASA Computational Fluid Dynamics Code FUN3D
  // the desired gust is prescribed as the negative of the grid velocity.
  
  // If a source term is included to account for the gust field, the method is described by Jones et al. as the Split Velocity Method in
  // Simulation of Airfoil Gust Responses Using Prescribed Velocities.
  // In this routine the gust derivatives needed for the source term are calculated when applicable.
  // If the gust derivatives are zero the source term is also zero.
  // The source term itself is implemented in the class CSourceWindGust
  
  if (rank == MASTER_NODE)
    cout << endl << "Running simulation with a Wind Gust." << endl;
  unsigned short iDim, nDim = geometry[MESH_0]->GetnDim(); //We assume nDim = 2
  if (nDim != 2) {
    if (rank == MASTER_NODE) {
      cout << endl << "WARNING - Wind Gust capability is only verified for 2 dimensional simulations." << endl;
    }
  }
  
  /*--- Gust Parameters from config ---*/
  unsigned short Gust_Type = config->GetGust_Type();
  su2double xbegin = config->GetGust_Begin_Loc();    // Location at which the gust begins.
  su2double L = config->GetGust_WaveLength();        // Gust size
  su2double tbegin = config->GetGust_Begin_Time();   // Physical time at which the gust begins.
  su2double gust_amp = config->GetGust_Ampl();       // Gust amplitude
  su2double n = config->GetGust_Periods();           // Number of gust periods
  unsigned short GustDir = config->GetGust_Dir(); // Gust direction
  
  /*--- Variables needed to compute the gust ---*/
  unsigned short Kind_Grid_Movement = config->GetKind_GridMovement();
  unsigned long iPoint;
  unsigned short iMGlevel, nMGlevel = config->GetnMGLevels();
  
  su2double x, y, x_gust, dgust_dx, dgust_dy, dgust_dt;
  su2double *Gust, *GridVel, *NewGridVel, *GustDer;
  
  su2double Physical_dt = config->GetDelta_UnstTime();
  unsigned long TimeIter = config->GetTimeIter();
  su2double Physical_t = TimeIter*Physical_dt;
  
  su2double Uinf = solver[MESH_0][FLOW_SOL]->GetVelocity_Inf(0); // Assumption gust moves at infinity velocity
  
  Gust = new su2double [nDim];
  NewGridVel = new su2double [nDim];
  for (iDim = 0; iDim < nDim; iDim++) {
    Gust[iDim] = 0.0;
    NewGridVel[iDim] = 0.0;
  }
  
  GustDer = new su2double [3];
  for (unsigned short i = 0; i < 3; i++) {
    GustDer[i] = 0.0;
  }
  
  // Vortex variables
  unsigned long nVortex = 0;
  vector<su2double> x0, y0, vort_strenth, r_core; //vortex is positive in clockwise direction.
  if (Gust_Type == VORTEX) {
    InitializeVortexDistribution(nVortex, x0, y0, vort_strenth, r_core);
  }
  
  /*--- Check to make sure gust lenght is not zero or negative (vortex gust doesn't use this). ---*/
  if (L <= 0.0 && Gust_Type != VORTEX) {
    SU2_MPI::Error("The gust length needs to be positive", CURRENT_FUNCTION);
  }
  
  /*--- Loop over all multigrid levels ---*/
  
  for (iMGlevel = 0; iMGlevel <= nMGlevel; iMGlevel++) {
    
    /*--- Loop over each node in the volume mesh ---*/
    
    for (iPoint = 0; iPoint < geometry[iMGlevel]->GetnPoint(); iPoint++) {
      
      /*--- Reset the Grid Velocity to zero if there is no grid movement ---*/
      if (Kind_Grid_Movement == GUST) {
        for (iDim = 0; iDim < nDim; iDim++)
          geometry[iMGlevel]->node[iPoint]->SetGridVel(iDim, 0.0);
      }
      
      /*--- initialize the gust and derivatives to zero everywhere ---*/
      
      for (iDim = 0; iDim < nDim; iDim++) {Gust[iDim]=0.0;}
      dgust_dx = 0.0; dgust_dy = 0.0; dgust_dt = 0.0;
      
      /*--- Begin applying the gust ---*/
      
      if (Physical_t >= tbegin) {
        
        x = geometry[iMGlevel]->node[iPoint]->GetCoord()[0]; // x-location of the node.
        y = geometry[iMGlevel]->node[iPoint]->GetCoord()[1]; // y-location of the node.
        
        // Gust coordinate
        x_gust = (x - xbegin - Uinf*(Physical_t-tbegin))/L;
        
        /*--- Calculate the specified gust ---*/
        switch (Gust_Type) {
            
          case TOP_HAT:
            // Check if we are in the region where the gust is active
            if (x_gust > 0 && x_gust < n) {
              Gust[GustDir] = gust_amp;
              // Still need to put the gust derivatives. Think about this.
            }
            break;
            
          case SINE:
            // Check if we are in the region where the gust is active
            if (x_gust > 0 && x_gust < n) {
              Gust[GustDir] = gust_amp*(sin(2*PI_NUMBER*x_gust));
              
              // Gust derivatives
              //dgust_dx = gust_amp*2*PI_NUMBER*(cos(2*PI_NUMBER*x_gust))/L;
              //dgust_dy = 0;
              //dgust_dt = gust_amp*2*PI_NUMBER*(cos(2*PI_NUMBER*x_gust))*(-Uinf)/L;
            }
            break;
            
          case ONE_M_COSINE:
            // Check if we are in the region where the gust is active
            if (x_gust > 0 && x_gust < n) {
              Gust[GustDir] = gust_amp*(1-cos(2*PI_NUMBER*x_gust));
              
              // Gust derivatives
              //dgust_dx = gust_amp*2*PI_NUMBER*(sin(2*PI_NUMBER*x_gust))/L;
              //dgust_dy = 0;
              //dgust_dt = gust_amp*2*PI_NUMBER*(sin(2*PI_NUMBER*x_gust))*(-Uinf)/L;
            }
            break;
            
          case EOG:
            // Check if we are in the region where the gust is active
            if (x_gust > 0 && x_gust < n) {
              Gust[GustDir] = -0.37*gust_amp*sin(3*PI_NUMBER*x_gust)*(1-cos(2*PI_NUMBER*x_gust));
            }
            break;
            
          case VORTEX:
            
            /*--- Use vortex distribution ---*/
            // Algebraic vortex equation.
            for (unsigned long i=0; i<nVortex; i++) {
              su2double r2 = pow(x-(x0[i]+Uinf*(Physical_t-tbegin)), 2) + pow(y-y0[i], 2);
              su2double r = sqrt(r2);
              su2double v_theta = vort_strenth[i]/(2*PI_NUMBER) * r/(r2+pow(r_core[i],2));
              Gust[0] = Gust[0] + v_theta*(y-y0[i])/r;
              Gust[1] = Gust[1] - v_theta*(x-(x0[i]+Uinf*(Physical_t-tbegin)))/r;
            }
            break;
            
          case NONE: default:
            
            /*--- There is no wind gust specified. ---*/
            if (rank == MASTER_NODE) {
              cout << "No wind gust specified." << endl;
            }
            break;
            
        }
      }
      
      /*--- Set the Wind Gust, Wind Gust Derivatives and the Grid Velocities ---*/
      
      GustDer[0] = dgust_dx;
      GustDer[1] = dgust_dy;
      GustDer[2] = dgust_dt;
      
      solver[iMGlevel][FLOW_SOL]->node[iPoint]->SetWindGust(Gust);
      solver[iMGlevel][FLOW_SOL]->node[iPoint]->SetWindGustDer(GustDer);
      
      GridVel = geometry[iMGlevel]->node[iPoint]->GetGridVel();
      
      /*--- Store new grid velocity ---*/
      
      for (iDim = 0; iDim < nDim; iDim++) {
        NewGridVel[iDim] = GridVel[iDim] - Gust[iDim];
        geometry[iMGlevel]->node[iPoint]->SetGridVel(iDim, NewGridVel[iDim]);
      }
      
    }
  }
  
  delete [] Gust;
  delete [] GustDer;
  delete [] NewGridVel;
  
}

void CFluidIteration::InitializeVortexDistribution(unsigned long &nVortex, vector<su2double>& x0, vector<su2double>& y0, vector<su2double>& vort_strength, vector<su2double>& r_core) {
  /*--- Read in Vortex Distribution ---*/
  std::string line;
  std::ifstream file;
  su2double x_temp, y_temp, vort_strength_temp, r_core_temp;
  file.open("vortex_distribution.txt");
  /*--- In case there is no vortex file ---*/
  if (file.fail()) {
    SU2_MPI::Error("There is no vortex data file!!", CURRENT_FUNCTION);
  }
  
  // Ignore line containing the header
  getline(file, line);
  // Read in the information of the vortices (xloc, yloc, lambda(strength), eta(size, gradient))
  while (file.good())
  {
    getline(file, line);
    std::stringstream ss(line);
    if (line.size() != 0) { //ignore blank lines if they exist.
      ss >> x_temp;
      ss >> y_temp;
      ss >> vort_strength_temp;
      ss >> r_core_temp;
      x0.push_back(x_temp);
      y0.push_back(y_temp);
      vort_strength.push_back(vort_strength_temp);
      r_core.push_back(r_core_temp);
    }
  }
  file.close();
  // number of vortices
  nVortex = x0.size();
  
}


CTurboIteration::CTurboIteration(CConfig *config) : CFluidIteration(config) { }
CTurboIteration::~CTurboIteration(void) { }
void CTurboIteration::Preprocess(COutput *output,
                                    CIntegration ****integration,
                                    CGeometry ****geometry,
                                    CSolver *****solver,
                                    CNumerics ******numerics,
                                    CConfig **config,
                                    CSurfaceMovement **surface_movement,
                                    CVolumetricMovement ***grid_movement,
                                    CFreeFormDefBox*** FFDBox,
                                    unsigned short val_iZone,
                                    unsigned short val_iInst) {

  /*--- Average quantities at the inflow and outflow boundaries ---*/ 
  solver[val_iZone][val_iInst][MESH_0][FLOW_SOL]->TurboAverageProcess(solver[val_iZone][val_iInst][MESH_0], geometry[val_iZone][val_iInst][MESH_0],config[val_iZone],INFLOW);
  solver[val_iZone][val_iInst][MESH_0][FLOW_SOL]->TurboAverageProcess(solver[val_iZone][val_iInst][MESH_0], geometry[val_iZone][val_iInst][MESH_0],config[val_iZone],OUTFLOW);

}

void CTurboIteration::Postprocess( COutput *output,
                                   CIntegration ****integration,
                                   CGeometry ****geometry,
                                   CSolver *****solver,
                                   CNumerics ******numerics,
                                   CConfig **config,
                                   CSurfaceMovement **surface_movement,
                                   CVolumetricMovement ***grid_movement,
                                   CFreeFormDefBox*** FFDBox,
                                   unsigned short val_iZone,
                                   unsigned short val_iInst) {

  /*--- Average quantities at the inflow and outflow boundaries ---*/
  solver[val_iZone][val_iInst][MESH_0][FLOW_SOL]->TurboAverageProcess(solver[val_iZone][val_iInst][MESH_0], geometry[val_iZone][val_iInst][MESH_0],config[val_iZone],INFLOW);
  solver[val_iZone][val_iInst][MESH_0][FLOW_SOL]->TurboAverageProcess(solver[val_iZone][val_iInst][MESH_0], geometry[val_iZone][val_iInst][MESH_0],config[val_iZone],OUTFLOW);
  
  /*--- Gather Inflow and Outflow quantities on the Master Node to compute performance ---*/
  solver[val_iZone][val_iInst][MESH_0][FLOW_SOL]->GatherInOutAverageValues(config[val_iZone], geometry[val_iZone][val_iInst][MESH_0]);

}

CFEMFluidIteration::CFEMFluidIteration(CConfig *config) : CFluidIteration(config) { }
CFEMFluidIteration::~CFEMFluidIteration(void) { }

void CFEMFluidIteration::Preprocess(COutput *output,
                                    CIntegration ****integration,
                                    CGeometry ****geometry,
                                    CSolver *****solver,
                                    CNumerics ******numerics,
                                    CConfig **config,
                                    CSurfaceMovement **surface_movement,
                                    CVolumetricMovement ***grid_movement,
                                    CFreeFormDefBox*** FFDBox,
                                    unsigned short val_iZone,
                                    unsigned short val_iInst) {
  
  unsigned long TimeIter = config[ZONE_0]->GetTimeIter();
  const bool restart = (config[ZONE_0]->GetRestart() ||
                        config[ZONE_0]->GetRestart_Flow());
  
  /*--- Set the initial condition if this is not a restart. ---*/
  if (TimeIter == 0 && !restart)
    solver[val_iZone][val_iInst][MESH_0][FLOW_SOL]->SetInitialCondition(geometry[val_iZone][val_iInst],
                                                                       solver[val_iZone][val_iInst],
                                                                       config[val_iZone],
                                                                       TimeIter);
  
}

void CFEMFluidIteration::Iterate(COutput *output,
                                 CIntegration ****integration,
                                 CGeometry ****geometry,
                                 CSolver *****solver,
                                 CNumerics ******numerics,
                                 CConfig **config,
                                 CSurfaceMovement **surface_movement,
                                 CVolumetricMovement ***grid_movement,
                                 CFreeFormDefBox*** FFDBox,
                                 unsigned short val_iZone,
                                 unsigned short val_iInst) {
    
  /*--- Update global parameters ---*/
  
  if (config[val_iZone]->GetKind_Solver() == FEM_EULER || config[val_iZone]->GetKind_Solver() == DISC_ADJ_FEM_EULER)
    config[val_iZone]->SetGlobalParam(FEM_EULER, RUNTIME_FLOW_SYS);
  
  if (config[val_iZone]->GetKind_Solver() == FEM_NAVIER_STOKES || config[val_iZone]->GetKind_Solver() == DISC_ADJ_FEM_NS)
    config[val_iZone]->SetGlobalParam(FEM_NAVIER_STOKES, RUNTIME_FLOW_SYS);
  
  if (config[val_iZone]->GetKind_Solver() == FEM_RANS || config[val_iZone]->GetKind_Solver() == DISC_ADJ_FEM_RANS)
    config[val_iZone]->SetGlobalParam(FEM_RANS, RUNTIME_FLOW_SYS);
  
  if (config[val_iZone]->GetKind_Solver() == FEM_LES)
    config[val_iZone]->SetGlobalParam(FEM_LES, RUNTIME_FLOW_SYS);
  
  /*--- Solve the Euler, Navier-Stokes, RANS or LES equations (one iteration) ---*/
  
  integration[val_iZone][val_iInst][FLOW_SOL]->SingleGrid_Iteration(geometry,
                                                                              solver,
                                                                              numerics,
                                                                              config,
                                                                              RUNTIME_FLOW_SYS,
                                                                              val_iZone,
                                                                              val_iInst);
}

void CFEMFluidIteration::Update(COutput *output,
                                CIntegration ****integration,
                                CGeometry ****geometry,
                                CSolver *****solver,
                                CNumerics ******numerics,
                                CConfig **config,
                                CSurfaceMovement **surface_movement,
                                CVolumetricMovement ***grid_movement,
                                CFreeFormDefBox*** FFDBox,
                                unsigned short val_iZone,
                                unsigned short val_iInst)      { }

void CFEMFluidIteration::Postprocess(COutput *output,
                 CIntegration ****integration,
                 CGeometry ****geometry,
                 CSolver *****solver,
                 CNumerics ******numerics,
                 CConfig **config,
                 CSurfaceMovement **surface_movement,
                 CVolumetricMovement ***grid_movement,
                 CFreeFormDefBox*** FFDBox,
                 unsigned short val_iZone,
                 unsigned short val_iInst){}

CHeatIteration::CHeatIteration(CConfig *config) : CIteration(config) { }

CHeatIteration::~CHeatIteration(void) { }

void CHeatIteration::Preprocess(COutput *output,
                                CIntegration ****integration,
                                CGeometry ****geometry,
                                CSolver *****solver,
                                CNumerics ******numerics,
                                CConfig **config,
                                CSurfaceMovement **surface_movement,
                                CVolumetricMovement ***grid_movement,
                                CFreeFormDefBox*** FFDBox,
                                unsigned short val_iZone,
                                unsigned short val_iInst) {

  unsigned long OuterIter = config[val_iZone]->GetOuterIter();

  /*--- Evaluate the new CFL number (adaptive). ---*/
  if ((config[val_iZone]->GetCFL_Adapt() == YES) && ( OuterIter != 0 ) ) {
    output->SetCFL_Number(solver, config, val_iZone);
  }

}

void CHeatIteration::Iterate(COutput *output,
                             CIntegration ****integration,
                             CGeometry ****geometry,
                             CSolver *****solver,
                             CNumerics ******numerics,
                             CConfig **config,
                             CSurfaceMovement **surface_movement,
                             CVolumetricMovement ***grid_movement,
                             CFreeFormDefBox*** FFDBox,
                             unsigned short val_iZone,
                             unsigned short val_iInst) {

  /*--- Update global parameters ---*/

  config[val_iZone]->SetGlobalParam(HEAT_EQUATION_FVM, RUNTIME_HEAT_SYS);

  integration[val_iZone][val_iInst][HEAT_SOL]->SingleGrid_Iteration(geometry, solver, numerics, config, RUNTIME_HEAT_SYS, val_iZone, val_iInst);
  
}

void CHeatIteration::Update(COutput *output,
                            CIntegration ****integration,
                            CGeometry ****geometry,
                            CSolver *****solver,
                            CNumerics ******numerics,
                            CConfig **config,
                            CSurfaceMovement **surface_movement,
                            CVolumetricMovement ***grid_movement,
                            CFreeFormDefBox*** FFDBox,
                            unsigned short val_iZone,
                            unsigned short val_iInst)      {
  
  unsigned short iMesh;
  su2double Physical_dt, Physical_t;
  unsigned long TimeIter = config[ZONE_0]->GetTimeIter();
  
  /*--- Dual time stepping strategy ---*/
  if ((config[val_iZone]->GetUnsteady_Simulation() == DT_STEPPING_1ST) ||
      (config[val_iZone]->GetUnsteady_Simulation() == DT_STEPPING_2ND)) {
    
    /*--- Update dual time solver ---*/
    for (iMesh = 0; iMesh <= config[val_iZone]->GetnMGLevels(); iMesh++) {
      integration[val_iZone][val_iInst][HEAT_SOL]->SetDualTime_Solver(geometry[val_iZone][val_iInst][iMesh], solver[val_iZone][val_iInst][iMesh][HEAT_SOL], config[val_iZone], iMesh);
      integration[val_iZone][val_iInst][HEAT_SOL]->SetConvergence(false);
    }
    
    Physical_dt = config[val_iZone]->GetDelta_UnstTime();
    Physical_t  = (TimeIter+1)*Physical_dt;
    if (Physical_t >=  config[val_iZone]->GetTotal_UnstTime())
      integration[val_iZone][val_iInst][HEAT_SOL]->SetConvergence(true);
  }
}
bool CHeatIteration::Monitor(COutput *output,
    CIntegration ****integration,
    CGeometry ****geometry,
    CSolver *****solver,
    CNumerics ******numerics,
    CConfig **config,
    CSurfaceMovement **surface_movement,
    CVolumetricMovement ***grid_movement,
    CFreeFormDefBox*** FFDBox,
    unsigned short val_iZone,
    unsigned short val_iInst)     { return false; }
void CHeatIteration::Postprocess(COutput *output,
                                 CIntegration ****integration,
                                 CGeometry ****geometry,
                                 CSolver *****solver,
                                 CNumerics ******numerics,
                                 CConfig **config,
                                 CSurfaceMovement **surface_movement,
                                 CVolumetricMovement ***grid_movement,
                                 CFreeFormDefBox*** FFDBox,
                                 unsigned short val_iZone,
                                 unsigned short val_iInst) { }

void CHeatIteration::Solve(COutput *output,
                             CIntegration ****integration,
                             CGeometry ****geometry,
                             CSolver *****solver,
                             CNumerics ******numerics,
                             CConfig **config,
                             CSurfaceMovement **surface_movement,
                             CVolumetricMovement ***grid_movement,
                             CFreeFormDefBox*** FFDBox,
                             unsigned short val_iZone,
                             unsigned short val_iInst) {

  /*--- Boolean to determine if we are running a steady or unsteady case ---*/
  bool steady = (config[val_iZone]->GetUnsteady_Simulation() == STEADY);
  bool unsteady = ((config[val_iZone]->GetUnsteady_Simulation() == DT_STEPPING_1ST) || (config[val_iZone]->GetUnsteady_Simulation() == DT_STEPPING_2ND));

  unsigned short Inner_Iter, nInner_Iter = config[val_iZone]->GetnInner_Iter();
  bool StopCalc = false;

  /*--- Preprocess the solver ---*/
  Preprocess(output, integration, geometry,
      solver, numerics, config,
      surface_movement, grid_movement, FFDBox, val_iZone, INST_0);

  /*--- For steady-state flow simulations, we need to loop over ExtIter for the number of time steps ---*/
  /*--- However, ExtIter is the number of FSI iterations, so nIntIter is used in this case ---*/

  for (Inner_Iter = 0; Inner_Iter < nInner_Iter; Inner_Iter++){
		
    config[val_iZone]->SetInnerIter(Inner_Iter);

    Iterate(output, integration, geometry,
        solver, numerics, config,
        surface_movement, grid_movement, FFDBox, val_iZone, INST_0);

    if (config[val_iZone]->GetMultizone_Problem() || config[val_iZone]->GetSinglezone_Driver()){
      output->SetHistory_Output(geometry[val_iZone][INST_0][MESH_0], solver[val_iZone][INST_0][MESH_0], config[val_iZone], config[val_iZone]->GetTimeIter(), config[val_iZone]->GetOuterIter(), Inner_Iter);
    }
    
    /*--- Output files at intermediate time positions if the problem is single zone ---*/

    if (singlezone) Output(output, geometry, solver, config,
                           config[val_iZone]->GetInnerIter(), StopCalc, val_iZone, val_iInst);
    
    /*--- If convergence was reached in every zone --*/
    StopCalc = integration[val_iZone][INST_0][HEAT_SOL]->GetConvergence();
    if (StopCalc) break;

  }

  if (multizone){
    
    Output(output, geometry, solver, config,
           config[val_iZone]->GetOuterIter(), StopCalc, val_iZone, val_iInst);
    
    /*--- Set the fluid convergence to false (to make sure outer subiterations converge) ---*/
    
    integration[val_iZone][INST_0][HEAT_SOL]->SetConvergence(false);
  }
  
  //output->SetConvHistory_Body(NULL, geometry, solver, config, integration, true, 0.0, val_iZone, INST_0);

}

CFEAIteration::CFEAIteration(CConfig *config) : CIteration(config) { }
CFEAIteration::~CFEAIteration(void) { }
void CFEAIteration::Preprocess() { }
void CFEAIteration::Iterate(COutput *output,
                                CIntegration ****integration,
                                CGeometry ****geometry,
                                CSolver *****solver,
                                CNumerics ******numerics,
                                CConfig **config,
                                CSurfaceMovement **surface_movement,
                                CVolumetricMovement ***grid_movement,
                                CFreeFormDefBox*** FFDBox,
                                unsigned short val_iZone,
                                unsigned short val_iInst
                                ) {

  su2double loadIncrement;
  unsigned long IntIter = 0;
  unsigned long TimeIter = config[val_iZone]->GetTimeIter();
  bool StopCalc;
  unsigned long iIncrement;
  unsigned long nIncrements = config[val_iZone]->GetNumberIncrements();

  bool nonlinear = (config[val_iZone]->GetGeometricConditions() == LARGE_DEFORMATIONS);  // Geometrically non-linear problems
  bool linear = (config[val_iZone]->GetGeometricConditions() == SMALL_DEFORMATIONS);  // Geometrically non-linear problems

  bool disc_adj_fem = false;
  if (config[val_iZone]->GetKind_Solver() == DISC_ADJ_FEM) disc_adj_fem = true;

  bool incremental_load = config[val_iZone]->GetIncrementalLoad();              // If an incremental load is applied

  /*--- This is to prevent problems when running a linear solver ---*/
  if (!nonlinear) incremental_load = false;

  /*--- Set the convergence monitor to false, to prevent the solver to stop in intermediate FSI subiterations ---*/
  integration[val_iZone][val_iInst][FEA_SOL]->SetConvergence(false);

  if (linear) {
    
    config[val_iZone]->SetInnerIter(0);
    
    /*--- FEA equations ---*/

    config[val_iZone]->SetGlobalParam(FEM_ELASTICITY, RUNTIME_FEA_SYS);

    /*--- Run the iteration ---*/

    integration[val_iZone][val_iInst][FEA_SOL]->Structural_Iteration(geometry, solver, numerics,
        config, RUNTIME_FEA_SYS, val_iZone, val_iInst);
    
    Monitor(output, integration, geometry,  solver, numerics, config, surface_movement, grid_movement, FFDBox, val_iZone, INST_0);
    

  }
  /*--- If the structure is held static and the solver is nonlinear, we don't need to solve for static time, but we need to compute Mass Matrix and Integration constants ---*/
  else if (nonlinear) {

    /*--- THIS IS THE DIRECT APPROACH (NO INCREMENTAL LOAD APPLIED) ---*/

    if (!incremental_load) {
      
      IntIter = 0;
      config[val_iZone]->SetInnerIter(IntIter);
      
      /*--- FEA equations ---*/

      config[val_iZone]->SetGlobalParam(FEM_ELASTICITY, RUNTIME_FEA_SYS);

      /*--- Run the iteration ---*/

      integration[val_iZone][val_iInst][FEA_SOL]->Structural_Iteration(geometry, solver, numerics,
          config, RUNTIME_FEA_SYS, val_iZone, val_iInst);

      Monitor(output, integration, geometry,  solver, numerics, config, surface_movement, grid_movement, FFDBox, val_iZone, INST_0);
      
      /*----------------- If the solver is non-linear, we need to subiterate using a Newton-Raphson approach ----------------------*/

      for (IntIter = 1; IntIter < config[val_iZone]->GetnInner_Iter(); IntIter++) {

        config[val_iZone]->SetInnerIter(IntIter);
        
        /*--- Limits to only one structural iteration for the discrete adjoint FEM problem ---*/
        if (disc_adj_fem) break;

        StopCalc = Monitor(output, integration, geometry,  solver, numerics, config, surface_movement, grid_movement, FFDBox, val_iZone, INST_0);

        integration[val_iZone][val_iInst][FEA_SOL]->Structural_Iteration(geometry, solver, numerics,
            config, RUNTIME_FEA_SYS, val_iZone, val_iInst);

        if (StopCalc) break;

      }

    }
    /*--- The incremental load is only used in nonlinear cases ---*/
    else if (incremental_load) {

      /*--- Set the initial condition: store the current solution as Solution_Old ---*/

      solver[val_iZone][val_iInst][MESH_0][FEA_SOL]->SetInitialCondition(geometry[val_iZone][val_iInst], solver[val_iZone][val_iInst], config[val_iZone], TimeIter);

      /*--- The load increment is 1.0 ---*/
      loadIncrement = 1.0;
      solver[val_iZone][val_iInst][MESH_0][FEA_SOL]->SetLoad_Increment(loadIncrement);
      solver[val_iZone][val_iInst][MESH_0][FEA_SOL]->SetForceCoeff(loadIncrement);

      /*--- Set the value of the internal iteration ---*/

      IntIter = 0;
      config[val_iZone]->SetInnerIter(IntIter);

      /*--- FEA equations ---*/

      config[val_iZone]->SetGlobalParam(FEM_ELASTICITY, RUNTIME_FEA_SYS);

      /*--- Run the first iteration ---*/

      integration[val_iZone][val_iInst][FEA_SOL]->Structural_Iteration(geometry, solver, numerics,
          config, RUNTIME_FEA_SYS, val_iZone, val_iInst);


      /*--- Write the convergence history (first, compute Von Mises stress) ---*/
      
      Monitor(output, integration, geometry,  solver, numerics, config, surface_movement, grid_movement, FFDBox, val_iZone, INST_0);
   
      /*--- Run the second iteration ---*/

      IntIter = 1;
      config[val_iZone]->SetInnerIter(IntIter);

      integration[val_iZone][val_iInst][FEA_SOL]->Structural_Iteration(geometry, solver, numerics,
          config, RUNTIME_FEA_SYS, val_iZone, val_iInst);

      /*--- Write the convergence history (first, compute Von Mises stress) ---*/
      Monitor(output, integration, geometry,  solver, numerics, config, surface_movement, grid_movement, FFDBox, val_iZone, INST_0);

      bool meetCriteria;
      su2double Residual_UTOL, Residual_RTOL, Residual_ETOL;
      su2double Criteria_UTOL, Criteria_RTOL, Criteria_ETOL;

      Criteria_UTOL = config[val_iZone]->GetIncLoad_Criteria(0);
      Criteria_RTOL = config[val_iZone]->GetIncLoad_Criteria(1);
      Criteria_ETOL = config[val_iZone]->GetIncLoad_Criteria(2);

      Residual_UTOL = log10(solver[val_iZone][val_iInst][MESH_0][FEA_SOL]->GetRes_FEM(0));
      Residual_RTOL = log10(solver[val_iZone][val_iInst][MESH_0][FEA_SOL]->GetRes_FEM(1));
      Residual_ETOL = log10(solver[val_iZone][val_iInst][MESH_0][FEA_SOL]->GetRes_FEM(2));

      meetCriteria = ( ( Residual_UTOL <  Criteria_UTOL ) &&
          ( Residual_RTOL <  Criteria_RTOL ) &&
          ( Residual_ETOL <  Criteria_ETOL ) );

      /*--- If the criteria is met and the load is not "too big", do the regular calculation ---*/
      if (meetCriteria) {

        for (IntIter = 2; IntIter < config[val_iZone]->GetDyn_nIntIter(); IntIter++) {

          /*--- Write the convergence history (first, compute Von Mises stress) ---*/
          StopCalc = Monitor(output, integration, geometry,  solver, numerics, config, surface_movement, grid_movement, FFDBox, val_iZone, INST_0);
 
          integration[val_iZone][val_iInst][FEA_SOL]->Structural_Iteration(geometry, solver, numerics,
              config, RUNTIME_FEA_SYS, val_iZone, val_iInst);

          if (StopCalc) break;

        }

      }

      /*--- If the criteria is not met, a whole set of subiterations for the different loads must be done ---*/

      else {

        /*--- Here we have to restart the solution to the original one of the iteration ---*/
        /*--- Retrieve the Solution_Old as the current solution before subiterating ---*/

        solver[val_iZone][val_iInst][MESH_0][FEA_SOL]->ResetInitialCondition(geometry[val_iZone][val_iInst], solver[val_iZone][val_iInst], config[val_iZone], TimeIter);

        /*--- For the number of increments ---*/
        for (iIncrement = 0; iIncrement < nIncrements; iIncrement++) {

          loadIncrement = (iIncrement + 1.0) * (1.0 / nIncrements);

          /*--- Set the load increment and the initial condition, and output the parameters of UTOL, RTOL, ETOL for the previous iteration ---*/

          /*--- Set the convergence monitor to false, to force se solver to converge every subiteration ---*/
          output->SetConvergence(false);


          /*--- FEA equations ---*/

          config[val_iZone]->SetGlobalParam(FEM_ELASTICITY, RUNTIME_FEA_SYS);


          solver[val_iZone][val_iInst][MESH_0][FEA_SOL]->SetLoad_Increment(loadIncrement);

          if (rank == MASTER_NODE) {
            cout << endl;
            cout << "-- Incremental load: increment " << iIncrement + 1 << " ----------------------------------------" << endl;
          }

          /*--- Set the value of the internal iteration ---*/
          IntIter = 0;

          /*--- FEA equations ---*/

          config[val_iZone]->SetGlobalParam(FEM_ELASTICITY, RUNTIME_FEA_SYS);

          /*--- Run the iteration ---*/

          integration[val_iZone][val_iInst][FEA_SOL]->Structural_Iteration(geometry, solver, numerics,
              config, RUNTIME_FEA_SYS, val_iZone, val_iInst);


          /*----------------- If the solver is non-linear, we need to subiterate using a Newton-Raphson approach ----------------------*/

          for (IntIter = 1; IntIter < config[val_iZone]->GetDyn_nIntIter(); IntIter++) {

            /*--- Write the convergence history (first, compute Von Mises stress) ---*/
            StopCalc = Monitor(output, integration, geometry,  solver, numerics, config, surface_movement, grid_movement, FFDBox, val_iZone, INST_0);

            integration[val_iZone][val_iInst][FEA_SOL]->Structural_Iteration(geometry, solver, numerics,
                config, RUNTIME_FEA_SYS, val_iZone, val_iInst);

            if (StopCalc) break;

          }

          /*--- Write history for intermediate steps ---*/
          if (iIncrement < nIncrements - 1){
            /*--- Write the convergence history (first, compute Von Mises stress) ---*/
            StopCalc = Monitor(output, integration, geometry,  solver, numerics, config, surface_movement, grid_movement, FFDBox, val_iZone, INST_0);
          }

        }

      }

    }


  }


  /*--- Finally, we need to compute the objective function, in case that we are running a discrete adjoint solver... ---*/

  switch (config[val_iZone]->GetKind_ObjFunc()){
    case REFERENCE_GEOMETRY:
      if ((config[val_iZone]->GetDV_FEA() == YOUNG_MODULUS) || (config[val_iZone]->GetDV_FEA() == DENSITY_VAL)){
        solver[val_iZone][val_iInst][MESH_0][FEA_SOL]->Stiffness_Penalty(geometry[val_iZone][val_iInst][MESH_0],solver[val_iZone][val_iInst][MESH_0],
          numerics[val_iZone][val_iInst][MESH_0][FEA_SOL], config[val_iZone]);
      }
      solver[val_iZone][val_iInst][MESH_0][FEA_SOL]->Compute_OFRefGeom(geometry[val_iZone][val_iInst][MESH_0],solver[val_iZone][val_iInst][MESH_0], config[val_iZone]);
      break;
    case REFERENCE_NODE:
      if ((config[val_iZone]->GetDV_FEA() == YOUNG_MODULUS) || (config[val_iZone]->GetDV_FEA() == DENSITY_VAL)){
        solver[val_iZone][val_iInst][MESH_0][FEA_SOL]->Stiffness_Penalty(geometry[val_iZone][val_iInst][MESH_0],solver[val_iZone][val_iInst][MESH_0],
          numerics[val_iZone][val_iInst][MESH_0][FEA_SOL], config[val_iZone]);
      }
      solver[val_iZone][val_iInst][MESH_0][FEA_SOL]->Compute_OFRefNode(geometry[val_iZone][val_iInst][MESH_0],solver[val_iZone][val_iInst][MESH_0], config[val_iZone]);
      break;
    case VOLUME_FRACTION:
      solver[val_iZone][val_iInst][MESH_0][FEA_SOL]->Compute_OFVolFrac(geometry[val_iZone][val_iInst][MESH_0],solver[val_iZone][val_iInst][MESH_0], config[val_iZone]);
      break;
  }

}

void CFEAIteration::Update(COutput *output,
       CIntegration ****integration,
       CGeometry ****geometry,
       CSolver *****solver,
       CNumerics ******numerics,
       CConfig **config,
       CSurfaceMovement **surface_movement,
       CVolumetricMovement ***grid_movement,
       CFreeFormDefBox*** FFDBox,
       unsigned short val_iZone,
       unsigned short val_iInst) {

  su2double Physical_dt, Physical_t;
    unsigned long TimeIter = config[val_iZone]->GetTimeIter();
  bool dynamic = (config[val_iZone]->GetDynamic_Analysis() == DYNAMIC);          // Dynamic problems
  bool static_fem = (config[val_iZone]->GetDynamic_Analysis() == STATIC);         // Static problems
  bool fsi = config[val_iZone]->GetFSI_Simulation();         // Fluid-Structure Interaction problems


  /*----------------- Compute averaged nodal stress and reactions ------------------------*/

  solver[val_iZone][val_iInst][MESH_0][FEA_SOL]->Compute_NodalStress(geometry[val_iZone][val_iInst][MESH_0], solver[val_iZone][val_iInst][MESH_0], numerics[val_iZone][val_iInst][MESH_0][FEA_SOL], config[val_iZone]);

  /*----------------- Update structural solver ----------------------*/

  if (dynamic) {
    integration[val_iZone][val_iInst][FEA_SOL]->SetFEM_StructuralSolver(geometry[val_iZone][val_iInst][MESH_0], solver[val_iZone][val_iInst][MESH_0], config[val_iZone], MESH_0);
    integration[val_iZone][val_iInst][FEA_SOL]->SetConvergence(false);

      /*--- Verify convergence criteria (based on total time) ---*/

    Physical_dt = config[val_iZone]->GetDelta_DynTime();
    Physical_t  = (TimeIter+1)*Physical_dt;
    if (Physical_t >=  config[val_iZone]->GetTotal_DynTime())
      integration[val_iZone][val_iInst][FEA_SOL]->SetConvergence(true);
    } else if ( static_fem && fsi) {

    /*--- For FSI problems, output the relaxed result, which is the one transferred into the fluid domain (for restart purposes) ---*/
    switch (config[val_iZone]->GetKind_TimeIntScheme_FEA()) {
    case (NEWMARK_IMPLICIT):
        solver[val_iZone][val_iInst][MESH_0][FEA_SOL]->ImplicitNewmark_Relaxation(geometry[val_iZone][val_iInst][MESH_0], solver[val_iZone][val_iInst][MESH_0], config[val_iZone]);
    break;

    }
  }

}

void CFEAIteration::Predictor(COutput *output,
                        CIntegration ****integration,
                        CGeometry ****geometry,
                        CSolver *****solver,
                        CNumerics ******numerics,
                        CConfig **config,
                        CSurfaceMovement **surface_movement,
                        CVolumetricMovement ***grid_movement,
                        CFreeFormDefBox*** FFDBox,
                        unsigned short val_iZone,
                        unsigned short val_iInst)      {

  /*--- Predict displacements ---*/

  solver[val_iZone][val_iInst][MESH_0][FEA_SOL]->PredictStruct_Displacement(geometry[val_iZone][val_iInst], config[val_iZone],
      solver[val_iZone][val_iInst]);

  /*--- For parallel simulations we need to communicate the predicted solution before updating the fluid mesh ---*/
  
  solver[val_iZone][val_iInst][MESH_0][FEA_SOL]->InitiateComms(geometry[val_iZone][val_iInst][MESH_0], config[val_iZone], SOLUTION_PRED);
  solver[val_iZone][val_iInst][MESH_0][FEA_SOL]->CompleteComms(geometry[val_iZone][val_iInst][MESH_0], config[val_iZone], SOLUTION_PRED);

}
void CFEAIteration::Relaxation(COutput *output,
                        CIntegration ****integration,
                        CGeometry ****geometry,
                        CSolver *****solver,
                        CNumerics ******numerics,
                        CConfig **config,
                        CSurfaceMovement **surface_movement,
                        CVolumetricMovement ***grid_movement,
                        CFreeFormDefBox*** FFDBox,
                        unsigned short val_iZone,
                        unsigned short val_iInst)      {

  unsigned long OuterIter = config[val_iZone]->GetOuterIter();

  /*-------------------- Aitken's relaxation ------------------------*/

  /*------------------- Compute the coefficient ---------------------*/

  solver[val_iZone][INST_0][MESH_0][FEA_SOL]->ComputeAitken_Coefficient(geometry[val_iZone][INST_0], config[val_iZone],
      solver[val_iZone][INST_0], OuterIter);

  /*----------------- Set the relaxation parameter ------------------*/

  solver[val_iZone][INST_0][MESH_0][FEA_SOL]->SetAitken_Relaxation(geometry[val_iZone][INST_0], config[val_iZone],
      solver[val_iZone][INST_0]);

  /*----------------- Communicate the predicted solution and the old one ------------------*/

  solver[val_iZone][INST_0][MESH_0][FEA_SOL]->InitiateComms(geometry[val_iZone][INST_0][MESH_0], config[val_iZone], SOLUTION_PRED_OLD);
  solver[val_iZone][INST_0][MESH_0][FEA_SOL]->CompleteComms(geometry[val_iZone][INST_0][MESH_0], config[val_iZone], SOLUTION_PRED_OLD);

}

bool CFEAIteration::Monitor(COutput *output,
    CIntegration ****integration,
    CGeometry ****geometry,
    CSolver *****solver,
    CNumerics ******numerics,
    CConfig **config,
    CSurfaceMovement **surface_movement,
    CVolumetricMovement ***grid_movement,
    CFreeFormDefBox*** FFDBox,
    unsigned short val_iZone,
    unsigned short val_iInst)     {

  bool StopCalc = false;

#ifndef HAVE_MPI
  StopTime = su2double(clock())/su2double(CLOCKS_PER_SEC);
#else
  StopTime = MPI_Wtime();
#endif
  UsedTime = StopTime - StartTime;

  solver[val_iZone][val_iInst][MESH_0][FEA_SOL]->Compute_NodalStress(geometry[val_iZone][val_iInst][MESH_0], solver[val_iZone][val_iInst][MESH_0], numerics[val_iZone][val_iInst][MESH_0][FEA_SOL], config[val_iZone]);

  if (config[val_iZone]->GetMultizone_Problem() || config[val_iZone]->GetSinglezone_Driver()){
    output->SetHistory_Output(geometry[val_iZone][INST_0][MESH_0], solver[val_iZone][INST_0][MESH_0], config[val_iZone], config[val_iZone]->GetTimeIter(), config[val_iZone]->GetOuterIter(), config[val_iZone]->GetInnerIter());
  }
  
  StopCalc = output->GetConvergence();
  
  return StopCalc;

}

void CFEAIteration::Postprocess(COutput *output,
                                          CIntegration ****integration,
                                          CGeometry ****geometry,
                                          CSolver *****solver,
                                          CNumerics ******numerics,
                                          CConfig **config,
                                          CSurfaceMovement **surface_movement,
                                          CVolumetricMovement ***grid_movement,
                                          CFreeFormDefBox*** FFDBox,
                                          unsigned short val_iZone,
                                          unsigned short val_iInst) { }

void CFEAIteration::Solve(COutput *output,
                                CIntegration ****integration,
                                CGeometry ****geometry,
                                CSolver *****solver,
                                CNumerics ******numerics,
                                CConfig **config,
                                CSurfaceMovement **surface_movement,
                                CVolumetricMovement ***grid_movement,
                                CFreeFormDefBox*** FFDBox,
                                unsigned short val_iZone,
                                unsigned short val_iInst
                                ) {

  /*------------------ Structural subiteration ----------------------*/
  Iterate(output, integration, geometry,
      solver, numerics, config,
      surface_movement, grid_movement, FFDBox, val_iZone, INST_0);


  /*--- Write the convergence history for the structure (only screen output) ---*/
//  if (multizone) output->SetConvHistory_Body(geometry, solver, config, integration, false, 0.0, val_iZone, INST_0);

  /*--- Set the structural convergence to false (to make sure outer subiterations converge) ---*/
  integration[val_iZone][INST_0][FEA_SOL]->SetConvergence(false);

}

CAdjFluidIteration::CAdjFluidIteration(CConfig *config) : CFluidIteration(config) { }
CAdjFluidIteration::~CAdjFluidIteration(void) { }
void CAdjFluidIteration::Preprocess(COutput *output,
                                       CIntegration ****integration,
                                       CGeometry ****geometry,
                                       CSolver *****solver,
                                       CNumerics ******numerics,
                                       CConfig **config,
                                       CSurfaceMovement **surface_movement,
                                       CVolumetricMovement ***grid_movement,
                                       CFreeFormDefBox*** FFDBox,
                                       unsigned short val_iZone,
                                       unsigned short val_iInst) {
  
  unsigned short iMesh;
  bool harmonic_balance = (config[ZONE_0]->GetUnsteady_Simulation() == HARMONIC_BALANCE);
  bool dynamic_mesh = config[ZONE_0]->GetGrid_Movement();
  unsigned long InnerIter = 0; 
  unsigned long TimeIter = config[ZONE_0]->GetTimeIter();

  /*--- For the unsteady adjoint, load a new direct solution from a restart file. ---*/
  
  if (((dynamic_mesh && TimeIter == 0) || config[val_iZone]->GetUnsteady_Simulation()) && !harmonic_balance) {
    int Direct_Iter = SU2_TYPE::Int(config[val_iZone]->GetUnst_AdjointIter()) - SU2_TYPE::Int(TimeIter) - 1;
    if (rank == MASTER_NODE && val_iZone == ZONE_0 && config[val_iZone]->GetUnsteady_Simulation())
      cout << endl << " Loading flow solution from direct iteration " << Direct_Iter << "." << endl;
    solver[val_iZone][val_iInst][MESH_0][FLOW_SOL]->LoadRestart(geometry[val_iZone][val_iInst], solver[val_iZone][val_iInst], config[val_iZone], Direct_Iter, true);
  }
  
  /*--- Continuous adjoint Euler, Navier-Stokes or Reynolds-averaged Navier-Stokes (RANS) equations ---*/
  
  if ((InnerIter == 0) || config[val_iZone]->GetUnsteady_Simulation()) {
    
    if (config[val_iZone]->GetKind_Solver() == ADJ_EULER)
      config[val_iZone]->SetGlobalParam(ADJ_EULER, RUNTIME_FLOW_SYS);
    if (config[val_iZone]->GetKind_Solver() == ADJ_NAVIER_STOKES)
      config[val_iZone]->SetGlobalParam(ADJ_NAVIER_STOKES, RUNTIME_FLOW_SYS);
    if (config[val_iZone]->GetKind_Solver() == ADJ_RANS)
      config[val_iZone]->SetGlobalParam(ADJ_RANS, RUNTIME_FLOW_SYS);
    
    /*--- Solve the Euler, Navier-Stokes or Reynolds-averaged Navier-Stokes (RANS) equations (one iteration) ---*/
    
    if (rank == MASTER_NODE && val_iZone == ZONE_0)
      cout << "Begin direct solver to store flow data (single iteration)." << endl;
    
    if (rank == MASTER_NODE && val_iZone == ZONE_0)
      cout << "Compute residuals to check the convergence of the direct problem." << endl;
    
    integration[val_iZone][val_iInst][FLOW_SOL]->MultiGrid_Iteration(geometry, solver, numerics,
                                                                    config, RUNTIME_FLOW_SYS, val_iZone, val_iInst);
    
    if (config[val_iZone]->GetKind_Solver() == ADJ_RANS) {
      
      /*--- Solve the turbulence model ---*/
      
      config[val_iZone]->SetGlobalParam(ADJ_RANS, RUNTIME_TURB_SYS);
      integration[val_iZone][val_iInst][TURB_SOL]->SingleGrid_Iteration(geometry, solver, numerics,
                                                                       config, RUNTIME_TURB_SYS, val_iZone, val_iInst);
      
      /*--- Solve transition model ---*/
      
      if (config[val_iZone]->GetKind_Trans_Model() == LM) {
        config[val_iZone]->SetGlobalParam(RANS, RUNTIME_TRANS_SYS);
        integration[val_iZone][val_iInst][TRANS_SOL]->SingleGrid_Iteration(geometry, solver, numerics,
                                                                          config, RUNTIME_TRANS_SYS, val_iZone, val_iInst);
      }
      
    }
    
    /*--- Output the residual (visualization purpouses to identify if
     the direct solution is converged)---*/
    if (rank == MASTER_NODE && val_iZone == ZONE_0)
      cout << "log10[Maximum residual]: " << log10(solver[val_iZone][val_iInst][MESH_0][FLOW_SOL]->GetRes_Max(0))
      <<", located at point "<< solver[val_iZone][val_iInst][MESH_0][FLOW_SOL]->GetPoint_Max(0) << "." << endl;
    
    /*--- Compute gradients of the flow variables, this is necessary for sensitivity computation,
     note that in the direct Euler problem we are not computing the gradients of the primitive variables ---*/
    
    if (config[val_iZone]->GetKind_Gradient_Method() == GREEN_GAUSS)
      solver[val_iZone][val_iInst][MESH_0][FLOW_SOL]->SetPrimitive_Gradient_GG(geometry[val_iZone][val_iInst][MESH_0], config[val_iZone]);
    if (config[val_iZone]->GetKind_Gradient_Method() == WEIGHTED_LEAST_SQUARES)
      solver[val_iZone][val_iInst][MESH_0][FLOW_SOL]->SetPrimitive_Gradient_LS(geometry[val_iZone][val_iInst][MESH_0], config[val_iZone]);
    
    /*--- Set contribution from cost function for boundary conditions ---*/
    
    for (iMesh = 0; iMesh <= config[val_iZone]->GetnMGLevels(); iMesh++) {
      
      /*--- Set the value of the non-dimensional coefficients in the coarse levels, using the fine level solution ---*/
      
      solver[val_iZone][val_iInst][iMesh][FLOW_SOL]->SetTotal_CD(solver[val_iZone][val_iInst][MESH_0][FLOW_SOL]->GetTotal_CD());
      solver[val_iZone][val_iInst][iMesh][FLOW_SOL]->SetTotal_CL(solver[val_iZone][val_iInst][MESH_0][FLOW_SOL]->GetTotal_CL());
      solver[val_iZone][val_iInst][iMesh][FLOW_SOL]->SetTotal_CT(solver[val_iZone][val_iInst][MESH_0][FLOW_SOL]->GetTotal_CT());
      solver[val_iZone][val_iInst][iMesh][FLOW_SOL]->SetTotal_CQ(solver[val_iZone][val_iInst][MESH_0][FLOW_SOL]->GetTotal_CQ());
      
      /*--- Compute the adjoint boundary condition on Euler walls ---*/
      
      solver[val_iZone][val_iInst][iMesh][ADJFLOW_SOL]->SetForceProj_Vector(geometry[val_iZone][val_iInst][iMesh], solver[val_iZone][val_iInst][iMesh], config[val_iZone]);
      
      /*--- Set the internal boundary condition on nearfield surfaces ---*/
      
      if ((config[val_iZone]->GetKind_ObjFunc() == EQUIVALENT_AREA) ||
          (config[val_iZone]->GetKind_ObjFunc() == NEARFIELD_PRESSURE))
        solver[val_iZone][val_iInst][iMesh][ADJFLOW_SOL]->SetIntBoundary_Jump(geometry[val_iZone][val_iInst][iMesh], solver[val_iZone][val_iInst][iMesh], config[val_iZone]);
      
    }
    
    if (rank == MASTER_NODE && val_iZone == ZONE_0)
      cout << "End direct solver, begin adjoint problem." << endl;
    
  }
  
}
void CAdjFluidIteration::Iterate(COutput *output,
                                    CIntegration ****integration,
                                    CGeometry ****geometry,
                                    CSolver *****solver,
                                    CNumerics ******numerics,
                                    CConfig **config,
                                    CSurfaceMovement **surface_movement,
                                    CVolumetricMovement ***grid_movement,
                                    CFreeFormDefBox*** FFDBox,
                                    unsigned short val_iZone,
                                    unsigned short val_iInst) {
  
  switch( config[val_iZone]->GetKind_Solver() ) {

  case ADJ_EULER:
    config[val_iZone]->SetGlobalParam(ADJ_EULER, RUNTIME_ADJFLOW_SYS); break;

  case ADJ_NAVIER_STOKES:
    config[val_iZone]->SetGlobalParam(ADJ_NAVIER_STOKES, RUNTIME_ADJFLOW_SYS); break;

  case ADJ_RANS:
    config[val_iZone]->SetGlobalParam(ADJ_RANS, RUNTIME_ADJFLOW_SYS); break;          
  }
    
  /*--- Iteration of the flow adjoint problem ---*/
  
  integration[val_iZone][val_iInst][ADJFLOW_SOL]->MultiGrid_Iteration(geometry, solver, numerics,
                                                                     config, RUNTIME_ADJFLOW_SYS, val_iZone, val_iInst);
  
  /*--- Iteration of the turbulence model adjoint ---*/
  
  if ((config[val_iZone]->GetKind_Solver() == ADJ_RANS) && (!config[val_iZone]->GetFrozen_Visc_Cont())) {
    
    /*--- Adjoint turbulence model solution ---*/
    
    config[val_iZone]->SetGlobalParam(ADJ_RANS, RUNTIME_ADJTURB_SYS);
    integration[val_iZone][val_iInst][ADJTURB_SOL]->SingleGrid_Iteration(geometry, solver, numerics,
                                                                        config, RUNTIME_ADJTURB_SYS, val_iZone, val_iInst);
    
  }
  
}
void CAdjFluidIteration::Update(COutput *output,
                                   CIntegration ****integration,
                                   CGeometry ****geometry,
                                   CSolver *****solver,
                                   CNumerics ******numerics,
                                   CConfig **config,
                                   CSurfaceMovement **surface_movement,
                                   CVolumetricMovement ***grid_movement,
                                   CFreeFormDefBox*** FFDBox,
                                   unsigned short val_iZone,
                                   unsigned short val_iInst)      {
  
  su2double Physical_dt, Physical_t;
  unsigned short iMesh;
  unsigned long TimeIter = config[ZONE_0]->GetTimeIter();
  
  /*--- Dual time stepping strategy ---*/
  
  if ((config[val_iZone]->GetUnsteady_Simulation() == DT_STEPPING_1ST) ||
      (config[val_iZone]->GetUnsteady_Simulation() == DT_STEPPING_2ND)) {
    
    /*--- Update dual time solver ---*/
    
    for (iMesh = 0; iMesh <= config[val_iZone]->GetnMGLevels(); iMesh++) {
      integration[val_iZone][val_iInst][ADJFLOW_SOL]->SetDualTime_Solver(geometry[val_iZone][val_iInst][iMesh], solver[val_iZone][val_iInst][iMesh][ADJFLOW_SOL], config[val_iZone], iMesh);
      integration[val_iZone][val_iInst][ADJFLOW_SOL]->SetConvergence(false);
    }
    
    Physical_dt = config[val_iZone]->GetDelta_UnstTime(); Physical_t  = (TimeIter+1)*Physical_dt;
    if (Physical_t >=  config[val_iZone]->GetTotal_UnstTime()) integration[val_iZone][val_iInst][ADJFLOW_SOL]->SetConvergence(true);
    
  }
}


CDiscAdjFluidIteration::CDiscAdjFluidIteration(CConfig *config) : CIteration(config) {
  
  turbulent = ( config->GetKind_Solver() == DISC_ADJ_RANS || config->GetKind_Solver() == DISC_ADJ_INC_RANS);
  
}

CDiscAdjFluidIteration::~CDiscAdjFluidIteration(void) { }

void CDiscAdjFluidIteration::Preprocess(COutput *output,
                                           CIntegration ****integration,
                                           CGeometry ****geometry,
                                           CSolver *****solver,
                                           CNumerics ******numerics,
                                           CConfig **config,
                                           CSurfaceMovement **surface_movement,
                                           CVolumetricMovement ***grid_movement,
                                           CFreeFormDefBox*** FFDBox,
                                           unsigned short val_iZone,
                                           unsigned short val_iInst) {

#ifndef HAVE_MPI
  StartTime = su2double(clock())/su2double(CLOCKS_PER_SEC);
#else
  StartTime = MPI_Wtime();
#endif

  unsigned long iPoint;
  unsigned short TimeIter = config[val_iZone]->GetTimeIter();
  bool dual_time_1st = (config[val_iZone]->GetUnsteady_Simulation() == DT_STEPPING_1ST);
  bool dual_time_2nd = (config[val_iZone]->GetUnsteady_Simulation() == DT_STEPPING_2ND);
  bool dual_time = (dual_time_1st || dual_time_2nd);
  unsigned short iMesh;
  int Direct_Iter;
  bool heat = config[val_iZone]->GetWeakly_Coupled_Heat();

//  /*--- Read the target pressure for inverse design. ---------------------------------------------*/
//  if (config[val_iZone]->GetInvDesign_Cp() == YES)
//    output->SetCp_InverseDesign(solver[val_iZone][val_iInst][MESH_0][FLOW_SOL], geometry[val_iZone][val_iInst][MESH_0], config[val_iZone], ExtIter);

//  /*--- Read the target heat flux ----------------------------------------------------------------*/
//  if (config[ZONE_0]->GetInvDesign_HeatFlux() == YES)
//    output->SetHeatFlux_InverseDesign(solver[val_iZone][val_iInst][MESH_0][FLOW_SOL], geometry[val_iZone][val_iInst][MESH_0], config[val_iZone], ExtIter);

  /*--- For the unsteady adjoint, load direct solutions from restart files. ---*/

  if (config[val_iZone]->GetUnsteady_Simulation()) {

    Direct_Iter = SU2_TYPE::Int(config[val_iZone]->GetUnst_AdjointIter()) - SU2_TYPE::Int(TimeIter) - 2;

    /*--- For dual-time stepping we want to load the already converged solution at timestep n ---*/

    if (dual_time) {
      Direct_Iter += 1;
    }

    if (TimeIter == 0){

      if (dual_time_2nd) {

        /*--- Load solution at timestep n-2 ---*/

        LoadUnsteady_Solution(geometry, solver,config, val_iZone, val_iInst, Direct_Iter-2);

        /*--- Push solution back to correct array ---*/

        for (iMesh=0; iMesh<=config[val_iZone]->GetnMGLevels();iMesh++) {
          for(iPoint=0; iPoint<geometry[val_iZone][val_iInst][iMesh]->GetnPoint();iPoint++) {
            solver[val_iZone][val_iInst][iMesh][FLOW_SOL]->node[iPoint]->Set_Solution_time_n();
            solver[val_iZone][val_iInst][iMesh][FLOW_SOL]->node[iPoint]->Set_Solution_time_n1();
            if (turbulent) {
              solver[val_iZone][val_iInst][iMesh][TURB_SOL]->node[iPoint]->Set_Solution_time_n();
              solver[val_iZone][val_iInst][iMesh][TURB_SOL]->node[iPoint]->Set_Solution_time_n1();
            }
            if (heat) {
              solver[val_iZone][val_iInst][iMesh][HEAT_SOL]->node[iPoint]->Set_Solution_time_n();
              solver[val_iZone][val_iInst][iMesh][HEAT_SOL]->node[iPoint]->Set_Solution_time_n1();
            }
          }
        }
      }
      if (dual_time) {

        /*--- Load solution at timestep n-1 ---*/

        LoadUnsteady_Solution(geometry, solver,config, val_iZone, val_iInst, Direct_Iter-1);

        /*--- Push solution back to correct array ---*/

        for (iMesh=0; iMesh<=config[val_iZone]->GetnMGLevels();iMesh++) {
          for(iPoint=0; iPoint<geometry[val_iZone][val_iInst][iMesh]->GetnPoint();iPoint++) {
            solver[val_iZone][val_iInst][iMesh][FLOW_SOL]->node[iPoint]->Set_Solution_time_n();
            if (turbulent) {
              solver[val_iZone][val_iInst][iMesh][TURB_SOL]->node[iPoint]->Set_Solution_time_n();
            }
            if (heat) {
              solver[val_iZone][val_iInst][iMesh][HEAT_SOL]->node[iPoint]->Set_Solution_time_n();
            }
          }
        }
      }

      /*--- Load solution timestep n ---*/

      LoadUnsteady_Solution(geometry, solver,config, val_iInst, val_iZone, Direct_Iter);

    }


    if ((TimeIter > 0) && dual_time){

      /*--- Load solution timestep n-1 | n-2 for DualTimestepping 1st | 2nd order ---*/
      if (dual_time_1st){
        LoadUnsteady_Solution(geometry, solver,config, val_iInst, val_iZone, Direct_Iter - 1);
      } else {
        LoadUnsteady_Solution(geometry, solver,config, val_iInst, val_iZone, Direct_Iter - 2);
      }
  

      /*--- Temporarily store the loaded solution in the Solution_Old array ---*/

      for (iMesh=0; iMesh<=config[val_iZone]->GetnMGLevels();iMesh++) {
        for(iPoint=0; iPoint<geometry[val_iZone][val_iInst][iMesh]->GetnPoint();iPoint++) {
           solver[val_iZone][val_iInst][iMesh][FLOW_SOL]->node[iPoint]->Set_OldSolution();
           if (turbulent){
             solver[val_iZone][val_iInst][iMesh][TURB_SOL]->node[iPoint]->Set_OldSolution();
           }
           if (heat){
             solver[val_iZone][val_iInst][iMesh][HEAT_SOL]->node[iPoint]->Set_OldSolution();
           }
        }
      }

      /*--- Set Solution at timestep n to solution at n-1 ---*/

      for (iMesh=0; iMesh<=config[val_iZone]->GetnMGLevels();iMesh++) {
        for(iPoint=0; iPoint<geometry[val_iZone][val_iInst][iMesh]->GetnPoint();iPoint++) {
          solver[val_iZone][val_iInst][iMesh][FLOW_SOL]->node[iPoint]->SetSolution(solver[val_iZone][val_iInst][iMesh][FLOW_SOL]->node[iPoint]->GetSolution_time_n());
          if (turbulent) {
            solver[val_iZone][val_iInst][iMesh][TURB_SOL]->node[iPoint]->SetSolution(solver[val_iZone][val_iInst][iMesh][TURB_SOL]->node[iPoint]->GetSolution_time_n());
          }
          if (heat) {
            solver[val_iZone][val_iInst][iMesh][HEAT_SOL]->node[iPoint]->SetSolution(solver[val_iZone][val_iInst][iMesh][HEAT_SOL]->node[iPoint]->GetSolution_time_n());
          }
        }
      }
      if (dual_time_1st){
      /*--- Set Solution at timestep n-1 to the previously loaded solution ---*/
        for (iMesh=0; iMesh<=config[val_iZone]->GetnMGLevels();iMesh++) {
          for(iPoint=0; iPoint<geometry[val_iZone][val_iInst][iMesh]->GetnPoint();iPoint++) {
            solver[val_iZone][val_iInst][iMesh][FLOW_SOL]->node[iPoint]->Set_Solution_time_n(solver[val_iZone][val_iInst][iMesh][FLOW_SOL]->node[iPoint]->GetSolution_Old());
            if (turbulent) {
              solver[val_iZone][val_iInst][iMesh][TURB_SOL]->node[iPoint]->Set_Solution_time_n(solver[val_iZone][val_iInst][iMesh][TURB_SOL]->node[iPoint]->GetSolution_Old());
            }
            if (heat) {
              solver[val_iZone][val_iInst][iMesh][HEAT_SOL]->node[iPoint]->Set_Solution_time_n(solver[val_iZone][val_iInst][iMesh][HEAT_SOL]->node[iPoint]->GetSolution_Old());
            }
          }
        }
      }
      if (dual_time_2nd){
        /*--- Set Solution at timestep n-1 to solution at n-2 ---*/
        for (iMesh=0; iMesh<=config[val_iZone]->GetnMGLevels();iMesh++) {
          for(iPoint=0; iPoint<geometry[val_iZone][val_iInst][iMesh]->GetnPoint();iPoint++) {
            solver[val_iZone][val_iInst][iMesh][FLOW_SOL]->node[iPoint]->Set_Solution_time_n(solver[val_iZone][val_iInst][iMesh][FLOW_SOL]->node[iPoint]->GetSolution_time_n1());
            if (turbulent) {
              solver[val_iZone][val_iInst][iMesh][TURB_SOL]->node[iPoint]->Set_Solution_time_n(solver[val_iZone][val_iInst][iMesh][TURB_SOL]->node[iPoint]->GetSolution_time_n1());
            }
            if (heat) {
              solver[val_iZone][val_iInst][iMesh][HEAT_SOL]->node[iPoint]->Set_Solution_time_n(solver[val_iZone][val_iInst][iMesh][HEAT_SOL]->node[iPoint]->GetSolution_time_n1());
            }
          }
        }
        /*--- Set Solution at timestep n-2 to the previously loaded solution ---*/
        for (iMesh=0; iMesh<=config[val_iZone]->GetnMGLevels();iMesh++) {
          for(iPoint=0; iPoint<geometry[val_iZone][val_iInst][iMesh]->GetnPoint();iPoint++) {
            solver[val_iZone][val_iInst][iMesh][FLOW_SOL]->node[iPoint]->Set_Solution_time_n1(solver[val_iZone][val_iInst][iMesh][FLOW_SOL]->node[iPoint]->GetSolution_Old());
            if (turbulent) {
              solver[val_iZone][val_iInst][iMesh][TURB_SOL]->node[iPoint]->Set_Solution_time_n1(solver[val_iZone][val_iInst][iMesh][TURB_SOL]->node[iPoint]->GetSolution_Old());
            }
            if (heat) {
              solver[val_iZone][val_iInst][iMesh][HEAT_SOL]->node[iPoint]->Set_Solution_time_n1(solver[val_iZone][val_iInst][iMesh][HEAT_SOL]->node[iPoint]->GetSolution_Old());
            }
          }
        }
      }
    }
  }

  /*--- Store flow solution also in the adjoint solver in order to be able to reset it later ---*/

  if (TimeIter == 0 || dual_time) {
    for (iMesh=0; iMesh<=config[val_iZone]->GetnMGLevels();iMesh++) {
      for (iPoint = 0; iPoint < geometry[val_iZone][val_iInst][iMesh]->GetnPoint(); iPoint++) {
        solver[val_iZone][val_iInst][iMesh][ADJFLOW_SOL]->node[iPoint]->SetSolution_Direct(solver[val_iZone][val_iInst][iMesh][FLOW_SOL]->node[iPoint]->GetSolution());
      }
    }
    if (turbulent && !config[val_iZone]->GetFrozen_Visc_Disc()) {
      for (iPoint = 0; iPoint < geometry[val_iZone][val_iInst][MESH_0]->GetnPoint(); iPoint++) {
        solver[val_iZone][val_iInst][MESH_0][ADJTURB_SOL]->node[iPoint]->SetSolution_Direct(solver[val_iZone][val_iInst][MESH_0][TURB_SOL]->node[iPoint]->GetSolution());
      }
    }
    if (heat) {
      for (iPoint = 0; iPoint < geometry[val_iZone][val_iInst][MESH_0]->GetnPoint(); iPoint++) {
        solver[val_iZone][val_iInst][MESH_0][ADJHEAT_SOL]->node[iPoint]->SetSolution_Direct(solver[val_iZone][val_iInst][MESH_0][HEAT_SOL]->node[iPoint]->GetSolution());
      }
    }
  }

  solver[val_iZone][val_iInst][MESH_0][ADJFLOW_SOL]->Preprocessing(geometry[val_iZone][val_iInst][MESH_0], solver[val_iZone][val_iInst][MESH_0],  config[val_iZone] , MESH_0, 0, RUNTIME_ADJFLOW_SYS, false);
  if (turbulent && !config[val_iZone]->GetFrozen_Visc_Disc()){
    solver[val_iZone][val_iInst][MESH_0][ADJTURB_SOL]->Preprocessing(geometry[val_iZone][val_iInst][MESH_0], solver[val_iZone][val_iInst][MESH_0],  config[val_iZone] , MESH_0, 0, RUNTIME_ADJTURB_SYS, false);
  }
  if (heat) {
    solver[val_iZone][val_iInst][MESH_0][ADJHEAT_SOL]->Preprocessing(geometry[val_iZone][val_iInst][MESH_0], solver[val_iZone][val_iInst][MESH_0],  config[val_iZone] , MESH_0, 0, RUNTIME_ADJHEAT_SYS, false);
  }
}



void CDiscAdjFluidIteration::LoadUnsteady_Solution(CGeometry ****geometry,
                                           CSolver *****solver,
                                           CConfig **config,
                                           unsigned short val_iZone,
                                           unsigned short val_iInst, 
                                           int val_DirectIter) {
  unsigned short iMesh;
  bool heat = config[val_iZone]->GetWeakly_Coupled_Heat();

  if (val_DirectIter >= 0) {
    if (rank == MASTER_NODE && val_iZone == ZONE_0)
      cout << " Loading flow solution from direct iteration " << val_DirectIter  << "." << endl;
    solver[val_iZone][val_iInst][MESH_0][FLOW_SOL]->LoadRestart(geometry[val_iZone][val_iInst], solver[val_iZone][val_iInst], config[val_iZone], val_DirectIter, true);
    if (turbulent) {
      solver[val_iZone][val_iInst][MESH_0][TURB_SOL]->LoadRestart(geometry[val_iZone][val_iInst], solver[val_iZone][val_iInst], config[val_iZone], val_DirectIter, false);
    }
    if (heat) {
      solver[val_iZone][val_iInst][MESH_0][HEAT_SOL]->LoadRestart(geometry[val_iZone][val_iInst], solver[val_iZone][val_iInst], config[val_iZone], val_DirectIter, false);
    }
  } else {
    /*--- If there is no solution file we set the freestream condition ---*/
    if (rank == MASTER_NODE && val_iZone == ZONE_0)
      cout << " Setting freestream conditions at direct iteration " << val_DirectIter << "." << endl;
    for (iMesh=0; iMesh<=config[val_iZone]->GetnMGLevels();iMesh++) {
      solver[val_iZone][val_iInst][iMesh][FLOW_SOL]->SetFreeStream_Solution(config[val_iZone]);
      solver[val_iZone][val_iInst][iMesh][FLOW_SOL]->Preprocessing(geometry[val_iZone][val_iInst][iMesh],solver[val_iZone][val_iInst][iMesh], config[val_iZone], iMesh, val_DirectIter, RUNTIME_FLOW_SYS, false);
      if (turbulent) {
        solver[val_iZone][val_iInst][iMesh][TURB_SOL]->SetFreeStream_Solution(config[val_iZone]);
        solver[val_iZone][val_iInst][iMesh][TURB_SOL]->Postprocessing(geometry[val_iZone][val_iInst][iMesh],solver[val_iZone][val_iInst][iMesh], config[val_iZone], iMesh);
      }
      if (heat) {
        solver[val_iZone][val_iInst][iMesh][HEAT_SOL]->SetFreeStream_Solution(config[val_iZone]);
        solver[val_iZone][val_iInst][iMesh][HEAT_SOL]->Postprocessing(geometry[val_iZone][val_iInst][iMesh],solver[val_iZone][val_iInst][iMesh], config[val_iZone], iMesh);
      }
    }
  }
}


void CDiscAdjFluidIteration::Iterate(COutput *output,
                                        CIntegration ****integration,
                                        CGeometry ****geometry,
                                        CSolver *****solver,
                                        CNumerics ******numerics,
                                        CConfig **config,
                                        CSurfaceMovement **surface_movement,
                                        CVolumetricMovement ***volume_grid_movement,
                                        CFreeFormDefBox*** FFDBox,
                                        unsigned short val_iZone,
                                        unsigned short val_iInst) {
  
  unsigned short Kind_Solver = config[val_iZone]->GetKind_Solver();
  bool frozen_visc = config[val_iZone]->GetFrozen_Visc_Disc();
  bool heat = config[val_iZone]->GetWeakly_Coupled_Heat();


  /*--- Extract the adjoints of the conservative input variables and store them for the next iteration ---*/

  if ((Kind_Solver == DISC_ADJ_NAVIER_STOKES) || (Kind_Solver == DISC_ADJ_RANS) || (Kind_Solver == DISC_ADJ_EULER) ||
      (Kind_Solver == DISC_ADJ_INC_NAVIER_STOKES) || (Kind_Solver == DISC_ADJ_INC_RANS) || (Kind_Solver == DISC_ADJ_INC_EULER)) {

    solver[val_iZone][val_iInst][MESH_0][ADJFLOW_SOL]->ExtractAdjoint_Solution(geometry[val_iZone][val_iInst][MESH_0], config[val_iZone]);

    solver[val_iZone][val_iInst][MESH_0][ADJFLOW_SOL]->ExtractAdjoint_Variables(geometry[val_iZone][val_iInst][MESH_0], config[val_iZone]);

  }
  if (turbulent && !frozen_visc) {

    solver[val_iZone][val_iInst][MESH_0][ADJTURB_SOL]->ExtractAdjoint_Solution(geometry[val_iZone][val_iInst][MESH_0],
                                                                              config[val_iZone]);
  }
  if (heat) {

    solver[val_iZone][val_iInst][MESH_0][ADJHEAT_SOL]->ExtractAdjoint_Solution(geometry[val_iZone][val_iInst][MESH_0],
                                                                              config[val_iZone]);
  }
}
  
    
void CDiscAdjFluidIteration::InitializeAdjoint(CSolver *****solver, CGeometry ****geometry, CConfig **config, unsigned short iZone, unsigned short iInst){

  unsigned short Kind_Solver = config[iZone]->GetKind_Solver();
  bool frozen_visc = config[iZone]->GetFrozen_Visc_Disc();
  bool heat = config[iZone]->GetWeakly_Coupled_Heat();

  /*--- Initialize the adjoint of the objective function (typically with 1.0) ---*/
  
  solver[iZone][iInst][MESH_0][ADJFLOW_SOL]->SetAdj_ObjFunc(geometry[iZone][iInst][MESH_0], config[iZone]);

  /*--- Initialize the adjoints the conservative variables ---*/

  if ((Kind_Solver == DISC_ADJ_NAVIER_STOKES) || (Kind_Solver == DISC_ADJ_RANS) || (Kind_Solver == DISC_ADJ_EULER) ||
      (Kind_Solver == DISC_ADJ_INC_NAVIER_STOKES) || (Kind_Solver == DISC_ADJ_INC_RANS) || (Kind_Solver == DISC_ADJ_INC_EULER)) {

    solver[iZone][iInst][MESH_0][ADJFLOW_SOL]->SetAdjoint_Output(geometry[iZone][iInst][MESH_0],
                                                                  config[iZone]);
  }

  if (turbulent && !frozen_visc) {
    solver[iZone][iInst][MESH_0][ADJTURB_SOL]->SetAdjoint_Output(geometry[iZone][iInst][MESH_0],
        config[iZone]);
  }

  if (heat) {
    solver[iZone][iInst][MESH_0][ADJHEAT_SOL]->SetAdjoint_Output(geometry[iZone][iInst][MESH_0],
        config[iZone]);
  }
}


void CDiscAdjFluidIteration::RegisterInput(CSolver *****solver, CGeometry ****geometry, CConfig **config, unsigned short iZone, unsigned short iInst, unsigned short kind_recording){

  unsigned short Kind_Solver = config[iZone]->GetKind_Solver();
  bool frozen_visc = config[iZone]->GetFrozen_Visc_Disc();
  bool heat = config[iZone]->GetWeakly_Coupled_Heat();

  if (kind_recording == FLOW_CONS_VARS || kind_recording == COMBINED){
    
    /*--- Register flow and turbulent variables as input ---*/
    
    if ((Kind_Solver == DISC_ADJ_NAVIER_STOKES) || (Kind_Solver == DISC_ADJ_RANS) || (Kind_Solver == DISC_ADJ_EULER) ||
        (Kind_Solver == DISC_ADJ_INC_NAVIER_STOKES) || (Kind_Solver == DISC_ADJ_INC_RANS) || (Kind_Solver == DISC_ADJ_INC_EULER)) {

      solver[iZone][iInst][MESH_0][ADJFLOW_SOL]->RegisterSolution(geometry[iZone][iInst][MESH_0], config[iZone]);

      solver[iZone][iInst][MESH_0][ADJFLOW_SOL]->RegisterVariables(geometry[iZone][iInst][MESH_0], config[iZone]);
    }
    
    if (turbulent && !frozen_visc) {
      solver[iZone][iInst][MESH_0][ADJTURB_SOL]->RegisterSolution(geometry[iZone][iInst][MESH_0], config[iZone]);
    }
    if (heat) {
      solver[iZone][iInst][MESH_0][ADJHEAT_SOL]->RegisterSolution(geometry[iZone][iInst][MESH_0], config[iZone]);
    }
  }
  if (kind_recording == MESH_COORDS){
    
    /*--- Register node coordinates as input ---*/
    
    geometry[iZone][iInst][MESH_0]->RegisterCoordinates(config[iZone]);
    
  }

  if (kind_recording == FLOW_CROSS_TERM){

    /*--- Register flow and turbulent variables as input ---*/

    solver[iZone][iInst][MESH_0][ADJFLOW_SOL]->RegisterSolution(geometry[iZone][iInst][MESH_0], config[iZone]);

    if (turbulent && !frozen_visc){
      solver[iZone][iInst][MESH_0][ADJTURB_SOL]->RegisterSolution(geometry[iZone][iInst][MESH_0], config[iZone]);
    }
  }

  if (kind_recording == GEOMETRY_CROSS_TERM){

    /*--- Register node coordinates as input ---*/

    geometry[iZone][iInst][MESH_0]->RegisterCoordinates(config[iZone]);

  }

}

void CDiscAdjFluidIteration::SetRecording(CSolver *****solver,
                                          CGeometry ****geometry,
                                          CConfig **config,
                                          unsigned short val_iZone,
                                          unsigned short val_iInst,
                                          unsigned short kind_recording) {

  unsigned short iMesh;

  /*--- Prepare for recording by resetting the solution to the initial converged solution ---*/

  solver[val_iZone][val_iInst][MESH_0][ADJFEA_SOL]->SetRecording(geometry[val_iZone][val_iInst][MESH_0], config[val_iZone]);

  for (iMesh = 0; iMesh <= config[val_iZone]->GetnMGLevels(); iMesh++){
    solver[val_iZone][val_iInst][iMesh][ADJFLOW_SOL]->SetRecording(geometry[val_iZone][val_iInst][iMesh], config[val_iZone]);
  }
  if ((config[val_iZone]->GetKind_Solver() == DISC_ADJ_RANS || config[val_iZone]->GetKind_Solver() == DISC_ADJ_INC_RANS) && !config[val_iZone]->GetFrozen_Visc_Disc()) {
    solver[val_iZone][val_iInst][MESH_0][ADJTURB_SOL]->SetRecording(geometry[val_iZone][val_iInst][MESH_0], config[val_iZone]);
  }
  if (config[val_iZone]->GetWeakly_Coupled_Heat()) {
    solver[val_iZone][val_iInst][MESH_0][ADJHEAT_SOL]->SetRecording(geometry[val_iZone][val_iInst][MESH_0], config[val_iZone]);
  }


}

void CDiscAdjFluidIteration::SetDependencies(CSolver *****solver,
                                             CGeometry ****geometry,
                                             CNumerics ******numerics,
                                             CConfig **config,
                                             unsigned short iZone,
                                             unsigned short iInst,
                                             unsigned short kind_recording){

  bool frozen_visc = config[iZone]->GetFrozen_Visc_Disc();
  bool heat = config[iZone]->GetWeakly_Coupled_Heat();
  if ((kind_recording == MESH_COORDS) || (kind_recording == NONE)  ||
      (kind_recording == GEOMETRY_CROSS_TERM) || (kind_recording == ALL_VARIABLES)){

    /*--- Update geometry to get the influence on other geometry variables (normals, volume etc) ---*/

    geometry[iZone][iInst][MESH_0]->UpdateGeometry(geometry[iZone][iInst], config[iZone]);

  }

  /*--- Compute coupling between flow and turbulent equations ---*/

  solver[iZone][iInst][MESH_0][FLOW_SOL]->InitiateComms(geometry[iZone][iInst][MESH_0], config[iZone], SOLUTION);
  solver[iZone][iInst][MESH_0][FLOW_SOL]->CompleteComms(geometry[iZone][iInst][MESH_0], config[iZone], SOLUTION);

  if (turbulent && !frozen_visc){
    solver[iZone][iInst][MESH_0][FLOW_SOL]->Preprocessing(geometry[iZone][iInst][MESH_0],solver[iZone][iInst][MESH_0], config[iZone], MESH_0, NO_RK_ITER, RUNTIME_FLOW_SYS, true);
    solver[iZone][iInst][MESH_0][TURB_SOL]->Postprocessing(geometry[iZone][iInst][MESH_0],solver[iZone][iInst][MESH_0], config[iZone], MESH_0);
    solver[iZone][iInst][MESH_0][TURB_SOL]->InitiateComms(geometry[iZone][iInst][MESH_0], config[iZone], SOLUTION);
    solver[iZone][iInst][MESH_0][TURB_SOL]->CompleteComms(geometry[iZone][iInst][MESH_0], config[iZone], SOLUTION);

  }

  if (heat){
    solver[iZone][iInst][MESH_0][HEAT_SOL]->Set_Heatflux_Areas(geometry[iZone][iInst][MESH_0], config[iZone]);
    solver[iZone][iInst][MESH_0][HEAT_SOL]->Preprocessing(geometry[iZone][iInst][MESH_0],solver[iZone][iInst][MESH_0], config[iZone], MESH_0, NO_RK_ITER, RUNTIME_HEAT_SYS, true);
    solver[iZone][iInst][MESH_0][HEAT_SOL]->Postprocessing(geometry[iZone][iInst][MESH_0],solver[iZone][iInst][MESH_0], config[iZone], MESH_0);
    solver[iZone][iInst][MESH_0][HEAT_SOL]->InitiateComms(geometry[iZone][iInst][MESH_0], config[iZone], SOLUTION);
    solver[iZone][iInst][MESH_0][HEAT_SOL]->CompleteComms(geometry[iZone][iInst][MESH_0], config[iZone], SOLUTION);
  }
}

void CDiscAdjFluidIteration::RegisterOutput(CSolver *****solver, CGeometry ****geometry, CConfig **config, COutput* output, unsigned short iZone, unsigned short iInst){
  
  unsigned short Kind_Solver = config[iZone]->GetKind_Solver();
  bool frozen_visc = config[iZone]->GetFrozen_Visc_Disc();
  bool heat = config[iZone]->GetWeakly_Coupled_Heat();

  if ((Kind_Solver == DISC_ADJ_NAVIER_STOKES) || (Kind_Solver == DISC_ADJ_RANS) || (Kind_Solver == DISC_ADJ_EULER) ||
      (Kind_Solver == DISC_ADJ_INC_NAVIER_STOKES) || (Kind_Solver == DISC_ADJ_INC_RANS) || (Kind_Solver == DISC_ADJ_INC_EULER)) {
  
  /*--- Register conservative variables as output of the iteration ---*/
  
    solver[iZone][iInst][MESH_0][FLOW_SOL]->RegisterOutput(geometry[iZone][iInst][MESH_0],config[iZone]);
  
  }
  if (turbulent && !frozen_visc){
    solver[iZone][iInst][MESH_0][TURB_SOL]->RegisterOutput(geometry[iZone][iInst][MESH_0],
                                                                 config[iZone]);
  }
  if (heat){
    solver[iZone][iInst][MESH_0][HEAT_SOL]->RegisterOutput(geometry[iZone][iInst][MESH_0],
                                                                 config[iZone]);
  }
}

void CDiscAdjFluidIteration::InitializeAdjoint_CrossTerm(CSolver *****solver, CGeometry ****geometry, CConfig **config, unsigned short iZone, unsigned short iInst){

  unsigned short Kind_Solver = config[iZone]->GetKind_Solver();
  bool frozen_visc = config[iZone]->GetFrozen_Visc_Disc();

  /*--- Initialize the adjoint of the objective function (typically with 1.0) ---*/

  solver[iZone][iInst][MESH_0][ADJFLOW_SOL]->SetAdj_ObjFunc(geometry[iZone][iInst][MESH_0], config[iZone]);

  /*--- Initialize the adjoints the conservative variables ---*/

  if ((Kind_Solver == DISC_ADJ_NAVIER_STOKES) || (Kind_Solver == DISC_ADJ_RANS) || (Kind_Solver == DISC_ADJ_EULER) ||
      (Kind_Solver == DISC_ADJ_INC_NAVIER_STOKES) || (Kind_Solver == DISC_ADJ_INC_RANS) || (Kind_Solver == DISC_ADJ_INC_EULER)) {

  solver[iZone][iInst][MESH_0][ADJFLOW_SOL]->SetAdjoint_Output(geometry[iZone][iInst][MESH_0],
                                                                  config[iZone]);
}

  if (turbulent && !frozen_visc) {
    solver[iZone][iInst][MESH_0][ADJTURB_SOL]->SetAdjoint_Output(geometry[iZone][iInst][MESH_0],
                                                                    config[iZone]);
  }
}


void CDiscAdjFluidIteration::Update(COutput *output,
                                       CIntegration ****integration,
                                       CGeometry ****geometry,
                                       CSolver *****solver,
                                       CNumerics ******numerics,
                                       CConfig **config,
                                       CSurfaceMovement **surface_movement,
                                       CVolumetricMovement ***grid_movement,
                                       CFreeFormDefBox*** FFDBox,
                                       unsigned short val_iZone,
                                       unsigned short val_iInst)      {

  unsigned short iMesh;

  /*--- Dual time stepping strategy ---*/

  if ((config[val_iZone]->GetUnsteady_Simulation() == DT_STEPPING_1ST) ||
      (config[val_iZone]->GetUnsteady_Simulation() == DT_STEPPING_2ND)) {

    for (iMesh = 0; iMesh <= config[val_iZone]->GetnMGLevels(); iMesh++) {
      integration[val_iZone][val_iInst][ADJFLOW_SOL]->SetConvergence(false);
    }
  }
}
bool CDiscAdjFluidIteration::Monitor(COutput *output,
    CIntegration ****integration,
    CGeometry ****geometry,
    CSolver *****solver,
    CNumerics ******numerics,
    CConfig **config,
    CSurfaceMovement **surface_movement,
    CVolumetricMovement ***grid_movement,
    CFreeFormDefBox*** FFDBox,
    unsigned short val_iZone,
    unsigned short val_iInst)     {

  bool StopCalc = false;
  bool steady = (config[val_iZone]->GetUnsteady_Simulation() == STEADY);
  bool output_history = false;

#ifndef HAVE_MPI
  StopTime = su2double(clock())/su2double(CLOCKS_PER_SEC);
#else
  StopTime = MPI_Wtime();
#endif
  UsedTime = StopTime - StartTime;

  /*--- If convergence was reached --*/
  StopCalc = integration[val_iZone][INST_0][ADJFLOW_SOL]->GetConvergence();

  /*--- Write the convergence history for the fluid (only screen output) ---*/

  /*--- The logic is right now case dependent ----*/
  /*--- This needs to be generalized when the new output structure comes ---*/
  output_history = (steady && !(multizone && (config[val_iZone]->GetnInner_Iter()==1)));

  if (output_history) output->SetHistory_Output(geometry[ZONE_0][INST_0][MESH_0], 
                                                solver[ZONE_0][INST_0][MESH_0], 
                                                config[ZONE_0], 
                                                config[ZONE_0]->GetTimeIter(),
                                                config[ZONE_0]->GetOuterIter(), 
                                                config[ZONE_0]->GetInnerIter());

  return StopCalc;

}
void CDiscAdjFluidIteration::Postprocess(COutput *output,
                                         CIntegration ****integration,
                                         CGeometry ****geometry,
                                         CSolver *****solver,
                                         CNumerics ******numerics,
                                         CConfig **config,
                                         CSurfaceMovement **surface_movement,
                                         CVolumetricMovement ***grid_movement,
                                         CFreeFormDefBox*** FFDBox,
                                         unsigned short val_iZone,
                                         unsigned short val_iInst) { }


CDiscAdjFEAIteration::CDiscAdjFEAIteration(CConfig *config) : CIteration(config), CurrentRecording(NONE){

  fem_iteration = new CFEAIteration(config);

  // TEMPORARY output only for standalone structural problems
  if ((!config->GetFSI_Simulation()) && (rank == MASTER_NODE)){

    bool de_effects = config->GetDE_Effects();
    unsigned short iVar;

    /*--- Header of the temporary output file ---*/
    ofstream myfile_res;
    myfile_res.open ("Results_Reverse_Adjoint.txt");

    myfile_res << "Obj_Func" << " ";
    for (iVar = 0; iVar < config->GetnElasticityMod(); iVar++)
        myfile_res << "Sens_E_" << iVar << "\t";

    for (iVar = 0; iVar < config->GetnPoissonRatio(); iVar++)
      myfile_res << "Sens_Nu_" << iVar << "\t";

    if (config->GetDynamic_Analysis() == DYNAMIC){
        for (iVar = 0; iVar < config->GetnMaterialDensity(); iVar++)
          myfile_res << "Sens_Rho_" << iVar << "\t";
    }

    if (de_effects){
        for (iVar = 0; iVar < config->GetnElectric_Field(); iVar++)
          myfile_res << "Sens_EField_" << iVar << "\t";
    }

    myfile_res << endl;

    myfile_res.close();
  }

}

CDiscAdjFEAIteration::~CDiscAdjFEAIteration(void) { }
void CDiscAdjFEAIteration::Preprocess(COutput *output,
                                           CIntegration ****integration,
                                           CGeometry ****geometry,
                                           CSolver *****solver,
                                           CNumerics ******numerics,
                                           CConfig **config,
                                           CSurfaceMovement **surface_movement,
                                           CVolumetricMovement ***grid_movement,
                                           CFreeFormDefBox*** FFDBox,
                                           unsigned short val_iZone,
                                           unsigned short val_iInst) {

  unsigned long iPoint;
  unsigned short TimeIter = config[val_iZone]->GetTimeIter();
  bool dynamic = (config[val_iZone]->GetDynamic_Analysis() == DYNAMIC);

  int Direct_Iter;

  /*--- For the dynamic adjoint, load direct solutions from restart files. ---*/

  if (dynamic) {

    Direct_Iter = SU2_TYPE::Int(config[val_iZone]->GetUnst_AdjointIter()) - SU2_TYPE::Int(TimeIter) - 1;

    /*--- We want to load the already converged solution at timesteps n and n-1 ---*/

    /*--- Load solution at timestep n-1 ---*/

    LoadDynamic_Solution(geometry, solver,config, val_iZone, val_iInst, Direct_Iter-1);

    /*--- Push solution back to correct array ---*/

    for(iPoint=0; iPoint<geometry[val_iZone][val_iInst][MESH_0]->GetnPoint();iPoint++){
      solver[val_iZone][val_iInst][MESH_0][FEA_SOL]->node[iPoint]->SetSolution_time_n();
    }

    /*--- Push solution back to correct array ---*/

    for(iPoint=0; iPoint<geometry[val_iZone][val_iInst][MESH_0]->GetnPoint();iPoint++){
      solver[val_iZone][val_iInst][MESH_0][FEA_SOL]->node[iPoint]->SetSolution_Accel_time_n();
    }

    /*--- Push solution back to correct array ---*/

    for(iPoint=0; iPoint<geometry[val_iZone][val_iInst][MESH_0]->GetnPoint();iPoint++){
      solver[val_iZone][val_iInst][MESH_0][FEA_SOL]->node[iPoint]->SetSolution_Vel_time_n();
    }

    /*--- Load solution timestep n ---*/

    LoadDynamic_Solution(geometry, solver,config, val_iZone, val_iInst, Direct_Iter);

    /*--- Store FEA solution also in the adjoint solver in order to be able to reset it later ---*/

    for (iPoint = 0; iPoint < geometry[val_iZone][val_iInst][MESH_0]->GetnPoint(); iPoint++){
      solver[val_iZone][val_iInst][MESH_0][ADJFEA_SOL]->node[iPoint]->SetSolution_Direct(solver[val_iZone][val_iInst][MESH_0][FEA_SOL]->node[iPoint]->GetSolution());
    }

    for (iPoint = 0; iPoint < geometry[val_iZone][val_iInst][MESH_0]->GetnPoint(); iPoint++){
      solver[val_iZone][val_iInst][MESH_0][ADJFEA_SOL]->node[iPoint]->SetSolution_Accel_Direct(solver[val_iZone][val_iInst][MESH_0][FEA_SOL]->node[iPoint]->GetSolution_Accel());
    }

    for (iPoint = 0; iPoint < geometry[val_iZone][val_iInst][MESH_0]->GetnPoint(); iPoint++){
      solver[val_iZone][val_iInst][MESH_0][ADJFEA_SOL]->node[iPoint]->SetSolution_Vel_Direct(solver[val_iZone][val_iInst][MESH_0][FEA_SOL]->node[iPoint]->GetSolution_Vel());
    }

  }
  else{
    /*--- Store FEA solution also in the adjoint solver in order to be able to reset it later ---*/

    for (iPoint = 0; iPoint < geometry[val_iZone][val_iInst][MESH_0]->GetnPoint(); iPoint++){
      solver[val_iZone][val_iInst][MESH_0][ADJFEA_SOL]->node[iPoint]->SetSolution_Direct(solver[val_iZone][val_iInst][MESH_0][FEA_SOL]->node[iPoint]->GetSolution());
    }

  }

  solver[val_iZone][val_iInst][MESH_0][ADJFEA_SOL]->Preprocessing(geometry[val_iZone][val_iInst][MESH_0], solver[val_iZone][val_iInst][MESH_0],  config[val_iZone] , MESH_0, 0, RUNTIME_ADJFEA_SYS, false);

}



void CDiscAdjFEAIteration::LoadDynamic_Solution(CGeometry ****geometry,
                                               CSolver *****solver,
                                               CConfig **config,
                                               unsigned short val_iZone,
                                               unsigned short val_iInst, 
                                               int val_DirectIter) {
  unsigned short iVar;
  unsigned long iPoint;
  bool update_geo = false;  //TODO: check

  if (val_DirectIter >= 0){
    if (rank == MASTER_NODE && val_iZone == ZONE_0)
      cout << " Loading FEA solution from direct iteration " << val_DirectIter  << "." << endl;
    solver[val_iZone][val_iInst][MESH_0][FEA_SOL]->LoadRestart(geometry[val_iZone][val_iInst], solver[val_iZone][val_iInst], config[val_iZone], val_DirectIter, update_geo);
  } else {
    /*--- If there is no solution file we set the freestream condition ---*/
    if (rank == MASTER_NODE && val_iZone == ZONE_0)
      cout << " Setting static conditions at direct iteration " << val_DirectIter << "." << endl;
    /*--- Push solution back to correct array ---*/
    for(iPoint=0; iPoint < geometry[val_iZone][val_iInst][MESH_0]->GetnPoint();iPoint++){
      for (iVar = 0; iVar < solver[val_iZone][val_iInst][MESH_0][FEA_SOL]->GetnVar(); iVar++){
        solver[val_iZone][val_iInst][MESH_0][FEA_SOL]->node[iPoint]->SetSolution(iVar, 0.0);
        solver[val_iZone][val_iInst][MESH_0][FEA_SOL]->node[iPoint]->SetSolution_Accel(iVar, 0.0);
        solver[val_iZone][val_iInst][MESH_0][FEA_SOL]->node[iPoint]->SetSolution_Vel(iVar, 0.0);
      }
    }
  }
}


void CDiscAdjFEAIteration::Iterate(COutput *output,
                                        CIntegration ****integration,
                                        CGeometry ****geometry,
                                        CSolver *****solver,
                                        CNumerics ******numerics,
                                        CConfig **config,
                                        CSurfaceMovement **surface_movement,
                                        CVolumetricMovement ***volume_grid_movement,
                                        CFreeFormDefBox*** FFDBox,
                                        unsigned short val_iZone,
                                        unsigned short val_iInst) {


  bool dynamic = (config[val_iZone]->GetDynamic_Analysis() == DYNAMIC);

  /*--- Extract the adjoints of the conservative input variables and store them for the next iteration ---*/

  solver[val_iZone][val_iInst][MESH_0][ADJFEA_SOL]->ExtractAdjoint_Solution(geometry[val_iZone][val_iInst][MESH_0],
                                                                                      config[val_iZone]);

  solver[val_iZone][val_iInst][MESH_0][ADJFEA_SOL]->ExtractAdjoint_Variables(geometry[val_iZone][val_iInst][MESH_0],
                                                                                       config[val_iZone]);
  if (dynamic){
    integration[val_iZone][val_iInst][ADJFEA_SOL]->SetConvergence(false);
  }

}

void CDiscAdjFEAIteration::SetRecording(COutput *output,
                                             CIntegration ****integration,
                                             CGeometry ****geometry,
                                             CSolver *****solver,
                                             CNumerics ******numerics,
                                             CConfig **config,
                                             CSurfaceMovement **surface_movement,
                                             CVolumetricMovement ***grid_movement,
                                             CFreeFormDefBox*** FFDBox,
                                             unsigned short val_iZone,
                                             unsigned short val_iInst,
                                             unsigned short kind_recording)      {

  unsigned long InnerIter = config[ZONE_0]->GetInnerIter();
  unsigned long TimeIter = config[val_iZone]->GetTimeIter(), DirectTimeIter;
  bool dynamic = (config[val_iZone]->GetDynamic_Analysis() == DYNAMIC);

  DirectTimeIter = 0;
  if (dynamic){
    DirectTimeIter = SU2_TYPE::Int(config[val_iZone]->GetUnst_AdjointIter()) - SU2_TYPE::Int(TimeIter) - 1;
  }

  /*--- Reset the tape ---*/

  AD::Reset();

  /*--- We only need to reset the indices if the current recording is different from the recording we want to have ---*/

  if (CurrentRecording != kind_recording && (CurrentRecording != NONE) ){

    solver[val_iZone][val_iInst][MESH_0][ADJFEA_SOL]->SetRecording(geometry[val_iZone][val_iInst][MESH_0], config[val_iZone]);

    /*--- Clear indices of coupling variables ---*/

    SetDependencies(solver, geometry, numerics, config, val_iZone, val_iInst, ALL_VARIABLES);

    /*--- Run one iteration while tape is passive - this clears all indices ---*/

    fem_iteration->Iterate(output,integration,geometry,solver,numerics,
                                config,surface_movement,grid_movement,FFDBox,val_iZone, val_iInst);

  }

  /*--- Prepare for recording ---*/

  solver[val_iZone][val_iInst][MESH_0][ADJFEA_SOL]->SetRecording(geometry[val_iZone][val_iInst][MESH_0], config[val_iZone]);

  /*--- Start the recording of all operations ---*/

  AD::StartRecording();

  /*--- Register FEA variables ---*/

  RegisterInput(solver, geometry, config, val_iZone, val_iInst, kind_recording);

  /*--- Compute coupling or update the geometry ---*/

  SetDependencies(solver, geometry, numerics, config, val_iZone, val_iInst, kind_recording);

  /*--- Set the correct direct iteration number ---*/

  if (dynamic){
    config[val_iZone]->SetTimeIter(DirectTimeIter);
  }

  /*--- Run the direct iteration ---*/

  fem_iteration->Iterate(output,integration,geometry,solver,numerics,
                              config,surface_movement,grid_movement,FFDBox, val_iZone, val_iInst);

  config[val_iZone]->SetTimeIter(TimeIter);

  /*--- Register structural variables and objective function as output ---*/

  RegisterOutput(solver, geometry, config, val_iZone, val_iInst);

  /*--- Stop the recording ---*/

  AD::StopRecording();

  /*--- Set the recording status ---*/

  CurrentRecording = kind_recording;

  /* --- Reset the number of the internal iterations---*/

  config[ZONE_0]->SetInnerIter(InnerIter);

}


void CDiscAdjFEAIteration::SetRecording(CSolver *****solver,
                                        CGeometry ****geometry,
                                        CConfig **config,
                                        unsigned short val_iZone,
                                        unsigned short val_iInst,
                                        unsigned short kind_recording) {

  /*--- Prepare for recording by resetting the solution to the initial converged solution ---*/

  solver[val_iZone][val_iInst][MESH_0][ADJFEA_SOL]->SetRecording(geometry[val_iZone][val_iInst][MESH_0], config[val_iZone]);

}

void CDiscAdjFEAIteration::RegisterInput(CSolver *****solver, CGeometry ****geometry, CConfig **config, unsigned short iZone, unsigned short iInst, unsigned short kind_recording){

  /*--- Register structural displacements as input ---*/

  solver[iZone][iInst][MESH_0][ADJFEA_SOL]->RegisterSolution(geometry[iZone][iInst][MESH_0], config[iZone]);

  /*--- Register variables as input ---*/

  solver[iZone][iInst][MESH_0][ADJFEA_SOL]->RegisterVariables(geometry[iZone][iInst][MESH_0], config[iZone]);

  /*--- Both need to be registered regardless of kind_recording for structural shape derivatives to work properly.
        Otherwise, the code simply diverges as the FEM_CROSS_TERM_GEOMETRY breaks! (no idea why) for this term we register but do not extract! ---*/
}

void CDiscAdjFEAIteration::SetDependencies(CSolver *****solver, CGeometry ****geometry, CNumerics ******numerics, CConfig **config, unsigned short iZone, unsigned short iInst, unsigned short kind_recording){

  unsigned short iVar;
  unsigned short iMPROP = config[iZone]->GetnElasticityMod();
  
  /*--- Some numerics are only instanciated under these conditions ---*/
  bool element_based = (config[iZone]->GetGeometricConditions() == LARGE_DEFORMATIONS) &&
                        solver[iZone][iInst][MESH_0][FEA_SOL]->IsElementBased(),
       de_effects    = (config[iZone]->GetGeometricConditions() == LARGE_DEFORMATIONS) &&
                        config[iZone]->GetDE_Effects();

  for (iVar = 0; iVar < iMPROP; iVar++){

      /*--- Add dependencies for E and Nu ---*/

      numerics[iZone][iInst][MESH_0][FEA_SOL][FEA_TERM]->SetMaterial_Properties(iVar,
                                                                                   solver[iZone][iInst][MESH_0][ADJFEA_SOL]->GetVal_Young(iVar),
                                                                                   solver[iZone][iInst][MESH_0][ADJFEA_SOL]->GetVal_Poisson(iVar));

      /*--- Add dependencies for Rho and Rho_DL ---*/

      numerics[iZone][iInst][MESH_0][FEA_SOL][FEA_TERM]->SetMaterial_Density(iVar,
                                                                                solver[iZone][iInst][MESH_0][ADJFEA_SOL]->GetVal_Rho(iVar),
                                                                                solver[iZone][iInst][MESH_0][ADJFEA_SOL]->GetVal_Rho_DL(iVar));

      /*--- Add dependencies for element-based simulations. ---*/

      if (element_based){

          /*--- Neo Hookean Compressible ---*/
          numerics[iZone][iInst][MESH_0][FEA_SOL][MAT_NHCOMP]->SetMaterial_Properties(iVar,
                                                                                       solver[iZone][iInst][MESH_0][ADJFEA_SOL]->GetVal_Young(iVar),
                                                                                       solver[iZone][iInst][MESH_0][ADJFEA_SOL]->GetVal_Poisson(iVar));
          numerics[iZone][iInst][MESH_0][FEA_SOL][MAT_NHCOMP]->SetMaterial_Density(iVar,
                                                                                    solver[iZone][iInst][MESH_0][ADJFEA_SOL]->GetVal_Rho(iVar),
                                                                                    solver[iZone][iInst][MESH_0][ADJFEA_SOL]->GetVal_Rho_DL(iVar));

          /*--- Ideal DE ---*/
          numerics[iZone][iInst][MESH_0][FEA_SOL][MAT_IDEALDE]->SetMaterial_Properties(iVar,
                                                                                       solver[iZone][iInst][MESH_0][ADJFEA_SOL]->GetVal_Young(iVar),
                                                                                       solver[iZone][iInst][MESH_0][ADJFEA_SOL]->GetVal_Poisson(iVar));
          numerics[iZone][iInst][MESH_0][FEA_SOL][MAT_IDEALDE]->SetMaterial_Density(iVar,
                                                                                    solver[iZone][iInst][MESH_0][ADJFEA_SOL]->GetVal_Rho(iVar),
                                                                                    solver[iZone][iInst][MESH_0][ADJFEA_SOL]->GetVal_Rho_DL(iVar));

          /*--- Knowles ---*/
          numerics[iZone][iInst][MESH_0][FEA_SOL][MAT_KNOWLES]->SetMaterial_Properties(iVar,
                                                                                       solver[iZone][iInst][MESH_0][ADJFEA_SOL]->GetVal_Young(iVar),
                                                                                       solver[iZone][iInst][MESH_0][ADJFEA_SOL]->GetVal_Poisson(iVar));
          numerics[iZone][iInst][MESH_0][FEA_SOL][MAT_KNOWLES]->SetMaterial_Density(iVar,
                                                                                    solver[iZone][iInst][MESH_0][ADJFEA_SOL]->GetVal_Rho(iVar),
                                                                                    solver[iZone][iInst][MESH_0][ADJFEA_SOL]->GetVal_Rho_DL(iVar));

      }



  }

  if (de_effects){

      unsigned short nEField = solver[iZone][iInst][MESH_0][ADJFEA_SOL]->GetnEField();

      for (unsigned short iEField = 0; iEField < nEField; iEField++){

          numerics[iZone][iInst][MESH_0][FEA_SOL][FEA_TERM]->Set_ElectricField(iEField,
                                                                                 solver[iZone][iInst][MESH_0][ADJFEA_SOL]->GetVal_EField(iEField));

          numerics[iZone][iInst][MESH_0][FEA_SOL][DE_TERM]->Set_ElectricField(iEField,
                                                                                 solver[iZone][iInst][MESH_0][ADJFEA_SOL]->GetVal_EField(iEField));

      }


  }

  /*--- Add dependencies for element-based simulations. ---*/

  switch (config[iZone]->GetDV_FEA()) {
    case YOUNG_MODULUS:
    case POISSON_RATIO:
    case DENSITY_VAL:
    case DEAD_WEIGHT:
    case ELECTRIC_FIELD:

      unsigned short nDV = solver[iZone][iInst][MESH_0][ADJFEA_SOL]->GetnDVFEA();

      for (unsigned short iDV = 0; iDV < nDV; iDV++){

          numerics[iZone][iInst][MESH_0][FEA_SOL][FEA_TERM]->Set_DV_Val(iDV,
                                                                           solver[iZone][iInst][MESH_0][ADJFEA_SOL]->GetVal_DVFEA(iDV));

          if (de_effects){
            numerics[iZone][iInst][MESH_0][FEA_SOL][DE_TERM]->Set_DV_Val(iDV,
                                                                            solver[iZone][iInst][MESH_0][ADJFEA_SOL]->GetVal_DVFEA(iDV));
          }

      }

      if (element_based){

        for (unsigned short iDV = 0; iDV < nDV; iDV++){
            numerics[iZone][iInst][MESH_0][FEA_SOL][MAT_NHCOMP]->Set_DV_Val(iDV,
                                                                            solver[iZone][iInst][MESH_0][ADJFEA_SOL]->GetVal_DVFEA(iDV));
            numerics[iZone][iInst][MESH_0][FEA_SOL][MAT_IDEALDE]->Set_DV_Val(iDV,
                                                                            solver[iZone][iInst][MESH_0][ADJFEA_SOL]->GetVal_DVFEA(iDV));
            numerics[iZone][iInst][MESH_0][FEA_SOL][MAT_KNOWLES]->Set_DV_Val(iDV,
                                                                            solver[iZone][iInst][MESH_0][ADJFEA_SOL]->GetVal_DVFEA(iDV));
        }

      }

    break;

  }

}

void CDiscAdjFEAIteration::RegisterOutput(CSolver *****solver, CGeometry ****geometry, CConfig **config, unsigned short iZone, unsigned short iInst){

  /*--- Register conservative variables as output of the iteration ---*/

  solver[iZone][iInst][MESH_0][ADJFEA_SOL]->RegisterOutput(geometry[iZone][iInst][MESH_0],config[iZone]);

}

void CDiscAdjFEAIteration::InitializeAdjoint(CSolver *****solver, CGeometry ****geometry, CConfig **config, unsigned short iZone, unsigned short iInst){

  /*--- Initialize the adjoint of the objective function (typically with 1.0) ---*/

  solver[iZone][iInst][MESH_0][ADJFEA_SOL]->SetAdj_ObjFunc(geometry[iZone][iInst][MESH_0], config[iZone]);

  /*--- Initialize the adjoints the conservative variables ---*/

  solver[iZone][iInst][MESH_0][ADJFEA_SOL]->SetAdjoint_Output(geometry[iZone][iInst][MESH_0],
                                                                  config[iZone]);

}


void CDiscAdjFEAIteration::InitializeAdjoint_CrossTerm(CSolver *****solver, CGeometry ****geometry, CConfig **config, unsigned short iZone, unsigned short iInst){

  /*--- Initialize the adjoint of the objective function (typically with 1.0) ---*/

  solver[iZone][iInst][MESH_0][ADJFEA_SOL]->SetAdj_ObjFunc(geometry[iZone][iInst][MESH_0], config[iZone]);

  /*--- Initialize the adjoints the conservative variables ---*/

  solver[iZone][iInst][MESH_0][ADJFEA_SOL]->SetAdjoint_Output(geometry[iZone][iInst][MESH_0],
                                                                  config[iZone]);

}

void CDiscAdjFEAIteration::Update(COutput *output,
                                       CIntegration ****integration,
                                       CGeometry ****geometry,
                                       CSolver *****solver,
                                       CNumerics ******numerics,
                                       CConfig **config,
                                       CSurfaceMovement **surface_movement,
                                       CVolumetricMovement ***grid_movement,
                                       CFreeFormDefBox*** FFDBox,
                                       unsigned short val_iZone,
                                       unsigned short val_iInst)      { }
bool CDiscAdjFEAIteration::Monitor(COutput *output,
    CIntegration ****integration,
    CGeometry ****geometry,
    CSolver *****solver,
    CNumerics ******numerics,
    CConfig **config,
    CSurfaceMovement **surface_movement,
    CVolumetricMovement ***grid_movement,
    CFreeFormDefBox*** FFDBox,
    unsigned short val_iZone,
    unsigned short val_iInst)     { 

  /*--- Write the convergence history (only screen output) ---*/
  
  output->SetHistory_Output(geometry[val_iZone][INST_0][MESH_0], 
                            solver[val_iZone][INST_0][MESH_0],
                            config[val_iZone], 
                            config[val_iZone]->GetTimeIter(), 
                            config[val_iZone]->GetOuterIter(),
                            config[val_iZone]->GetInnerIter());
  
  return false;
  
}
void CDiscAdjFEAIteration::Postprocess(COutput *output,
    CIntegration ****integration,
    CGeometry ****geometry,
    CSolver *****solver,
    CNumerics ******numerics,
    CConfig **config,
    CSurfaceMovement **surface_movement,
    CVolumetricMovement ***grid_movement,
    CFreeFormDefBox*** FFDBox,
    unsigned short val_iZone,
    unsigned short val_iInst) {


  bool dynamic = (config[val_iZone]->GetDynamic_Analysis() == DYNAMIC);

  /*--- Global sensitivities ---*/
  solver[val_iZone][val_iInst][MESH_0][ADJFEA_SOL]->SetSensitivity(geometry[val_iZone][val_iInst][MESH_0],config[val_iZone]);

  // TEMPORARY output only for standalone structural problems
  if ((!config[val_iZone]->GetFSI_Simulation()) && (rank == MASTER_NODE)){

    unsigned short iVar;

    bool de_effects = config[val_iZone]->GetDE_Effects();

    /*--- Header of the temporary output file ---*/
    ofstream myfile_res;
    myfile_res.open ("Results_Reverse_Adjoint.txt", ios::app);

    myfile_res.precision(15);

    myfile_res << config[val_iZone]->GetTimeIter() << "\t";

    switch (config[val_iZone]->GetKind_ObjFunc()){
    case REFERENCE_GEOMETRY:
      myfile_res << scientific << solver[val_iZone][val_iInst][MESH_0][FEA_SOL]->GetTotal_OFRefGeom() << "\t";
      break;
    case REFERENCE_NODE:
      myfile_res << scientific << solver[val_iZone][val_iInst][MESH_0][FEA_SOL]->GetTotal_OFRefNode() << "\t";
      break;
    case VOLUME_FRACTION:
      myfile_res << scientific << solver[val_iZone][val_iInst][MESH_0][FEA_SOL]->GetTotal_OFVolFrac() << "\t";
      break;
    }

    for (iVar = 0; iVar < config[val_iZone]->GetnElasticityMod(); iVar++)
      myfile_res << scientific << solver[ZONE_0][val_iInst][MESH_0][ADJFEA_SOL]->GetTotal_Sens_E(iVar) << "\t";
    for (iVar = 0; iVar < config[val_iZone]->GetnPoissonRatio(); iVar++)
      myfile_res << scientific << solver[ZONE_0][val_iInst][MESH_0][ADJFEA_SOL]->GetTotal_Sens_Nu(iVar) << "\t";
    if (dynamic){
      for (iVar = 0; iVar < config[val_iZone]->GetnMaterialDensity(); iVar++)
        myfile_res << scientific << solver[ZONE_0][val_iInst][MESH_0][ADJFEA_SOL]->GetTotal_Sens_Rho(iVar) << "\t";
    }

    if (de_effects){
      for (iVar = 0; iVar < config[val_iZone]->GetnElectric_Field(); iVar++)
        myfile_res << scientific << solver[val_iZone][val_iInst][MESH_0][ADJFEA_SOL]->GetTotal_Sens_EField(iVar) << "\t";
    }

    for (iVar = 0; iVar < solver[val_iZone][val_iInst][MESH_0][ADJFEA_SOL]->GetnDVFEA(); iVar++){
      myfile_res << scientific << solver[val_iZone][val_iInst][MESH_0][ADJFEA_SOL]->GetTotal_Sens_DVFEA(iVar) << "\t";
    }

    myfile_res << endl;

    myfile_res.close();
  }

  // TEST: for implementation of python framework in standalone structural problems
  if ((!config[val_iZone]->GetFSI_Simulation()) && (rank == MASTER_NODE)){

    /*--- Header of the temporary output file ---*/
    ofstream myfile_res;
    bool outputDVFEA = false;

    switch (config[val_iZone]->GetDV_FEA()) {
    case YOUNG_MODULUS:
      myfile_res.open("grad_young.opt");
      outputDVFEA = true;
      break;
    case POISSON_RATIO:
      myfile_res.open("grad_poisson.opt");
      outputDVFEA = true;
      break;
    case DENSITY_VAL:
    case DEAD_WEIGHT:
      myfile_res.open("grad_density.opt");
      outputDVFEA = true;
      break;
    case ELECTRIC_FIELD:
      myfile_res.open("grad_efield.opt");
      outputDVFEA = true;
      break;
    default:
      outputDVFEA = false;
      break;
    }

    if (outputDVFEA){

      unsigned short iDV;
      unsigned short nDV = solver[val_iZone][val_iInst][MESH_0][ADJFEA_SOL]->GetnDVFEA();

      myfile_res << "INDEX" << "\t" << "GRAD" << endl;

      myfile_res.precision(15);

      for (iDV = 0; iDV < nDV; iDV++){
        myfile_res << iDV;
        myfile_res << "\t";
        myfile_res << scientific << solver[val_iZone][val_iInst][MESH_0][ADJFEA_SOL]->GetTotal_Sens_DVFEA(iDV);
        myfile_res << endl;
      }

      myfile_res.close();

    }

  }

  unsigned short iMarker;

  /*--- Apply BC's to the structural adjoint - otherwise, clamped nodes have too values that make no sense... ---*/
  for (iMarker = 0; iMarker < config[val_iZone]->GetnMarker_All(); iMarker++)
  switch (config[val_iZone]->GetMarker_All_KindBC(iMarker)) {
    case CLAMPED_BOUNDARY:
    solver[val_iZone][val_iInst][MESH_0][ADJFEA_SOL]->BC_Clamped_Post(geometry[val_iZone][val_iInst][MESH_0],
        solver[val_iZone][val_iInst][MESH_0], numerics[val_iZone][val_iInst][MESH_0][FEA_SOL][FEA_TERM],
        config[val_iZone], iMarker);
    break;
  }
}

CDiscAdjHeatIteration::CDiscAdjHeatIteration(CConfig *config) : CIteration(config) { }

CDiscAdjHeatIteration::~CDiscAdjHeatIteration(void) { }

void CDiscAdjHeatIteration::Preprocess(COutput *output,
                                           CIntegration ****integration,
                                           CGeometry ****geometry,
                                           CSolver *****solver,
                                           CNumerics ******numerics,
                                           CConfig **config,
                                           CSurfaceMovement **surface_movement,
                                           CVolumetricMovement ***grid_movement,
                                           CFreeFormDefBox*** FFDBox,
                                           unsigned short val_iZone,
                                           unsigned short val_iInst) {

  unsigned long iPoint;
  unsigned short TimeIter = config[val_iZone]->GetTimeIter();
  bool dual_time_1st = (config[val_iZone]->GetUnsteady_Simulation() == DT_STEPPING_1ST);
  bool dual_time_2nd = (config[val_iZone]->GetUnsteady_Simulation() == DT_STEPPING_2ND);
  bool dual_time = (dual_time_1st || dual_time_2nd);
  unsigned short iMesh;
  int Direct_Iter;

  /*--- For the unsteady adjoint, load direct solutions from restart files. ---*/

  if (config[val_iZone]->GetUnsteady_Simulation()) {

    Direct_Iter = SU2_TYPE::Int(config[val_iZone]->GetUnst_AdjointIter()) - SU2_TYPE::Int(TimeIter) - 2;

    /*--- For dual-time stepping we want to load the already converged solution at timestep n ---*/

    if (dual_time) {
      Direct_Iter += 1;
    }

    if (TimeIter == 0){

      if (dual_time_2nd) {

        /*--- Load solution at timestep n-2 ---*/

        LoadUnsteady_Solution(geometry, solver,config, val_iZone, val_iInst, Direct_Iter-2);

        /*--- Push solution back to correct array ---*/

        for (iMesh=0; iMesh<=config[val_iZone]->GetnMGLevels();iMesh++) {
          for(iPoint=0; iPoint<geometry[val_iZone][val_iInst][iMesh]->GetnPoint();iPoint++) {

            solver[val_iZone][val_iInst][iMesh][HEAT_SOL]->node[iPoint]->Set_Solution_time_n();
            solver[val_iZone][val_iInst][iMesh][HEAT_SOL]->node[iPoint]->Set_Solution_time_n1();
          }
        }
      }
      if (dual_time) {

        /*--- Load solution at timestep n-1 ---*/

        LoadUnsteady_Solution(geometry, solver,config, val_iZone, val_iInst, Direct_Iter-1);

        /*--- Push solution back to correct array ---*/

        for (iMesh=0; iMesh<=config[val_iZone]->GetnMGLevels();iMesh++) {
          for(iPoint=0; iPoint<geometry[val_iZone][val_iInst][iMesh]->GetnPoint();iPoint++) {

            solver[val_iZone][val_iInst][iMesh][HEAT_SOL]->node[iPoint]->Set_Solution_time_n();
          }
        }
      }

      /*--- Load solution timestep n ---*/

      LoadUnsteady_Solution(geometry, solver,config, val_iZone, val_iInst, Direct_Iter);

    }


    if ((TimeIter > 0) && dual_time){

      /*--- Load solution timestep n - 2 ---*/

      LoadUnsteady_Solution(geometry, solver,config, val_iZone, val_iInst, Direct_Iter - 2);

      /*--- Temporarily store the loaded solution in the Solution_Old array ---*/

      for (iMesh=0; iMesh<=config[val_iZone]->GetnMGLevels();iMesh++) {
        for(iPoint=0; iPoint<geometry[val_iZone][val_iInst][iMesh]->GetnPoint();iPoint++) {

          solver[val_iZone][val_iInst][iMesh][HEAT_SOL]->node[iPoint]->Set_OldSolution();
        }
      }

      /*--- Set Solution at timestep n to solution at n-1 ---*/

      for (iMesh=0; iMesh<=config[val_iZone]->GetnMGLevels();iMesh++) {
        for(iPoint=0; iPoint<geometry[val_iZone][val_iInst][iMesh]->GetnPoint();iPoint++) {

          solver[val_iZone][val_iInst][iMesh][HEAT_SOL]->node[iPoint]->SetSolution(solver[val_iZone][val_iInst][iMesh][HEAT_SOL]->node[iPoint]->GetSolution_time_n());
        }
      }
      if (dual_time_1st){
      /*--- Set Solution at timestep n-1 to the previously loaded solution ---*/
        for (iMesh=0; iMesh<=config[val_iZone]->GetnMGLevels();iMesh++) {
          for(iPoint=0; iPoint<geometry[val_iZone][val_iInst][iMesh]->GetnPoint();iPoint++) {

            solver[val_iZone][val_iInst][iMesh][HEAT_SOL]->node[iPoint]->Set_Solution_time_n(solver[val_iZone][val_iInst][iMesh][HEAT_SOL]->node[iPoint]->GetSolution_time_n1());
          }
        }
      }
      if (dual_time_2nd){
        /*--- Set Solution at timestep n-1 to solution at n-2 ---*/
        for (iMesh=0; iMesh<=config[val_iZone]->GetnMGLevels();iMesh++) {
          for(iPoint=0; iPoint<geometry[val_iZone][val_iInst][iMesh]->GetnPoint();iPoint++) {

            solver[val_iZone][val_iInst][iMesh][HEAT_SOL]->node[iPoint]->Set_Solution_time_n(solver[val_iZone][val_iInst][iMesh][HEAT_SOL]->node[iPoint]->GetSolution_time_n1());
          }
        }
        /*--- Set Solution at timestep n-2 to the previously loaded solution ---*/
        for (iMesh=0; iMesh<=config[val_iZone]->GetnMGLevels();iMesh++) {
          for(iPoint=0; iPoint<geometry[val_iZone][val_iInst][iMesh]->GetnPoint();iPoint++) {

            solver[val_iZone][val_iInst][iMesh][HEAT_SOL]->node[iPoint]->Set_Solution_time_n1(solver[val_iZone][val_iInst][iMesh][HEAT_SOL]->node[iPoint]->GetSolution_Old());
          }
        }
      }
    }
  }

  /*--- Store flow solution also in the adjoint solver in order to be able to reset it later ---*/

  if (TimeIter == 0 || dual_time) {
    for (iPoint = 0; iPoint < geometry[val_iZone][val_iInst][MESH_0]->GetnPoint(); iPoint++) {
      solver[val_iZone][val_iInst][MESH_0][ADJHEAT_SOL]->node[iPoint]->SetSolution_Direct(solver[val_iZone][val_iInst][MESH_0][HEAT_SOL]->node[iPoint]->GetSolution());
    }
  }

  solver[val_iZone][val_iInst][MESH_0][ADJHEAT_SOL]->Preprocessing(geometry[val_iZone][val_iInst][MESH_0],
                                                                             solver[val_iZone][val_iInst][MESH_0],
                                                                             config[val_iZone],
                                                                             MESH_0, 0, RUNTIME_ADJHEAT_SYS, false);
}



void CDiscAdjHeatIteration::LoadUnsteady_Solution(CGeometry ****geometry,
                                           CSolver *****solver,
                                           CConfig **config,
                                           unsigned short val_iZone,
                                           unsigned short val_iInst,
                                           int val_DirectIter) {
  unsigned short iMesh;

  if (val_DirectIter >= 0) {
    if (rank == MASTER_NODE && val_iZone == ZONE_0)
      cout << " Loading heat solution from direct iteration " << val_DirectIter  << "." << endl;

    solver[val_iZone][val_iInst][MESH_0][HEAT_SOL]->LoadRestart(geometry[val_iZone][val_iInst],
                                                                          solver[val_iZone][val_iInst],
                                                                          config[val_iZone],
                                                                          val_DirectIter, false);
  }

  else {
    /*--- If there is no solution file we set the freestream condition ---*/
    if (rank == MASTER_NODE && val_iZone == ZONE_0)
      cout << " Setting freestream conditions at direct iteration " << val_DirectIter << "." << endl;
    for (iMesh=0; iMesh<=config[val_iZone]->GetnMGLevels();iMesh++) {

      solver[val_iZone][val_iInst][iMesh][HEAT_SOL]->SetFreeStream_Solution(config[val_iZone]);
      solver[val_iZone][val_iInst][iMesh][HEAT_SOL]->Postprocessing(geometry[val_iZone][val_iInst][iMesh],
                                                                              solver[val_iZone][val_iInst][iMesh],
                                                                              config[val_iZone],
                                                                              iMesh);
    }
  }
}


void CDiscAdjHeatIteration::Iterate(COutput *output,
                                        CIntegration ****integration,
                                        CGeometry ****geometry,
                                        CSolver *****solver,
                                        CNumerics ******numerics,
                                        CConfig **config,
                                        CSurfaceMovement **surface_movement,
                                        CVolumetricMovement ***volume_grid_movement,
                                        CFreeFormDefBox*** FFDBox,
                                        unsigned short val_iZone,
                                        unsigned short val_iInst) {


  solver[val_iZone][val_iInst][MESH_0][ADJHEAT_SOL]->ExtractAdjoint_Solution(geometry[val_iZone][val_iInst][MESH_0],
                                                                                       config[val_iZone]);
}

void CDiscAdjHeatIteration::InitializeAdjoint(CSolver *****solver,
                                              CGeometry ****geometry,
                                              CConfig **config,
                                              unsigned short iZone, unsigned short iInst){

  /*--- Initialize the adjoints the conservative variables ---*/

  solver[iZone][iInst][MESH_0][ADJHEAT_SOL]->SetAdjoint_Output(geometry[iZone][iInst][MESH_0],
                                                                         config[iZone]);
}


void CDiscAdjHeatIteration::RegisterInput(CSolver *****solver,
                                          CGeometry ****geometry,
                                          CConfig **config,
                                          unsigned short iZone, unsigned short iInst,
                                          unsigned short kind_recording){

  if (kind_recording == FLOW_CONS_VARS || kind_recording == COMBINED){

    /*--- Register flow and turbulent variables as input ---*/

    solver[iZone][iInst][MESH_0][ADJHEAT_SOL]->RegisterSolution(geometry[iZone][iInst][MESH_0], config[iZone]);

    solver[iZone][iInst][MESH_0][ADJHEAT_SOL]->RegisterVariables(geometry[iZone][iInst][MESH_0], config[iZone]);

  }
  if (kind_recording == MESH_COORDS){

    /*--- Register node coordinates as input ---*/

    geometry[iZone][iInst][MESH_0]->RegisterCoordinates(config[iZone]);

  }
}

void CDiscAdjHeatIteration::SetDependencies(CSolver *****solver,
                                            CGeometry ****geometry,
                                            CNumerics ******numerics,
                                            CConfig **config,
                                            unsigned short iZone, unsigned short iInst,
                                            unsigned short kind_recording){

  if ((kind_recording == MESH_COORDS) || (kind_recording == NONE)  ||
      (kind_recording == GEOMETRY_CROSS_TERM) || (kind_recording == ALL_VARIABLES)){

    /*--- Update geometry to get the influence on other geometry variables (normals, volume etc) ---*/

    geometry[iZone][iInst][MESH_0]->UpdateGeometry(geometry[iZone][iInst], config[iZone]);

  }

  solver[iZone][iInst][MESH_0][HEAT_SOL]->Set_Heatflux_Areas(geometry[iZone][iInst][MESH_0], config[iZone]);
  solver[iZone][iInst][MESH_0][HEAT_SOL]->Preprocessing(geometry[iZone][iInst][MESH_0], solver[iZone][iInst][MESH_0],
                                                                  config[iZone], MESH_0, NO_RK_ITER, RUNTIME_HEAT_SYS, true);
  solver[iZone][iInst][MESH_0][HEAT_SOL]->Postprocessing(geometry[iZone][iInst][MESH_0], solver[iZone][iInst][MESH_0],
                                                                   config[iZone], MESH_0);  
  solver[iZone][iInst][MESH_0][HEAT_SOL]->InitiateComms(geometry[iZone][iInst][MESH_0], config[iZone], SOLUTION);
  solver[iZone][iInst][MESH_0][HEAT_SOL]->CompleteComms(geometry[iZone][iInst][MESH_0], config[iZone], SOLUTION);
  
}

void CDiscAdjHeatIteration::RegisterOutput(CSolver *****solver,
                                           CGeometry ****geometry,
                                           CConfig **config, COutput* output,
                                           unsigned short iZone, unsigned short iInst){

  solver[iZone][iInst][MESH_0][ADJHEAT_SOL]->RegisterOutput(geometry[iZone][iInst][MESH_0], config[iZone]);

  geometry[iZone][iInst][MESH_0]->RegisterOutput_Coordinates(config[iZone]);
}

void CDiscAdjHeatIteration::Update(COutput *output,
                                       CIntegration ****integration,
                                       CGeometry ****geometry,
                                       CSolver *****solver,
                                       CNumerics ******numerics,
                                       CConfig **config,
                                       CSurfaceMovement **surface_movement,
                                       CVolumetricMovement ***grid_movement,
                                       CFreeFormDefBox*** FFDBox,
                                       unsigned short val_iZone, unsigned short val_iInst)      {

  unsigned short iMesh;

  /*--- Dual time stepping strategy ---*/

  if ((config[val_iZone]->GetUnsteady_Simulation() == DT_STEPPING_1ST) ||
      (config[val_iZone]->GetUnsteady_Simulation() == DT_STEPPING_2ND)) {

    for (iMesh = 0; iMesh <= config[val_iZone]->GetnMGLevels(); iMesh++) {
      integration[val_iZone][val_iInst][ADJHEAT_SOL]->SetConvergence(false);
    }
  }
}

bool CDiscAdjHeatIteration::Monitor(COutput *output,
                                    CIntegration ****integration,
                                    CGeometry ****geometry,
                                    CSolver *****solver,
                                    CNumerics ******numerics,
                                    CConfig **config,
                                    CSurfaceMovement **surface_movement,
                                    CVolumetricMovement ***grid_movement,
                                    CFreeFormDefBox*** FFDBox,
                                    unsigned short val_iZone,
                                    unsigned short val_iInst) { return false; }


void  CDiscAdjHeatIteration::Output(COutput *output,
                                    CGeometry ****geometry,
                                    CSolver *****solver,
                                    CConfig **config,
                                    unsigned long InnerIter,
                                    bool StopCalc,
                                    unsigned short val_iZone,
                                    unsigned short val_iInst) { }

void CDiscAdjHeatIteration::Postprocess(COutput *output,
                                         CIntegration ****integration,
                                         CGeometry ****geometry,
                                         CSolver *****solver,
                                         CNumerics ******numerics,
                                         CConfig **config,
                                         CSurfaceMovement **surface_movement,
                                         CVolumetricMovement ***grid_movement,
                                         CFreeFormDefBox*** FFDBox,
                                         unsigned short val_iZone, unsigned short val_iInst) { }<|MERGE_RESOLUTION|>--- conflicted
+++ resolved
@@ -607,25 +607,14 @@
   
   switch( config[val_iZone]->GetKind_Solver() ) {
       
-<<<<<<< HEAD
-    case EULER: case DISC_ADJ_EULER:
+    case EULER: case DISC_ADJ_EULER: case INC_EULER: case DISC_ADJ_INC_EULER:
       config[val_iZone]->SetGlobalParam(EULER, RUNTIME_FLOW_SYS); break;
       
-    case NAVIER_STOKES: case DISC_ADJ_NAVIER_STOKES:
+    case NAVIER_STOKES: case DISC_ADJ_NAVIER_STOKES: case INC_NAVIER_STOKES: case DISC_ADJ_INC_NAVIER_STOKES:
       config[val_iZone]->SetGlobalParam(NAVIER_STOKES, RUNTIME_FLOW_SYS); break;
       
-    case RANS: case DISC_ADJ_RANS:
+    case RANS: case DISC_ADJ_RANS: case INC_RANS: case DISC_ADJ_INC_RANS:
       config[val_iZone]->SetGlobalParam(RANS, RUNTIME_FLOW_SYS); break;
-=======
-    case EULER: case DISC_ADJ_EULER: case INC_EULER: case DISC_ADJ_INC_EULER:
-      config[val_iZone]->SetGlobalParam(EULER, RUNTIME_FLOW_SYS, ExtIter); break;
-      
-    case NAVIER_STOKES: case DISC_ADJ_NAVIER_STOKES: case INC_NAVIER_STOKES: case DISC_ADJ_INC_NAVIER_STOKES:
-      config[val_iZone]->SetGlobalParam(NAVIER_STOKES, RUNTIME_FLOW_SYS, ExtIter); break;
-      
-    case RANS: case DISC_ADJ_RANS: case INC_RANS: case DISC_ADJ_INC_RANS:
-      config[val_iZone]->SetGlobalParam(RANS, RUNTIME_FLOW_SYS, ExtIter); break;
->>>>>>> 254db36c
       
   }
   
