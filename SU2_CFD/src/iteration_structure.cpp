/*!
 * \file iteration_structure.cpp
 * \brief Main subroutines used by SU2_CFD
 * \author F. Palacios, T. Economon
 * \version 6.1.0 "Falcon"
 *
 * The current SU2 release has been coordinated by the
 * SU2 International Developers Society <www.su2devsociety.org>
 * with selected contributions from the open-source community.
 *
 * The main research teams contributing to the current release are:
 *  - Prof. Juan J. Alonso's group at Stanford University.
 *  - Prof. Piero Colonna's group at Delft University of Technology.
 *  - Prof. Nicolas R. Gauger's group at Kaiserslautern University of Technology.
 *  - Prof. Alberto Guardone's group at Polytechnic University of Milan.
 *  - Prof. Rafael Palacios' group at Imperial College London.
 *  - Prof. Vincent Terrapon's group at the University of Liege.
 *  - Prof. Edwin van der Weide's group at the University of Twente.
 *  - Lab. of New Concepts in Aeronautics at Tech. Institute of Aeronautics.
 *
 * Copyright 2012-2018, Francisco D. Palacios, Thomas D. Economon,
 *                      Tim Albring, and the SU2 contributors.
 *
 * SU2 is free software; you can redistribute it and/or
 * modify it under the terms of the GNU Lesser General Public
 * License as published by the Free Software Foundation; either
 * version 2.1 of the License, or (at your option) any later version.
 *
 * SU2 is distributed in the hope that it will be useful,
 * but WITHOUT ANY WARRANTY; without even the implied warranty of
 * MERCHANTABILITY or FITNESS FOR A PARTICULAR PURPOSE. See the GNU
 * Lesser General Public License for more details.
 *
 * You should have received a copy of the GNU Lesser General Public
 * License along with SU2. If not, see <http://www.gnu.org/licenses/>.
 */

#include "../include/iteration_structure.hpp"

CIteration::CIteration(CConfig *config) {
  rank = SU2_MPI::GetRank();
  size = SU2_MPI::GetSize();

  nInst = config->GetnTimeInstances();
  nZone = config->GetnZone();

  multizone = config->GetMultizone_Problem();
  singlezone = !(config->GetMultizone_Problem());

}

CIteration::~CIteration(void) { }

void CIteration::SetGrid_Movement(CGeometry ****geometry_container,
          CSurfaceMovement **surface_movement,
          CVolumetricMovement ***grid_movement,
          CFreeFormDefBox ***FFDBox,
          CSolver *****solver_container,
          CConfig **config_container,
          unsigned short val_iZone,
          unsigned short val_iInst,
          unsigned long IntIter,
          unsigned long ExtIter)   {

  unsigned short iDim;
  unsigned short Kind_Grid_Movement = config_container[val_iZone]->GetKind_GridMovement(val_iZone);
  unsigned long nIterMesh;
  unsigned long iPoint;
  bool stat_mesh = true;
  bool adjoint = config_container[val_iZone]->GetContinuous_Adjoint();
  bool harmonic_balance = (config_container[val_iZone]->GetUnsteady_Simulation() == HARMONIC_BALANCE);
  bool discrete_adjoint = config_container[val_iZone]->GetDiscrete_Adjoint();

  /*--- Only write to screen if this option is enabled ---*/
  bool Screen_Output = config_container[val_iZone]->GetDeform_Output();

  /*--- For a harmonic balance case, set "iteration number" to the zone number,
   so that the meshes are positioned correctly for each instance. ---*/
  if (harmonic_balance) {
    ExtIter = val_iInst;
    Kind_Grid_Movement = config_container[val_iZone]->GetKind_GridMovement(ZONE_0);
  }

  /*--- Perform mesh movement depending on specified type ---*/
  switch (Kind_Grid_Movement) {

  case RIGID_MOTION:

      if (rank == MASTER_NODE) {
        cout << endl << " Performing rigid mesh transformation." << endl;
      }

      /*--- Move each node in the volume mesh using the specified type
       of rigid mesh motion. These routines also compute analytic grid
       velocities for the fine mesh. ---*/

      grid_movement[val_iZone][val_iInst]->Rigid_Translation(geometry_container[val_iZone][val_iInst][MESH_0],
                                       config_container[val_iZone], val_iZone, ExtIter);
      grid_movement[val_iZone][val_iInst]->Rigid_Plunging(geometry_container[val_iZone][val_iInst][MESH_0],
                                    config_container[val_iZone], val_iZone, ExtIter);
      grid_movement[val_iZone][val_iInst]->Rigid_Pitching(geometry_container[val_iZone][val_iInst][MESH_0],
                                    config_container[val_iZone], val_iZone, ExtIter);
      grid_movement[val_iZone][val_iInst]->Rigid_Rotation(geometry_container[val_iZone][val_iInst][MESH_0],
                                    config_container[val_iZone], val_iZone, ExtIter);

      /*--- Update the multigrid structure after moving the finest grid,
       including computing the grid velocities on the coarser levels. ---*/

      grid_movement[val_iZone][val_iInst]->UpdateMultiGrid(geometry_container[val_iZone][val_iInst], config_container[val_iZone]);

      break;

    case DEFORMING:

      if (rank == MASTER_NODE)
        cout << endl << " Updating surface positions." << endl;

      /*--- Translating ---*/

      /*--- Compute the new node locations for moving markers ---*/

      surface_movement[val_iZone]->Surface_Translating(geometry_container[val_iZone][val_iInst][MESH_0],
                                            config_container[val_iZone], ExtIter, val_iZone);
      /*--- Deform the volume grid around the new boundary locations ---*/

      if (rank == MASTER_NODE)
        cout << " Deforming the volume grid." << endl;
      grid_movement[val_iZone][val_iInst]->SetVolume_Deformation(geometry_container[val_iZone][val_iInst][MESH_0],
                                           config_container[val_iZone], true);

      /*--- Plunging ---*/

      /*--- Compute the new node locations for moving markers ---*/

      surface_movement[val_iZone]->Surface_Plunging(geometry_container[val_iZone][val_iInst][MESH_0],
                                         config_container[val_iZone], ExtIter, val_iZone);
      /*--- Deform the volume grid around the new boundary locations ---*/

      if (rank == MASTER_NODE)
        cout << " Deforming the volume grid." << endl;
      grid_movement[val_iZone][val_iInst]->SetVolume_Deformation(geometry_container[val_iZone][val_iInst][MESH_0],
                                           config_container[val_iZone], true);

      /*--- Pitching ---*/

      /*--- Compute the new node locations for moving markers ---*/

      surface_movement[val_iZone]->Surface_Pitching(geometry_container[val_iZone][val_iInst][MESH_0],
                                         config_container[val_iZone], ExtIter, val_iZone);
      /*--- Deform the volume grid around the new boundary locations ---*/

      if (rank == MASTER_NODE)
        cout << " Deforming the volume grid." << endl;
      grid_movement[val_iZone][val_iInst]->SetVolume_Deformation(geometry_container[val_iZone][val_iInst][MESH_0],
                                           config_container[val_iZone], true);

      /*--- Rotating ---*/

      /*--- Compute the new node locations for moving markers ---*/

      surface_movement[val_iZone]->Surface_Rotating(geometry_container[val_iZone][val_iInst][MESH_0],
                                         config_container[val_iZone], ExtIter, val_iZone);
      /*--- Deform the volume grid around the new boundary locations ---*/

      if (rank == MASTER_NODE)
        cout << " Deforming the volume grid." << endl;
      grid_movement[val_iZone][val_iInst]->SetVolume_Deformation(geometry_container[val_iZone][val_iInst][MESH_0],
                                           config_container[val_iZone], true);

      /*--- Update the grid velocities on the fine mesh using finite
       differencing based on node coordinates at previous times. ---*/

      if (!adjoint) {
        if (rank == MASTER_NODE)
          cout << " Computing grid velocities by finite differencing." << endl;
        geometry_container[val_iZone][val_iInst][MESH_0]->SetGridVelocity(config_container[val_iZone], ExtIter);
      }

      /*--- Update the multigrid structure after moving the finest grid,
       including computing the grid velocities on the coarser levels. ---*/

      grid_movement[val_iZone][val_iInst]->UpdateMultiGrid(geometry_container[val_iZone][val_iInst], config_container[val_iZone]);

      break;

    case EXTERNAL: case EXTERNAL_ROTATION:

      /*--- Apply rigid rotation to entire grid first, if necessary ---*/

      if (Kind_Grid_Movement == EXTERNAL_ROTATION) {
        if (rank == MASTER_NODE)
          cout << " Updating node locations by rigid rotation." << endl;
        grid_movement[val_iZone][val_iInst]->Rigid_Rotation(geometry_container[val_iZone][val_iInst][MESH_0],
                                      config_container[val_iZone], val_iZone, ExtIter);
      }

      /*--- Load new surface node locations from external files ---*/

      if (rank == MASTER_NODE)
        cout << " Updating surface locations from file." << endl;
      surface_movement[val_iZone]->SetExternal_Deformation(geometry_container[val_iZone][val_iInst][MESH_0],
                                                config_container[val_iZone], val_iZone, ExtIter);

      /*--- Deform the volume grid around the new boundary locations ---*/

      if (rank == MASTER_NODE)
        cout << " Deforming the volume grid." << endl;
      grid_movement[val_iZone][val_iInst]->SetVolume_Deformation(geometry_container[val_iZone][val_iInst][MESH_0],
                                           config_container[val_iZone], true);

      /*--- Update the grid velocities on the fine mesh using finite
       differencing based on node coordinates at previous times. ---*/

      if (!adjoint) {
        if (rank == MASTER_NODE)
          cout << " Computing grid velocities by finite differencing." << endl;
        geometry_container[val_iZone][val_iInst][MESH_0]->SetGridVelocity(config_container[val_iZone], ExtIter);
      }

      /*--- Update the multigrid structure after moving the finest grid,
       including computing the grid velocities on the coarser levels. ---*/

      grid_movement[val_iZone][val_iInst]->UpdateMultiGrid(geometry_container[val_iZone][val_iInst], config_container[val_iZone]);

      break;

    case AEROELASTIC: case AEROELASTIC_RIGID_MOTION:

      /*--- Apply rigid mesh transformation to entire grid first, if necessary ---*/
      if (IntIter == 0) {
        if (Kind_Grid_Movement == AEROELASTIC_RIGID_MOTION) {

          if (rank == MASTER_NODE) {
            cout << endl << " Performing rigid mesh transformation." << endl;
          }

          /*--- Move each node in the volume mesh using the specified type
           of rigid mesh motion. These routines also compute analytic grid
           velocities for the fine mesh. ---*/

          grid_movement[val_iZone][val_iInst]->Rigid_Translation(geometry_container[val_iZone][val_iInst][MESH_0],
                                           config_container[val_iZone], val_iZone, ExtIter);
          grid_movement[val_iZone][val_iInst]->Rigid_Plunging(geometry_container[val_iZone][val_iInst][MESH_0],
                                        config_container[val_iZone], val_iZone, ExtIter);
          grid_movement[val_iZone][val_iInst]->Rigid_Pitching(geometry_container[val_iZone][val_iInst][MESH_0],
                                        config_container[val_iZone], val_iZone, ExtIter);
          grid_movement[val_iZone][val_iInst]->Rigid_Rotation(geometry_container[val_iZone][val_iInst][MESH_0],
                                        config_container[val_iZone], val_iZone, ExtIter);

          /*--- Update the multigrid structure after moving the finest grid,
           including computing the grid velocities on the coarser levels. ---*/

          grid_movement[val_iZone][val_iInst]->UpdateMultiGrid(geometry_container[val_iZone][val_iInst], config_container[val_iZone]);
        }

      }

      /*--- Use the if statement to move the grid only at selected dual time step iterations. ---*/
      else if (IntIter % config_container[val_iZone]->GetAeroelasticIter() == 0) {

        if (rank == MASTER_NODE)
          cout << endl << " Solving aeroelastic equations and updating surface positions." << endl;

        /*--- Solve the aeroelastic equations for the new node locations of the moving markers(surfaces) ---*/

        solver_container[val_iZone][val_iInst][MESH_0][FLOW_SOL]->Aeroelastic(surface_movement[val_iZone], geometry_container[val_iZone][val_iInst][MESH_0], config_container[val_iZone], ExtIter);

        /*--- Deform the volume grid around the new boundary locations ---*/

        if (rank == MASTER_NODE)
          cout << " Deforming the volume grid due to the aeroelastic movement." << endl;
        grid_movement[val_iZone][val_iInst]->SetVolume_Deformation(geometry_container[val_iZone][val_iInst][MESH_0],
                                             config_container[val_iZone], true);

        /*--- Update the grid velocities on the fine mesh using finite
         differencing based on node coordinates at previous times. ---*/

        if (rank == MASTER_NODE)
          cout << " Computing grid velocities by finite differencing." << endl;
        geometry_container[val_iZone][val_iInst][MESH_0]->SetGridVelocity(config_container[val_iZone], ExtIter);

        /*--- Update the multigrid structure after moving the finest grid,
         including computing the grid velocities on the coarser levels. ---*/

        grid_movement[val_iZone][val_iInst]->UpdateMultiGrid(geometry_container[val_iZone][val_iInst], config_container[val_iZone]);
      }

      break;

    case ELASTICITY:

      if (ExtIter != 0) {

        if (rank == MASTER_NODE)
          cout << " Deforming the grid using the Linear Elasticity solution." << endl;

        /*--- Update the coordinates of the grid using the linear elasticity solution. ---*/
        for (iPoint = 0; iPoint < geometry_container[val_iZone][val_iInst][MESH_0]->GetnPoint(); iPoint++) {

          su2double *U_time_nM1 = solver_container[val_iZone][val_iInst][MESH_0][FEA_SOL]->node[iPoint]->GetSolution_time_n1();
          su2double *U_time_n   = solver_container[val_iZone][val_iInst][MESH_0][FEA_SOL]->node[iPoint]->GetSolution_time_n();

          for (iDim = 0; iDim < geometry_container[val_iZone][val_iInst][MESH_0]->GetnDim(); iDim++)
            geometry_container[val_iZone][val_iInst][MESH_0]->node[iPoint]->AddCoord(iDim, U_time_n[iDim] - U_time_nM1[iDim]);

        }

      }

      break;

    case FLUID_STRUCTURE:

      if (rank == MASTER_NODE && Screen_Output)
        cout << endl << "Deforming the grid for Fluid-Structure Interaction applications." << endl;

      /*--- Deform the volume grid around the new boundary locations ---*/

      if (rank == MASTER_NODE && Screen_Output)
        cout << "Deforming the volume grid." << endl;
      grid_movement[val_iZone][val_iInst]->SetVolume_Deformation(geometry_container[val_iZone][val_iInst][MESH_0],
                                           config_container[val_iZone], true);

      nIterMesh = grid_movement[val_iZone][val_iInst]->Get_nIterMesh();
      stat_mesh = (nIterMesh == 0);

      if (!adjoint && !stat_mesh) {
        if (rank == MASTER_NODE && Screen_Output)
          cout << "Computing grid velocities by finite differencing." << endl;
        geometry_container[val_iZone][val_iInst][MESH_0]->SetGridVelocity(config_container[val_iZone], ExtIter);
      }
      else if (stat_mesh) {
          if (rank == MASTER_NODE && Screen_Output)
            cout << "The mesh is up-to-date. Using previously stored grid velocities." << endl;
      }

      /*--- Update the multigrid structure after moving the finest grid,
       including computing the grid velocities on the coarser levels. ---*/

      grid_movement[val_iZone][val_iInst]->UpdateMultiGrid(geometry_container[val_iZone][val_iInst], config_container[val_iZone]);

      break;
	/*--- Already initialized in the static mesh movement routine at driver level. ---*/ 
    case STEADY_TRANSLATION: case MOVING_WALL: case ROTATING_FRAME:
      break;

    case FLUID_STRUCTURE_STATIC:

      if ((rank == MASTER_NODE) && (!discrete_adjoint))
        cout << endl << "Deforming the grid for static Fluid-Structure Interaction applications." << endl;

      /*--- Deform the volume grid around the new boundary locations ---*/

      if ((rank == MASTER_NODE) && (!discrete_adjoint))
        cout << "Deforming the volume grid." << endl;

      grid_movement[val_iZone][val_iInst]->SetVolume_Deformation_Elas(geometry_container[val_iZone][val_iInst][MESH_0],
                                                           config_container[val_iZone], true, false);

      if ((rank == MASTER_NODE) && (!discrete_adjoint))
        cout << "There is no grid velocity." << endl;

      /*--- Update the multigrid structure after moving the finest grid,
       including computing the grid velocities on the coarser levels. ---*/

      grid_movement[val_iZone][val_iInst]->UpdateMultiGrid(geometry_container[val_iZone][val_iInst], config_container[val_iZone]);

      break;

    case NO_MOVEMENT: case GUST: default:

      /*--- There is no mesh motion specified for this zone. ---*/
      if (rank == MASTER_NODE)
        cout << "No mesh motion specified." << endl;

      break;
  }

}

void CIteration::Preprocess(COutput *output,
                            CIntegration ****integration_container,
                            CGeometry ****geometry_container,
                            CSolver *****solver_container,
                            CNumerics ******numerics_container,
                            CConfig **config_container,
                            CSurfaceMovement **surface_movement,
                            CVolumetricMovement ***grid_movement,
                            CFreeFormDefBox*** FFDBox,
                            unsigned short val_iZone,
                            unsigned short val_iInst) { }
void CIteration::Iterate(COutput *output,
                         CIntegration ****integration_container,
                         CGeometry ****geometry_container,
                         CSolver *****solver_container,
                         CNumerics ******numerics_container,
                         CConfig **config_container,
                         CSurfaceMovement **surface_movement,
                         CVolumetricMovement ***grid_movement,
                         CFreeFormDefBox*** FFDBox,
                         unsigned short val_iZone,
                         unsigned short val_iInst) { }
void CIteration::Solve(COutput *output,
                         CIntegration ****integration_container,
                         CGeometry ****geometry_container,
                         CSolver *****solver_container,
                         CNumerics ******numerics_container,
                         CConfig **config_container,
                         CSurfaceMovement **surface_movement,
                         CVolumetricMovement ***grid_movement,
                         CFreeFormDefBox*** FFDBox,
                         unsigned short val_iZone,
                         unsigned short val_iInst) { }
void CIteration::Update(COutput *output,
                        CIntegration ****integration_container,
                        CGeometry ****geometry_container,
                        CSolver *****solver_container,
                        CNumerics ******numerics_container,
                        CConfig **config_container,
                        CSurfaceMovement **surface_movement,
                        CVolumetricMovement ***grid_movement,
                        CFreeFormDefBox*** FFDBox,
                        unsigned short val_iZone,
                        unsigned short val_iInst)      { }
void CIteration::Predictor(COutput *output,
                        CIntegration ****integration_container,
                        CGeometry ****geometry_container,
                        CSolver *****solver_container,
                        CNumerics ******numerics_container,
                        CConfig **config_container,
                        CSurfaceMovement **surface_movement,
                        CVolumetricMovement ***grid_movement,
                        CFreeFormDefBox*** FFDBox,
                        unsigned short val_iZone,
                        unsigned short val_iInst)      { }
void CIteration::Relaxation(COutput *output,
                        CIntegration ****integration_container,
                        CGeometry ****geometry_container,
                        CSolver *****solver_container,
                        CNumerics ******numerics_container,
                        CConfig **config_container,
                        CSurfaceMovement **surface_movement,
                        CVolumetricMovement ***grid_movement,
                        CFreeFormDefBox*** FFDBox,
                        unsigned short val_iZone,
                        unsigned short val_iInst)      { }
bool CIteration::Monitor(COutput *output,
    CIntegration ****integration_container,
    CGeometry ****geometry_container,
    CSolver *****solver_container,
    CNumerics ******numerics_container,
    CConfig **config_container,
    CSurfaceMovement **surface_movement,
    CVolumetricMovement ***grid_movement,
    CFreeFormDefBox*** FFDBox,
    unsigned short val_iZone,
    unsigned short val_iInst)     { return false; }
void CIteration::Output(COutput *output,
    CGeometry ****geometry_container,
    CSolver *****solver_container,
    CConfig **config_container,
    unsigned long Iter,
    bool StopCalc,
    unsigned short val_iZone,
    unsigned short val_iInst)      {

  
  bool output_files = false;

  /*--- Determine whether a solution needs to be written
   after the current iteration ---*/

  if ( 

      /*--- Fixed CL problem ---*/

      ((config_container[val_iZone]->GetFixed_CL_Mode()) &&
       (config_container[val_iZone]->GetnExtIter()-config_container[val_iZone]->GetIter_dCL_dAlpha() - 1 == Iter)) ||

      /*--- Steady problems ---*/

      ((Iter % config_container[val_iZone]->GetWrt_Sol_Freq() == 0) && (Iter != 0) &&
       ((config_container[val_iZone]->GetUnsteady_Simulation() == STEADY) ||
        (config_container[val_iZone]->GetUnsteady_Simulation() == HARMONIC_BALANCE) ||
        (config_container[val_iZone]->GetUnsteady_Simulation() == ROTATIONAL_FRAME))) ||

      /*--- No inlet profile file found. Print template. ---*/

      (config_container[val_iZone]->GetWrt_InletFile())

      ) {

    output_files = true;

  }

  /*--- Determine whether a solution doesn't need to be written
   after the current iteration ---*/

  if (config_container[val_iZone]->GetFixed_CL_Mode()) {
    if (config_container[val_iZone]->GetnExtIter()-config_container[val_iZone]->GetIter_dCL_dAlpha() - 1 < Iter) output_files = false;
    if (config_container[val_iZone]->GetnExtIter() - 1 == Iter) output_files = true;
  }

  /*--- write the solution ---*/

  if (output_files) {

    if (rank == MASTER_NODE) cout << endl << "-------------------------- File Output Summary --------------------------";

    /*--- Execute the routine for writing restart, volume solution,
     surface solution, and surface comma-separated value files. ---*/

    output->SetResult_Files_Parallel(solver_container, geometry_container, config_container, Iter, val_iZone, nZone);

    /*--- Execute the routine for writing special output. ---*/
    //output->SetSpecial_Output(solver_container, geometry_container, config_container, Iter, nZone);


    if (rank == MASTER_NODE) cout << "-------------------------------------------------------------------------" << endl << endl;

  }

}
void CIteration::Postprocess(COutput *output,
                             CIntegration ****integration_container,
                             CGeometry ****geometry_container,
                             CSolver *****solver_container,
                             CNumerics ******numerics_container,
                             CConfig **config_container,
                             CSurfaceMovement **surface_movement,
                             CVolumetricMovement ***grid_movement,
                             CFreeFormDefBox*** FFDBox,
                             unsigned short val_iZone,
                             unsigned short val_iInst) { }



CFluidIteration::CFluidIteration(CConfig *config) : CIteration(config) { }
CFluidIteration::~CFluidIteration(void) { }

void CFluidIteration::Preprocess(COutput *output,
                                    CIntegration ****integration_container,
                                    CGeometry ****geometry_container,
                                    CSolver *****solver_container,
                                    CNumerics ******numerics_container,
                                    CConfig **config_container,
                                    CSurfaceMovement **surface_movement,
                                    CVolumetricMovement ***grid_movement,
                                    CFreeFormDefBox*** FFDBox,
                                    unsigned short val_iZone,
                                    unsigned short val_iInst) {
  
  unsigned long IntIter = 0; config_container[val_iZone]->SetIntIter(IntIter);
  unsigned long ExtIter = config_container[val_iZone]->GetExtIter();
  
  bool fsi = config_container[val_iZone]->GetFSI_Simulation();
  unsigned long OuterIter = config_container[val_iZone]->GetOuterIter();

  
  /*--- Set the initial condition for FSI problems with subiterations ---*/
  /*--- This is done only in the first block subiteration.---*/
  /*--- From then on, the solver reuses the partially converged solution obtained in the previous subiteration ---*/
  if( fsi  && ( OuterIter == 0 ) ){
    solver_container[val_iZone][val_iInst][MESH_0][FLOW_SOL]->SetInitialCondition(geometry_container[val_iZone][val_iInst], solver_container[val_iZone][val_iInst], config_container[val_iZone], ExtIter);
  }
  
  /*--- Apply a Wind Gust ---*/
  
  if (config_container[val_iZone]->GetWind_Gust()) {
    SetWind_GustField(config_container[val_iZone], geometry_container[val_iZone][val_iInst], solver_container[val_iZone][val_iInst]);
  }

  /*--- Evaluate the new CFL number (adaptive). ---*/
  if ((config_container[val_iZone]->GetCFL_Adapt() == YES) && ( OuterIter != 0 ) ) {
    output->SetCFL_Number(solver_container, config_container, val_iZone);
  }

}

void CFluidIteration::Iterate(COutput *output,
                                 CIntegration ****integration_container,
                                 CGeometry ****geometry_container,
                                 CSolver *****solver_container,
                                 CNumerics ******numerics_container,
                                 CConfig **config_container,
                                 CSurfaceMovement **surface_movement,
                                 CVolumetricMovement ***grid_movement,
                                 CFreeFormDefBox*** FFDBox,
                                 unsigned short val_iZone,
                                 unsigned short val_iInst) {
  unsigned long IntIter, ExtIter;
  
  bool unsteady = (config_container[val_iZone]->GetUnsteady_Simulation() == DT_STEPPING_1ST) || (config_container[val_iZone]->GetUnsteady_Simulation() == DT_STEPPING_2ND);
  bool frozen_visc = (config_container[val_iZone]->GetContinuous_Adjoint() && config_container[val_iZone]->GetFrozen_Visc_Cont()) ||
                     (config_container[val_iZone]->GetDiscrete_Adjoint() && config_container[val_iZone]->GetFrozen_Visc_Disc());
  ExtIter = config_container[val_iZone]->GetExtIter();
  
  /* --- Setting up iteration values depending on if this is a
   steady or an unsteady simulaiton */
  
  if ( !unsteady ) IntIter = ExtIter;
  else IntIter = config_container[val_iZone]->GetIntIter();
  
  /*--- Update global parameters ---*/
  
  switch( config_container[val_iZone]->GetKind_Solver() ) {
      
    case EULER: case DISC_ADJ_EULER:
      config_container[val_iZone]->SetGlobalParam(EULER, RUNTIME_FLOW_SYS, ExtIter); break;
      
    case NAVIER_STOKES: case DISC_ADJ_NAVIER_STOKES:
      config_container[val_iZone]->SetGlobalParam(NAVIER_STOKES, RUNTIME_FLOW_SYS, ExtIter); break;
      
    case RANS: case DISC_ADJ_RANS:
      config_container[val_iZone]->SetGlobalParam(RANS, RUNTIME_FLOW_SYS, ExtIter); break;
      
  }
  

  /*--- Solve the Euler, Navier-Stokes or Reynolds-averaged Navier-Stokes (RANS) equations (one iteration) ---*/
  
  integration_container[val_iZone][val_iInst][FLOW_SOL]->MultiGrid_Iteration(geometry_container, solver_container, numerics_container,
                                                                  config_container, RUNTIME_FLOW_SYS, IntIter, val_iZone, val_iInst);
  
  if ((config_container[val_iZone]->GetKind_Solver() == RANS) ||
      ((config_container[val_iZone]->GetKind_Solver() == DISC_ADJ_RANS) && !frozen_visc)) {
    
    /*--- Solve the turbulence model ---*/
    
    config_container[val_iZone]->SetGlobalParam(RANS, RUNTIME_TURB_SYS, ExtIter);
    integration_container[val_iZone][val_iInst][TURB_SOL]->SingleGrid_Iteration(geometry_container, solver_container, numerics_container,
                                                                     config_container, RUNTIME_TURB_SYS, IntIter, val_iZone, val_iInst);
    
    /*--- Solve transition model ---*/
    
    if (config_container[val_iZone]->GetKind_Trans_Model() == LM) {
      config_container[val_iZone]->SetGlobalParam(RANS, RUNTIME_TRANS_SYS, ExtIter);
      integration_container[val_iZone][val_iInst][TRANS_SOL]->SingleGrid_Iteration(geometry_container, solver_container, numerics_container,
                                                                        config_container, RUNTIME_TRANS_SYS, IntIter, val_iZone, val_iInst);
    }
    
  }

  if (config_container[val_iZone]->GetWeakly_Coupled_Heat()){
    config_container[val_iZone]->SetGlobalParam(RANS, RUNTIME_HEAT_SYS, ExtIter);
    integration_container[val_iZone][val_iInst][HEAT_SOL]->SingleGrid_Iteration(geometry_container, solver_container, numerics_container,
                                                                     config_container, RUNTIME_HEAT_SYS, IntIter, val_iZone, val_iInst);
  }
  
  /*--- Incorporate a weakly-coupled radiation model to the analysis ---*/
  if (config_container[val_iZone]->AddRadiation()){
    config_container[val_iZone]->SetGlobalParam(RANS, RUNTIME_RADIATION_SYS, ExtIter);
    integration_container[val_iZone][val_iInst][RAD_SOL]->SingleGrid_Iteration(geometry_container, solver_container, numerics_container,
                                                                     config_container, RUNTIME_RADIATION_SYS, IntIter, val_iZone, val_iInst);
  }

  /*--- Call Dynamic mesh update if AEROELASTIC motion was specified ---*/
  
  if ((config_container[val_iZone]->GetGrid_Movement()) && (config_container[val_iZone]->GetAeroelastic_Simulation()) && unsteady) {
      
    SetGrid_Movement(geometry_container, surface_movement, grid_movement, FFDBox, solver_container, config_container, val_iZone, val_iInst, IntIter, ExtIter);
    
    /*--- Apply a Wind Gust ---*/
    
    if (config_container[val_iZone]->GetWind_Gust()) {
      if (IntIter % config_container[val_iZone]->GetAeroelasticIter() == 0 && IntIter != 0)
        SetWind_GustField(config_container[val_iZone], geometry_container[val_iZone][val_iInst], solver_container[val_iZone][val_iInst]);
    }
    
  }
  
  /*--- Write the convergence history ---*/

  if ( unsteady && !config_container[val_iZone]->GetDiscrete_Adjoint() && (!config_container[val_iZone]->GetMultizone_Problem() && !config_container[val_iZone]->GetSinglezone_Driver())) {
    
    output->GetLegacyOutput()->SetConvHistory_Body(NULL, geometry_container, solver_container, config_container, integration_container, true, 0.0, val_iZone, val_iInst);
    
  }
  
}

void CFluidIteration::Update(COutput *output,
                                CIntegration ****integration_container,
                                CGeometry ****geometry_container,
                                CSolver *****solver_container,
                                CNumerics ******numerics_container,
                                CConfig **config_container,
                                CSurfaceMovement **surface_movement,
                                CVolumetricMovement ***grid_movement,
                                CFreeFormDefBox*** FFDBox,
                                unsigned short val_iZone,
                                unsigned short val_iInst)      {
  
  unsigned short iMesh;
  su2double Physical_dt, Physical_t;
  unsigned long ExtIter = config_container[val_iZone]->GetExtIter();

  /*--- Dual time stepping strategy ---*/
  
  if ((config_container[val_iZone]->GetUnsteady_Simulation() == DT_STEPPING_1ST) ||
      (config_container[val_iZone]->GetUnsteady_Simulation() == DT_STEPPING_2ND)) {
    
    /*--- Update dual time solver on all mesh levels ---*/
    
    for (iMesh = 0; iMesh <= config_container[val_iZone]->GetnMGLevels(); iMesh++) {
      integration_container[val_iZone][val_iInst][FLOW_SOL]->SetDualTime_Solver(geometry_container[val_iZone][val_iInst][iMesh], solver_container[val_iZone][val_iInst][iMesh][FLOW_SOL], config_container[val_iZone], iMesh);
      integration_container[val_iZone][val_iInst][FLOW_SOL]->SetConvergence(false);
    }
    
    /*--- Update dual time solver for the turbulence model ---*/
    
    if ((config_container[val_iZone]->GetKind_Solver() == RANS) ||
        (config_container[val_iZone]->GetKind_Solver() == DISC_ADJ_RANS)) {
      integration_container[val_iZone][val_iInst][TURB_SOL]->SetDualTime_Solver(geometry_container[val_iZone][val_iInst][MESH_0], solver_container[val_iZone][val_iInst][MESH_0][TURB_SOL], config_container[val_iZone], MESH_0);
      integration_container[val_iZone][val_iInst][TURB_SOL]->SetConvergence(false);
    }
    
    /*--- Update dual time solver for the transition model ---*/
    
    if (config_container[val_iZone]->GetKind_Trans_Model() == LM) {
      integration_container[val_iZone][val_iInst][TRANS_SOL]->SetDualTime_Solver(geometry_container[val_iZone][val_iInst][MESH_0], solver_container[val_iZone][val_iInst][MESH_0][TRANS_SOL], config_container[val_iZone], MESH_0);
      integration_container[val_iZone][val_iInst][TRANS_SOL]->SetConvergence(false);
    }
    
    /*--- Verify convergence criteria (based on total time) ---*/
    
    Physical_dt = config_container[val_iZone]->GetDelta_UnstTime();
    Physical_t  = (ExtIter+1)*Physical_dt;
    if (Physical_t >=  config_container[val_iZone]->GetTotal_UnstTime())
      integration_container[val_iZone][val_iInst][FLOW_SOL]->SetConvergence(true);
    
  }
  
}

bool CFluidIteration::Monitor(COutput *output,
    CIntegration ****integration_container,
    CGeometry ****geometry_container,
    CSolver *****solver_container,
    CNumerics ******numerics_container,
    CConfig **config_container,
    CSurfaceMovement **surface_movement,
    CVolumetricMovement ***grid_movement,
    CFreeFormDefBox*** FFDBox,
    unsigned short val_iZone,
    unsigned short val_iInst)     {

  bool StopCalc = false;
  bool steady = (config_container[val_iZone]->GetUnsteady_Simulation() == STEADY);
  bool output_history = false;

#ifndef HAVE_MPI
  StopTime = su2double(clock())/su2double(CLOCKS_PER_SEC);
#else
  StopTime = MPI_Wtime();
#endif
  UsedTime = StopTime - StartTime;

  /*--- If convergence was reached --*/
  StopCalc = integration_container[val_iZone][INST_0][FLOW_SOL]->GetConvergence();

  if (config_container[val_iZone]->GetMultizone_Problem() || config_container[val_iZone]->GetSinglezone_Driver()){
    output->SetConvHistory_Body(geometry_container, solver_container, config_container, integration_container, false, 0.0, val_iZone, val_iInst);    
  }

  return StopCalc;


}
void CFluidIteration::Postprocess(COutput *output,
                                  CIntegration ****integration_container,
                                  CGeometry ****geometry_container,
                                  CSolver *****solver_container,
                                  CNumerics ******numerics_container,
                                  CConfig **config_container,
                                  CSurfaceMovement **surface_movement,
                                  CVolumetricMovement ***grid_movement,
                                  CFreeFormDefBox*** FFDBox,
                                  unsigned short val_iZone,
                                  unsigned short val_iInst) { }

void CFluidIteration::Solve(COutput *output,
                                 CIntegration ****integration_container,
                                 CGeometry ****geometry_container,
                                 CSolver *****solver_container,
                                 CNumerics ******numerics_container,
                                 CConfig **config_container,
                                 CSurfaceMovement **surface_movement,
                                 CVolumetricMovement ***grid_movement,
                                 CFreeFormDefBox*** FFDBox,
                                 unsigned short val_iZone,
                                 unsigned short val_iInst) {

  /*--- Boolean to determine if we are running a static or dynamic case ---*/
  bool steady = (config_container[val_iZone]->GetUnsteady_Simulation() == STEADY);
  bool unsteady = ((config_container[val_iZone]->GetUnsteady_Simulation() == DT_STEPPING_1ST) || (config_container[val_iZone]->GetUnsteady_Simulation() == DT_STEPPING_2ND));

  unsigned short Inner_Iter, nInner_Iter = config_container[val_iZone]->GetnInner_Iter(), Iter;
  bool StopCalc = false;

  /*--- Synchronization point before a single solver iteration. Compute the
   wall clock time required. ---*/

#ifndef HAVE_MPI
  StartTime = su2double(clock())/su2double(CLOCKS_PER_SEC);
#else
  StartTime = MPI_Wtime();
#endif

  /*--- If the problem is multizone, the block iterates on the number of internal iterations ---*/
  /*--- If the problem is single zone, the block iterates on the number of iterations (pseudo-time)---*/
  if (multizone)
    nInner_Iter = config_container[val_iZone]->GetnInner_Iter();
  else
    nInner_Iter = config_container[val_iZone]->GetnIter();

  /*--- Preprocess the solver ---*/
  Preprocess(output, integration_container, geometry_container,
      solver_container, numerics_container, config_container,
      surface_movement, grid_movement, FFDBox, val_iZone, INST_0);

    /*--- For steady-state flow simulations, we need to loop over ExtIter for the number of time steps ---*/
    /*--- However, ExtIter is the number of FSI iterations, so nIntIter is used in this case ---*/

    for (Inner_Iter = 0; Inner_Iter < nInner_Iter; Inner_Iter++){

      config_container[val_iZone]->SetInnerIter(Inner_Iter);

      /*--- For steady-state flow simulations, we need to loop over ExtIter for the number of time steps ---*/
      if (steady) config_container[val_iZone]->SetExtIter(Inner_Iter);
      /*--- For unsteady flow simulations, we need to loop over IntIter for the number of time steps ---*/
      if (unsteady) config_container[val_iZone]->SetIntIter(Inner_Iter);
      /*--- If only one internal iteration is required, the ExtIter/IntIter is the OuterIter of the block structure ---*/
      if (nInner_Iter == 1) {
        if (steady) config_container[val_iZone]->SetExtIter(config_container[val_iZone]->GetOuterIter());
        if (unsteady) config_container[val_iZone]->SetIntIter(config_container[val_iZone]->GetOuterIter());
      }

      /*--- Run a single iteration of the solver ---*/
      Iterate(output, integration_container, geometry_container,
          solver_container, numerics_container, config_container,
          surface_movement, grid_movement, FFDBox, val_iZone, INST_0);

      /*--- Monitor the pseudo-time ---*/
      StopCalc = Monitor(output, integration_container, geometry_container,
                         solver_container, numerics_container, config_container,
                         surface_movement, grid_movement, FFDBox, val_iZone, INST_0);

      /*--- Output files at intermediate time positions if the problem is single zone ---*/

      if (singlezone) Output(output, geometry_container, solver_container, config_container,
                             config_container[val_iZone]->GetInnerIter(), StopCalc, val_iZone, val_iInst);
      

      /*--- If the iteration has converged, break the loop ---*/
      if (StopCalc) break;

    }

    if (multizone){
      
      Output(output, geometry_container, solver_container, config_container,
             config_container[val_iZone]->GetOuterIter(), StopCalc, val_iZone, val_iInst);
      
      /*--- Set the fluid convergence to false (to make sure outer subiterations converge) ---*/
      
      integration_container[val_iZone][INST_0][FLOW_SOL]->SetConvergence(false);
    }
}

void CFluidIteration::SetWind_GustField(CConfig *config_container, CGeometry **geometry_container, CSolver ***solver_container) {
  // The gust is imposed on the flow field via the grid velocities. This method called the Field Velocity Method is described in the
  // NASA TM–2012-217771 - Development, Verification and Use of Gust Modeling in the NASA Computational Fluid Dynamics Code FUN3D
  // the desired gust is prescribed as the negative of the grid velocity.
  
  // If a source term is included to account for the gust field, the method is described by Jones et al. as the Split Velocity Method in
  // Simulation of Airfoil Gust Responses Using Prescribed Velocities.
  // In this routine the gust derivatives needed for the source term are calculated when applicable.
  // If the gust derivatives are zero the source term is also zero.
  // The source term itself is implemented in the class CSourceWindGust
  
  if (rank == MASTER_NODE)
    cout << endl << "Running simulation with a Wind Gust." << endl;
  unsigned short iDim, nDim = geometry_container[MESH_0]->GetnDim(); //We assume nDim = 2
  if (nDim != 2) {
    if (rank == MASTER_NODE) {
      cout << endl << "WARNING - Wind Gust capability is only verified for 2 dimensional simulations." << endl;
    }
  }
  
  /*--- Gust Parameters from config ---*/
  unsigned short Gust_Type = config_container->GetGust_Type();
  su2double xbegin = config_container->GetGust_Begin_Loc();    // Location at which the gust begins.
  su2double L = config_container->GetGust_WaveLength();        // Gust size
  su2double tbegin = config_container->GetGust_Begin_Time();   // Physical time at which the gust begins.
  su2double gust_amp = config_container->GetGust_Ampl();       // Gust amplitude
  su2double n = config_container->GetGust_Periods();           // Number of gust periods
  unsigned short GustDir = config_container->GetGust_Dir(); // Gust direction
  
  /*--- Variables needed to compute the gust ---*/
  unsigned short Kind_Grid_Movement = config_container->GetKind_GridMovement(ZONE_0);
  unsigned long iPoint;
  unsigned short iMGlevel, nMGlevel = config_container->GetnMGLevels();
  
  su2double x, y, x_gust, dgust_dx, dgust_dy, dgust_dt;
  su2double *Gust, *GridVel, *NewGridVel, *GustDer;
  
  su2double Physical_dt = config_container->GetDelta_UnstTime();
  unsigned long ExtIter = config_container->GetExtIter();
  su2double Physical_t = ExtIter*Physical_dt;
  
  su2double Uinf = solver_container[MESH_0][FLOW_SOL]->GetVelocity_Inf(0); // Assumption gust moves at infinity velocity
  
  Gust = new su2double [nDim];
  NewGridVel = new su2double [nDim];
  for (iDim = 0; iDim < nDim; iDim++) {
    Gust[iDim] = 0.0;
    NewGridVel[iDim] = 0.0;
  }
  
  GustDer = new su2double [3];
  for (unsigned short i = 0; i < 3; i++) {
    GustDer[i] = 0.0;
  }
  
  // Vortex variables
  unsigned long nVortex = 0;
  vector<su2double> x0, y0, vort_strenth, r_core; //vortex is positive in clockwise direction.
  if (Gust_Type == VORTEX) {
    InitializeVortexDistribution(nVortex, x0, y0, vort_strenth, r_core);
  }
  
  /*--- Check to make sure gust lenght is not zero or negative (vortex gust doesn't use this). ---*/
  if (L <= 0.0 && Gust_Type != VORTEX) {
    SU2_MPI::Error("The gust length needs to be positive", CURRENT_FUNCTION);
  }
  
  /*--- Loop over all multigrid levels ---*/
  
  for (iMGlevel = 0; iMGlevel <= nMGlevel; iMGlevel++) {
    
    /*--- Loop over each node in the volume mesh ---*/
    
    for (iPoint = 0; iPoint < geometry_container[iMGlevel]->GetnPoint(); iPoint++) {
      
      /*--- Reset the Grid Velocity to zero if there is no grid movement ---*/
      if (Kind_Grid_Movement == GUST) {
        for (iDim = 0; iDim < nDim; iDim++)
          geometry_container[iMGlevel]->node[iPoint]->SetGridVel(iDim, 0.0);
      }
      
      /*--- initialize the gust and derivatives to zero everywhere ---*/
      
      for (iDim = 0; iDim < nDim; iDim++) {Gust[iDim]=0.0;}
      dgust_dx = 0.0; dgust_dy = 0.0; dgust_dt = 0.0;
      
      /*--- Begin applying the gust ---*/
      
      if (Physical_t >= tbegin) {
        
        x = geometry_container[iMGlevel]->node[iPoint]->GetCoord()[0]; // x-location of the node.
        y = geometry_container[iMGlevel]->node[iPoint]->GetCoord()[1]; // y-location of the node.
        
        // Gust coordinate
        x_gust = (x - xbegin - Uinf*(Physical_t-tbegin))/L;
        
        /*--- Calculate the specified gust ---*/
        switch (Gust_Type) {
            
          case TOP_HAT:
            // Check if we are in the region where the gust is active
            if (x_gust > 0 && x_gust < n) {
              Gust[GustDir] = gust_amp;
              // Still need to put the gust derivatives. Think about this.
            }
            break;
            
          case SINE:
            // Check if we are in the region where the gust is active
            if (x_gust > 0 && x_gust < n) {
              Gust[GustDir] = gust_amp*(sin(2*PI_NUMBER*x_gust));
              
              // Gust derivatives
              //dgust_dx = gust_amp*2*PI_NUMBER*(cos(2*PI_NUMBER*x_gust))/L;
              //dgust_dy = 0;
              //dgust_dt = gust_amp*2*PI_NUMBER*(cos(2*PI_NUMBER*x_gust))*(-Uinf)/L;
            }
            break;
            
          case ONE_M_COSINE:
            // Check if we are in the region where the gust is active
            if (x_gust > 0 && x_gust < n) {
              Gust[GustDir] = gust_amp*(1-cos(2*PI_NUMBER*x_gust));
              
              // Gust derivatives
              //dgust_dx = gust_amp*2*PI_NUMBER*(sin(2*PI_NUMBER*x_gust))/L;
              //dgust_dy = 0;
              //dgust_dt = gust_amp*2*PI_NUMBER*(sin(2*PI_NUMBER*x_gust))*(-Uinf)/L;
            }
            break;
            
          case EOG:
            // Check if we are in the region where the gust is active
            if (x_gust > 0 && x_gust < n) {
              Gust[GustDir] = -0.37*gust_amp*sin(3*PI_NUMBER*x_gust)*(1-cos(2*PI_NUMBER*x_gust));
            }
            break;
            
          case VORTEX:
            
            /*--- Use vortex distribution ---*/
            // Algebraic vortex equation.
            for (unsigned long i=0; i<nVortex; i++) {
              su2double r2 = pow(x-(x0[i]+Uinf*(Physical_t-tbegin)), 2) + pow(y-y0[i], 2);
              su2double r = sqrt(r2);
              su2double v_theta = vort_strenth[i]/(2*PI_NUMBER) * r/(r2+pow(r_core[i],2));
              Gust[0] = Gust[0] + v_theta*(y-y0[i])/r;
              Gust[1] = Gust[1] - v_theta*(x-(x0[i]+Uinf*(Physical_t-tbegin)))/r;
            }
            break;
            
          case NONE: default:
            
            /*--- There is no wind gust specified. ---*/
            if (rank == MASTER_NODE) {
              cout << "No wind gust specified." << endl;
            }
            break;
            
        }
      }
      
      /*--- Set the Wind Gust, Wind Gust Derivatives and the Grid Velocities ---*/
      
      GustDer[0] = dgust_dx;
      GustDer[1] = dgust_dy;
      GustDer[2] = dgust_dt;
      
      solver_container[iMGlevel][FLOW_SOL]->node[iPoint]->SetWindGust(Gust);
      solver_container[iMGlevel][FLOW_SOL]->node[iPoint]->SetWindGustDer(GustDer);
      
      GridVel = geometry_container[iMGlevel]->node[iPoint]->GetGridVel();
      
      /*--- Store new grid velocity ---*/
      
      for (iDim = 0; iDim < nDim; iDim++) {
        NewGridVel[iDim] = GridVel[iDim] - Gust[iDim];
        geometry_container[iMGlevel]->node[iPoint]->SetGridVel(iDim, NewGridVel[iDim]);
      }
      
    }
  }
  
  delete [] Gust;
  delete [] GustDer;
  delete [] NewGridVel;
  
}

void CFluidIteration::InitializeVortexDistribution(unsigned long &nVortex, vector<su2double>& x0, vector<su2double>& y0, vector<su2double>& vort_strength, vector<su2double>& r_core) {
  /*--- Read in Vortex Distribution ---*/
  std::string line;
  std::ifstream file;
  su2double x_temp, y_temp, vort_strength_temp, r_core_temp;
  file.open("vortex_distribution.txt");
  /*--- In case there is no vortex file ---*/
  if (file.fail()) {
    SU2_MPI::Error("There is no vortex data file!!", CURRENT_FUNCTION);
  }
  
  // Ignore line containing the header
  getline(file, line);
  // Read in the information of the vortices (xloc, yloc, lambda(strength), eta(size, gradient))
  while (file.good())
  {
    getline(file, line);
    std::stringstream ss(line);
    if (line.size() != 0) { //ignore blank lines if they exist.
      ss >> x_temp;
      ss >> y_temp;
      ss >> vort_strength_temp;
      ss >> r_core_temp;
      x0.push_back(x_temp);
      y0.push_back(y_temp);
      vort_strength.push_back(vort_strength_temp);
      r_core.push_back(r_core_temp);
    }
  }
  file.close();
  // number of vortices
  nVortex = x0.size();
  
}


CTurboIteration::CTurboIteration(CConfig *config) : CFluidIteration(config) { }
CTurboIteration::~CTurboIteration(void) { }
void CTurboIteration::Preprocess(COutput *output,
                                    CIntegration ****integration_container,
                                    CGeometry ****geometry_container,
                                    CSolver *****solver_container,
                                    CNumerics ******numerics_container,
                                    CConfig **config_container,
                                    CSurfaceMovement **surface_movement,
                                    CVolumetricMovement ***grid_movement,
                                    CFreeFormDefBox*** FFDBox,
                                    unsigned short val_iZone,
                                    unsigned short val_iInst) {

  /*--- Average quantities at the inflow and outflow boundaries ---*/ 
  solver_container[val_iZone][val_iInst][MESH_0][FLOW_SOL]->TurboAverageProcess(solver_container[val_iZone][val_iInst][MESH_0], geometry_container[val_iZone][val_iInst][MESH_0],config_container[val_iZone],INFLOW);
  solver_container[val_iZone][val_iInst][MESH_0][FLOW_SOL]->TurboAverageProcess(solver_container[val_iZone][val_iInst][MESH_0], geometry_container[val_iZone][val_iInst][MESH_0],config_container[val_iZone],OUTFLOW);

}

void CTurboIteration::Postprocess( COutput *output,
                                   CIntegration ****integration_container,
                                   CGeometry ****geometry_container,
                                   CSolver *****solver_container,
                                   CNumerics ******numerics_container,
                                   CConfig **config_container,
                                   CSurfaceMovement **surface_movement,
                                   CVolumetricMovement ***grid_movement,
                                   CFreeFormDefBox*** FFDBox,
                                   unsigned short val_iZone,
                                   unsigned short val_iInst) {

  /*--- Average quantities at the inflow and outflow boundaries ---*/
  solver_container[val_iZone][val_iInst][MESH_0][FLOW_SOL]->TurboAverageProcess(solver_container[val_iZone][val_iInst][MESH_0], geometry_container[val_iZone][val_iInst][MESH_0],config_container[val_iZone],INFLOW);
  solver_container[val_iZone][val_iInst][MESH_0][FLOW_SOL]->TurboAverageProcess(solver_container[val_iZone][val_iInst][MESH_0], geometry_container[val_iZone][val_iInst][MESH_0],config_container[val_iZone],OUTFLOW);
  
  /*--- Gather Inflow and Outflow quantities on the Master Node to compute performance ---*/
  solver_container[val_iZone][val_iInst][MESH_0][FLOW_SOL]->GatherInOutAverageValues(config_container[val_iZone], geometry_container[val_iZone][val_iInst][MESH_0]);

}

CFEMFluidIteration::CFEMFluidIteration(CConfig *config) : CFluidIteration(config) { }
CFEMFluidIteration::~CFEMFluidIteration(void) { }

void CFEMFluidIteration::Preprocess(COutput *output,
                                    CIntegration ****integration_container,
                                    CGeometry ****geometry_container,
                                    CSolver *****solver_container,
                                    CNumerics ******numerics_container,
                                    CConfig **config_container,
                                    CSurfaceMovement **surface_movement,
                                    CVolumetricMovement ***grid_movement,
                                    CFreeFormDefBox*** FFDBox,
                                    unsigned short val_iZone,
                                    unsigned short val_iInst) {
  
  unsigned long IntIter = 0; config_container[ZONE_0]->SetIntIter(IntIter);
  unsigned long ExtIter = config_container[ZONE_0]->GetExtIter();
  const bool restart = (config_container[ZONE_0]->GetRestart() ||
                        config_container[ZONE_0]->GetRestart_Flow());
  
  /*--- Set the initial condition if this is not a restart. ---*/
  if (ExtIter == 0 && !restart)
    solver_container[val_iZone][val_iInst][MESH_0][FLOW_SOL]->SetInitialCondition(geometry_container[val_iZone][val_iInst],
                                                                       solver_container[val_iZone][val_iInst],
                                                                       config_container[val_iZone],
                                                                       ExtIter);
  
}

void CFEMFluidIteration::Iterate(COutput *output,
                                 CIntegration ****integration_container,
                                 CGeometry ****geometry_container,
                                 CSolver *****solver_container,
                                 CNumerics ******numerics_container,
                                 CConfig **config_container,
                                 CSurfaceMovement **surface_movement,
                                 CVolumetricMovement ***grid_movement,
                                 CFreeFormDefBox*** FFDBox,
                                 unsigned short val_iZone,
                                 unsigned short val_iInst) {
  
  unsigned long IntIter = 0; config_container[ZONE_0]->SetIntIter(IntIter);
  unsigned long ExtIter = config_container[ZONE_0]->GetExtIter();
  
  /*--- Update global parameters ---*/
  
  if (config_container[val_iZone]->GetKind_Solver() == FEM_EULER || config_container[val_iZone]->GetKind_Solver() == DISC_ADJ_FEM_EULER)
    config_container[val_iZone]->SetGlobalParam(FEM_EULER, RUNTIME_FLOW_SYS, ExtIter);
  
  if (config_container[val_iZone]->GetKind_Solver() == FEM_NAVIER_STOKES || config_container[val_iZone]->GetKind_Solver() == DISC_ADJ_FEM_NS)
    config_container[val_iZone]->SetGlobalParam(FEM_NAVIER_STOKES, RUNTIME_FLOW_SYS, ExtIter);
  
  if (config_container[val_iZone]->GetKind_Solver() == FEM_RANS || config_container[val_iZone]->GetKind_Solver() == DISC_ADJ_FEM_RANS)
    config_container[val_iZone]->SetGlobalParam(FEM_RANS, RUNTIME_FLOW_SYS, ExtIter);
  
  if (config_container[val_iZone]->GetKind_Solver() == FEM_LES)
    config_container[val_iZone]->SetGlobalParam(FEM_LES, RUNTIME_FLOW_SYS, ExtIter);
  
  /*--- Solve the Euler, Navier-Stokes, RANS or LES equations (one iteration) ---*/
  
  integration_container[val_iZone][val_iInst][FLOW_SOL]->SingleGrid_Iteration(geometry_container,
                                                                              solver_container,
                                                                              numerics_container,
                                                                              config_container,
                                                                              RUNTIME_FLOW_SYS,
                                                                              IntIter, val_iZone,
                                                                              val_iInst);
}

void CFEMFluidIteration::Update(COutput *output,
                                CIntegration ****integration_container,
                                CGeometry ****geometry_container,
                                CSolver *****solver_container,
                                CNumerics ******numerics_container,
                                CConfig **config_container,
                                CSurfaceMovement **surface_movement,
                                CVolumetricMovement ***grid_movement,
                                CFreeFormDefBox*** FFDBox,
<<<<<<< HEAD
                                unsigned short val_iZone,
                                unsigned short val_iInst)      { }
bool CFEMFluidIteration::Monitor(COutput *output,
                             CIntegration ****integration_container,
                             CGeometry ****geometry_container,
                             CSolver *****solver_container,
                             CNumerics ******numerics_container,
                             CConfig **config_container,
                             CSurfaceMovement **surface_movement,
                             CVolumetricMovement ***grid_movement,
                             CFreeFormDefBox*** FFDBox,
                             unsigned short val_iZone,
                             unsigned short val_iInst)     { return false; }
void CFEMFluidIteration::Postprocess(COutput *output,
                                 CIntegration ****integration_container,
                                 CGeometry ****geometry_container,
                                 CSolver *****solver_container,
                                 CNumerics ******numerics_container,
                                 CConfig **config_container,
                                 CSurfaceMovement **surface_movement,
                                 CVolumetricMovement ***grid_movement,
                                 CFreeFormDefBox*** FFDBox,
                                 unsigned short val_iZone,
                                 unsigned short val_iInst) { }
=======
                                unsigned short val_iZone)      { }
//void CFEMFluidIteration::Monitor()     { }
void CFEMFluidIteration::Output()      { }
void CFEMFluidIteration::Postprocess() { }
>>>>>>> 8aa9bc7f

CHeatIteration::CHeatIteration(CConfig *config) : CIteration(config) { }

CHeatIteration::~CHeatIteration(void) { }

void CHeatIteration::Preprocess(COutput *output,
                                CIntegration ****integration_container,
                                CGeometry ****geometry_container,
                                CSolver *****solver_container,
                                CNumerics ******numerics_container,
                                CConfig **config_container,
                                CSurfaceMovement **surface_movement,
                                CVolumetricMovement ***grid_movement,
                                CFreeFormDefBox*** FFDBox,
                                unsigned short val_iZone,
                                unsigned short val_iInst) {

  unsigned long OuterIter = config_container[val_iZone]->GetOuterIter();

  /*--- Evaluate the new CFL number (adaptive). ---*/
  if ((config_container[val_iZone]->GetCFL_Adapt() == YES) && ( OuterIter != 0 ) ) {
    output->SetCFL_Number(solver_container, config_container, val_iZone);
  }

}

void CHeatIteration::Iterate(COutput *output,
                             CIntegration ****integration_container,
                             CGeometry ****geometry_container,
                             CSolver *****solver_container,
                             CNumerics ******numerics_container,
                             CConfig **config_container,
                             CSurfaceMovement **surface_movement,
                             CVolumetricMovement ***grid_movement,
                             CFreeFormDefBox*** FFDBox,
                             unsigned short val_iZone,
                             unsigned short val_iInst) {

  unsigned long IntIter, ExtIter;
  bool unsteady = (config_container[val_iZone]->GetUnsteady_Simulation() == DT_STEPPING_1ST) || (config_container[val_iZone]->GetUnsteady_Simulation() == DT_STEPPING_2ND);
  
  ExtIter = config_container[val_iZone]->GetExtIter();
  
  /* --- Setting up iteration values depending on if this is a
   steady or an unsteady simulaiton */

  if ( !unsteady ) IntIter = ExtIter;
  else IntIter = config_container[val_iZone]->GetIntIter();
  
  /*--- Update global parameters ---*/

  config_container[val_iZone]->SetGlobalParam(HEAT_EQUATION_FVM, RUNTIME_HEAT_SYS, ExtIter);

  integration_container[val_iZone][val_iInst][HEAT_SOL]->SingleGrid_Iteration(geometry_container, solver_container, numerics_container,
                                                                   config_container, RUNTIME_HEAT_SYS, IntIter, val_iZone, val_iInst);
  
  /*--- Write the convergence history ---*/

  if ( unsteady && !config_container[val_iZone]->GetDiscrete_Adjoint() && (!config_container[val_iZone]->GetMultizone_Problem() && !config_container[val_iZone]->GetSinglezone_Driver())) {

    output->GetLegacyOutput()->SetConvHistory_Body(NULL, geometry_container, solver_container, config_container, integration_container, true, 0.0, val_iZone, val_iInst);
  }
}

void CHeatIteration::Update(COutput *output,
                            CIntegration ****integration_container,
                            CGeometry ****geometry_container,
                            CSolver *****solver_container,
                            CNumerics ******numerics_container,
                            CConfig **config_container,
                            CSurfaceMovement **surface_movement,
                            CVolumetricMovement ***grid_movement,
                            CFreeFormDefBox*** FFDBox,
                            unsigned short val_iZone,
                            unsigned short val_iInst)      {
  
  unsigned short iMesh;
  su2double Physical_dt, Physical_t;
  unsigned long ExtIter = config_container[ZONE_0]->GetExtIter();
  
  /*--- Dual time stepping strategy ---*/
  if ((config_container[val_iZone]->GetUnsteady_Simulation() == DT_STEPPING_1ST) ||
      (config_container[val_iZone]->GetUnsteady_Simulation() == DT_STEPPING_2ND)) {
    
    /*--- Update dual time solver ---*/
    for (iMesh = 0; iMesh <= config_container[val_iZone]->GetnMGLevels(); iMesh++) {
      integration_container[val_iZone][val_iInst][HEAT_SOL]->SetDualTime_Solver(geometry_container[val_iZone][val_iInst][iMesh], solver_container[val_iZone][val_iInst][iMesh][HEAT_SOL], config_container[val_iZone], iMesh);
      integration_container[val_iZone][val_iInst][HEAT_SOL]->SetConvergence(false);
    }
    
    Physical_dt = config_container[val_iZone]->GetDelta_UnstTime();
    Physical_t  = (ExtIter+1)*Physical_dt;
    if (Physical_t >=  config_container[val_iZone]->GetTotal_UnstTime())
      integration_container[val_iZone][val_iInst][HEAT_SOL]->SetConvergence(true);
  }
}
bool CHeatIteration::Monitor(COutput *output,
    CIntegration ****integration_container,
    CGeometry ****geometry_container,
    CSolver *****solver_container,
    CNumerics ******numerics_container,
    CConfig **config_container,
    CSurfaceMovement **surface_movement,
    CVolumetricMovement ***grid_movement,
    CFreeFormDefBox*** FFDBox,
    unsigned short val_iZone,
    unsigned short val_iInst)     { return false; }
void CHeatIteration::Postprocess(COutput *output,
                                 CIntegration ****integration_container,
                                 CGeometry ****geometry_container,
                                 CSolver *****solver_container,
                                 CNumerics ******numerics_container,
                                 CConfig **config_container,
                                 CSurfaceMovement **surface_movement,
                                 CVolumetricMovement ***grid_movement,
                                 CFreeFormDefBox*** FFDBox,
                                 unsigned short val_iZone,
                                 unsigned short val_iInst) { }

void CHeatIteration::Solve(COutput *output,
                             CIntegration ****integration_container,
                             CGeometry ****geometry_container,
                             CSolver *****solver_container,
                             CNumerics ******numerics_container,
                             CConfig **config_container,
                             CSurfaceMovement **surface_movement,
                             CVolumetricMovement ***grid_movement,
                             CFreeFormDefBox*** FFDBox,
                             unsigned short val_iZone,
                             unsigned short val_iInst) {

  /*--- Boolean to determine if we are running a steady or unsteady case ---*/
  bool steady = (config_container[val_iZone]->GetUnsteady_Simulation() == STEADY);
  bool unsteady = ((config_container[val_iZone]->GetUnsteady_Simulation() == DT_STEPPING_1ST) || (config_container[val_iZone]->GetUnsteady_Simulation() == DT_STEPPING_2ND));

  unsigned short Inner_Iter, nInner_Iter = config_container[val_iZone]->GetnInner_Iter();
  bool StopCalc = false;

  /*--- Preprocess the solver ---*/
  Preprocess(output, integration_container, geometry_container,
      solver_container, numerics_container, config_container,
      surface_movement, grid_movement, FFDBox, val_iZone, INST_0);

  /*--- For steady-state flow simulations, we need to loop over ExtIter for the number of time steps ---*/
  /*--- However, ExtIter is the number of FSI iterations, so nIntIter is used in this case ---*/

  for (Inner_Iter = 0; Inner_Iter < nInner_Iter; Inner_Iter++){
		
    config_container[val_iZone]->SetInnerIter(Inner_Iter);

    /*--- For steady-state flow simulations, we need to loop over ExtIter for the number of time steps ---*/
    if (steady) config_container[val_iZone]->SetExtIter(Inner_Iter);
    /*--- For unsteady flow simulations, we need to loop over IntIter for the number of time steps ---*/
    if (unsteady) config_container[val_iZone]->SetIntIter(Inner_Iter);
    /*--- If only one internal iteration is required, the ExtIter/IntIter is the OuterIter of the block structure ---*/
    if (nInner_Iter == 1) {
      if (steady) config_container[val_iZone]->SetExtIter(config_container[val_iZone]->GetOuterIter());
      if (unsteady) config_container[val_iZone]->SetIntIter(config_container[val_iZone]->GetOuterIter());
    }

    Iterate(output, integration_container, geometry_container,
        solver_container, numerics_container, config_container,
        surface_movement, grid_movement, FFDBox, val_iZone, INST_0);

    if (config_container[val_iZone]->GetMultizone_Problem() || config_container[val_iZone]->GetSinglezone_Driver()){
      output->SetConvHistory_Body(geometry_container, solver_container, config_container, integration_container, false, 0.0, val_iZone, val_iInst);    
    }
    
    /*--- Output files at intermediate time positions if the problem is single zone ---*/

    if (singlezone) Output(output, geometry_container, solver_container, config_container,
                           config_container[val_iZone]->GetInnerIter(), StopCalc, val_iZone, val_iInst);
    
    /*--- If convergence was reached in every zone --*/
    StopCalc = integration_container[val_iZone][INST_0][HEAT_SOL]->GetConvergence();
    if (StopCalc) break;

  }

  if (multizone){
    
    Output(output, geometry_container, solver_container, config_container,
           config_container[val_iZone]->GetOuterIter(), StopCalc, val_iZone, val_iInst);
    
    /*--- Set the fluid convergence to false (to make sure outer subiterations converge) ---*/
    
    integration_container[val_iZone][INST_0][HEAT_SOL]->SetConvergence(false);
  }
  
  //output->SetConvHistory_Body(NULL, geometry_container, solver_container, config_container, integration_container, true, 0.0, val_iZone, INST_0);

}

CFEAIteration::CFEAIteration(CConfig *config) : CIteration(config) { }
CFEAIteration::~CFEAIteration(void) { }
void CFEAIteration::Preprocess() { }
void CFEAIteration::Iterate(COutput *output,
                                CIntegration ****integration_container,
                                CGeometry ****geometry_container,
                                CSolver *****solver_container,
                                CNumerics ******numerics_container,
                                CConfig **config_container,
                                CSurfaceMovement **surface_movement,
                                CVolumetricMovement ***grid_movement,
                                CFreeFormDefBox*** FFDBox,
                                unsigned short val_iZone,
                                unsigned short val_iInst
                                ) {

  su2double loadIncrement;
  unsigned long IntIter = 0; config_container[val_iZone]->SetIntIter(IntIter);
  unsigned long ExtIter = config_container[val_iZone]->GetExtIter();

  unsigned long iIncrement;
  unsigned long nIncrements = config_container[val_iZone]->GetNumberIncrements();

  bool nonlinear = (config_container[val_iZone]->GetGeometricConditions() == LARGE_DEFORMATIONS);  // Geometrically non-linear problems
  bool linear = (config_container[val_iZone]->GetGeometricConditions() == SMALL_DEFORMATIONS);  // Geometrically non-linear problems

  bool disc_adj_fem = false;
  if (config_container[val_iZone]->GetKind_Solver() == DISC_ADJ_FEM) disc_adj_fem = true;

  bool write_output = true;

  bool incremental_load = config_container[val_iZone]->GetIncrementalLoad();              // If an incremental load is applied

  ofstream ConvHist_file;

  /*--- This is to prevent problems when running a linear solver ---*/
  if (!nonlinear) incremental_load = false;

  /*--- Set the convergence monitor to false, to prevent the solver to stop in intermediate FSI subiterations ---*/
  integration_container[val_iZone][val_iInst][FEA_SOL]->SetConvergence(false);

  if (linear) {

    /*--- Set the value of the internal iteration ---*/

    IntIter = ExtIter;

    /*--- FEA equations ---*/

    config_container[val_iZone]->SetGlobalParam(FEM_ELASTICITY, RUNTIME_FEA_SYS, ExtIter);

    /*--- Run the iteration ---*/

    integration_container[val_iZone][val_iInst][FEA_SOL]->Structural_Iteration(geometry_container, solver_container, numerics_container,
        config_container, RUNTIME_FEA_SYS, IntIter, val_iZone, val_iInst);

  }
  /*--- If the structure is held static and the solver is nonlinear, we don't need to solve for static time, but we need to compute Mass Matrix and Integration constants ---*/
  else if (nonlinear) {

    /*--- THIS IS THE DIRECT APPROACH (NO INCREMENTAL LOAD APPLIED) ---*/

    if (!incremental_load) {

      /*--- Set the value of the internal iteration ---*/

      IntIter = 0;

      /*--- FEA equations ---*/

      config_container[val_iZone]->SetGlobalParam(FEM_ELASTICITY, RUNTIME_FEA_SYS, ExtIter);

      /*--- Run the iteration ---*/

      integration_container[val_iZone][val_iInst][FEA_SOL]->Structural_Iteration(geometry_container, solver_container, numerics_container,
          config_container, RUNTIME_FEA_SYS, IntIter, val_iZone, val_iInst);


      /*----------------- If the solver is non-linear, we need to subiterate using a Newton-Raphson approach ----------------------*/

      for (IntIter = 1; IntIter < config_container[val_iZone]->GetDyn_nIntIter(); IntIter++) {

        /*--- Limits to only one structural iteration for the discrete adjoint FEM problem ---*/
        if (disc_adj_fem) break;

        /*--- Write the convergence history (first, compute Von Mises stress) ---*/
        solver_container[val_iZone][val_iInst][MESH_0][FEA_SOL]->Compute_NodalStress(geometry_container[val_iZone][val_iInst][MESH_0], solver_container[val_iZone][val_iInst][MESH_0], numerics_container[val_iZone][val_iInst][MESH_0][FEA_SOL], config_container[val_iZone]);
        write_output = output->PrintOutput(IntIter-1, config_container[val_iZone]->GetWrt_Con_Freq_DualTime());
        if (write_output) output->SetConvHistory_Body(geometry_container, solver_container, config_container, integration_container, false, 0.0, val_iZone, val_iInst);

        config_container[val_iZone]->SetInnerIter(IntIter);
        config_container[val_iZone]->SetIntIter(IntIter);

        integration_container[val_iZone][val_iInst][FEA_SOL]->Structural_Iteration(geometry_container, solver_container, numerics_container,
            config_container, RUNTIME_FEA_SYS, IntIter, val_iZone, val_iInst);

        if (integration_container[val_iZone][val_iInst][FEA_SOL]->GetConvergence()) break;

      }

    }
    /*--- The incremental load is only used in nonlinear cases ---*/
    else if (incremental_load) {

      /*--- Set the initial condition: store the current solution as Solution_Old ---*/

      solver_container[val_iZone][val_iInst][MESH_0][FEA_SOL]->SetInitialCondition(geometry_container[val_iZone][val_iInst], solver_container[val_iZone][val_iInst], config_container[val_iZone], ExtIter);

      /*--- The load increment is 1.0 ---*/
      loadIncrement = 1.0;
      solver_container[val_iZone][val_iInst][MESH_0][FEA_SOL]->SetLoad_Increment(loadIncrement);
      solver_container[val_iZone][val_iInst][MESH_0][FEA_SOL]->SetForceCoeff(loadIncrement);

      /*--- Set the value of the internal iteration ---*/

      IntIter = 0;

      /*--- FEA equations ---*/

      config_container[val_iZone]->SetGlobalParam(FEM_ELASTICITY, RUNTIME_FEA_SYS, ExtIter);

      /*--- Write the convergence history headers ---*/

      if (!disc_adj_fem) output->SetConvHistory_Body(geometry_container, solver_container, config_container, integration_container, false, 0.0, val_iZone, val_iInst);

      /*--- Run the first iteration ---*/

      integration_container[val_iZone][val_iInst][FEA_SOL]->Structural_Iteration(geometry_container, solver_container, numerics_container,
          config_container, RUNTIME_FEA_SYS, IntIter, val_iZone, val_iInst);


      /*--- Write the convergence history (first, compute Von Mises stress) ---*/
      solver_container[val_iZone][val_iInst][MESH_0][FEA_SOL]->Compute_NodalStress(geometry_container[val_iZone][val_iInst][MESH_0], solver_container[val_iZone][val_iInst][MESH_0], numerics_container[val_iZone][val_iInst][MESH_0][FEA_SOL], config_container[val_iZone]);
      output->SetConvHistory_Body(geometry_container, solver_container, config_container, integration_container, false, 0.0, val_iZone, val_iInst);

      /*--- Run the second iteration ---*/

      IntIter = 1;

      config_container[val_iZone]->SetIntIter(IntIter);

      integration_container[val_iZone][val_iInst][FEA_SOL]->Structural_Iteration(geometry_container, solver_container, numerics_container,
          config_container, RUNTIME_FEA_SYS, IntIter, val_iZone, val_iInst);

      /*--- Write the convergence history (first, compute Von Mises stress) ---*/
      solver_container[val_iZone][val_iInst][MESH_0][FEA_SOL]->Compute_NodalStress(geometry_container[val_iZone][val_iInst][MESH_0], solver_container[val_iZone][val_iInst][MESH_0], numerics_container[val_iZone][val_iInst][MESH_0][FEA_SOL], config_container[val_iZone]);
      output->SetConvHistory_Body(geometry_container, solver_container, config_container, integration_container, false, 0.0, val_iZone, val_iInst);


      bool meetCriteria;
      su2double Residual_UTOL, Residual_RTOL, Residual_ETOL;
      su2double Criteria_UTOL, Criteria_RTOL, Criteria_ETOL;

      Criteria_UTOL = config_container[val_iZone]->GetIncLoad_Criteria(0);
      Criteria_RTOL = config_container[val_iZone]->GetIncLoad_Criteria(1);
      Criteria_ETOL = config_container[val_iZone]->GetIncLoad_Criteria(2);

      Residual_UTOL = log10(solver_container[val_iZone][val_iInst][MESH_0][FEA_SOL]->GetRes_FEM(0));
      Residual_RTOL = log10(solver_container[val_iZone][val_iInst][MESH_0][FEA_SOL]->GetRes_FEM(1));
      Residual_ETOL = log10(solver_container[val_iZone][val_iInst][MESH_0][FEA_SOL]->GetRes_FEM(2));

      meetCriteria = ( ( Residual_UTOL <  Criteria_UTOL ) &&
          ( Residual_RTOL <  Criteria_RTOL ) &&
          ( Residual_ETOL <  Criteria_ETOL ) );

      /*--- If the criteria is met and the load is not "too big", do the regular calculation ---*/
      if (meetCriteria) {

        for (IntIter = 2; IntIter < config_container[val_iZone]->GetDyn_nIntIter(); IntIter++) {

          /*--- Write the convergence history (first, compute Von Mises stress) ---*/
          solver_container[val_iZone][val_iInst][MESH_0][FEA_SOL]->Compute_NodalStress(geometry_container[val_iZone][val_iInst][MESH_0], solver_container[val_iZone][val_iInst][MESH_0], numerics_container[val_iZone][val_iInst][MESH_0][FEA_SOL], config_container[val_iZone]);
          output->SetConvHistory_Body(geometry_container, solver_container, config_container, integration_container, false, 0.0, val_iZone, val_iInst);

          config_container[val_iZone]->SetIntIter(IntIter);

          integration_container[val_iZone][val_iInst][FEA_SOL]->Structural_Iteration(geometry_container, solver_container, numerics_container,
              config_container, RUNTIME_FEA_SYS, IntIter, val_iZone, val_iInst);

          if (integration_container[val_iZone][val_iInst][FEA_SOL]->GetConvergence()) break;

        }

      }

      /*--- If the criteria is not met, a whole set of subiterations for the different loads must be done ---*/

      else {

        /*--- Here we have to restart the solution to the original one of the iteration ---*/
        /*--- Retrieve the Solution_Old as the current solution before subiterating ---*/

        solver_container[val_iZone][val_iInst][MESH_0][FEA_SOL]->ResetInitialCondition(geometry_container[val_iZone][val_iInst], solver_container[val_iZone][val_iInst], config_container[val_iZone], ExtIter);

        /*--- For the number of increments ---*/
        for (iIncrement = 0; iIncrement < nIncrements; iIncrement++) {

          loadIncrement = (iIncrement + 1.0) * (1.0 / nIncrements);

          /*--- Set the load increment and the initial condition, and output the parameters of UTOL, RTOL, ETOL for the previous iteration ---*/

          /*--- Set the convergence monitor to false, to force se solver to converge every subiteration ---*/
          integration_container[val_iZone][val_iInst][FEA_SOL]->SetConvergence(false);


          /*--- FEA equations ---*/

          config_container[val_iZone]->SetGlobalParam(FEM_ELASTICITY, RUNTIME_FEA_SYS, ExtIter);


          solver_container[val_iZone][val_iInst][MESH_0][FEA_SOL]->SetLoad_Increment(loadIncrement);

          if (rank == MASTER_NODE) {
            cout << endl;
            cout << "-- Incremental load: increment " << iIncrement + 1 << " ----------------------------------------" << endl;
          }

          /*--- Set the value of the internal iteration ---*/
          IntIter = 0;
          config_container[val_iZone]->SetIntIter(IntIter);

          /*--- FEA equations ---*/

          config_container[val_iZone]->SetGlobalParam(FEM_ELASTICITY, RUNTIME_FEA_SYS, ExtIter);

          /*--- Run the iteration ---*/

          integration_container[val_iZone][val_iInst][FEA_SOL]->Structural_Iteration(geometry_container, solver_container, numerics_container,
              config_container, RUNTIME_FEA_SYS, IntIter, val_iZone, val_iInst);


          /*----------------- If the solver is non-linear, we need to subiterate using a Newton-Raphson approach ----------------------*/

          for (IntIter = 1; IntIter < config_container[val_iZone]->GetDyn_nIntIter(); IntIter++) {

            /*--- Write the convergence history (first, compute Von Mises stress) ---*/
            solver_container[val_iZone][val_iInst][MESH_0][FEA_SOL]->Compute_NodalStress(geometry_container[val_iZone][val_iInst][MESH_0], solver_container[val_iZone][val_iInst][MESH_0], numerics_container[val_iZone][val_iInst][MESH_0][FEA_SOL], config_container[val_iZone]);
            output->SetConvHistory_Body(geometry_container, solver_container, config_container, integration_container, false, 0.0, val_iZone, val_iInst);

            config_container[val_iZone]->SetIntIter(IntIter);

            integration_container[val_iZone][val_iInst][FEA_SOL]->Structural_Iteration(geometry_container, solver_container, numerics_container,
                config_container, RUNTIME_FEA_SYS, IntIter, val_iZone, val_iInst);

            if (integration_container[val_iZone][val_iInst][FEA_SOL]->GetConvergence()) break;

          }

          /*--- Write history for intermediate steps ---*/
          if (iIncrement < nIncrements - 1){
            /*--- Write the convergence history (first, compute Von Mises stress) ---*/
            solver_container[val_iZone][val_iInst][MESH_0][FEA_SOL]->Compute_NodalStress(geometry_container[val_iZone][val_iInst][MESH_0], solver_container[val_iZone][val_iInst][MESH_0], numerics_container[val_iZone][val_iInst][MESH_0][FEA_SOL], config_container[val_iZone]);
            output->SetConvHistory_Body(geometry_container, solver_container, config_container, integration_container, false, 0.0, val_iZone, val_iInst);
          }

        }

      }

    }


  }


  /*--- Finally, we need to compute the objective function, in case that we are running a discrete adjoint solver... ---*/

  switch (config_container[val_iZone]->GetKind_ObjFunc()){
    case REFERENCE_GEOMETRY:
      if ((config_container[val_iZone]->GetDV_FEA() == YOUNG_MODULUS) || (config_container[val_iZone]->GetDV_FEA() == DENSITY_VAL)){
        solver_container[val_iZone][val_iInst][MESH_0][FEA_SOL]->Stiffness_Penalty(geometry_container[val_iZone][val_iInst][MESH_0],solver_container[val_iZone][val_iInst][MESH_0],
          numerics_container[val_iZone][val_iInst][MESH_0][FEA_SOL], config_container[val_iZone]);
      }
      solver_container[val_iZone][val_iInst][MESH_0][FEA_SOL]->Compute_OFRefGeom(geometry_container[val_iZone][val_iInst][MESH_0],solver_container[val_iZone][val_iInst][MESH_0], config_container[val_iZone]);
      break;
    case REFERENCE_NODE:
      if ((config_container[val_iZone]->GetDV_FEA() == YOUNG_MODULUS) || (config_container[val_iZone]->GetDV_FEA() == DENSITY_VAL)){
        solver_container[val_iZone][val_iInst][MESH_0][FEA_SOL]->Stiffness_Penalty(geometry_container[val_iZone][val_iInst][MESH_0],solver_container[val_iZone][val_iInst][MESH_0],
          numerics_container[val_iZone][val_iInst][MESH_0][FEA_SOL], config_container[val_iZone]);
      }
      solver_container[val_iZone][val_iInst][MESH_0][FEA_SOL]->Compute_OFRefNode(geometry_container[val_iZone][val_iInst][MESH_0],solver_container[val_iZone][val_iInst][MESH_0], config_container[val_iZone]);
      break;
    case VOLUME_FRACTION:
      solver_container[val_iZone][val_iInst][MESH_0][FEA_SOL]->Compute_OFVolFrac(geometry_container[val_iZone][val_iInst][MESH_0],solver_container[val_iZone][val_iInst][MESH_0], config_container[val_iZone]);
      break;
  }

}

void CFEAIteration::Update(COutput *output,
       CIntegration ****integration_container,
       CGeometry ****geometry_container,
       CSolver *****solver_container,
       CNumerics ******numerics_container,
       CConfig **config_container,
       CSurfaceMovement **surface_movement,
       CVolumetricMovement ***grid_movement,
       CFreeFormDefBox*** FFDBox,
       unsigned short val_iZone,
       unsigned short val_iInst) {

  su2double Physical_dt, Physical_t;
    unsigned long ExtIter = config_container[val_iZone]->GetExtIter();
  bool dynamic = (config_container[val_iZone]->GetDynamic_Analysis() == DYNAMIC);          // Dynamic problems
  bool static_fem = (config_container[val_iZone]->GetDynamic_Analysis() == STATIC);         // Static problems
  bool fsi = config_container[val_iZone]->GetFSI_Simulation();         // Fluid-Structure Interaction problems


  /*----------------- Compute averaged nodal stress and reactions ------------------------*/

  solver_container[val_iZone][val_iInst][MESH_0][FEA_SOL]->Compute_NodalStress(geometry_container[val_iZone][val_iInst][MESH_0], solver_container[val_iZone][val_iInst][MESH_0], numerics_container[val_iZone][val_iInst][MESH_0][FEA_SOL], config_container[val_iZone]);

  /*----------------- Update structural solver ----------------------*/

  if (dynamic) {
    integration_container[val_iZone][val_iInst][FEA_SOL]->SetFEM_StructuralSolver(geometry_container[val_iZone][val_iInst][MESH_0], solver_container[val_iZone][val_iInst][MESH_0], config_container[val_iZone], MESH_0);
    integration_container[val_iZone][val_iInst][FEA_SOL]->SetConvergence(false);

      /*--- Verify convergence criteria (based on total time) ---*/

    Physical_dt = config_container[val_iZone]->GetDelta_DynTime();
    Physical_t  = (ExtIter+1)*Physical_dt;
    if (Physical_t >=  config_container[val_iZone]->GetTotal_DynTime())
      integration_container[val_iZone][val_iInst][FEA_SOL]->SetConvergence(true);
    } else if ( static_fem && fsi) {

    /*--- For FSI problems, output the relaxed result, which is the one transferred into the fluid domain (for restart purposes) ---*/
    switch (config_container[val_iZone]->GetKind_TimeIntScheme_FEA()) {
    case (NEWMARK_IMPLICIT):
        solver_container[val_iZone][val_iInst][MESH_0][FEA_SOL]->ImplicitNewmark_Relaxation(geometry_container[val_iZone][val_iInst][MESH_0], solver_container[val_iZone][val_iInst][MESH_0], config_container[val_iZone]);
    break;

    }
  }

}

void CFEAIteration::Predictor(COutput *output,
                        CIntegration ****integration_container,
                        CGeometry ****geometry_container,
                        CSolver *****solver_container,
                        CNumerics ******numerics_container,
                        CConfig **config_container,
                        CSurfaceMovement **surface_movement,
                        CVolumetricMovement ***grid_movement,
                        CFreeFormDefBox*** FFDBox,
                        unsigned short val_iZone,
                        unsigned short val_iInst)      {

  /*--- Predict displacements ---*/

  solver_container[val_iZone][val_iInst][MESH_0][FEA_SOL]->PredictStruct_Displacement(geometry_container[val_iZone][val_iInst], config_container[val_iZone],
      solver_container[val_iZone][val_iInst]);

  /*--- For parallel simulations we need to communicate the predicted solution before updating the fluid mesh ---*/

  solver_container[val_iZone][val_iInst][MESH_0][FEA_SOL]->Set_MPI_Solution_Pred(geometry_container[val_iZone][val_iInst][MESH_0], config_container[val_iZone]);

}
void CFEAIteration::Relaxation(COutput *output,
                        CIntegration ****integration_container,
                        CGeometry ****geometry_container,
                        CSolver *****solver_container,
                        CNumerics ******numerics_container,
                        CConfig **config_container,
                        CSurfaceMovement **surface_movement,
                        CVolumetricMovement ***grid_movement,
                        CFreeFormDefBox*** FFDBox,
                        unsigned short val_iZone,
                        unsigned short val_iInst)      {

  unsigned long OuterIter = config_container[val_iZone]->GetOuterIter();

  /*-------------------- Aitken's relaxation ------------------------*/

  /*------------------- Compute the coefficient ---------------------*/

  solver_container[val_iZone][INST_0][MESH_0][FEA_SOL]->ComputeAitken_Coefficient(geometry_container[val_iZone][INST_0], config_container[val_iZone],
      solver_container[val_iZone][INST_0], OuterIter);

  /*----------------- Set the relaxation parameter ------------------*/

  solver_container[val_iZone][INST_0][MESH_0][FEA_SOL]->SetAitken_Relaxation(geometry_container[val_iZone][INST_0], config_container[val_iZone],
      solver_container[val_iZone][INST_0]);

  /*----------------- Communicate the predicted solution and the old one ------------------*/
  solver_container[val_iZone][INST_0][MESH_0][FEA_SOL]->Set_MPI_Solution_Pred_Old(geometry_container[val_iZone][INST_0][MESH_0], config_container[val_iZone]);


}

bool CFEAIteration::Monitor(COutput *output,
    CIntegration ****integration_container,
    CGeometry ****geometry_container,
    CSolver *****solver_container,
    CNumerics ******numerics_container,
    CConfig **config_container,
    CSurfaceMovement **surface_movement,
    CVolumetricMovement ***grid_movement,
    CFreeFormDefBox*** FFDBox,
    unsigned short val_iZone,
    unsigned short val_iInst)     {

  bool StopCalc = false;

#ifndef HAVE_MPI
  StopTime = su2double(clock())/su2double(CLOCKS_PER_SEC);
#else
  StopTime = MPI_Wtime();
#endif
  UsedTime = StopTime - StartTime;

  /*--- If convergence was reached --*/
  StopCalc = integration_container[val_iZone][INST_0][FEA_SOL]->GetConvergence();

  solver_container[val_iZone][val_iInst][MESH_0][FEA_SOL]->Compute_NodalStress(geometry_container[val_iZone][val_iInst][MESH_0], solver_container[val_iZone][val_iInst][MESH_0], numerics_container[val_iZone][val_iInst][MESH_0][FEA_SOL], config_container[val_iZone]);

  if (config_container[val_iZone]->GetMultizone_Problem() || config_container[val_iZone]->GetSinglezone_Driver()){
    output->SetConvHistory_Body(geometry_container, solver_container, config_container, integration_container, false, 0.0, val_iZone, val_iInst);
  }

  return StopCalc;

}

void CFEAIteration::Postprocess(COutput *output,
                                          CIntegration ****integration_container,
                                          CGeometry ****geometry_container,
                                          CSolver *****solver_container,
                                          CNumerics ******numerics_container,
                                          CConfig **config_container,
                                          CSurfaceMovement **surface_movement,
                                          CVolumetricMovement ***grid_movement,
                                          CFreeFormDefBox*** FFDBox,
                                          unsigned short val_iZone,
                                          unsigned short val_iInst) { }

void CFEAIteration::Solve(COutput *output,
                                CIntegration ****integration_container,
                                CGeometry ****geometry_container,
                                CSolver *****solver_container,
                                CNumerics ******numerics_container,
                                CConfig **config_container,
                                CSurfaceMovement **surface_movement,
                                CVolumetricMovement ***grid_movement,
                                CFreeFormDefBox*** FFDBox,
                                unsigned short val_iZone,
                                unsigned short val_iInst
                                ) {

  bool multizone = config_container[val_iZone]->GetMultizone_Problem();
  bool Convergence = false;

  /*------------------ Structural subiteration ----------------------*/
  Iterate(output, integration_container, geometry_container,
      solver_container, numerics_container, config_container,
      surface_movement, grid_movement, FFDBox, val_iZone, INST_0);

  Convergence = Monitor(output, integration_container, geometry_container,
                        solver_container, numerics_container, config_container,
                        surface_movement, grid_movement, FFDBox, val_iZone, INST_0);

  /*--- Write the convergence history for the structure (only screen output) ---*/
//  if (multizone) output->SetConvHistory_Body(geometry_container, solver_container, config_container, integration_container, false, 0.0, val_iZone, INST_0);

  /*--- Set the structural convergence to false (to make sure outer subiterations converge) ---*/
  integration_container[val_iZone][INST_0][FEA_SOL]->SetConvergence(false);

}

CAdjFluidIteration::CAdjFluidIteration(CConfig *config) : CIteration(config) { }
CAdjFluidIteration::~CAdjFluidIteration(void) { }
void CAdjFluidIteration::Preprocess(COutput *output,
                                       CIntegration ****integration_container,
                                       CGeometry ****geometry_container,
                                       CSolver *****solver_container,
                                       CNumerics ******numerics_container,
                                       CConfig **config_container,
                                       CSurfaceMovement **surface_movement,
                                       CVolumetricMovement ***grid_movement,
                                       CFreeFormDefBox*** FFDBox,
                                       unsigned short val_iZone,
                                       unsigned short val_iInst) {
  
  unsigned short iMesh;
  bool harmonic_balance = (config_container[ZONE_0]->GetUnsteady_Simulation() == HARMONIC_BALANCE);
  bool dynamic_mesh = config_container[ZONE_0]->GetGrid_Movement();
  unsigned long IntIter = 0; config_container[ZONE_0]->SetIntIter(IntIter);
  unsigned long ExtIter = config_container[ZONE_0]->GetExtIter();

  /*--- For the unsteady adjoint, load a new direct solution from a restart file. ---*/
  
  if (((dynamic_mesh && ExtIter == 0) || config_container[val_iZone]->GetUnsteady_Simulation()) && !harmonic_balance) {
    int Direct_Iter = SU2_TYPE::Int(config_container[val_iZone]->GetUnst_AdjointIter()) - SU2_TYPE::Int(ExtIter) - 1;
    if (rank == MASTER_NODE && val_iZone == ZONE_0 && config_container[val_iZone]->GetUnsteady_Simulation())
      cout << endl << " Loading flow solution from direct iteration " << Direct_Iter << "." << endl;
    solver_container[val_iZone][val_iInst][MESH_0][FLOW_SOL]->LoadRestart(geometry_container[val_iZone][val_iInst], solver_container[val_iZone][val_iInst], config_container[val_iZone], Direct_Iter, true);
  }
  
  /*--- Continuous adjoint Euler, Navier-Stokes or Reynolds-averaged Navier-Stokes (RANS) equations ---*/
  
  if ((ExtIter == 0) || config_container[val_iZone]->GetUnsteady_Simulation()) {
    
    if (config_container[val_iZone]->GetKind_Solver() == ADJ_EULER)
      config_container[val_iZone]->SetGlobalParam(ADJ_EULER, RUNTIME_FLOW_SYS, ExtIter);
    if (config_container[val_iZone]->GetKind_Solver() == ADJ_NAVIER_STOKES)
      config_container[val_iZone]->SetGlobalParam(ADJ_NAVIER_STOKES, RUNTIME_FLOW_SYS, ExtIter);
    if (config_container[val_iZone]->GetKind_Solver() == ADJ_RANS)
      config_container[val_iZone]->SetGlobalParam(ADJ_RANS, RUNTIME_FLOW_SYS, ExtIter);
    
    /*--- Solve the Euler, Navier-Stokes or Reynolds-averaged Navier-Stokes (RANS) equations (one iteration) ---*/
    
    if (rank == MASTER_NODE && val_iZone == ZONE_0)
      cout << "Begin direct solver to store flow data (single iteration)." << endl;
    
    if (rank == MASTER_NODE && val_iZone == ZONE_0)
      cout << "Compute residuals to check the convergence of the direct problem." << endl;
    
    integration_container[val_iZone][val_iInst][FLOW_SOL]->MultiGrid_Iteration(geometry_container, solver_container, numerics_container,
                                                                    config_container, RUNTIME_FLOW_SYS, 0, val_iZone, val_iInst);
    
    if (config_container[val_iZone]->GetKind_Solver() == ADJ_RANS) {
      
      /*--- Solve the turbulence model ---*/
      
      config_container[val_iZone]->SetGlobalParam(ADJ_RANS, RUNTIME_TURB_SYS, ExtIter);
      integration_container[val_iZone][val_iInst][TURB_SOL]->SingleGrid_Iteration(geometry_container, solver_container, numerics_container,
                                                                       config_container, RUNTIME_TURB_SYS, IntIter, val_iZone, val_iInst);
      
      /*--- Solve transition model ---*/
      
      if (config_container[val_iZone]->GetKind_Trans_Model() == LM) {
        config_container[val_iZone]->SetGlobalParam(RANS, RUNTIME_TRANS_SYS, ExtIter);
        integration_container[val_iZone][val_iInst][TRANS_SOL]->SingleGrid_Iteration(geometry_container, solver_container, numerics_container,
                                                                          config_container, RUNTIME_TRANS_SYS, IntIter, val_iZone, val_iInst);
      }
      
    }
    
    /*--- Output the residual (visualization purpouses to identify if
     the direct solution is converged)---*/
    if (rank == MASTER_NODE && val_iZone == ZONE_0)
      cout << "log10[Maximum residual]: " << log10(solver_container[val_iZone][val_iInst][MESH_0][FLOW_SOL]->GetRes_Max(0))
      <<", located at point "<< solver_container[val_iZone][val_iInst][MESH_0][FLOW_SOL]->GetPoint_Max(0) << "." << endl;
    
    /*--- Compute gradients of the flow variables, this is necessary for sensitivity computation,
     note that in the direct Euler problem we are not computing the gradients of the primitive variables ---*/
    
    if (config_container[val_iZone]->GetKind_Gradient_Method() == GREEN_GAUSS)
      solver_container[val_iZone][val_iInst][MESH_0][FLOW_SOL]->SetPrimitive_Gradient_GG(geometry_container[val_iZone][val_iInst][MESH_0], config_container[val_iZone]);
    if (config_container[val_iZone]->GetKind_Gradient_Method() == WEIGHTED_LEAST_SQUARES)
      solver_container[val_iZone][val_iInst][MESH_0][FLOW_SOL]->SetPrimitive_Gradient_LS(geometry_container[val_iZone][val_iInst][MESH_0], config_container[val_iZone]);
    
    /*--- Set contribution from cost function for boundary conditions ---*/
    
    for (iMesh = 0; iMesh <= config_container[val_iZone]->GetnMGLevels(); iMesh++) {
      
      /*--- Set the value of the non-dimensional coefficients in the coarse levels, using the fine level solution ---*/
      
      solver_container[val_iZone][val_iInst][iMesh][FLOW_SOL]->SetTotal_CD(solver_container[val_iZone][val_iInst][MESH_0][FLOW_SOL]->GetTotal_CD());
      solver_container[val_iZone][val_iInst][iMesh][FLOW_SOL]->SetTotal_CL(solver_container[val_iZone][val_iInst][MESH_0][FLOW_SOL]->GetTotal_CL());
      solver_container[val_iZone][val_iInst][iMesh][FLOW_SOL]->SetTotal_CT(solver_container[val_iZone][val_iInst][MESH_0][FLOW_SOL]->GetTotal_CT());
      solver_container[val_iZone][val_iInst][iMesh][FLOW_SOL]->SetTotal_CQ(solver_container[val_iZone][val_iInst][MESH_0][FLOW_SOL]->GetTotal_CQ());
      
      /*--- Compute the adjoint boundary condition on Euler walls ---*/
      
      solver_container[val_iZone][val_iInst][iMesh][ADJFLOW_SOL]->SetForceProj_Vector(geometry_container[val_iZone][val_iInst][iMesh], solver_container[val_iZone][val_iInst][iMesh], config_container[val_iZone]);
      
      /*--- Set the internal boundary condition on nearfield surfaces ---*/
      
      if ((config_container[val_iZone]->GetKind_ObjFunc() == EQUIVALENT_AREA) ||
          (config_container[val_iZone]->GetKind_ObjFunc() == NEARFIELD_PRESSURE))
        solver_container[val_iZone][val_iInst][iMesh][ADJFLOW_SOL]->SetIntBoundary_Jump(geometry_container[val_iZone][val_iInst][iMesh], solver_container[val_iZone][val_iInst][iMesh], config_container[val_iZone]);
      
    }
    
    if (rank == MASTER_NODE && val_iZone == ZONE_0)
      cout << "End direct solver, begin adjoint problem." << endl;
    
  }
  
}
void CAdjFluidIteration::Iterate(COutput *output,
                                    CIntegration ****integration_container,
                                    CGeometry ****geometry_container,
                                    CSolver *****solver_container,
                                    CNumerics ******numerics_container,
                                    CConfig **config_container,
                                    CSurfaceMovement **surface_movement,
                                    CVolumetricMovement ***grid_movement,
                                    CFreeFormDefBox*** FFDBox,
                                    unsigned short val_iZone,
                                    unsigned short val_iInst) {
  
  unsigned long IntIter = 0; config_container[ZONE_0]->SetIntIter(IntIter);
  unsigned long ExtIter = config_container[ZONE_0]->GetExtIter();
  bool unsteady = (config_container[val_iZone]->GetUnsteady_Simulation() == DT_STEPPING_1ST) || (config_container[val_iZone]->GetUnsteady_Simulation() == DT_STEPPING_2ND);
  
  /*--- Set the value of the internal iteration ---*/
  
  ExtIter = config_container[val_iZone]->GetExtIter();
  
  /* --- Setting up iteration values depending on if this is a 
  steady or an unsteady simulaiton */

  if ( !unsteady ) 
    IntIter = ExtIter;
  else
    IntIter = config_container[val_iZone]->GetIntIter();
    
    
  switch( config_container[val_iZone]->GetKind_Solver() ) {

  case ADJ_EULER:
    config_container[val_iZone]->SetGlobalParam(ADJ_EULER, RUNTIME_ADJFLOW_SYS, ExtIter); break;

  case ADJ_NAVIER_STOKES:
    config_container[val_iZone]->SetGlobalParam(ADJ_NAVIER_STOKES, RUNTIME_ADJFLOW_SYS, ExtIter); break;

  case ADJ_RANS:
    config_container[val_iZone]->SetGlobalParam(ADJ_RANS, RUNTIME_ADJFLOW_SYS, ExtIter); break;          
  }
    
  /*--- Iteration of the flow adjoint problem ---*/
  
  integration_container[val_iZone][val_iInst][ADJFLOW_SOL]->MultiGrid_Iteration(geometry_container, solver_container, numerics_container,
                                                                     config_container, RUNTIME_ADJFLOW_SYS, IntIter, val_iZone, val_iInst);
  
  /*--- Iteration of the turbulence model adjoint ---*/
  
  if ((config_container[val_iZone]->GetKind_Solver() == ADJ_RANS) && (!config_container[val_iZone]->GetFrozen_Visc_Cont())) {
    
    /*--- Adjoint turbulence model solution ---*/
    
    config_container[val_iZone]->SetGlobalParam(ADJ_RANS, RUNTIME_ADJTURB_SYS, ExtIter);
    integration_container[val_iZone][val_iInst][ADJTURB_SOL]->SingleGrid_Iteration(geometry_container, solver_container, numerics_container,
                                                                        config_container, RUNTIME_ADJTURB_SYS, IntIter, val_iZone, val_iInst);
    
  }
  
}
void CAdjFluidIteration::Update(COutput *output,
                                   CIntegration ****integration_container,
                                   CGeometry ****geometry_container,
                                   CSolver *****solver_container,
                                   CNumerics ******numerics_container,
                                   CConfig **config_container,
                                   CSurfaceMovement **surface_movement,
                                   CVolumetricMovement ***grid_movement,
                                   CFreeFormDefBox*** FFDBox,
                                   unsigned short val_iZone,
                                   unsigned short val_iInst)      {
  
  su2double Physical_dt, Physical_t;
  unsigned short iMesh;
  unsigned long ExtIter = config_container[ZONE_0]->GetExtIter();
  
  /*--- Dual time stepping strategy ---*/
  
  if ((config_container[val_iZone]->GetUnsteady_Simulation() == DT_STEPPING_1ST) ||
      (config_container[val_iZone]->GetUnsteady_Simulation() == DT_STEPPING_2ND)) {
    
    /*--- Update dual time solver ---*/
    
    for (iMesh = 0; iMesh <= config_container[val_iZone]->GetnMGLevels(); iMesh++) {
      integration_container[val_iZone][val_iInst][ADJFLOW_SOL]->SetDualTime_Solver(geometry_container[val_iZone][val_iInst][iMesh], solver_container[val_iZone][val_iInst][iMesh][ADJFLOW_SOL], config_container[val_iZone], iMesh);
      integration_container[val_iZone][val_iInst][ADJFLOW_SOL]->SetConvergence(false);
    }
    
    Physical_dt = config_container[val_iZone]->GetDelta_UnstTime(); Physical_t  = (ExtIter+1)*Physical_dt;
    if (Physical_t >=  config_container[val_iZone]->GetTotal_UnstTime()) integration_container[val_iZone][val_iInst][ADJFLOW_SOL]->SetConvergence(true);
    
  }
}

bool CAdjFluidIteration::Monitor(COutput *output,
    CIntegration ****integration_container,
    CGeometry ****geometry_container,
    CSolver *****solver_container,
    CNumerics ******numerics_container,
    CConfig **config_container,
    CSurfaceMovement **surface_movement,
    CVolumetricMovement ***grid_movement,
    CFreeFormDefBox*** FFDBox,
    unsigned short val_iZone,
    unsigned short val_iInst)     { return false; }
void CAdjFluidIteration::Postprocess(COutput *output,
                                     CIntegration ****integration_container,
                                     CGeometry ****geometry_container,
                                     CSolver *****solver_container,
                                     CNumerics ******numerics_container,
                                     CConfig **config_container,
                                     CSurfaceMovement **surface_movement,
                                     CVolumetricMovement ***grid_movement,
                                     CFreeFormDefBox*** FFDBox,
                                     unsigned short val_iZone,
                                     unsigned short val_iInst) { }

CDiscAdjFluidIteration::CDiscAdjFluidIteration(CConfig *config) : CIteration(config) {
  
  turbulent = ( config->GetKind_Solver() == DISC_ADJ_RANS);
  radiation = ( config->GetKind_RadiationModel() != NONE);
  
}

CDiscAdjFluidIteration::~CDiscAdjFluidIteration(void) { }

void CDiscAdjFluidIteration::Preprocess(COutput *output,
                                           CIntegration ****integration_container,
                                           CGeometry ****geometry_container,
                                           CSolver *****solver_container,
                                           CNumerics ******numerics_container,
                                           CConfig **config_container,
                                           CSurfaceMovement **surface_movement,
                                           CVolumetricMovement ***grid_movement,
                                           CFreeFormDefBox*** FFDBox,
                                           unsigned short val_iZone,
                                           unsigned short val_iInst) {

  unsigned long IntIter = 0, iPoint;
  config_container[ZONE_0]->SetIntIter(IntIter);
  unsigned short ExtIter = config_container[val_iZone]->GetExtIter();
  bool dual_time_1st = (config_container[val_iZone]->GetUnsteady_Simulation() == DT_STEPPING_1ST);
  bool dual_time_2nd = (config_container[val_iZone]->GetUnsteady_Simulation() == DT_STEPPING_2ND);
  bool dual_time = (dual_time_1st || dual_time_2nd);
  unsigned short iMesh;
  int Direct_Iter;
  bool heat = config_container[val_iZone]->GetWeakly_Coupled_Heat();

  /*--- For the unsteady adjoint, load direct solutions from restart files. ---*/

  if (config_container[val_iZone]->GetUnsteady_Simulation()) {

    Direct_Iter = SU2_TYPE::Int(config_container[val_iZone]->GetUnst_AdjointIter()) - SU2_TYPE::Int(ExtIter) - 2;

    /*--- For dual-time stepping we want to load the already converged solution at timestep n ---*/

    if (dual_time) {
      Direct_Iter += 1;
    }

    if (ExtIter == 0){

      if (dual_time_2nd) {

        /*--- Load solution at timestep n-2 ---*/

        LoadUnsteady_Solution(geometry_container, solver_container,config_container, val_iZone, val_iInst, Direct_Iter-2);

        /*--- Push solution back to correct array ---*/

        for (iMesh=0; iMesh<=config_container[val_iZone]->GetnMGLevels();iMesh++) {
          for(iPoint=0; iPoint<geometry_container[val_iZone][val_iInst][iMesh]->GetnPoint();iPoint++) {
            solver_container[val_iZone][val_iInst][iMesh][FLOW_SOL]->node[iPoint]->Set_Solution_time_n();
            solver_container[val_iZone][val_iInst][iMesh][FLOW_SOL]->node[iPoint]->Set_Solution_time_n1();
            if (turbulent) {
              solver_container[val_iZone][val_iInst][iMesh][TURB_SOL]->node[iPoint]->Set_Solution_time_n();
              solver_container[val_iZone][val_iInst][iMesh][TURB_SOL]->node[iPoint]->Set_Solution_time_n1();
            }
            if (heat) {
              solver_container[val_iZone][val_iInst][iMesh][HEAT_SOL]->node[iPoint]->Set_Solution_time_n();
              solver_container[val_iZone][val_iInst][iMesh][HEAT_SOL]->node[iPoint]->Set_Solution_time_n1();
            }
          }
        }
      }
      if (dual_time) {

        /*--- Load solution at timestep n-1 ---*/

        LoadUnsteady_Solution(geometry_container, solver_container,config_container, val_iZone, val_iInst, Direct_Iter-1);

        /*--- Push solution back to correct array ---*/

        for (iMesh=0; iMesh<=config_container[val_iZone]->GetnMGLevels();iMesh++) {
          for(iPoint=0; iPoint<geometry_container[val_iZone][val_iInst][iMesh]->GetnPoint();iPoint++) {
            solver_container[val_iZone][val_iInst][iMesh][FLOW_SOL]->node[iPoint]->Set_Solution_time_n();
            if (turbulent) {
              solver_container[val_iZone][val_iInst][iMesh][TURB_SOL]->node[iPoint]->Set_Solution_time_n();
            }
            if (heat) {
              solver_container[val_iZone][val_iInst][iMesh][HEAT_SOL]->node[iPoint]->Set_Solution_time_n();
            }
          }
        }
      }

      /*--- Load solution timestep n ---*/

      LoadUnsteady_Solution(geometry_container, solver_container,config_container, val_iInst, val_iZone, Direct_Iter);

    }


    if ((ExtIter > 0) && dual_time){

      /*--- Load solution timestep n-1 | n-2 for DualTimestepping 1st | 2nd order ---*/
      if (dual_time_1st){
        LoadUnsteady_Solution(geometry_container, solver_container,config_container, val_iInst, val_iZone, Direct_Iter - 1);
      } else {
        LoadUnsteady_Solution(geometry_container, solver_container,config_container, val_iInst, val_iZone, Direct_Iter - 2);
      }
  

      /*--- Temporarily store the loaded solution in the Solution_Old array ---*/

      for (iMesh=0; iMesh<=config_container[val_iZone]->GetnMGLevels();iMesh++) {
        for(iPoint=0; iPoint<geometry_container[val_iZone][val_iInst][iMesh]->GetnPoint();iPoint++) {
           solver_container[val_iZone][val_iInst][iMesh][FLOW_SOL]->node[iPoint]->Set_OldSolution();
           if (turbulent){
             solver_container[val_iZone][val_iInst][iMesh][TURB_SOL]->node[iPoint]->Set_OldSolution();
           }
           if (heat){
             solver_container[val_iZone][val_iInst][iMesh][HEAT_SOL]->node[iPoint]->Set_OldSolution();
           }
        }
      }

      /*--- Set Solution at timestep n to solution at n-1 ---*/

      for (iMesh=0; iMesh<=config_container[val_iZone]->GetnMGLevels();iMesh++) {
        for(iPoint=0; iPoint<geometry_container[val_iZone][val_iInst][iMesh]->GetnPoint();iPoint++) {
          solver_container[val_iZone][val_iInst][iMesh][FLOW_SOL]->node[iPoint]->SetSolution(solver_container[val_iZone][val_iInst][iMesh][FLOW_SOL]->node[iPoint]->GetSolution_time_n());
          if (turbulent) {
            solver_container[val_iZone][val_iInst][iMesh][TURB_SOL]->node[iPoint]->SetSolution(solver_container[val_iZone][val_iInst][iMesh][TURB_SOL]->node[iPoint]->GetSolution_time_n());
          }
          if (heat) {
            solver_container[val_iZone][val_iInst][iMesh][HEAT_SOL]->node[iPoint]->SetSolution(solver_container[val_iZone][val_iInst][iMesh][HEAT_SOL]->node[iPoint]->GetSolution_time_n());
          }
        }
      }
      if (dual_time_1st){
      /*--- Set Solution at timestep n-1 to the previously loaded solution ---*/
        for (iMesh=0; iMesh<=config_container[val_iZone]->GetnMGLevels();iMesh++) {
          for(iPoint=0; iPoint<geometry_container[val_iZone][val_iInst][iMesh]->GetnPoint();iPoint++) {
            solver_container[val_iZone][val_iInst][iMesh][FLOW_SOL]->node[iPoint]->Set_Solution_time_n(solver_container[val_iZone][val_iInst][iMesh][FLOW_SOL]->node[iPoint]->GetSolution_Old());
            if (turbulent) {
              solver_container[val_iZone][val_iInst][iMesh][TURB_SOL]->node[iPoint]->Set_Solution_time_n(solver_container[val_iZone][val_iInst][iMesh][TURB_SOL]->node[iPoint]->GetSolution_Old());
            }
            if (heat) {
              solver_container[val_iZone][val_iInst][iMesh][HEAT_SOL]->node[iPoint]->Set_Solution_time_n(solver_container[val_iZone][val_iInst][iMesh][HEAT_SOL]->node[iPoint]->GetSolution_Old());
            }
          }
        }
      }
      if (dual_time_2nd){
        /*--- Set Solution at timestep n-1 to solution at n-2 ---*/
        for (iMesh=0; iMesh<=config_container[val_iZone]->GetnMGLevels();iMesh++) {
          for(iPoint=0; iPoint<geometry_container[val_iZone][val_iInst][iMesh]->GetnPoint();iPoint++) {
            solver_container[val_iZone][val_iInst][iMesh][FLOW_SOL]->node[iPoint]->Set_Solution_time_n(solver_container[val_iZone][val_iInst][iMesh][FLOW_SOL]->node[iPoint]->GetSolution_time_n1());
            if (turbulent) {
              solver_container[val_iZone][val_iInst][iMesh][TURB_SOL]->node[iPoint]->Set_Solution_time_n(solver_container[val_iZone][val_iInst][iMesh][TURB_SOL]->node[iPoint]->GetSolution_time_n1());
            }
            if (heat) {
              solver_container[val_iZone][val_iInst][iMesh][HEAT_SOL]->node[iPoint]->Set_Solution_time_n(solver_container[val_iZone][val_iInst][iMesh][HEAT_SOL]->node[iPoint]->GetSolution_time_n1());
            }
          }
        }
        /*--- Set Solution at timestep n-2 to the previously loaded solution ---*/
        for (iMesh=0; iMesh<=config_container[val_iZone]->GetnMGLevels();iMesh++) {
          for(iPoint=0; iPoint<geometry_container[val_iZone][val_iInst][iMesh]->GetnPoint();iPoint++) {
            solver_container[val_iZone][val_iInst][iMesh][FLOW_SOL]->node[iPoint]->Set_Solution_time_n1(solver_container[val_iZone][val_iInst][iMesh][FLOW_SOL]->node[iPoint]->GetSolution_Old());
            if (turbulent) {
              solver_container[val_iZone][val_iInst][iMesh][TURB_SOL]->node[iPoint]->Set_Solution_time_n1(solver_container[val_iZone][val_iInst][iMesh][TURB_SOL]->node[iPoint]->GetSolution_Old());
            }
            if (heat) {
              solver_container[val_iZone][val_iInst][iMesh][HEAT_SOL]->node[iPoint]->Set_Solution_time_n1(solver_container[val_iZone][val_iInst][iMesh][HEAT_SOL]->node[iPoint]->GetSolution_Old());
            }
          }
        }
      }
    }
  }

  /*--- Store flow solution also in the adjoint solver in order to be able to reset it later ---*/

  if (ExtIter == 0 || dual_time) {
    for (iMesh=0; iMesh<=config_container[val_iZone]->GetnMGLevels();iMesh++) {
      for (iPoint = 0; iPoint < geometry_container[val_iZone][val_iInst][iMesh]->GetnPoint(); iPoint++) {
        solver_container[val_iZone][val_iInst][iMesh][ADJFLOW_SOL]->node[iPoint]->SetSolution_Direct(solver_container[val_iZone][val_iInst][iMesh][FLOW_SOL]->node[iPoint]->GetSolution());
      }
    }
    if (turbulent && !config_container[val_iZone]->GetFrozen_Visc_Disc()) {
      for (iPoint = 0; iPoint < geometry_container[val_iZone][val_iInst][MESH_0]->GetnPoint(); iPoint++) {
        solver_container[val_iZone][val_iInst][MESH_0][ADJTURB_SOL]->node[iPoint]->SetSolution_Direct(solver_container[val_iZone][val_iInst][MESH_0][TURB_SOL]->node[iPoint]->GetSolution());
      }
    }
    if (heat) {
      for (iPoint = 0; iPoint < geometry_container[val_iZone][val_iInst][MESH_0]->GetnPoint(); iPoint++) {
        solver_container[val_iZone][val_iInst][MESH_0][ADJHEAT_SOL]->node[iPoint]->SetSolution_Direct(solver_container[val_iZone][val_iInst][MESH_0][HEAT_SOL]->node[iPoint]->GetSolution());
      }
    }
    if (radiation) {
      for (iPoint = 0; iPoint < geometry_container[val_iZone][val_iInst][MESH_0]->GetnPoint(); iPoint++) {
        solver_container[val_iZone][val_iInst][MESH_0][ADJRAD_SOL]->node[iPoint]->SetSolution_Direct(solver_container[val_iZone][val_iInst][MESH_0][RAD_SOL]->node[iPoint]->GetSolution());
      }
    }
  }

  solver_container[val_iZone][val_iInst][MESH_0][ADJFLOW_SOL]->Preprocessing(geometry_container[val_iZone][val_iInst][MESH_0], solver_container[val_iZone][val_iInst][MESH_0],  config_container[val_iZone] , MESH_0, 0, RUNTIME_ADJFLOW_SYS, false);
  if (turbulent && !config_container[val_iZone]->GetFrozen_Visc_Disc()){
    solver_container[val_iZone][val_iInst][MESH_0][ADJTURB_SOL]->Preprocessing(geometry_container[val_iZone][val_iInst][MESH_0], solver_container[val_iZone][val_iInst][MESH_0],  config_container[val_iZone] , MESH_0, 0, RUNTIME_ADJTURB_SYS, false);
  }
  if (heat) {
    solver_container[val_iZone][val_iInst][MESH_0][ADJHEAT_SOL]->Preprocessing(geometry_container[val_iZone][val_iInst][MESH_0], solver_container[val_iZone][val_iInst][MESH_0],  config_container[val_iZone] , MESH_0, 0, RUNTIME_ADJHEAT_SYS, false);
  }
  if (radiation){
    solver_container[val_iZone][val_iInst][MESH_0][ADJRAD_SOL]->Preprocessing(geometry_container[val_iZone][val_iInst][MESH_0], solver_container[val_iZone][val_iInst][MESH_0],  config_container[val_iZone] , MESH_0, 0, RUNTIME_ADJRAD_SYS, false);
  }

}



void CDiscAdjFluidIteration::LoadUnsteady_Solution(CGeometry ****geometry_container,
                                           CSolver *****solver_container,
                                           CConfig **config_container,
                                           unsigned short val_iZone,
                                           unsigned short val_iInst, 
                                           int val_DirectIter) {
  unsigned short iMesh;
  bool heat = config_container[val_iZone]->GetWeakly_Coupled_Heat();

  if (val_DirectIter >= 0) {
    if (rank == MASTER_NODE && val_iZone == ZONE_0)
      cout << " Loading flow solution from direct iteration " << val_DirectIter  << "." << endl;
    solver_container[val_iZone][val_iInst][MESH_0][FLOW_SOL]->LoadRestart(geometry_container[val_iZone][val_iInst], solver_container[val_iZone][val_iInst], config_container[val_iZone], val_DirectIter, true);
    if (turbulent) {
      solver_container[val_iZone][val_iInst][MESH_0][TURB_SOL]->LoadRestart(geometry_container[val_iZone][val_iInst], solver_container[val_iZone][val_iInst], config_container[val_iZone], val_DirectIter, false);
    }
    if (heat) {
      solver_container[val_iZone][val_iInst][MESH_0][HEAT_SOL]->LoadRestart(geometry_container[val_iZone][val_iInst], solver_container[val_iZone][val_iInst], config_container[val_iZone], val_DirectIter, false);
    }
  } else {
    /*--- If there is no solution file we set the freestream condition ---*/
    if (rank == MASTER_NODE && val_iZone == ZONE_0)
      cout << " Setting freestream conditions at direct iteration " << val_DirectIter << "." << endl;
    for (iMesh=0; iMesh<=config_container[val_iZone]->GetnMGLevels();iMesh++) {
      solver_container[val_iZone][val_iInst][iMesh][FLOW_SOL]->SetFreeStream_Solution(config_container[val_iZone]);
      solver_container[val_iZone][val_iInst][iMesh][FLOW_SOL]->Preprocessing(geometry_container[val_iZone][val_iInst][iMesh],solver_container[val_iZone][val_iInst][iMesh], config_container[val_iZone], iMesh, val_DirectIter, RUNTIME_FLOW_SYS, false);
      if (turbulent) {
        solver_container[val_iZone][val_iInst][iMesh][TURB_SOL]->SetFreeStream_Solution(config_container[val_iZone]);
        solver_container[val_iZone][val_iInst][iMesh][TURB_SOL]->Postprocessing(geometry_container[val_iZone][val_iInst][iMesh],solver_container[val_iZone][val_iInst][iMesh], config_container[val_iZone], iMesh);
      }
      if (heat) {
        solver_container[val_iZone][val_iInst][iMesh][HEAT_SOL]->SetFreeStream_Solution(config_container[val_iZone]);
        solver_container[val_iZone][val_iInst][iMesh][HEAT_SOL]->Postprocessing(geometry_container[val_iZone][val_iInst][iMesh],solver_container[val_iZone][val_iInst][iMesh], config_container[val_iZone], iMesh);
      }
    }
  }
}


void CDiscAdjFluidIteration::Iterate(COutput *output,
                                        CIntegration ****integration_container,
                                        CGeometry ****geometry_container,
                                        CSolver *****solver_container,
                                        CNumerics ******numerics_container,
                                        CConfig **config_container,
                                        CSurfaceMovement **surface_movement,
                                        CVolumetricMovement ***volume_grid_movement,
                                        CFreeFormDefBox*** FFDBox,
                                        unsigned short val_iZone,
                                        unsigned short val_iInst) {
  
  unsigned long ExtIter = config_container[val_iZone]->GetExtIter();
  unsigned short Kind_Solver = config_container[val_iZone]->GetKind_Solver();
  unsigned long IntIter = 0;
  bool unsteady = config_container[val_iZone]->GetUnsteady_Simulation() != STEADY;
  bool frozen_visc = config_container[val_iZone]->GetFrozen_Visc_Disc();
  bool heat = config_container[val_iZone]->GetWeakly_Coupled_Heat();

  if (!unsteady)
    IntIter = ExtIter;
  else {
    IntIter = config_container[val_iZone]->GetIntIter();
  }

  /*--- Extract the adjoints of the conservative input variables and store them for the next iteration ---*/

  if ((Kind_Solver == DISC_ADJ_NAVIER_STOKES) || (Kind_Solver == DISC_ADJ_RANS) || (Kind_Solver == DISC_ADJ_EULER)) {

    solver_container[val_iZone][val_iInst][MESH_0][ADJFLOW_SOL]->ExtractAdjoint_Solution(geometry_container[val_iZone][val_iInst][MESH_0], config_container[val_iZone]);

    solver_container[val_iZone][val_iInst][MESH_0][ADJFLOW_SOL]->ExtractAdjoint_Variables(geometry_container[val_iZone][val_iInst][MESH_0], config_container[val_iZone]);

    /*--- Set the convergence criteria (only residual possible) ---*/

    integration_container[val_iZone][val_iInst][ADJFLOW_SOL]->Convergence_Monitoring(geometry_container[val_iZone][val_iInst][MESH_0], config_container[val_iZone],
                                                                          IntIter, log10(solver_container[val_iZone][val_iInst][MESH_0][ADJFLOW_SOL]->GetRes_RMS(0)), MESH_0);

    }
  if (turbulent && !frozen_visc) {

    solver_container[val_iZone][val_iInst][MESH_0][ADJTURB_SOL]->ExtractAdjoint_Solution(geometry_container[val_iZone][val_iInst][MESH_0],
                                                                              config_container[val_iZone]);
  }
  if (heat) {

    solver_container[val_iZone][val_iInst][MESH_0][ADJHEAT_SOL]->ExtractAdjoint_Solution(geometry_container[val_iZone][val_iInst][MESH_0],
                                                                              config_container[val_iZone]);
  }
  if (radiation) {

    solver_container[val_iZone][val_iInst][MESH_0][ADJRAD_SOL]->ExtractAdjoint_Solution(geometry_container[val_iZone][val_iInst][MESH_0],
                                                                              config_container[val_iZone]);

    solver_container[val_iZone][val_iInst][MESH_0][ADJRAD_SOL]->ExtractAdjoint_Variables(geometry_container[val_iZone][val_iInst][MESH_0], config_container[val_iZone]);

  }
}
  
    
void CDiscAdjFluidIteration::InitializeAdjoint(CSolver *****solver_container, CGeometry ****geometry_container, CConfig **config_container, unsigned short iZone, unsigned short iInst){

  unsigned short Kind_Solver = config_container[iZone]->GetKind_Solver();
  bool frozen_visc = config_container[iZone]->GetFrozen_Visc_Disc();
  bool heat = config_container[iZone]->GetWeakly_Coupled_Heat();

  /*--- Initialize the adjoint of the objective function (typically with 1.0) ---*/
  
  solver_container[iZone][iInst][MESH_0][ADJFLOW_SOL]->SetAdj_ObjFunc(geometry_container[iZone][iInst][MESH_0], config_container[iZone]);

  /*--- Initialize the adjoints the conservative variables ---*/

  if ((Kind_Solver == DISC_ADJ_NAVIER_STOKES) || (Kind_Solver == DISC_ADJ_RANS) || (Kind_Solver == DISC_ADJ_EULER)) {

    solver_container[iZone][iInst][MESH_0][ADJFLOW_SOL]->SetAdjoint_Output(geometry_container[iZone][iInst][MESH_0],
                                                                  config_container[iZone]);
  }

  if (turbulent && !frozen_visc) {
    solver_container[iZone][iInst][MESH_0][ADJTURB_SOL]->SetAdjoint_Output(geometry_container[iZone][iInst][MESH_0],
        config_container[iZone]);
  }

  if (heat) {
    solver_container[iZone][iInst][MESH_0][ADJHEAT_SOL]->SetAdjoint_Output(geometry_container[iZone][iInst][MESH_0],
        config_container[iZone]);
  }
  if (radiation) {
    solver_container[iZone][iInst][MESH_0][ADJRAD_SOL]->SetAdjoint_Output(geometry_container[iZone][iInst][MESH_0],
        config_container[iZone]);
  }
}


void CDiscAdjFluidIteration::RegisterInput(CSolver *****solver_container, CGeometry ****geometry_container, CConfig **config_container, unsigned short iZone, unsigned short iInst, unsigned short kind_recording){

  unsigned short Kind_Solver = config_container[iZone]->GetKind_Solver();
  bool frozen_visc = config_container[iZone]->GetFrozen_Visc_Disc();
  bool heat = config_container[iZone]->GetWeakly_Coupled_Heat();

  if (kind_recording == FLOW_CONS_VARS || kind_recording == COMBINED){
    
    /*--- Register flow and turbulent variables as input ---*/
    
    if ((Kind_Solver == DISC_ADJ_NAVIER_STOKES) || (Kind_Solver == DISC_ADJ_RANS) || (Kind_Solver == DISC_ADJ_EULER)) {

      solver_container[iZone][iInst][MESH_0][ADJFLOW_SOL]->RegisterSolution(geometry_container[iZone][iInst][MESH_0], config_container[iZone]);

      solver_container[iZone][iInst][MESH_0][ADJFLOW_SOL]->RegisterVariables(geometry_container[iZone][iInst][MESH_0], config_container[iZone]);
    }
    
    if (turbulent && !frozen_visc) {
      solver_container[iZone][iInst][MESH_0][ADJTURB_SOL]->RegisterSolution(geometry_container[iZone][iInst][MESH_0], config_container[iZone]);
    }
    if (heat) {
      solver_container[iZone][iInst][MESH_0][ADJHEAT_SOL]->RegisterSolution(geometry_container[iZone][iInst][MESH_0], config_container[iZone]);
    }
    if (radiation) {
      solver_container[iZone][iInst][MESH_0][ADJRAD_SOL]->RegisterSolution(geometry_container[iZone][iInst][MESH_0], config_container[iZone]);

      solver_container[iZone][iInst][MESH_0][ADJRAD_SOL]->RegisterVariables(geometry_container[iZone][iInst][MESH_0], config_container[iZone]);
    }
  }
  if (kind_recording == MESH_COORDS){
    
    /*--- Register node coordinates as input ---*/
    
    geometry_container[iZone][iInst][MESH_0]->RegisterCoordinates(config_container[iZone]);
    
  }

  if (kind_recording == FLOW_CROSS_TERM){

    /*--- Register flow and turbulent variables as input ---*/

    solver_container[iZone][iInst][MESH_0][ADJFLOW_SOL]->RegisterSolution(geometry_container[iZone][iInst][MESH_0], config_container[iZone]);

    if (turbulent && !frozen_visc){
      solver_container[iZone][iInst][MESH_0][ADJTURB_SOL]->RegisterSolution(geometry_container[iZone][iInst][MESH_0], config_container[iZone]);
    }
  }

  if (kind_recording == GEOMETRY_CROSS_TERM){

    /*--- Register node coordinates as input ---*/

    geometry_container[iZone][iInst][MESH_0]->RegisterCoordinates(config_container[iZone]);

  }

}

void CDiscAdjFluidIteration::SetDependencies(CSolver *****solver_container, CGeometry ****geometry_container, CConfig **config_container, unsigned short iZone, unsigned short iInst, unsigned short kind_recording){


  unsigned short Kind_Solver = config_container[iZone]->GetKind_Solver();
  bool frozen_visc = config_container[iZone]->GetFrozen_Visc_Disc();
  bool heat = config_container[iZone]->GetWeakly_Coupled_Heat();
  if ((kind_recording == MESH_COORDS) || (kind_recording == NONE)  ||
      (kind_recording == GEOMETRY_CROSS_TERM) || (kind_recording == ALL_VARIABLES)){

    /*--- Update geometry to get the influence on other geometry variables (normals, volume etc) ---*/

    geometry_container[iZone][iInst][MESH_0]->UpdateGeometry(geometry_container[iZone][iInst], config_container[iZone]);

  }

  /*--- Compute coupling between flow and turbulent equations ---*/

  solver_container[iZone][iInst][MESH_0][FLOW_SOL]->Set_MPI_Solution(geometry_container[iZone][iInst][MESH_0], config_container[iZone]);

  if (turbulent && !frozen_visc){
    solver_container[iZone][iInst][MESH_0][FLOW_SOL]->Preprocessing(geometry_container[iZone][iInst][MESH_0],solver_container[iZone][iInst][MESH_0], config_container[iZone], MESH_0, NO_RK_ITER, RUNTIME_FLOW_SYS, true);
    solver_container[iZone][iInst][MESH_0][TURB_SOL]->Postprocessing(geometry_container[iZone][iInst][MESH_0],solver_container[iZone][iInst][MESH_0], config_container[iZone], MESH_0);
    solver_container[iZone][iInst][MESH_0][TURB_SOL]->Set_MPI_Solution(geometry_container[iZone][iInst][MESH_0], config_container[iZone]);
  }

  if (heat){
    solver_container[iZone][iInst][MESH_0][HEAT_SOL]->Set_Heatflux_Areas(geometry_container[iZone][iInst][MESH_0], config_container[iZone]);
    solver_container[iZone][iInst][MESH_0][HEAT_SOL]->Preprocessing(geometry_container[iZone][iInst][MESH_0],solver_container[iZone][iInst][MESH_0], config_container[iZone], MESH_0, NO_RK_ITER, RUNTIME_HEAT_SYS, true);
    solver_container[iZone][iInst][MESH_0][HEAT_SOL]->Postprocessing(geometry_container[iZone][iInst][MESH_0],solver_container[iZone][iInst][MESH_0], config_container[iZone], MESH_0);
    solver_container[iZone][iInst][MESH_0][HEAT_SOL]->Set_MPI_Solution(geometry_container[iZone][iInst][MESH_0], config_container[iZone]);
  }
  if (radiation){
    solver_container[iZone][iInst][MESH_0][FLOW_SOL]->Preprocessing(geometry_container[iZone][iInst][MESH_0],solver_container[iZone][iInst][MESH_0], config_container[iZone], MESH_0, NO_RK_ITER, RUNTIME_FLOW_SYS, true);
    solver_container[iZone][iInst][MESH_0][RAD_SOL]->Postprocessing(geometry_container[iZone][iInst][MESH_0],solver_container[iZone][iInst][MESH_0], config_container[iZone], MESH_0);
    solver_container[iZone][iInst][MESH_0][RAD_SOL]->Set_MPI_Solution(geometry_container[iZone][iInst][MESH_0], config_container[iZone]);
  }
}

void CDiscAdjFluidIteration::RegisterOutput(CSolver *****solver_container, CGeometry ****geometry_container, CConfig **config_container, COutput* output, unsigned short iZone, unsigned short iInst){
  
  unsigned short Kind_Solver = config_container[iZone]->GetKind_Solver();
  bool frozen_visc = config_container[iZone]->GetFrozen_Visc_Disc();
  bool heat = config_container[iZone]->GetWeakly_Coupled_Heat();

  if ((Kind_Solver == DISC_ADJ_NAVIER_STOKES) || (Kind_Solver == DISC_ADJ_RANS) || (Kind_Solver == DISC_ADJ_EULER)) {
  
  /*--- Register conservative variables as output of the iteration ---*/
  
    solver_container[iZone][iInst][MESH_0][FLOW_SOL]->RegisterOutput(geometry_container[iZone][iInst][MESH_0],config_container[iZone]);
  
  }
  if (turbulent && !frozen_visc){
    solver_container[iZone][iInst][MESH_0][TURB_SOL]->RegisterOutput(geometry_container[iZone][iInst][MESH_0],
                                                                 config_container[iZone]);
  }
  if (heat){
    solver_container[iZone][iInst][MESH_0][HEAT_SOL]->RegisterOutput(geometry_container[iZone][iInst][MESH_0],
                                                                 config_container[iZone]);
  }
  if (radiation){
    solver_container[iZone][iInst][MESH_0][RAD_SOL]->RegisterOutput(geometry_container[iZone][iInst][MESH_0], config_container[iZone]);
  }
}

void CDiscAdjFluidIteration::InitializeAdjoint_CrossTerm(CSolver *****solver_container, CGeometry ****geometry_container, CConfig **config_container, unsigned short iZone, unsigned short iInst){

  unsigned short Kind_Solver = config_container[iZone]->GetKind_Solver();
  bool frozen_visc = config_container[iZone]->GetFrozen_Visc_Disc();

  /*--- Initialize the adjoint of the objective function (typically with 1.0) ---*/

  solver_container[iZone][iInst][MESH_0][ADJFLOW_SOL]->SetAdj_ObjFunc(geometry_container[iZone][iInst][MESH_0], config_container[iZone]);

  /*--- Initialize the adjoints the conservative variables ---*/

 if ((Kind_Solver == DISC_ADJ_NAVIER_STOKES) || (Kind_Solver == DISC_ADJ_RANS) || (Kind_Solver == DISC_ADJ_EULER)) {

  solver_container[iZone][iInst][MESH_0][ADJFLOW_SOL]->SetAdjoint_Output(geometry_container[iZone][iInst][MESH_0],
                                                                  config_container[iZone]);
}

  if (turbulent && !frozen_visc) {
    solver_container[iZone][iInst][MESH_0][ADJTURB_SOL]->SetAdjoint_Output(geometry_container[iZone][iInst][MESH_0],
                                                                    config_container[iZone]);
  }

  if (radiation) {
    solver_container[iZone][iInst][MESH_0][ADJRAD_SOL]->SetAdjoint_Output(geometry_container[iZone][iInst][MESH_0],
                                                                          config_container[iZone]);
  }
}


void CDiscAdjFluidIteration::Update(COutput *output,
                                       CIntegration ****integration_container,
                                       CGeometry ****geometry_container,
                                       CSolver *****solver_container,
                                       CNumerics ******numerics_container,
                                       CConfig **config_container,
                                       CSurfaceMovement **surface_movement,
                                       CVolumetricMovement ***grid_movement,
                                       CFreeFormDefBox*** FFDBox,
                                       unsigned short val_iZone,
                                       unsigned short val_iInst)      {

  unsigned short iMesh;

  /*--- Dual time stepping strategy ---*/

  if ((config_container[val_iZone]->GetUnsteady_Simulation() == DT_STEPPING_1ST) ||
      (config_container[val_iZone]->GetUnsteady_Simulation() == DT_STEPPING_2ND)) {

    for (iMesh = 0; iMesh <= config_container[val_iZone]->GetnMGLevels(); iMesh++) {
      integration_container[val_iZone][val_iInst][ADJFLOW_SOL]->SetConvergence(false);
    }
  }
}
bool CDiscAdjFluidIteration::Monitor(COutput *output,
    CIntegration ****integration_container,
    CGeometry ****geometry_container,
    CSolver *****solver_container,
    CNumerics ******numerics_container,
    CConfig **config_container,
    CSurfaceMovement **surface_movement,
    CVolumetricMovement ***grid_movement,
    CFreeFormDefBox*** FFDBox,
    unsigned short val_iZone,
    unsigned short val_iInst)     { return false; }
void CDiscAdjFluidIteration::Postprocess(COutput *output,
                                         CIntegration ****integration_container,
                                         CGeometry ****geometry_container,
                                         CSolver *****solver_container,
                                         CNumerics ******numerics_container,
                                         CConfig **config_container,
                                         CSurfaceMovement **surface_movement,
                                         CVolumetricMovement ***grid_movement,
                                         CFreeFormDefBox*** FFDBox,
                                         unsigned short val_iZone,
                                         unsigned short val_iInst) { }


CDiscAdjFEAIteration::CDiscAdjFEAIteration(CConfig *config) : CIteration(config), CurrentRecording(NONE){

  fem_iteration = new CFEAIteration(config);

  // TEMPORARY output only for standalone structural problems
  if ((!config->GetFSI_Simulation()) && (rank == MASTER_NODE)){

    bool de_effects = config->GetDE_Effects();
    unsigned short iVar;

    /*--- Header of the temporary output file ---*/
    ofstream myfile_res;
    myfile_res.open ("Results_Reverse_Adjoint.txt");

    myfile_res << "Obj_Func" << " ";
    for (iVar = 0; iVar < config->GetnElasticityMod(); iVar++)
        myfile_res << "Sens_E_" << iVar << "\t";

    for (iVar = 0; iVar < config->GetnPoissonRatio(); iVar++)
      myfile_res << "Sens_Nu_" << iVar << "\t";

    if (config->GetDynamic_Analysis() == DYNAMIC){
        for (iVar = 0; iVar < config->GetnMaterialDensity(); iVar++)
          myfile_res << "Sens_Rho_" << iVar << "\t";
    }

    if (de_effects){
        for (iVar = 0; iVar < config->GetnElectric_Field(); iVar++)
          myfile_res << "Sens_EField_" << iVar << "\t";
    }

    myfile_res << endl;

    myfile_res.close();
  }

}

CDiscAdjFEAIteration::~CDiscAdjFEAIteration(void) { }
void CDiscAdjFEAIteration::Preprocess(COutput *output,
                                           CIntegration ****integration_container,
                                           CGeometry ****geometry_container,
                                           CSolver *****solver_container,
                                           CNumerics ******numerics_container,
                                           CConfig **config_container,
                                           CSurfaceMovement **surface_movement,
                                           CVolumetricMovement ***grid_movement,
                                           CFreeFormDefBox*** FFDBox,
                                           unsigned short val_iZone,
                                           unsigned short val_iInst) {

  unsigned long IntIter = 0, iPoint;
  config_container[ZONE_0]->SetIntIter(IntIter);
  unsigned short ExtIter = config_container[val_iZone]->GetExtIter();
  bool dynamic = (config_container[val_iZone]->GetDynamic_Analysis() == DYNAMIC);
  bool nonlinear_analysis = (config_container[val_iZone]->GetGeometricConditions() == LARGE_DEFORMATIONS);   // Nonlinear analysis.

  int Direct_Iter;

  /*--- For the dynamic adjoint, load direct solutions from restart files. ---*/

  if (dynamic) {

    Direct_Iter = SU2_TYPE::Int(config_container[val_iZone]->GetUnst_AdjointIter()) - SU2_TYPE::Int(ExtIter) - 1;

    /*--- We want to load the already converged solution at timesteps n and n-1 ---*/

    /*--- Load solution at timestep n-1 ---*/

    LoadDynamic_Solution(geometry_container, solver_container,config_container, val_iZone, val_iInst, Direct_Iter-1);

    /*--- Push solution back to correct array ---*/

    for(iPoint=0; iPoint<geometry_container[val_iZone][val_iInst][MESH_0]->GetnPoint();iPoint++){
      solver_container[val_iZone][val_iInst][MESH_0][FEA_SOL]->node[iPoint]->SetSolution_time_n();
    }

    /*--- Push solution back to correct array ---*/

    for(iPoint=0; iPoint<geometry_container[val_iZone][val_iInst][MESH_0]->GetnPoint();iPoint++){
      solver_container[val_iZone][val_iInst][MESH_0][FEA_SOL]->node[iPoint]->SetSolution_Accel_time_n();
    }

    /*--- Push solution back to correct array ---*/

    for(iPoint=0; iPoint<geometry_container[val_iZone][val_iInst][MESH_0]->GetnPoint();iPoint++){
      solver_container[val_iZone][val_iInst][MESH_0][FEA_SOL]->node[iPoint]->SetSolution_Vel_time_n();
    }

    /*--- Load solution timestep n ---*/

    LoadDynamic_Solution(geometry_container, solver_container,config_container, val_iZone, val_iInst, Direct_Iter);

    /*--- Store FEA solution also in the adjoint solver in order to be able to reset it later ---*/

    for (iPoint = 0; iPoint < geometry_container[val_iZone][val_iInst][MESH_0]->GetnPoint(); iPoint++){
      solver_container[val_iZone][val_iInst][MESH_0][ADJFEA_SOL]->node[iPoint]->SetSolution_Direct(solver_container[val_iZone][val_iInst][MESH_0][FEA_SOL]->node[iPoint]->GetSolution());
    }

    for (iPoint = 0; iPoint < geometry_container[val_iZone][val_iInst][MESH_0]->GetnPoint(); iPoint++){
      solver_container[val_iZone][val_iInst][MESH_0][ADJFEA_SOL]->node[iPoint]->SetSolution_Accel_Direct(solver_container[val_iZone][val_iInst][MESH_0][FEA_SOL]->node[iPoint]->GetSolution_Accel());
    }

    for (iPoint = 0; iPoint < geometry_container[val_iZone][val_iInst][MESH_0]->GetnPoint(); iPoint++){
      solver_container[val_iZone][val_iInst][MESH_0][ADJFEA_SOL]->node[iPoint]->SetSolution_Vel_Direct(solver_container[val_iZone][val_iInst][MESH_0][FEA_SOL]->node[iPoint]->GetSolution_Vel());
    }

  }
  else{
    /*--- Store FEA solution also in the adjoint solver in order to be able to reset it later ---*/

    for (iPoint = 0; iPoint < geometry_container[val_iZone][val_iInst][MESH_0]->GetnPoint(); iPoint++){
      solver_container[val_iZone][val_iInst][MESH_0][ADJFEA_SOL]->node[iPoint]->SetSolution_Direct(solver_container[val_iZone][val_iInst][MESH_0][FEA_SOL]->node[iPoint]->GetSolution());
    }

  }

  solver_container[val_iZone][val_iInst][MESH_0][ADJFEA_SOL]->Preprocessing(geometry_container[val_iZone][val_iInst][MESH_0], solver_container[val_iZone][val_iInst][MESH_0],  config_container[val_iZone] , MESH_0, 0, RUNTIME_ADJFEA_SYS, false);

  if (CurrentRecording != FEA_DISP_VARS || dynamic){

    if (rank == MASTER_NODE){
      cout << "Direct iteration to store computational graph." << endl;
      cout << "Compute residuals to check the convergence of the direct problem." << endl;
    }

    /*--- Record one FEM iteration with structural variables as input ---*/

    SetRecording(output, integration_container, geometry_container, solver_container, numerics_container,
                 config_container, surface_movement, grid_movement, FFDBox, val_iZone, val_iInst, FEA_DISP_VARS);

    /*--- Print residuals in the first iteration ---*/

    if (rank == MASTER_NODE && ((ExtIter == 0) || dynamic )){

      if (nonlinear_analysis){
        cout << "UTOL-A: "   << log10(solver_container[val_iZone][val_iInst][MESH_0][FEA_SOL]->GetRes_FEM(0))
             << ", RTOL-A: " << log10(solver_container[val_iZone][val_iInst][MESH_0][FEA_SOL]->GetRes_FEM(1))
             << ", ETOL-A: " << log10(solver_container[val_iZone][val_iInst][MESH_0][FEA_SOL]->GetRes_FEM(2)) << "." << endl;
      }
      else{
        if (geometry_container[val_iZone][val_iInst][MESH_0]->GetnDim() == 2){
          cout << "log10[RMS Ux]: "   << log10(solver_container[val_iZone][val_iInst][MESH_0][FEA_SOL]->GetRes_RMS(0))
               << ", log10[RMS Uy]: " << log10(solver_container[val_iZone][val_iInst][MESH_0][FEA_SOL]->GetRes_RMS(1)) << "." << endl;

        }
        else{
          cout << "log10[RMS Ux]: "   << log10(solver_container[val_iZone][val_iInst][MESH_0][FEA_SOL]->GetRes_RMS(0))
               << ", log10[RMS Uy]: " << log10(solver_container[val_iZone][val_iInst][MESH_0][FEA_SOL]->GetRes_RMS(1))
               << ", log10[RMS Uz]: " << log10(solver_container[val_iZone][val_iInst][MESH_0][FEA_SOL]->GetRes_RMS(2))<< "." << endl;
        }

      }

    }

  }

}



void CDiscAdjFEAIteration::LoadDynamic_Solution(CGeometry ****geometry_container,
                                               CSolver *****solver_container,
                                               CConfig **config_container,
                                               unsigned short val_iZone,
                                               unsigned short val_iInst, 
                                               int val_DirectIter) {
  unsigned short iVar;
  unsigned long iPoint;
  bool update_geo = false;  //TODO: check

  if (val_DirectIter >= 0){
    if (rank == MASTER_NODE && val_iZone == ZONE_0)
      cout << " Loading FEA solution from direct iteration " << val_DirectIter  << "." << endl;
    solver_container[val_iZone][val_iInst][MESH_0][FEA_SOL]->LoadRestart(geometry_container[val_iZone][val_iInst], solver_container[val_iZone][val_iInst], config_container[val_iZone], val_DirectIter, update_geo);
  } else {
    /*--- If there is no solution file we set the freestream condition ---*/
    if (rank == MASTER_NODE && val_iZone == ZONE_0)
      cout << " Setting static conditions at direct iteration " << val_DirectIter << "." << endl;
    /*--- Push solution back to correct array ---*/
    for(iPoint=0; iPoint < geometry_container[val_iZone][val_iInst][MESH_0]->GetnPoint();iPoint++){
      for (iVar = 0; iVar < solver_container[val_iZone][val_iInst][MESH_0][FEA_SOL]->GetnVar(); iVar++){
        solver_container[val_iZone][val_iInst][MESH_0][FEA_SOL]->node[iPoint]->SetSolution(iVar, 0.0);
        solver_container[val_iZone][val_iInst][MESH_0][FEA_SOL]->node[iPoint]->SetSolution_Accel(iVar, 0.0);
        solver_container[val_iZone][val_iInst][MESH_0][FEA_SOL]->node[iPoint]->SetSolution_Vel(iVar, 0.0);
      }
    }
  }
}


void CDiscAdjFEAIteration::Iterate(COutput *output,
                                        CIntegration ****integration_container,
                                        CGeometry ****geometry_container,
                                        CSolver *****solver_container,
                                        CNumerics ******numerics_container,
                                        CConfig **config_container,
                                        CSurfaceMovement **surface_movement,
                                        CVolumetricMovement ***volume_grid_movement,
                                        CFreeFormDefBox*** FFDBox,
                                        unsigned short val_iZone,
                                        unsigned short val_iInst) {


  unsigned long IntIter = 0, nIntIter = 1;
  bool dynamic = (config_container[val_iZone]->GetDynamic_Analysis() == DYNAMIC);

  config_container[val_iZone]->SetIntIter(IntIter);

  nIntIter = config_container[val_iZone]->GetDyn_nIntIter();

  for(IntIter = 0; IntIter < nIntIter; IntIter++){

    /*--- Set the internal iteration ---*/

    config_container[val_iZone]->SetIntIter(IntIter);

    /*--- Set the adjoint values of the flow and objective function ---*/

    InitializeAdjoint(solver_container, geometry_container, config_container, val_iZone, val_iInst);

    /*--- Run the adjoint computation ---*/

    AD::ComputeAdjoint();

    /*--- Extract the adjoints of the conservative input variables and store them for the next iteration ---*/

    solver_container[val_iZone][val_iInst][MESH_0][ADJFEA_SOL]->ExtractAdjoint_Solution(geometry_container[val_iZone][val_iInst][MESH_0],
                                                                              config_container[val_iZone]);

    solver_container[val_iZone][val_iInst][MESH_0][ADJFEA_SOL]->ExtractAdjoint_Variables(geometry_container[val_iZone][val_iInst][MESH_0],
                                                                               config_container[val_iZone]);

    /*--- Clear all adjoints to re-use the stored computational graph in the next iteration ---*/

    AD::ClearAdjoints();

    /*--- Set the convergence criteria (only residual possible) ---*/

    integration_container[val_iZone][val_iInst][ADJFEA_SOL]->Convergence_Monitoring(geometry_container[val_iZone][val_iInst][MESH_0],config_container[val_iZone],
                                                                          IntIter,log10(solver_container[val_iZone][val_iInst][MESH_0][ADJFLOW_SOL]->GetRes_RMS(0)), MESH_0);

    if(integration_container[val_iZone][val_iInst][ADJFEA_SOL]->GetConvergence()){
      break;
    }

    /*--- Write the convergence history (only screen output) ---*/

   if(IntIter != nIntIter-1)
      output->SetConvHistory_Body(geometry_container, solver_container, config_container, integration_container, true, 0.0, val_iZone, val_iInst);

  }


  if (dynamic){
    integration_container[val_iZone][val_iInst][ADJFEA_SOL]->SetConvergence(false);
  }

  /*--- Global sensitivities ---*/
  solver_container[val_iZone][val_iInst][MESH_0][ADJFEA_SOL]->SetSensitivity(geometry_container[val_iZone][val_iInst][MESH_0],config_container[val_iZone]);

  // TEMPORARY output only for standalone structural problems
  if ((!config_container[val_iZone]->GetFSI_Simulation()) && (rank == MASTER_NODE)){

    unsigned short iVar;

    bool de_effects = config_container[val_iZone]->GetDE_Effects();

    /*--- Header of the temporary output file ---*/
    ofstream myfile_res;
    myfile_res.open ("Results_Reverse_Adjoint.txt", ios::app);

    myfile_res.precision(15);

    myfile_res << config_container[val_iZone]->GetExtIter() << "\t";

    switch (config_container[val_iZone]->GetKind_ObjFunc()){
    case REFERENCE_GEOMETRY:
      myfile_res << scientific << solver_container[val_iZone][val_iInst][MESH_0][FEA_SOL]->GetTotal_OFRefGeom() << "\t";
      break;
    case REFERENCE_NODE:
      myfile_res << scientific << solver_container[val_iZone][val_iInst][MESH_0][FEA_SOL]->GetTotal_OFRefNode() << "\t";
      break;
    case VOLUME_FRACTION:
      myfile_res << scientific << solver_container[val_iZone][val_iInst][MESH_0][FEA_SOL]->GetTotal_OFVolFrac() << "\t";
      break;
    }

    for (iVar = 0; iVar < config_container[val_iZone]->GetnElasticityMod(); iVar++)
        myfile_res << scientific << solver_container[ZONE_0][val_iInst][MESH_0][ADJFEA_SOL]->GetTotal_Sens_E(iVar) << "\t";
    for (iVar = 0; iVar < config_container[val_iZone]->GetnPoissonRatio(); iVar++)
        myfile_res << scientific << solver_container[ZONE_0][val_iInst][MESH_0][ADJFEA_SOL]->GetTotal_Sens_Nu(iVar) << "\t";
    if (dynamic){
        for (iVar = 0; iVar < config_container[val_iZone]->GetnMaterialDensity(); iVar++)
            myfile_res << scientific << solver_container[ZONE_0][val_iInst][MESH_0][ADJFEA_SOL]->GetTotal_Sens_Rho(iVar) << "\t";
    }

    if (de_effects){
        for (iVar = 0; iVar < config_container[val_iZone]->GetnElectric_Field(); iVar++)
          myfile_res << scientific << solver_container[val_iZone][val_iInst][MESH_0][ADJFEA_SOL]->GetTotal_Sens_EField(iVar) << "\t";
    }

    for (iVar = 0; iVar < solver_container[val_iZone][val_iInst][MESH_0][ADJFEA_SOL]->GetnDVFEA(); iVar++){
      myfile_res << scientific << solver_container[val_iZone][val_iInst][MESH_0][ADJFEA_SOL]->GetTotal_Sens_DVFEA(iVar) << "\t";
    }

    myfile_res << endl;

    myfile_res.close();
  }

  // TEST: for implementation of python framework in standalone structural problems
  if ((!config_container[val_iZone]->GetFSI_Simulation()) && (rank == MASTER_NODE)){

    /*--- Header of the temporary output file ---*/
    ofstream myfile_res;
    bool outputDVFEA = false;

    switch (config_container[val_iZone]->GetDV_FEA()) {
      case YOUNG_MODULUS:
        myfile_res.open("grad_young.opt");
        outputDVFEA = true;
        break;
      case POISSON_RATIO:
        myfile_res.open("grad_poisson.opt");
        outputDVFEA = true;
        break;
      case DENSITY_VAL:
      case DEAD_WEIGHT:
        myfile_res.open("grad_density.opt");
        outputDVFEA = true;
        break;
      case ELECTRIC_FIELD:
        myfile_res.open("grad_efield.opt");
        outputDVFEA = true;
        break;
      default:
        outputDVFEA = false;
        break;
    }

    if (outputDVFEA){

      unsigned short iDV;
      unsigned short nDV = solver_container[val_iZone][val_iInst][MESH_0][ADJFEA_SOL]->GetnDVFEA();

      myfile_res << "INDEX" << "\t" << "GRAD" << endl;

      myfile_res.precision(15);

      for (iDV = 0; iDV < nDV; iDV++){
        myfile_res << iDV;
        myfile_res << "\t";
        myfile_res << scientific << solver_container[val_iZone][val_iInst][MESH_0][ADJFEA_SOL]->GetTotal_Sens_DVFEA(iDV);
        myfile_res << endl;
      }

      myfile_res.close();

    }

  }

}

void CDiscAdjFEAIteration::SetRecording(COutput *output,
                                             CIntegration ****integration_container,
                                             CGeometry ****geometry_container,
                                             CSolver *****solver_container,
                                             CNumerics ******numerics_container,
                                             CConfig **config_container,
                                             CSurfaceMovement **surface_movement,
                                             CVolumetricMovement ***grid_movement,
                                             CFreeFormDefBox*** FFDBox,
                                             unsigned short val_iZone,
                                             unsigned short val_iInst,
                                             unsigned short kind_recording)      {

  unsigned long IntIter = config_container[ZONE_0]->GetIntIter();
  unsigned long ExtIter = config_container[val_iZone]->GetExtIter(), DirectExtIter;
  bool dynamic = (config_container[val_iZone]->GetDynamic_Analysis() == DYNAMIC);

  DirectExtIter = 0;
  if (dynamic){
    DirectExtIter = SU2_TYPE::Int(config_container[val_iZone]->GetUnst_AdjointIter()) - SU2_TYPE::Int(ExtIter) - 1;
  }

  /*--- Reset the tape ---*/

  AD::Reset();

  /*--- We only need to reset the indices if the current recording is different from the recording we want to have ---*/

  if (CurrentRecording != kind_recording && (CurrentRecording != NONE) ){

    solver_container[val_iZone][val_iInst][MESH_0][ADJFEA_SOL]->SetRecording(geometry_container[val_iZone][val_iInst][MESH_0], config_container[val_iZone]);

    /*--- Clear indices of coupling variables ---*/

    SetDependencies(solver_container, geometry_container, numerics_container, config_container, val_iZone, val_iInst, ALL_VARIABLES);

    /*--- Run one iteration while tape is passive - this clears all indices ---*/

    fem_iteration->Iterate(output,integration_container,geometry_container,solver_container,numerics_container,
                                config_container,surface_movement,grid_movement,FFDBox,val_iZone, val_iInst);

  }

  /*--- Prepare for recording ---*/

  solver_container[val_iZone][val_iInst][MESH_0][ADJFEA_SOL]->SetRecording(geometry_container[val_iZone][val_iInst][MESH_0], config_container[val_iZone]);

  /*--- Start the recording of all operations ---*/

  AD::StartRecording();

  /*--- Register FEA variables ---*/

  RegisterInput(solver_container, geometry_container, config_container, val_iZone, val_iInst, kind_recording);

  /*--- Compute coupling or update the geometry ---*/

  SetDependencies(solver_container, geometry_container, numerics_container, config_container, val_iZone, val_iInst, kind_recording);

  /*--- Set the correct direct iteration number ---*/

  if (dynamic){
    config_container[val_iZone]->SetExtIter(DirectExtIter);
  }

  /*--- Run the direct iteration ---*/

  fem_iteration->Iterate(output,integration_container,geometry_container,solver_container,numerics_container,
                              config_container,surface_movement,grid_movement,FFDBox, val_iZone, val_iInst);

  config_container[val_iZone]->SetExtIter(ExtIter);

  /*--- Register structural variables and objective function as output ---*/

  RegisterOutput(solver_container, geometry_container, config_container, val_iZone, val_iInst);

  /*--- Stop the recording ---*/

  AD::StopRecording();

  /*--- Set the recording status ---*/

  CurrentRecording = kind_recording;

  /* --- Reset the number of the internal iterations---*/

  config_container[ZONE_0]->SetIntIter(IntIter);

}


void CDiscAdjFEAIteration::RegisterInput(CSolver *****solver_container, CGeometry ****geometry_container, CConfig **config_container, unsigned short iZone, unsigned short iInst, unsigned short kind_recording){

  /*--- Register structural displacements as input ---*/

  solver_container[iZone][iInst][MESH_0][ADJFEA_SOL]->RegisterSolution(geometry_container[iZone][iInst][MESH_0], config_container[iZone]);

  /*--- Register variables as input ---*/

  solver_container[iZone][iInst][MESH_0][ADJFEA_SOL]->RegisterVariables(geometry_container[iZone][iInst][MESH_0], config_container[iZone]);

  /*--- Both need to be registered regardless of kind_recording for structural shape derivatives to work properly.
        Otherwise, the code simply diverges as the FEM_CROSS_TERM_GEOMETRY breaks! (no idea why) for this term we register but do not extract! ---*/
}

void CDiscAdjFEAIteration::SetDependencies(CSolver *****solver_container, CGeometry ****geometry_container, CNumerics ******numerics_container, CConfig **config_container, unsigned short iZone, unsigned short iInst, unsigned short kind_recording){

  unsigned short iVar;
  unsigned short iMPROP = config_container[iZone]->GetnElasticityMod();
  
  /*--- Some numerics are only instanciated under these conditions ---*/
  bool element_based = (config_container[iZone]->GetGeometricConditions() == LARGE_DEFORMATIONS) &&
                        solver_container[iZone][iInst][MESH_0][FEA_SOL]->IsElementBased(),
       de_effects    = (config_container[iZone]->GetGeometricConditions() == LARGE_DEFORMATIONS) &&
                        config_container[iZone]->GetDE_Effects();

  for (iVar = 0; iVar < iMPROP; iVar++){

      /*--- Add dependencies for E and Nu ---*/

      numerics_container[iZone][iInst][MESH_0][FEA_SOL][FEA_TERM]->SetMaterial_Properties(iVar,
                                                                                   solver_container[iZone][iInst][MESH_0][ADJFEA_SOL]->GetVal_Young(iVar),
                                                                                   solver_container[iZone][iInst][MESH_0][ADJFEA_SOL]->GetVal_Poisson(iVar));

      /*--- Add dependencies for Rho and Rho_DL ---*/

      numerics_container[iZone][iInst][MESH_0][FEA_SOL][FEA_TERM]->SetMaterial_Density(iVar,
                                                                                solver_container[iZone][iInst][MESH_0][ADJFEA_SOL]->GetVal_Rho(iVar),
                                                                                solver_container[iZone][iInst][MESH_0][ADJFEA_SOL]->GetVal_Rho_DL(iVar));

      /*--- Add dependencies for element-based simulations. ---*/

      if (element_based){

          /*--- Neo Hookean Compressible ---*/
          numerics_container[iZone][iInst][MESH_0][FEA_SOL][MAT_NHCOMP]->SetMaterial_Properties(iVar,
                                                                                       solver_container[iZone][iInst][MESH_0][ADJFEA_SOL]->GetVal_Young(iVar),
                                                                                       solver_container[iZone][iInst][MESH_0][ADJFEA_SOL]->GetVal_Poisson(iVar));
          numerics_container[iZone][iInst][MESH_0][FEA_SOL][MAT_NHCOMP]->SetMaterial_Density(iVar,
                                                                                    solver_container[iZone][iInst][MESH_0][ADJFEA_SOL]->GetVal_Rho(iVar),
                                                                                    solver_container[iZone][iInst][MESH_0][ADJFEA_SOL]->GetVal_Rho_DL(iVar));

          /*--- Ideal DE ---*/
          numerics_container[iZone][iInst][MESH_0][FEA_SOL][MAT_IDEALDE]->SetMaterial_Properties(iVar,
                                                                                       solver_container[iZone][iInst][MESH_0][ADJFEA_SOL]->GetVal_Young(iVar),
                                                                                       solver_container[iZone][iInst][MESH_0][ADJFEA_SOL]->GetVal_Poisson(iVar));
          numerics_container[iZone][iInst][MESH_0][FEA_SOL][MAT_IDEALDE]->SetMaterial_Density(iVar,
                                                                                    solver_container[iZone][iInst][MESH_0][ADJFEA_SOL]->GetVal_Rho(iVar),
                                                                                    solver_container[iZone][iInst][MESH_0][ADJFEA_SOL]->GetVal_Rho_DL(iVar));

          /*--- Knowles ---*/
          numerics_container[iZone][iInst][MESH_0][FEA_SOL][MAT_KNOWLES]->SetMaterial_Properties(iVar,
                                                                                       solver_container[iZone][iInst][MESH_0][ADJFEA_SOL]->GetVal_Young(iVar),
                                                                                       solver_container[iZone][iInst][MESH_0][ADJFEA_SOL]->GetVal_Poisson(iVar));
          numerics_container[iZone][iInst][MESH_0][FEA_SOL][MAT_KNOWLES]->SetMaterial_Density(iVar,
                                                                                    solver_container[iZone][iInst][MESH_0][ADJFEA_SOL]->GetVal_Rho(iVar),
                                                                                    solver_container[iZone][iInst][MESH_0][ADJFEA_SOL]->GetVal_Rho_DL(iVar));

      }



  }

  if (de_effects){

      unsigned short nEField = solver_container[iZone][iInst][MESH_0][ADJFEA_SOL]->GetnEField();

      for (unsigned short iEField = 0; iEField < nEField; iEField++){

          numerics_container[iZone][iInst][MESH_0][FEA_SOL][FEA_TERM]->Set_ElectricField(iEField,
                                                                                 solver_container[iZone][iInst][MESH_0][ADJFEA_SOL]->GetVal_EField(iEField));

          numerics_container[iZone][iInst][MESH_0][FEA_SOL][DE_TERM]->Set_ElectricField(iEField,
                                                                                 solver_container[iZone][iInst][MESH_0][ADJFEA_SOL]->GetVal_EField(iEField));

      }


  }

  /*--- Add dependencies for element-based simulations. ---*/

  switch (config_container[iZone]->GetDV_FEA()) {
    case YOUNG_MODULUS:
    case POISSON_RATIO:
    case DENSITY_VAL:
    case DEAD_WEIGHT:
    case ELECTRIC_FIELD:

      unsigned short nDV = solver_container[iZone][iInst][MESH_0][ADJFEA_SOL]->GetnDVFEA();

      for (unsigned short iDV = 0; iDV < nDV; iDV++){

          numerics_container[iZone][iInst][MESH_0][FEA_SOL][FEA_TERM]->Set_DV_Val(iDV,
                                                                           solver_container[iZone][iInst][MESH_0][ADJFEA_SOL]->GetVal_DVFEA(iDV));

          if (de_effects){
            numerics_container[iZone][iInst][MESH_0][FEA_SOL][DE_TERM]->Set_DV_Val(iDV,
                                                                            solver_container[iZone][iInst][MESH_0][ADJFEA_SOL]->GetVal_DVFEA(iDV));
          }

      }

      if (element_based){

        for (unsigned short iDV = 0; iDV < nDV; iDV++){
            numerics_container[iZone][iInst][MESH_0][FEA_SOL][MAT_NHCOMP]->Set_DV_Val(iDV,
                                                                            solver_container[iZone][iInst][MESH_0][ADJFEA_SOL]->GetVal_DVFEA(iDV));
            numerics_container[iZone][iInst][MESH_0][FEA_SOL][MAT_IDEALDE]->Set_DV_Val(iDV,
                                                                            solver_container[iZone][iInst][MESH_0][ADJFEA_SOL]->GetVal_DVFEA(iDV));
            numerics_container[iZone][iInst][MESH_0][FEA_SOL][MAT_KNOWLES]->Set_DV_Val(iDV,
                                                                            solver_container[iZone][iInst][MESH_0][ADJFEA_SOL]->GetVal_DVFEA(iDV));
        }

      }

    break;

  }

}

void CDiscAdjFEAIteration::RegisterOutput(CSolver *****solver_container, CGeometry ****geometry_container, CConfig **config_container, unsigned short iZone, unsigned short iInst){

  /*--- Register objective function as output of the iteration ---*/

  solver_container[iZone][iInst][MESH_0][ADJFEA_SOL]->RegisterObj_Func(config_container[iZone]);

  /*--- Register conservative variables as output of the iteration ---*/

  solver_container[iZone][iInst][MESH_0][ADJFEA_SOL]->RegisterOutput(geometry_container[iZone][iInst][MESH_0],config_container[iZone]);

}

void CDiscAdjFEAIteration::InitializeAdjoint(CSolver *****solver_container, CGeometry ****geometry_container, CConfig **config_container, unsigned short iZone, unsigned short iInst){

  /*--- Initialize the adjoint of the objective function (typically with 1.0) ---*/

  solver_container[iZone][iInst][MESH_0][ADJFEA_SOL]->SetAdj_ObjFunc(geometry_container[iZone][iInst][MESH_0], config_container[iZone]);

  /*--- Initialize the adjoints the conservative variables ---*/

  solver_container[iZone][iInst][MESH_0][ADJFEA_SOL]->SetAdjoint_Output(geometry_container[iZone][iInst][MESH_0],
                                                                  config_container[iZone]);

}


void CDiscAdjFEAIteration::InitializeAdjoint_CrossTerm(CSolver *****solver_container, CGeometry ****geometry_container, CConfig **config_container, unsigned short iZone, unsigned short iInst){

  /*--- Initialize the adjoint of the objective function (typically with 1.0) ---*/

  solver_container[iZone][iInst][MESH_0][ADJFEA_SOL]->SetAdj_ObjFunc(geometry_container[iZone][iInst][MESH_0], config_container[iZone]);

  /*--- Initialize the adjoints the conservative variables ---*/

  solver_container[iZone][iInst][MESH_0][ADJFEA_SOL]->SetAdjoint_Output(geometry_container[iZone][iInst][MESH_0],
                                                                  config_container[iZone]);

}

void CDiscAdjFEAIteration::Update(COutput *output,
                                       CIntegration ****integration_container,
                                       CGeometry ****geometry_container,
                                       CSolver *****solver_container,
                                       CNumerics ******numerics_container,
                                       CConfig **config_container,
                                       CSurfaceMovement **surface_movement,
                                       CVolumetricMovement ***grid_movement,
                                       CFreeFormDefBox*** FFDBox,
                                       unsigned short val_iZone,
                                       unsigned short val_iInst)      { }
bool CDiscAdjFEAIteration::Monitor(COutput *output,
    CIntegration ****integration_container,
    CGeometry ****geometry_container,
    CSolver *****solver_container,
    CNumerics ******numerics_container,
    CConfig **config_container,
    CSurfaceMovement **surface_movement,
    CVolumetricMovement ***grid_movement,
    CFreeFormDefBox*** FFDBox,
    unsigned short val_iZone,
    unsigned short val_iInst)     { return false; }
void CDiscAdjFEAIteration::Postprocess(COutput *output,
    CIntegration ****integration_container,
    CGeometry ****geometry_container,
    CSolver *****solver_container,
    CNumerics ******numerics_container,
    CConfig **config_container,
    CSurfaceMovement **surface_movement,
    CVolumetricMovement ***grid_movement,
    CFreeFormDefBox*** FFDBox,
    unsigned short val_iZone,
    unsigned short val_iInst) {

  unsigned short iMarker;

  /*--- Apply BC's to the structural adjoint - otherwise, clamped nodes have too values that make no sense... ---*/
  for (iMarker = 0; iMarker < config_container[val_iZone]->GetnMarker_All(); iMarker++)
  switch (config_container[val_iZone]->GetMarker_All_KindBC(iMarker)) {
    case CLAMPED_BOUNDARY:
    solver_container[val_iZone][val_iInst][MESH_0][ADJFEA_SOL]->BC_Clamped_Post(geometry_container[val_iZone][val_iInst][MESH_0],
        solver_container[val_iZone][val_iInst][MESH_0], numerics_container[val_iZone][val_iInst][MESH_0][FEA_SOL][FEA_TERM],
        config_container[val_iZone], iMarker);
    break;
  }
}

CDiscAdjHeatIteration::CDiscAdjHeatIteration(CConfig *config) : CIteration(config) { }

CDiscAdjHeatIteration::~CDiscAdjHeatIteration(void) { }

void CDiscAdjHeatIteration::Preprocess(COutput *output,
                                           CIntegration ****integration_container,
                                           CGeometry ****geometry_container,
                                           CSolver *****solver_container,
                                           CNumerics ******numerics_container,
                                           CConfig **config_container,
                                           CSurfaceMovement **surface_movement,
                                           CVolumetricMovement ***grid_movement,
                                           CFreeFormDefBox*** FFDBox,
                                           unsigned short val_iZone,
                                           unsigned short val_iInst) {

  unsigned long IntIter = 0, iPoint;
  config_container[ZONE_0]->SetIntIter(IntIter);
  unsigned short ExtIter = config_container[val_iZone]->GetExtIter();
  bool dual_time_1st = (config_container[val_iZone]->GetUnsteady_Simulation() == DT_STEPPING_1ST);
  bool dual_time_2nd = (config_container[val_iZone]->GetUnsteady_Simulation() == DT_STEPPING_2ND);
  bool dual_time = (dual_time_1st || dual_time_2nd);
  unsigned short iMesh;
  int Direct_Iter;

  /*--- For the unsteady adjoint, load direct solutions from restart files. ---*/

  if (config_container[val_iZone]->GetUnsteady_Simulation()) {

    Direct_Iter = SU2_TYPE::Int(config_container[val_iZone]->GetUnst_AdjointIter()) - SU2_TYPE::Int(ExtIter) - 2;

    /*--- For dual-time stepping we want to load the already converged solution at timestep n ---*/

    if (dual_time) {
      Direct_Iter += 1;
    }

    if (ExtIter == 0){

      if (dual_time_2nd) {

        /*--- Load solution at timestep n-2 ---*/

        LoadUnsteady_Solution(geometry_container, solver_container,config_container, val_iZone, val_iInst, Direct_Iter-2);

        /*--- Push solution back to correct array ---*/

        for (iMesh=0; iMesh<=config_container[val_iZone]->GetnMGLevels();iMesh++) {
          for(iPoint=0; iPoint<geometry_container[val_iZone][val_iInst][iMesh]->GetnPoint();iPoint++) {

            solver_container[val_iZone][val_iInst][iMesh][HEAT_SOL]->node[iPoint]->Set_Solution_time_n();
            solver_container[val_iZone][val_iInst][iMesh][HEAT_SOL]->node[iPoint]->Set_Solution_time_n1();
          }
        }
      }
      if (dual_time) {

        /*--- Load solution at timestep n-1 ---*/

        LoadUnsteady_Solution(geometry_container, solver_container,config_container, val_iZone, val_iInst, Direct_Iter-1);

        /*--- Push solution back to correct array ---*/

        for (iMesh=0; iMesh<=config_container[val_iZone]->GetnMGLevels();iMesh++) {
          for(iPoint=0; iPoint<geometry_container[val_iZone][val_iInst][iMesh]->GetnPoint();iPoint++) {

            solver_container[val_iZone][val_iInst][iMesh][HEAT_SOL]->node[iPoint]->Set_Solution_time_n();
          }
        }
      }

      /*--- Load solution timestep n ---*/

      LoadUnsteady_Solution(geometry_container, solver_container,config_container, val_iZone, val_iInst, Direct_Iter);

    }


    if ((ExtIter > 0) && dual_time){

      /*--- Load solution timestep n - 2 ---*/

      LoadUnsteady_Solution(geometry_container, solver_container,config_container, val_iZone, val_iInst, Direct_Iter - 2);

      /*--- Temporarily store the loaded solution in the Solution_Old array ---*/

      for (iMesh=0; iMesh<=config_container[val_iZone]->GetnMGLevels();iMesh++) {
        for(iPoint=0; iPoint<geometry_container[val_iZone][val_iInst][iMesh]->GetnPoint();iPoint++) {

          solver_container[val_iZone][val_iInst][iMesh][HEAT_SOL]->node[iPoint]->Set_OldSolution();
        }
      }

      /*--- Set Solution at timestep n to solution at n-1 ---*/

      for (iMesh=0; iMesh<=config_container[val_iZone]->GetnMGLevels();iMesh++) {
        for(iPoint=0; iPoint<geometry_container[val_iZone][val_iInst][iMesh]->GetnPoint();iPoint++) {

          solver_container[val_iZone][val_iInst][iMesh][HEAT_SOL]->node[iPoint]->SetSolution(solver_container[val_iZone][val_iInst][iMesh][HEAT_SOL]->node[iPoint]->GetSolution_time_n());
        }
      }
      if (dual_time_1st){
      /*--- Set Solution at timestep n-1 to the previously loaded solution ---*/
        for (iMesh=0; iMesh<=config_container[val_iZone]->GetnMGLevels();iMesh++) {
          for(iPoint=0; iPoint<geometry_container[val_iZone][val_iInst][iMesh]->GetnPoint();iPoint++) {

            solver_container[val_iZone][val_iInst][iMesh][HEAT_SOL]->node[iPoint]->Set_Solution_time_n(solver_container[val_iZone][val_iInst][iMesh][HEAT_SOL]->node[iPoint]->GetSolution_time_n1());
          }
        }
      }
      if (dual_time_2nd){
        /*--- Set Solution at timestep n-1 to solution at n-2 ---*/
        for (iMesh=0; iMesh<=config_container[val_iZone]->GetnMGLevels();iMesh++) {
          for(iPoint=0; iPoint<geometry_container[val_iZone][val_iInst][iMesh]->GetnPoint();iPoint++) {

            solver_container[val_iZone][val_iInst][iMesh][HEAT_SOL]->node[iPoint]->Set_Solution_time_n(solver_container[val_iZone][val_iInst][iMesh][HEAT_SOL]->node[iPoint]->GetSolution_time_n1());
          }
        }
        /*--- Set Solution at timestep n-2 to the previously loaded solution ---*/
        for (iMesh=0; iMesh<=config_container[val_iZone]->GetnMGLevels();iMesh++) {
          for(iPoint=0; iPoint<geometry_container[val_iZone][val_iInst][iMesh]->GetnPoint();iPoint++) {

            solver_container[val_iZone][val_iInst][iMesh][HEAT_SOL]->node[iPoint]->Set_Solution_time_n1(solver_container[val_iZone][val_iInst][iMesh][HEAT_SOL]->node[iPoint]->GetSolution_Old());
          }
        }
      }
    }
  }

  /*--- Store flow solution also in the adjoint solver in order to be able to reset it later ---*/

  if (ExtIter == 0 || dual_time) {
    for (iPoint = 0; iPoint < geometry_container[val_iZone][val_iInst][MESH_0]->GetnPoint(); iPoint++) {
      solver_container[val_iZone][val_iInst][MESH_0][ADJHEAT_SOL]->node[iPoint]->SetSolution_Direct(solver_container[val_iZone][val_iInst][MESH_0][HEAT_SOL]->node[iPoint]->GetSolution());
    }
  }

  solver_container[val_iZone][val_iInst][MESH_0][ADJHEAT_SOL]->Preprocessing(geometry_container[val_iZone][val_iInst][MESH_0],
                                                                             solver_container[val_iZone][val_iInst][MESH_0],
                                                                             config_container[val_iZone],
                                                                             MESH_0, 0, RUNTIME_ADJHEAT_SYS, false);
}



void CDiscAdjHeatIteration::LoadUnsteady_Solution(CGeometry ****geometry_container,
                                           CSolver *****solver_container,
                                           CConfig **config_container,
                                           unsigned short val_iZone,
                                           unsigned short val_iInst,
                                           int val_DirectIter) {
  unsigned short iMesh;

  if (val_DirectIter >= 0) {
    if (rank == MASTER_NODE && val_iZone == ZONE_0)
      cout << " Loading heat solution from direct iteration " << val_DirectIter  << "." << endl;

    solver_container[val_iZone][val_iInst][MESH_0][HEAT_SOL]->LoadRestart(geometry_container[val_iZone][val_iInst],
                                                                          solver_container[val_iZone][val_iInst],
                                                                          config_container[val_iZone],
                                                                          val_DirectIter, false);
  }

  else {
    /*--- If there is no solution file we set the freestream condition ---*/
    if (rank == MASTER_NODE && val_iZone == ZONE_0)
      cout << " Setting freestream conditions at direct iteration " << val_DirectIter << "." << endl;
    for (iMesh=0; iMesh<=config_container[val_iZone]->GetnMGLevels();iMesh++) {

      solver_container[val_iZone][val_iInst][iMesh][HEAT_SOL]->SetFreeStream_Solution(config_container[val_iZone]);
      solver_container[val_iZone][val_iInst][iMesh][HEAT_SOL]->Postprocessing(geometry_container[val_iZone][val_iInst][iMesh],
                                                                              solver_container[val_iZone][val_iInst][iMesh],
                                                                              config_container[val_iZone],
                                                                              iMesh);
    }
  }
}


void CDiscAdjHeatIteration::Iterate(COutput *output,
                                        CIntegration ****integration_container,
                                        CGeometry ****geometry_container,
                                        CSolver *****solver_container,
                                        CNumerics ******numerics_container,
                                        CConfig **config_container,
                                        CSurfaceMovement **surface_movement,
                                        CVolumetricMovement ***volume_grid_movement,
                                        CFreeFormDefBox*** FFDBox,
                                        unsigned short val_iZone,
                                        unsigned short val_iInst) {


  solver_container[val_iZone][val_iInst][MESH_0][ADJHEAT_SOL]->ExtractAdjoint_Solution(geometry_container[val_iZone][val_iInst][MESH_0],
                                                                                       config_container[val_iZone]);
}

void CDiscAdjHeatIteration::InitializeAdjoint(CSolver *****solver_container,
                                              CGeometry ****geometry_container,
                                              CConfig **config_container,
                                              unsigned short iZone, unsigned short iInst){

  /*--- Initialize the adjoints the conservative variables ---*/

  solver_container[iZone][iInst][MESH_0][ADJHEAT_SOL]->SetAdjoint_Output(geometry_container[iZone][iInst][MESH_0],
                                                                         config_container[iZone]);
}


void CDiscAdjHeatIteration::RegisterInput(CSolver *****solver_container,
                                          CGeometry ****geometry_container,
                                          CConfig **config_container,
                                          unsigned short iZone, unsigned short iInst,
                                          unsigned short kind_recording){

  if (kind_recording == FLOW_CONS_VARS || kind_recording == COMBINED){

    /*--- Register flow and turbulent variables as input ---*/

    solver_container[iZone][iInst][MESH_0][ADJHEAT_SOL]->RegisterSolution(geometry_container[iZone][iInst][MESH_0], config_container[iZone]);

    solver_container[iZone][iInst][MESH_0][ADJHEAT_SOL]->RegisterVariables(geometry_container[iZone][iInst][MESH_0], config_container[iZone]);

  }
  if (kind_recording == MESH_COORDS){

    /*--- Register node coordinates as input ---*/

    geometry_container[iZone][iInst][MESH_0]->RegisterCoordinates(config_container[iZone]);

  }
}

void CDiscAdjHeatIteration::SetDependencies(CSolver *****solver_container,
                                            CGeometry ****geometry_container,
                                            CConfig **config_container,
                                            unsigned short iZone, unsigned short iInst,
                                            unsigned short kind_recording){

  if ((kind_recording == MESH_COORDS) || (kind_recording == NONE)  ||
      (kind_recording == GEOMETRY_CROSS_TERM) || (kind_recording == ALL_VARIABLES)){

    /*--- Update geometry to get the influence on other geometry variables (normals, volume etc) ---*/

    geometry_container[iZone][iInst][MESH_0]->UpdateGeometry(geometry_container[iZone][iInst], config_container[iZone]);

  }

  solver_container[iZone][iInst][MESH_0][HEAT_SOL]->Set_Heatflux_Areas(geometry_container[iZone][iInst][MESH_0], config_container[iZone]);
  solver_container[iZone][iInst][MESH_0][HEAT_SOL]->Preprocessing(geometry_container[iZone][iInst][MESH_0], solver_container[iZone][iInst][MESH_0],
                                                                  config_container[iZone], MESH_0, NO_RK_ITER, RUNTIME_HEAT_SYS, true);
  solver_container[iZone][iInst][MESH_0][HEAT_SOL]->Postprocessing(geometry_container[iZone][iInst][MESH_0], solver_container[iZone][iInst][MESH_0],
                                                                   config_container[iZone], MESH_0);
  solver_container[iZone][iInst][MESH_0][HEAT_SOL]->Set_MPI_Solution(geometry_container[iZone][iInst][MESH_0], config_container[iZone]);
}

void CDiscAdjHeatIteration::RegisterOutput(CSolver *****solver_container,
                                           CGeometry ****geometry_container,
                                           CConfig **config_container, COutput* output,
                                           unsigned short iZone, unsigned short iInst){

  solver_container[iZone][iInst][MESH_0][ADJHEAT_SOL]->RegisterOutput(geometry_container[iZone][iInst][MESH_0], config_container[iZone]);

  geometry_container[iZone][iInst][MESH_0]->RegisterOutput_Coordinates(config_container[iZone]);
}

void CDiscAdjHeatIteration::Update(COutput *output,
                                       CIntegration ****integration_container,
                                       CGeometry ****geometry_container,
                                       CSolver *****solver_container,
                                       CNumerics ******numerics_container,
                                       CConfig **config_container,
                                       CSurfaceMovement **surface_movement,
                                       CVolumetricMovement ***grid_movement,
                                       CFreeFormDefBox*** FFDBox,
                                       unsigned short val_iZone, unsigned short val_iInst)      {

  unsigned short iMesh;

  /*--- Dual time stepping strategy ---*/

  if ((config_container[val_iZone]->GetUnsteady_Simulation() == DT_STEPPING_1ST) ||
      (config_container[val_iZone]->GetUnsteady_Simulation() == DT_STEPPING_2ND)) {

    for (iMesh = 0; iMesh <= config_container[val_iZone]->GetnMGLevels(); iMesh++) {
      integration_container[val_iZone][val_iInst][ADJHEAT_SOL]->SetConvergence(false);
    }
  }
}

bool CDiscAdjHeatIteration::Monitor(COutput *output,
                                    CIntegration ****integration_container,
                                    CGeometry ****geometry_container,
                                    CSolver *****solver_container,
                                    CNumerics ******numerics_container,
                                    CConfig **config_container,
                                    CSurfaceMovement **surface_movement,
                                    CVolumetricMovement ***grid_movement,
                                    CFreeFormDefBox*** FFDBox,
                                    unsigned short val_iZone,
                                    unsigned short val_iInst) { return false; }


void  CDiscAdjHeatIteration::Output(COutput *output,
                                    CGeometry ****geometry_container,
                                    CSolver *****solver_container,
                                    CConfig **config_container,
                                    unsigned long ExtIter,
                                    bool StopCalc,
                                    unsigned short val_iZone,
                                    unsigned short val_iInst) { }

void CDiscAdjHeatIteration::Postprocess(COutput *output,
                                         CIntegration ****integration_container,
                                         CGeometry ****geometry_container,
                                         CSolver *****solver_container,
                                         CNumerics ******numerics_container,
                                         CConfig **config_container,
                                         CSurfaceMovement **surface_movement,
                                         CVolumetricMovement ***grid_movement,
                                         CFreeFormDefBox*** FFDBox,
                                         unsigned short val_iZone, unsigned short val_iInst) { }<|MERGE_RESOLUTION|>--- conflicted
+++ resolved
@@ -1213,20 +1213,19 @@
                                 CSurfaceMovement **surface_movement,
                                 CVolumetricMovement ***grid_movement,
                                 CFreeFormDefBox*** FFDBox,
-<<<<<<< HEAD
                                 unsigned short val_iZone,
                                 unsigned short val_iInst)      { }
-bool CFEMFluidIteration::Monitor(COutput *output,
-                             CIntegration ****integration_container,
-                             CGeometry ****geometry_container,
-                             CSolver *****solver_container,
-                             CNumerics ******numerics_container,
-                             CConfig **config_container,
-                             CSurfaceMovement **surface_movement,
-                             CVolumetricMovement ***grid_movement,
-                             CFreeFormDefBox*** FFDBox,
-                             unsigned short val_iZone,
-                             unsigned short val_iInst)     { return false; }
+//bool CFEMFluidIteration::Monitor(COutput *output,
+//                             CIntegration ****integration_container,
+//                             CGeometry ****geometry_container,
+//                             CSolver *****solver_container,
+//                             CNumerics ******numerics_container,
+//                             CConfig **config_container,
+//                             CSurfaceMovement **surface_movement,
+//                             CVolumetricMovement ***grid_movement,
+//                             CFreeFormDefBox*** FFDBox,
+//                             unsigned short val_iZone,
+//                             unsigned short val_iInst)     { return false; }
 void CFEMFluidIteration::Postprocess(COutput *output,
                                  CIntegration ****integration_container,
                                  CGeometry ****geometry_container,
@@ -1238,12 +1237,6 @@
                                  CFreeFormDefBox*** FFDBox,
                                  unsigned short val_iZone,
                                  unsigned short val_iInst) { }
-=======
-                                unsigned short val_iZone)      { }
-//void CFEMFluidIteration::Monitor()     { }
-void CFEMFluidIteration::Output()      { }
-void CFEMFluidIteration::Postprocess() { }
->>>>>>> 8aa9bc7f
 
 CHeatIteration::CHeatIteration(CConfig *config) : CIteration(config) { }
 
