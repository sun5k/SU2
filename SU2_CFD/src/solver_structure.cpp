/*!
 * \file solver_structure.cpp
 * \brief Main subroutines for solving primal and adjoint problems.
 * \author F. Palacios, T. Economon
 * \version 6.2.0 "Falcon"
 *
 * The current SU2 release has been coordinated by the
 * SU2 International Developers Society <www.su2devsociety.org>
 * with selected contributions from the open-source community.
 *
 * The main research teams contributing to the current release are:
 *  - Prof. Juan J. Alonso's group at Stanford University.
 *  - Prof. Piero Colonna's group at Delft University of Technology.
 *  - Prof. Nicolas R. Gauger's group at Kaiserslautern University of Technology.
 *  - Prof. Alberto Guardone's group at Polytechnic University of Milan.
 *  - Prof. Rafael Palacios' group at Imperial College London.
 *  - Prof. Vincent Terrapon's group at the University of Liege.
 *  - Prof. Edwin van der Weide's group at the University of Twente.
 *  - Lab. of New Concepts in Aeronautics at Tech. Institute of Aeronautics.
 *
 * Copyright 2012-2019, Francisco D. Palacios, Thomas D. Economon,
 *                      Tim Albring, and the SU2 contributors.
 *
 * SU2 is free software; you can redistribute it and/or
 * modify it under the terms of the GNU Lesser General Public
 * License as published by the Free Software Foundation; either
 * version 2.1 of the License, or (at your option) any later version.
 *
 * SU2 is distributed in the hope that it will be useful,
 * but WITHOUT ANY WARRANTY; without even the implied warranty of
 * MERCHANTABILITY or FITNESS FOR A PARTICULAR PURPOSE. See the GNU
 * Lesser General Public License for more details.
 *
 * You should have received a copy of the GNU Lesser General Public
 * License along with SU2. If not, see <http://www.gnu.org/licenses/>.
 */

#include "../include/solver_structure.hpp"
#include "../include/variables/CBaselineVariable.hpp"
#include "../../Common/include/toolboxes/MMS/CIncTGVSolution.hpp"
#include "../../Common/include/toolboxes/MMS/CInviscidVortexSolution.hpp"
#include "../../Common/include/toolboxes/MMS/CMMSIncEulerSolution.hpp"
#include "../../Common/include/toolboxes/MMS/CMMSIncNSSolution.hpp"
#include "../../Common/include/toolboxes/MMS/CMMSNSTwoHalfCirclesSolution.hpp"
#include "../../Common/include/toolboxes/MMS/CMMSNSTwoHalfSpheresSolution.hpp"
#include "../../Common/include/toolboxes/MMS/CMMSNSUnitQuadSolution.hpp"
#include "../../Common/include/toolboxes/MMS/CMMSNSUnitQuadSolutionWallBC.hpp"
#include "../../Common/include/toolboxes/MMS/CNSUnitQuadSolution.hpp"
#include "../../Common/include/toolboxes/MMS/CRinglebSolution.hpp"
#include "../../Common/include/toolboxes/MMS/CTGVSolution.hpp"
#include "../../Common/include/toolboxes/MMS/CUserDefinedSolution.hpp"
#include "../../Common/include/toolboxes/printing_toolbox.hpp"


CSolver::CSolver(bool mesh_deform_mode) : System(mesh_deform_mode) {

  rank = SU2_MPI::GetRank();
  size = SU2_MPI::GetSize();
  
  adjoint = false;

  /*--- Set the multigrid level to the finest grid. This can be
        overwritten in the constructors of the derived classes. ---*/
  MGLevel = MESH_0;
  
  /*--- Array initialization ---*/
  
  OutputHeadingNames = NULL;
  Residual_RMS       = NULL;
  Residual_Max       = NULL;
  Residual_BGS       = NULL;
  Residual_Max_BGS   = NULL;
  Residual           = NULL;
  Residual_i         = NULL;
  Residual_j         = NULL;
  Point_Max          = NULL;
  Point_Max_Coord    = NULL;
  Point_Max_BGS      = NULL;
  Point_Max_Coord_BGS = NULL;
  Solution           = NULL;
  Solution_i         = NULL;
  Solution_j         = NULL;
  Vector             = NULL;
  Vector_i           = NULL;
  Vector_j           = NULL;
  Res_Conv           = NULL;
  Res_Visc           = NULL;
  Res_Sour           = NULL;
  Res_Conv_i         = NULL;
  Res_Visc_i         = NULL;
  Res_Conv_j         = NULL;
  Res_Visc_j         = NULL;
  Jacobian_i         = NULL;
  Jacobian_j         = NULL;
  Jacobian_ii        = NULL;
  Jacobian_ij        = NULL;
  Jacobian_ji        = NULL;
  Jacobian_jj        = NULL;
  iPoint_UndLapl     = NULL;
  jPoint_UndLapl     = NULL;
  Smatrix            = NULL;
  Cvector            = NULL;
  Restart_Vars       = NULL;
  Restart_Data       = NULL;
  base_nodes         = nullptr;
  nOutputVariables   = 0;
  valResidual        = 0.0;
  

  /*--- Inlet profile data structures. ---*/

  nRowCum_InletFile = NULL;
  nRow_InletFile    = NULL;
  nCol_InletFile    = NULL;
  Inlet_Data        = NULL;

  /*--- Variable initialization to avoid valgrid warnings when not used. ---*/
  
  IterLinSolver = 0;

  /*--- Initialize pointer for any verification solution. ---*/
  VerificationSolution  = NULL;
  
  /*--- Flags for the periodic BC communications. ---*/
  
  rotate_periodic   = false;
  implicit_periodic = false;

  /*--- Containers to store the markers. ---*/
  nMarker = 0;
  nVertex = nullptr;

  /*--- Flags for the dynamic grid (rigid movement or unsteady deformation). ---*/
  dynamic_grid = false;

  /*--- Container to store the vertex tractions. ---*/
  VertexTraction = NULL;
  VertexTractionAdjoint = NULL;

  
  nPrimVarGrad = 0;
  nPrimVar     = 0;
  
}

CSolver::~CSolver(void) {

  unsigned short iVar, iDim;
  unsigned long iMarker, iVertex;

  /*--- Public variables, may be accessible outside ---*/

  if ( OutputHeadingNames != NULL) {
    delete [] OutputHeadingNames;
  }

  /*--- Private ---*/

  if (Residual_RMS != NULL) delete [] Residual_RMS;
  if (Residual_Max != NULL) delete [] Residual_Max;
  if (Residual != NULL) delete [] Residual;
  if (Residual_i != NULL) delete [] Residual_i;
  if (Residual_j != NULL) delete [] Residual_j;
  if (Point_Max != NULL) delete [] Point_Max;

  if (Residual_BGS != NULL) delete [] Residual_BGS;
  if (Residual_Max_BGS != NULL) delete [] Residual_Max_BGS;
  if (Point_Max_BGS != NULL) delete [] Point_Max_BGS;

  if (Point_Max_Coord != NULL) {
    for (iVar = 0; iVar < nVar; iVar++) {
      delete [] Point_Max_Coord[iVar];
    }
    delete [] Point_Max_Coord;
  }

  if (Point_Max_Coord_BGS != NULL) {
    for (iVar = 0; iVar < nVar; iVar++) {
      delete [] Point_Max_Coord_BGS[iVar];
    }
    delete [] Point_Max_Coord_BGS;
  }

  if (Solution != NULL) delete [] Solution;
  if (Solution_i != NULL) delete [] Solution_i;
  if (Solution_j != NULL) delete [] Solution_j;
  if (Vector != NULL) delete [] Vector;
  if (Vector_i != NULL) delete [] Vector_i;
  if (Vector_j != NULL) delete [] Vector_j;
  if (Res_Conv != NULL) delete [] Res_Conv;
  if (Res_Visc != NULL) delete [] Res_Visc;
  if (Res_Sour != NULL) delete [] Res_Sour;
  if (Res_Conv_i != NULL) delete [] Res_Conv_i;
  if (Res_Visc_i != NULL) delete [] Res_Visc_i;
  if (Res_Visc_j != NULL) delete [] Res_Visc_j;

  if (iPoint_UndLapl != NULL) delete [] iPoint_UndLapl;
  if (jPoint_UndLapl != NULL) delete [] jPoint_UndLapl;

  if (Jacobian_i != NULL) {
    for (iVar = 0; iVar < nVar; iVar++)
      delete [] Jacobian_i[iVar];
    delete [] Jacobian_i;
  }

  if (Jacobian_j != NULL) {
    for (iVar = 0; iVar < nVar; iVar++)
      delete [] Jacobian_j[iVar];
    delete [] Jacobian_j;
  }

  if (Jacobian_ii != NULL) {
    for (iVar = 0; iVar < nVar; iVar++)
      delete [] Jacobian_ii[iVar];
    delete [] Jacobian_ii;
  }

  if (Jacobian_ij != NULL) {
    for (iVar = 0; iVar < nVar; iVar++)
      delete [] Jacobian_ij[iVar];
    delete [] Jacobian_ij;
  }

  if (Jacobian_ji != NULL) {
    for (iVar = 0; iVar < nVar; iVar++)
      delete [] Jacobian_ji[iVar];
    delete [] Jacobian_ji;
  }

  if (Jacobian_jj != NULL) {
    for (iVar = 0; iVar < nVar; iVar++)
      delete [] Jacobian_jj[iVar];
    delete [] Jacobian_jj;
  }

  if (Smatrix != NULL) {
    for (iDim = 0; iDim < nDim; iDim++)
      delete [] Smatrix[iDim];
    delete [] Smatrix;
  }

  if (Cvector != NULL) {
    for (iVar = 0; iVar < nVarGrad; iVar++)
      delete [] Cvector[iVar];
    delete [] Cvector;
  }

  if (VertexTraction != NULL) {
    for (iMarker = 0; iMarker < nMarker; iMarker++) {
      for (iVertex = 0; iVertex < nVertex[iMarker]; iVertex++)
        delete [] VertexTraction[iMarker][iVertex];
      delete [] VertexTraction[iMarker];
    }
    delete [] VertexTraction;
  }

  if (VertexTractionAdjoint != NULL) {
    for (iMarker = 0; iMarker < nMarker; iMarker++) {
      for (iVertex = 0; iVertex < nVertex[iMarker]; iVertex++)
        delete [] VertexTractionAdjoint[iMarker][iVertex];
      delete [] VertexTractionAdjoint[iMarker];
    }
    delete [] VertexTractionAdjoint;
  }

  if (nVertex != nullptr) delete [] nVertex;

  if (Restart_Vars != NULL) {delete [] Restart_Vars; Restart_Vars = NULL;}
  if (Restart_Data != NULL) {delete [] Restart_Data; Restart_Data = NULL;}

  if (nRowCum_InletFile != NULL) {delete [] nRowCum_InletFile; nRowCum_InletFile = NULL;}
  if (nRow_InletFile    != NULL) {delete [] nRow_InletFile;    nRow_InletFile    = NULL;}
  if (nCol_InletFile    != NULL) {delete [] nCol_InletFile;    nCol_InletFile    = NULL;}
  if (Inlet_Data        != NULL) {delete [] Inlet_Data;        Inlet_Data        = NULL;}

  if (VerificationSolution != NULL) {delete VerificationSolution; VerificationSolution = NULL;}
  
}

void CSolver::InitiatePeriodicComms(CGeometry *geometry,
                                    CConfig *config,
                                    unsigned short val_periodic_index,
                                    unsigned short commType) {
  
  /*--- Local variables ---*/
  
  bool boundary_i, boundary_j;
  
  unsigned short iVar, jVar, iDim;
  unsigned short iNeighbor, nNeighbor = 0;
  unsigned short COUNT_PER_POINT = 0;
  unsigned short MPI_TYPE        = 0;
  unsigned short ICOUNT          = nVar;
  unsigned short JCOUNT          = nVar;
  
  int iMessage, iSend, nSend;

  unsigned long iPoint, jPoint, msg_offset, buf_offset, iPeriodic, Neighbor_Point;
  
  su2double *Diff      = new su2double[nVar];
  su2double *Und_Lapl  = new su2double[nVar];
  su2double *Sol_Min   = new su2double[nPrimVarGrad];
  su2double *Sol_Max   = new su2double[nPrimVarGrad];
  su2double *rotPrim_i = new su2double[nPrimVar];
  su2double *rotPrim_j = new su2double[nPrimVar];
  
  su2double Sensor_i = 0.0, Sensor_j = 0.0, Pressure_i, Pressure_j;
  su2double *Coord_i, *Coord_j, r11, r12, r13, r22, r23_a, r23_b, r33, weight;
  su2double *center, *angles, translation[3]={0.0,0.0,0.0}, *trans, dx, dy, dz;
  su2double rotMatrix[3][3] = {{1.0,0.0,0.0},{0.0,1.0,0.0},{0.0,0.0,1.0}};
  su2double Theta, Phi, Psi, cosTheta, sinTheta, cosPhi, sinPhi, cosPsi, sinPsi;
  su2double rotCoord_i[3] = {0.0, 0.0, 0.0}, rotCoord_j[3] = {0.0, 0.0, 0.0};
  
  string Marker_Tag;
  
  /*--- Set the size of the data packet and type depending on quantity. ---*/
  
  switch (commType) {
    case PERIODIC_VOLUME:
      COUNT_PER_POINT  = 1;
      MPI_TYPE         = COMM_TYPE_DOUBLE;
      break;
    case PERIODIC_NEIGHBORS:
      COUNT_PER_POINT  = 1;
      MPI_TYPE         = COMM_TYPE_UNSIGNED_SHORT;
      break;
    case PERIODIC_RESIDUAL:
      COUNT_PER_POINT  = nVar + nVar*nVar + 1;
      MPI_TYPE         = COMM_TYPE_DOUBLE;
      break;
    case PERIODIC_IMPLICIT:
      COUNT_PER_POINT  = nVar;
      MPI_TYPE         = COMM_TYPE_DOUBLE;
      break;
    case PERIODIC_LAPLACIAN:
      COUNT_PER_POINT  = nVar;
      MPI_TYPE         = COMM_TYPE_DOUBLE;
      break;
    case PERIODIC_MAX_EIG:
      COUNT_PER_POINT  = 1;
      MPI_TYPE         = COMM_TYPE_DOUBLE;
      break;
    case PERIODIC_SENSOR:
      COUNT_PER_POINT  = 2;
      MPI_TYPE         = COMM_TYPE_DOUBLE;
      break;
    case PERIODIC_SOL_GG:
      COUNT_PER_POINT  = nVar*nDim;
      MPI_TYPE         = COMM_TYPE_DOUBLE;
      ICOUNT           = nVar;
      JCOUNT           = nDim;
      break;
    case PERIODIC_PRIM_GG:
      COUNT_PER_POINT  = nPrimVarGrad*nDim;
      MPI_TYPE         = COMM_TYPE_DOUBLE;
      ICOUNT           = nPrimVarGrad;
      JCOUNT           = nDim;
      break;
    case PERIODIC_SOL_LS:
      COUNT_PER_POINT  = nDim*nDim + nVar*nDim;
      MPI_TYPE         = COMM_TYPE_DOUBLE;
      break;
    case PERIODIC_PRIM_LS:
      COUNT_PER_POINT  = nDim*nDim + nPrimVarGrad*nDim;
      MPI_TYPE         = COMM_TYPE_DOUBLE;
      break;
    case PERIODIC_LIM_PRIM_1:
      COUNT_PER_POINT  = nPrimVarGrad*2;
      MPI_TYPE         = COMM_TYPE_DOUBLE;
      break;
    case PERIODIC_LIM_PRIM_2:
      COUNT_PER_POINT  = nPrimVarGrad;
      MPI_TYPE         = COMM_TYPE_DOUBLE;
      break;
    case PERIODIC_LIM_SOL_1:
      COUNT_PER_POINT  = nVar*2;
      MPI_TYPE         = COMM_TYPE_DOUBLE;
      break;
    case PERIODIC_LIM_SOL_2:
      COUNT_PER_POINT  = nVar;
      MPI_TYPE         = COMM_TYPE_DOUBLE;
      break;
    default:
      SU2_MPI::Error("Unrecognized quantity for periodic communication.",
                     CURRENT_FUNCTION);
      break;
  }
  
  su2double **jacBlock = new su2double*[ICOUNT];
  su2double **rotBlock = new su2double*[ICOUNT];
  for (iVar = 0; iVar < ICOUNT; iVar++) {
    jacBlock[iVar] = new su2double[JCOUNT];
    rotBlock[iVar] = new su2double[JCOUNT];
  }
  
  /*--- Check to make sure we have created a large enough buffer
   for these comms during preprocessing. It will be reallocated whenever
   we find a larger count per point than currently exists. After the
   first cycle of comms, this should be inactive. ---*/
  
  if (COUNT_PER_POINT > geometry->countPerPeriodicPoint) {
    geometry->AllocatePeriodicComms(COUNT_PER_POINT);
  }
  
  /*--- Set some local pointers to make access simpler. ---*/
  
  su2double *bufDSend = geometry->bufD_PeriodicSend;
  
  unsigned short *bufSSend = geometry->bufS_PeriodicSend;
  
  /*--- Load the specified quantity from the solver into the generic
   communication buffer in the geometry class. ---*/
  
  if (geometry->nPeriodicSend > 0) {
    
    /*--- Post all non-blocking recvs first before sends. ---*/
    
    geometry->PostPeriodicRecvs(geometry, config, MPI_TYPE);
    
    for (iMessage = 0; iMessage < geometry->nPeriodicSend; iMessage++) {
      
      /*--- Get the offset in the buffer for the start of this message. ---*/
      
      msg_offset = geometry->nPoint_PeriodicSend[iMessage];
      
      /*--- Get the number of periodic points we need to
       communicate on the current periodic marker. ---*/
      
      nSend = (geometry->nPoint_PeriodicSend[iMessage+1] -
               geometry->nPoint_PeriodicSend[iMessage]);
      
      for (iSend = 0; iSend < nSend; iSend++) {
        
        /*--- Get the local index for this communicated data. We need
         both the node and periodic face index (for rotations). ---*/
        
        iPoint    = geometry->Local_Point_PeriodicSend[msg_offset  + iSend];
        iPeriodic = geometry->Local_Marker_PeriodicSend[msg_offset + iSend];
        
        /*--- Retrieve the supplied periodic information. ---*/
        
        Marker_Tag = config->GetMarker_All_TagBound(iPeriodic);
        center     = config->GetPeriodicRotCenter(Marker_Tag);
        angles     = config->GetPeriodicRotAngles(Marker_Tag);
        trans      = config->GetPeriodicTranslation(Marker_Tag);
        
        /*--- Store (center+trans) as it is constant and will be added. ---*/
        
        translation[0] = center[0] + trans[0];
        translation[1] = center[1] + trans[1];
        translation[2] = center[2] + trans[2];
        
        /*--- Store angles separately for clarity. Compute sines/cosines. ---*/
        
        Theta    = angles[0];      Phi = angles[1];     Psi = angles[2];
        cosTheta = cos(Theta);  cosPhi = cos(Phi);   cosPsi = cos(Psi);
        sinTheta = sin(Theta);  sinPhi = sin(Phi);   sinPsi = sin(Psi);
        
        /*--- Compute the rotation matrix. Note that the implicit
         ordering is rotation about the x-axis, y-axis, then z-axis. ---*/
        
        rotMatrix[0][0] = cosPhi*cosPsi;
        rotMatrix[1][0] = cosPhi*sinPsi;
        rotMatrix[2][0] = -sinPhi;
        
        rotMatrix[0][1] = sinTheta*sinPhi*cosPsi - cosTheta*sinPsi;
        rotMatrix[1][1] = sinTheta*sinPhi*sinPsi + cosTheta*cosPsi;
        rotMatrix[2][1] = sinTheta*cosPhi;
        
        rotMatrix[0][2] = cosTheta*sinPhi*cosPsi + sinTheta*sinPsi;
        rotMatrix[1][2] = cosTheta*sinPhi*sinPsi - sinTheta*cosPsi;
        rotMatrix[2][2] = cosTheta*cosPhi;
        
        /*--- Compute the offset in the recv buffer for this point. ---*/
        
        buf_offset = (msg_offset + iSend)*geometry->countPerPeriodicPoint;
        
        /*--- Load the send buffers depending on the particular value
         that has been requested for communication. ---*/
        
        switch (commType) {
            
          case PERIODIC_VOLUME:
            
            /*--- Load the volume of the current periodic CV so that
             we can accumulate the total control volume size on all
             periodic faces. ---*/
            
            bufDSend[buf_offset] = geometry->node[iPoint]->GetVolume() +
            geometry->node[iPoint]->GetPeriodicVolume();
            
            break;
            
          case PERIODIC_NEIGHBORS:
            
            nNeighbor = 0;
            for (iNeighbor = 0; iNeighbor < geometry->node[iPoint]->GetnPoint(); iNeighbor++) {
              Neighbor_Point = geometry->node[iPoint]->GetPoint(iNeighbor);
              
              /*--- Check if this neighbor lies on the periodic face so
               that we avoid double counting neighbors on both sides. If
               not, increment the count of neighbors for the donor. ---*/
              
              if (!geometry->node[Neighbor_Point]->GetPeriodicBoundary())
              nNeighbor++;
              
            }
            
            /*--- Store the number of neighbors in bufffer. ---*/
            
            bufSSend[buf_offset] = nNeighbor;
            
            break;
            
          case PERIODIC_RESIDUAL:
            
            /*--- Communicate the residual from our partial control
             volume to the other side of the periodic face. ---*/
            
            for (iVar = 0; iVar < nVar; iVar++) {
              bufDSend[buf_offset+iVar] = LinSysRes.GetBlock(iPoint, iVar);
            }
            
            /*--- Rotate the momentum components of the residual array. ---*/
            
            if (rotate_periodic) {
              if (nDim == 2) {
                bufDSend[buf_offset+1] = (rotMatrix[0][0]*LinSysRes.GetBlock(iPoint, 1) +
                                          rotMatrix[0][1]*LinSysRes.GetBlock(iPoint, 2));
                bufDSend[buf_offset+2] = (rotMatrix[1][0]*LinSysRes.GetBlock(iPoint, 1) +
                                          rotMatrix[1][1]*LinSysRes.GetBlock(iPoint, 2));
              } else {
                bufDSend[buf_offset+1] = (rotMatrix[0][0]*LinSysRes.GetBlock(iPoint, 1) +
                                          rotMatrix[0][1]*LinSysRes.GetBlock(iPoint, 2) +
                                          rotMatrix[0][2]*LinSysRes.GetBlock(iPoint, 3));
                bufDSend[buf_offset+2] = (rotMatrix[1][0]*LinSysRes.GetBlock(iPoint, 1) +
                                          rotMatrix[1][1]*LinSysRes.GetBlock(iPoint, 2) +
                                          rotMatrix[1][2]*LinSysRes.GetBlock(iPoint, 3));
                bufDSend[buf_offset+3] = (rotMatrix[2][0]*LinSysRes.GetBlock(iPoint, 1) +
                                          rotMatrix[2][1]*LinSysRes.GetBlock(iPoint, 2) +
                                          rotMatrix[2][2]*LinSysRes.GetBlock(iPoint, 3));
              }
            }
            buf_offset += nVar;
            
            /*--- Load the time step for the current point. ---*/
            
            bufDSend[buf_offset] = base_nodes->GetDelta_Time(iPoint);
            buf_offset++;
            
            /*--- For implicit calculations, we will communicate the
             contributions to the Jacobian block diagonal, i.e., the
             impact of the point upon itself, J_ii. ---*/
            
            if (implicit_periodic) {
              
              for (iVar = 0; iVar < nVar; iVar++) {
                for (jVar = 0; jVar < nVar; jVar++) {
                  jacBlock[iVar][jVar] = Jacobian.GetBlock(iPoint, iPoint, iVar, jVar);
                }
              }
              
              /*--- Rotate the momentum columns of the Jacobian. ---*/
              
              if (rotate_periodic) {
                for (iVar = 0; iVar < nVar; iVar++) {
                  if (nDim == 2) {
                    jacBlock[1][iVar] = (rotMatrix[0][0]*Jacobian.GetBlock(iPoint, iPoint, 1, iVar) +
                                         rotMatrix[0][1]*Jacobian.GetBlock(iPoint, iPoint, 2, iVar));
                    jacBlock[2][iVar] = (rotMatrix[1][0]*Jacobian.GetBlock(iPoint, iPoint, 1, iVar) +
                                         rotMatrix[1][1]*Jacobian.GetBlock(iPoint, iPoint, 2, iVar));
                  } else {
                    
                    jacBlock[1][iVar] = (rotMatrix[0][0]*Jacobian.GetBlock(iPoint, iPoint, 1, iVar) +
                                         rotMatrix[0][1]*Jacobian.GetBlock(iPoint, iPoint, 2, iVar) +
                                         rotMatrix[0][2]*Jacobian.GetBlock(iPoint, iPoint, 3, iVar));
                    jacBlock[2][iVar] = (rotMatrix[1][0]*Jacobian.GetBlock(iPoint, iPoint, 1, iVar) +
                                         rotMatrix[1][1]*Jacobian.GetBlock(iPoint, iPoint, 2, iVar) +
                                         rotMatrix[1][2]*Jacobian.GetBlock(iPoint, iPoint, 3, iVar));
                    jacBlock[3][iVar] = (rotMatrix[2][0]*Jacobian.GetBlock(iPoint, iPoint, 1, iVar) +
                                         rotMatrix[2][1]*Jacobian.GetBlock(iPoint, iPoint, 2, iVar) +
                                         rotMatrix[2][2]*Jacobian.GetBlock(iPoint, iPoint, 3, iVar));
                  }
                }
              }
              
              /*--- Load the Jacobian terms into the buffer for sending. ---*/
              
              for (iVar = 0; iVar < nVar; iVar++) {
                for (jVar = 0; jVar < nVar; jVar++) {
                  bufDSend[buf_offset] = jacBlock[iVar][jVar];
                  buf_offset++;
                }
              }
            }
            
            break;
            
          case PERIODIC_IMPLICIT:
            
            /*--- Communicate the solution from our master set of periodic
             nodes (from the linear solver perspective) to the passive
             periodic nodes on the matching face. This is done at the
             end of the iteration to synchronize the solution after the
             linear solve. ---*/
            
            for (iVar = 0; iVar < nVar; iVar++) {
              bufDSend[buf_offset+iVar] = base_nodes->GetSolution(iPoint, iVar);
            }
            
            /*--- Rotate the momentum components of the solution array. ---*/
            
            if (rotate_periodic) {
              if (nDim == 2) {
                bufDSend[buf_offset+1] = (rotMatrix[0][0]*base_nodes->GetSolution(iPoint,1) +
                                          rotMatrix[0][1]*base_nodes->GetSolution(iPoint,2));
                bufDSend[buf_offset+2] = (rotMatrix[1][0]*base_nodes->GetSolution(iPoint,1) +
                                          rotMatrix[1][1]*base_nodes->GetSolution(iPoint,2));
              } else {
                bufDSend[buf_offset+1] = (rotMatrix[0][0]*base_nodes->GetSolution(iPoint,1) +
                                          rotMatrix[0][1]*base_nodes->GetSolution(iPoint,2) +
                                          rotMatrix[0][2]*base_nodes->GetSolution(iPoint,3));
                bufDSend[buf_offset+2] = (rotMatrix[1][0]*base_nodes->GetSolution(iPoint,1) +
                                          rotMatrix[1][1]*base_nodes->GetSolution(iPoint,2) +
                                          rotMatrix[1][2]*base_nodes->GetSolution(iPoint,3));
                bufDSend[buf_offset+3] = (rotMatrix[2][0]*base_nodes->GetSolution(iPoint,1) +
                                          rotMatrix[2][1]*base_nodes->GetSolution(iPoint,2) +
                                          rotMatrix[2][2]*base_nodes->GetSolution(iPoint,3));
              }
            }
            
            break;
            
          case PERIODIC_LAPLACIAN:
            
            /*--- For JST, the undivided Laplacian must be computed
             consistently by using the complete control volume info
             from both sides of the periodic face. ---*/
            
            for (iVar = 0; iVar< nVar; iVar++)
            Und_Lapl[iVar] = 0.0;
            
            for (iNeighbor = 0; iNeighbor < geometry->node[iPoint]->GetnPoint(); iNeighbor++) {
              jPoint = geometry->node[iPoint]->GetPoint(iNeighbor);
              
              /*--- Avoid periodic boundary points so that we do not
               duplicate edges on both sides of the periodic BC. ---*/
              
              if (!geometry->node[jPoint]->GetPeriodicBoundary()) {
                
                /*--- Solution differences ---*/
                
                for (iVar = 0; iVar < nVar; iVar++)
                Diff[iVar] = (base_nodes->GetSolution(iPoint, iVar) -
                              base_nodes->GetSolution(jPoint,iVar));
                
                /*--- Correction for compressible flows (use enthalpy) ---*/
                
                if (!(config->GetKind_Regime() == INCOMPRESSIBLE)) {
                  Pressure_i   = base_nodes->GetPressure(iPoint);
                  Pressure_j   = base_nodes->GetPressure(jPoint);
                  Diff[nVar-1] = ((base_nodes->GetSolution(iPoint,nVar-1) + Pressure_i) -
                                  (base_nodes->GetSolution(jPoint,nVar-1) + Pressure_j));
                }
                
                boundary_i = geometry->node[iPoint]->GetPhysicalBoundary();
                boundary_j = geometry->node[jPoint]->GetPhysicalBoundary();
                
                /*--- Both points inside the domain, or both in the boundary ---*/
                
                if ((!boundary_i && !boundary_j) ||
                    ( boundary_i &&  boundary_j)) {
                  if (geometry->node[iPoint]->GetDomain()) {
                    for (iVar = 0; iVar< nVar; iVar++)
                    Und_Lapl[iVar] -= Diff[iVar];
                  }
                }
                
                /*--- iPoint inside the domain, jPoint on the boundary ---*/
                
                if (!boundary_i && boundary_j)
                if (geometry->node[iPoint]->GetDomain()){
                  for (iVar = 0; iVar< nVar; iVar++)
                  Und_Lapl[iVar] -= Diff[iVar];
                }
                
              }
            }
            
            /*--- Store the components to be communicated in the buffer. ---*/
            
            for (iVar = 0; iVar < nVar; iVar++)
            bufDSend[buf_offset+iVar] = Und_Lapl[iVar];
            
            /*--- Rotate the momentum components of the Laplacian. ---*/
            
            if (rotate_periodic) {
              if (nDim == 2) {
                bufDSend[buf_offset+1] = (rotMatrix[0][0]*Und_Lapl[1] +
                                          rotMatrix[0][1]*Und_Lapl[2]);
                bufDSend[buf_offset+2] = (rotMatrix[1][0]*Und_Lapl[1] +
                                          rotMatrix[1][1]*Und_Lapl[2]);
              }
              else {
                bufDSend[buf_offset+1] = (rotMatrix[0][0]*Und_Lapl[1] +
                                          rotMatrix[0][1]*Und_Lapl[2] +
                                          rotMatrix[0][2]*Und_Lapl[3]);
                bufDSend[buf_offset+2] = (rotMatrix[1][0]*Und_Lapl[1] +
                                          rotMatrix[1][1]*Und_Lapl[2] +
                                          rotMatrix[1][2]*Und_Lapl[3]);
                bufDSend[buf_offset+3] = (rotMatrix[2][0]*Und_Lapl[1] +
                                          rotMatrix[2][1]*Und_Lapl[2] +
                                          rotMatrix[2][2]*Und_Lapl[3]);
              }
            }
            
            break;
            
          case PERIODIC_MAX_EIG:
            
            /*--- Simple summation of eig calc on both periodic faces. ---*/
            
            bufDSend[buf_offset] = base_nodes->GetLambda(iPoint);
            
            break;
            
          case PERIODIC_SENSOR:
            
            /*--- For the centered schemes, the sensor must be computed
             consistently using info from the entire control volume
             on both sides of the periodic face. ---*/
            
            Sensor_i = 0.0; Sensor_j = 0.0;
            for (iNeighbor = 0; iNeighbor < geometry->node[iPoint]->GetnPoint(); iNeighbor++) {
              jPoint = geometry->node[iPoint]->GetPoint(iNeighbor);
              
              /*--- Avoid halos and boundary points so that we don't
               duplicate edges on both sides of the periodic BC. ---*/
              
              if (!geometry->node[jPoint]->GetPeriodicBoundary()) {
                
                /*--- Use density instead of pressure for incomp. flows. ---*/
                
                if ((config->GetKind_Regime() == INCOMPRESSIBLE)) {
                  Pressure_i = base_nodes->GetDensity(iPoint);
                  Pressure_j = base_nodes->GetDensity(jPoint);
                } else {
                  Pressure_i = base_nodes->GetPressure(iPoint);
                  Pressure_j = base_nodes->GetPressure(jPoint);
                }
                
                boundary_i = geometry->node[iPoint]->GetPhysicalBoundary();
                boundary_j = geometry->node[jPoint]->GetPhysicalBoundary();
                
                /*--- Both points inside domain, or both on boundary ---*/
                
                if ((!boundary_i && !boundary_j) ||
                    (boundary_i && boundary_j)) {
                  if (geometry->node[iPoint]->GetDomain()) {
                    Sensor_i += Pressure_j - Pressure_i;
                    Sensor_j += Pressure_i + Pressure_j;
                  }
                }
                
                /*--- iPoint inside the domain, jPoint on the boundary ---*/
                
                if (!boundary_i && boundary_j) {
                  if (geometry->node[iPoint]->GetDomain()) {
                    Sensor_i += (Pressure_j - Pressure_i);
                    Sensor_j += (Pressure_i + Pressure_j);
                    
                  }
                }
                
              }
            }
            
            /*--- Store the sensor increments to buffer. After summing
             all contributions, these will be divided. ---*/
            
            bufDSend[buf_offset] = Sensor_i;
            buf_offset++;
            bufDSend[buf_offset] = Sensor_j;
            
            break;
            
          case PERIODIC_SOL_GG:
            
            /*--- Access and rotate the partial G-G gradient. These will be
             summed on both sides of the periodic faces before dividing
             by the volume to complete the Green-Gauss gradient calc. ---*/
            
            for (iVar = 0; iVar < nVar; iVar++) {
              for (iDim = 0; iDim < nDim; iDim++) {
                jacBlock[iVar][iDim] = base_nodes->GetGradient(iPoint, iVar, iDim);
                rotBlock[iVar][iDim] = base_nodes->GetGradient(iPoint, iVar, iDim);
              }
            }
            
            /*--- Rotate the gradients in x,y,z space for all variables. ---*/
            
            for (iVar = 0; iVar < nVar; iVar++) {
              if (nDim == 2) {
                rotBlock[iVar][0] = (rotMatrix[0][0]*jacBlock[iVar][0] +
                                     rotMatrix[0][1]*jacBlock[iVar][1]);
                rotBlock[iVar][1] = (rotMatrix[1][0]*jacBlock[iVar][0] +
                                     rotMatrix[1][1]*jacBlock[iVar][1]);
              } else {
                
                rotBlock[iVar][0] = (rotMatrix[0][0]*jacBlock[iVar][0] +
                                     rotMatrix[0][1]*jacBlock[iVar][1] +
                                     rotMatrix[0][2]*jacBlock[iVar][2]);
                rotBlock[iVar][1] = (rotMatrix[1][0]*jacBlock[iVar][0] +
                                     rotMatrix[1][1]*jacBlock[iVar][1] +
                                     rotMatrix[1][2]*jacBlock[iVar][2]);
                rotBlock[iVar][2] = (rotMatrix[2][0]*jacBlock[iVar][0] +
                                     rotMatrix[2][1]*jacBlock[iVar][1] +
                                     rotMatrix[2][2]*jacBlock[iVar][2]);
              }
            }
            
            /*--- Store the partial gradient in the buffer. ---*/
            
            for (iVar = 0; iVar < nVar; iVar++) {
              for (iDim = 0; iDim < nDim; iDim++) {
                bufDSend[buf_offset+iVar*nDim+iDim] = rotBlock[iVar][iDim];
              }
            }
            
            break;
            
          case PERIODIC_PRIM_GG:
            
            /*--- Access and rotate the partial G-G gradient. These will be
             summed on both sides of the periodic faces before dividing
             by the volume to complete the Green-Gauss gradient calc. ---*/
            
            for (iVar = 0; iVar < nPrimVarGrad; iVar++) {
              for (iDim = 0; iDim < nDim; iDim++){
                jacBlock[iVar][iDim] = base_nodes->GetGradient_Primitive(iPoint, iVar, iDim);
                rotBlock[iVar][iDim] = base_nodes->GetGradient_Primitive(iPoint, iVar, iDim);
              }
            }
            
            /*--- Rotate the partial gradients in space for all variables. ---*/
            
            for (iVar = 0; iVar < nPrimVarGrad; iVar++) {
              if (nDim == 2) {
                rotBlock[iVar][0] = (rotMatrix[0][0]*jacBlock[iVar][0] +
                                     rotMatrix[0][1]*jacBlock[iVar][1]);
                rotBlock[iVar][1] = (rotMatrix[1][0]*jacBlock[iVar][0] +
                                     rotMatrix[1][1]*jacBlock[iVar][1]);
              } else {
                rotBlock[iVar][0] = (rotMatrix[0][0]*jacBlock[iVar][0] +
                                     rotMatrix[0][1]*jacBlock[iVar][1] +
                                     rotMatrix[0][2]*jacBlock[iVar][2]);
                rotBlock[iVar][1] = (rotMatrix[1][0]*jacBlock[iVar][0] +
                                     rotMatrix[1][1]*jacBlock[iVar][1] +
                                     rotMatrix[1][2]*jacBlock[iVar][2]);
                rotBlock[iVar][2] = (rotMatrix[2][0]*jacBlock[iVar][0] +
                                     rotMatrix[2][1]*jacBlock[iVar][1] +
                                     rotMatrix[2][2]*jacBlock[iVar][2]);
              }
            }
            
            /*--- Store the partial gradient in the buffer. ---*/
            
            for (iVar = 0; iVar < nPrimVarGrad; iVar++) {
              for (iDim = 0; iDim < nDim; iDim++) {
                bufDSend[buf_offset+iVar*nDim+iDim] = rotBlock[iVar][iDim];
              }
            }
            
            break;
            
          case PERIODIC_SOL_LS:
            
            /*--- For L-S gradient calculations with rotational periodicity,
             we will need to rotate the x,y,z components. To make the process
             easier, we choose to rotate the initial periodic point and their
             neighbor points into their location on the donor marker before
             computing the terms that we need to communicate. ---*/
            
            /*--- Get coordinates for the current point. ---*/
            
            Coord_i = geometry->node[iPoint]->GetCoord();
            
            /*--- Get the position vector from rotation center to point. ---*/
            
            dx = Coord_i[0] - center[0];
            dy = Coord_i[1] - center[1];
            if (nDim == 3) dz = Coord_i[2] - center[2];
            else           dz = 0.0;
            
            /*--- Compute transformed point coordinates. ---*/
            
            rotCoord_i[0] = (rotMatrix[0][0]*dx +
                             rotMatrix[0][1]*dy +
                             rotMatrix[0][2]*dz + translation[0]);
            
            rotCoord_i[1] = (rotMatrix[1][0]*dx +
                             rotMatrix[1][1]*dy +
                             rotMatrix[1][2]*dz + translation[1]);
            
            rotCoord_i[2] = (rotMatrix[2][0]*dx +
                             rotMatrix[2][1]*dy +
                             rotMatrix[2][2]*dz + translation[2]);
            
            /*--- Get conservative solution and rotate if necessary. ---*/
            
            for (iVar = 0; iVar < nVar; iVar++)
            rotPrim_i[iVar] = base_nodes->GetSolution(iPoint, iVar);
            
            if (rotate_periodic) {
              if (nDim == 2) {
                rotPrim_i[1] = (rotMatrix[0][0]*base_nodes->GetSolution(iPoint,1) +
                                rotMatrix[0][1]*base_nodes->GetSolution(iPoint,2));
                rotPrim_i[2] = (rotMatrix[1][0]*base_nodes->GetSolution(iPoint,1) +
                                rotMatrix[1][1]*base_nodes->GetSolution(iPoint,2));
              }
              else {
                rotPrim_i[1] = (rotMatrix[0][0]*base_nodes->GetSolution(iPoint,1) +
                                rotMatrix[0][1]*base_nodes->GetSolution(iPoint,2) +
                                rotMatrix[0][2]*base_nodes->GetSolution(iPoint,3));
                rotPrim_i[2] = (rotMatrix[1][0]*base_nodes->GetSolution(iPoint,1) +
                                rotMatrix[1][1]*base_nodes->GetSolution(iPoint,2) +
                                rotMatrix[1][2]*base_nodes->GetSolution(iPoint,3));
                rotPrim_i[3] = (rotMatrix[2][0]*base_nodes->GetSolution(iPoint,1) +
                                rotMatrix[2][1]*base_nodes->GetSolution(iPoint,2) +
                                rotMatrix[2][2]*base_nodes->GetSolution(iPoint,3));
              }
            }
            
            /*--- Inizialization of variables ---*/
            
            for (iVar = 0; iVar < nVar; iVar++)
            for (iDim = 0; iDim < nDim; iDim++)
            Cvector[iVar][iDim] = 0.0;
            
            r11 = 0.0;   r12 = 0.0;   r22 = 0.0;
            r13 = 0.0; r23_a = 0.0; r23_b = 0.0;  r33 = 0.0;
            
            for (iNeighbor = 0; iNeighbor < geometry->node[iPoint]->GetnPoint(); iNeighbor++) {
              jPoint = geometry->node[iPoint]->GetPoint(iNeighbor);
              
              /*--- Avoid periodic boundary points so that we do not
               duplicate edges on both sides of the periodic BC. ---*/
              
              if (!geometry->node[jPoint]->GetPeriodicBoundary()) {
                
                /*--- Get coordinates for the neighbor point. ---*/
                
                Coord_j = geometry->node[jPoint]->GetCoord();
                
                /*--- Get the position vector from rotation center. ---*/
                
                dx = Coord_j[0] - center[0];
                dy = Coord_j[1] - center[1];
                if (nDim == 3) dz = Coord_j[2] - center[2];
                else           dz = 0.0;
                
                /*--- Compute transformed point coordinates. ---*/
                
                rotCoord_j[0] = (rotMatrix[0][0]*dx +
                                 rotMatrix[0][1]*dy +
                                 rotMatrix[0][2]*dz + translation[0]);
                
                rotCoord_j[1] = (rotMatrix[1][0]*dx +
                                 rotMatrix[1][1]*dy +
                                 rotMatrix[1][2]*dz + translation[1]);
                
                rotCoord_j[2] = (rotMatrix[2][0]*dx +
                                 rotMatrix[2][1]*dy +
                                 rotMatrix[2][2]*dz + translation[2]);
                
                /*--- Get conservative solution and rotte if necessary. ---*/
                
                for (iVar = 0; iVar < nVar; iVar++)
                rotPrim_j[iVar] = base_nodes->GetSolution(jPoint,iVar);
                
                if (rotate_periodic) {
                  if (nDim == 2) {
                    rotPrim_j[1] = (rotMatrix[0][0]*base_nodes->GetSolution(jPoint,1) +
                                    rotMatrix[0][1]*base_nodes->GetSolution(jPoint,2));
                    rotPrim_j[2] = (rotMatrix[1][0]*base_nodes->GetSolution(jPoint,1) +
                                    rotMatrix[1][1]*base_nodes->GetSolution(jPoint,2));
                  }
                  else {
                    rotPrim_j[1] = (rotMatrix[0][0]*base_nodes->GetSolution(jPoint,1) +
                                    rotMatrix[0][1]*base_nodes->GetSolution(jPoint,2) +
                                    rotMatrix[0][2]*base_nodes->GetSolution(jPoint,3));
                    rotPrim_j[2] = (rotMatrix[1][0]*base_nodes->GetSolution(jPoint,1) +
                                    rotMatrix[1][1]*base_nodes->GetSolution(jPoint,2) +
                                    rotMatrix[1][2]*base_nodes->GetSolution(jPoint,3));
                    rotPrim_j[3] = (rotMatrix[2][0]*base_nodes->GetSolution(jPoint,1) +
                                    rotMatrix[2][1]*base_nodes->GetSolution(jPoint,2) +
                                    rotMatrix[2][2]*base_nodes->GetSolution(jPoint,3));
                  }
                }
                
                weight = 0.0;
                for (iDim = 0; iDim < nDim; iDim++) {
                  weight += ((rotCoord_j[iDim]-rotCoord_i[iDim])*
                             (rotCoord_j[iDim]-rotCoord_i[iDim]));
                }
                
                /*--- Sumations for entries of upper triangular matrix R ---*/
                
                if (weight != 0.0) {
                  
                  r11 += ((rotCoord_j[0]-rotCoord_i[0])*
                          (rotCoord_j[0]-rotCoord_i[0])/weight);
                  r12 += ((rotCoord_j[0]-rotCoord_i[0])*
                          (rotCoord_j[1]-rotCoord_i[1])/weight);
                  r22 += ((rotCoord_j[1]-rotCoord_i[1])*
                          (rotCoord_j[1]-rotCoord_i[1])/weight);
                  
                  if (nDim == 3) {
                    r13   += ((rotCoord_j[0]-rotCoord_i[0])*
                              (rotCoord_j[2]-rotCoord_i[2])/weight);
                    r23_a += ((rotCoord_j[1]-rotCoord_i[1])*
                              (rotCoord_j[2]-rotCoord_i[2])/weight);
                    r23_b += ((rotCoord_j[0]-rotCoord_i[0])*
                              (rotCoord_j[2]-rotCoord_i[2])/weight);
                    r33   += ((rotCoord_j[2]-rotCoord_i[2])*
                              (rotCoord_j[2]-rotCoord_i[2])/weight);
                  }
                  
                  /*--- Entries of c:= transpose(A)*b ---*/
                  
                  for (iVar = 0; iVar < nVar; iVar++)
                  for (iDim = 0; iDim < nDim; iDim++)
                  Cvector[iVar][iDim] += ((rotCoord_j[iDim]-rotCoord_i[iDim])*
                                          (rotPrim_j[iVar]-rotPrim_i[iVar])/weight);
                  
                }
              }
            }
            
            /*--- We store and communicate the increments for the matching
             upper triangular matrix (weights) and the r.h.s. vector.
             These will be accumulated before completing the L-S gradient
             calculation for each periodic point. ---*/
            
            if (nDim == 2) {
              bufDSend[buf_offset] = r11;   buf_offset++;
              bufDSend[buf_offset] = r12;   buf_offset++;
              bufDSend[buf_offset] = 0.0;   buf_offset++;
              bufDSend[buf_offset] = r22;   buf_offset++;
            }
            if (nDim == 3) {
              bufDSend[buf_offset] = r11;   buf_offset++;
              bufDSend[buf_offset] = r12;   buf_offset++;
              bufDSend[buf_offset] = r13;   buf_offset++;
              
              bufDSend[buf_offset] = 0.0;   buf_offset++;
              bufDSend[buf_offset] = r22;   buf_offset++;
              bufDSend[buf_offset] = r23_a; buf_offset++;
              
              bufDSend[buf_offset] = 0.0;   buf_offset++;
              bufDSend[buf_offset] = r23_b; buf_offset++;
              bufDSend[buf_offset] = r33;   buf_offset++;
            }
            
            for (iVar = 0; iVar < nVar; iVar++) {
              for (iDim = 0; iDim < nDim; iDim++) {
                bufDSend[buf_offset] = Cvector[iVar][iDim];
                buf_offset++;
              }
            }
            
            break;
            
          case PERIODIC_PRIM_LS:
            
            /*--- For L-S gradient calculations with rotational periodicity,
             we will need to rotate the x,y,z components. To make the process
             easier, we choose to rotate the initial periodic point and their
             neighbor points into their location on the donor marker before
             computing the terms that we need to communicate. ---*/
            
            /*--- Get coordinates ---*/
            
            Coord_i = geometry->node[iPoint]->GetCoord();
            
            /*--- Get the position vector from rot center to point. ---*/
            
            dx = Coord_i[0] - center[0];
            dy = Coord_i[1] - center[1];
            if (nDim == 3) dz = Coord_i[2] - center[2];
            else           dz = 0.0;
            
            /*--- Compute transformed point coordinates. ---*/
            
            rotCoord_i[0] = (rotMatrix[0][0]*dx +
                             rotMatrix[0][1]*dy +
                             rotMatrix[0][2]*dz + translation[0]);
            
            rotCoord_i[1] = (rotMatrix[1][0]*dx +
                             rotMatrix[1][1]*dy +
                             rotMatrix[1][2]*dz + translation[1]);
            
            rotCoord_i[2] = (rotMatrix[2][0]*dx +
                             rotMatrix[2][1]*dy +
                             rotMatrix[2][2]*dz + translation[2]);
            
            /*--- Get primitives and rotate if necessary. ---*/
            
            for (iVar = 0; iVar < nPrimVar; iVar++)
            rotPrim_i[iVar] = base_nodes->GetPrimitive(iPoint, iVar);
            
            if (rotate_periodic) {
              if (nDim == 2) {
                rotPrim_i[1] = (rotMatrix[0][0]*base_nodes->GetPrimitive(iPoint,1) +
                                rotMatrix[0][1]*base_nodes->GetPrimitive(iPoint,2));
                rotPrim_i[2] = (rotMatrix[1][0]*base_nodes->GetPrimitive(iPoint,1) +
                                rotMatrix[1][1]*base_nodes->GetPrimitive(iPoint,2));
              }
              else {
                rotPrim_i[1] = (rotMatrix[0][0]*base_nodes->GetPrimitive(iPoint,1) +
                                rotMatrix[0][1]*base_nodes->GetPrimitive(iPoint,2) +
                                rotMatrix[0][2]*base_nodes->GetPrimitive(iPoint,3));
                rotPrim_i[2] = (rotMatrix[1][0]*base_nodes->GetPrimitive(iPoint,1) +
                                rotMatrix[1][1]*base_nodes->GetPrimitive(iPoint,2) +
                                rotMatrix[1][2]*base_nodes->GetPrimitive(iPoint,3));
                rotPrim_i[3] = (rotMatrix[2][0]*base_nodes->GetPrimitive(iPoint,1) +
                                rotMatrix[2][1]*base_nodes->GetPrimitive(iPoint,2) +
                                rotMatrix[2][2]*base_nodes->GetPrimitive(iPoint,3));
              }
            }
            
            /*--- Inizialization of variables ---*/
            
            for (iVar = 0; iVar < nPrimVarGrad; iVar++)
            for (iDim = 0; iDim < nDim; iDim++)
            Cvector[iVar][iDim] = 0.0;
            
            r11 = 0.0;   r12 = 0.0;   r22 = 0.0;
            r13 = 0.0; r23_a = 0.0; r23_b = 0.0;  r33 = 0.0;
            
            for (iNeighbor = 0; iNeighbor < geometry->node[iPoint]->GetnPoint(); iNeighbor++) {
              jPoint = geometry->node[iPoint]->GetPoint(iNeighbor);
              
              /*--- Avoid periodic boundary points so that we do not
               duplicate edges on both sides of the periodic BC. ---*/
              
              if (!geometry->node[jPoint]->GetPeriodicBoundary()) {
                
                /*--- Get coordinates for the neighbor point. ---*/
                
                Coord_j = geometry->node[jPoint]->GetCoord();
                
                /*--- Get the position vector from rotation center. ---*/
                
                dx = Coord_j[0] - center[0];
                dy = Coord_j[1] - center[1];
                if (nDim == 3) dz = Coord_j[2] - center[2];
                else           dz = 0.0;
                
                /*--- Compute transformed point coordinates. ---*/
                
                rotCoord_j[0] = (rotMatrix[0][0]*dx +
                                 rotMatrix[0][1]*dy +
                                 rotMatrix[0][2]*dz + translation[0]);
                
                rotCoord_j[1] = (rotMatrix[1][0]*dx +
                                 rotMatrix[1][1]*dy +
                                 rotMatrix[1][2]*dz + translation[1]);
                
                rotCoord_j[2] = (rotMatrix[2][0]*dx +
                                 rotMatrix[2][1]*dy +
                                 rotMatrix[2][2]*dz + translation[2]);
                
                /*--- Get primitives from CVariable ---*/
                
                for (iVar = 0; iVar < nPrimVar; iVar++)
                rotPrim_j[iVar] = base_nodes->GetPrimitive(jPoint,iVar);
                
                if (rotate_periodic) {
                  if (nDim == 2) {
                    rotPrim_j[1] = (rotMatrix[0][0]*base_nodes->GetPrimitive(jPoint,1) +
                                    rotMatrix[0][1]*base_nodes->GetPrimitive(jPoint,2));
                    rotPrim_j[2] = (rotMatrix[1][0]*base_nodes->GetPrimitive(jPoint,1) +
                                    rotMatrix[1][1]*base_nodes->GetPrimitive(jPoint,2));
                  }
                  else {
                    rotPrim_j[1] = (rotMatrix[0][0]*base_nodes->GetPrimitive(jPoint,1) +
                                    rotMatrix[0][1]*base_nodes->GetPrimitive(jPoint,2) +
                                    rotMatrix[0][2]*base_nodes->GetPrimitive(jPoint,3));
                    rotPrim_j[2] = (rotMatrix[1][0]*base_nodes->GetPrimitive(jPoint,1) +
                                    rotMatrix[1][1]*base_nodes->GetPrimitive(jPoint,2) +
                                    rotMatrix[1][2]*base_nodes->GetPrimitive(jPoint,3));
                    rotPrim_j[3] = (rotMatrix[2][0]*base_nodes->GetPrimitive(jPoint,1) +
                                    rotMatrix[2][1]*base_nodes->GetPrimitive(jPoint,2) +
                                    rotMatrix[2][2]*base_nodes->GetPrimitive(jPoint,3));
                  }
                }
                
                weight = 0.0;
                for (iDim = 0; iDim < nDim; iDim++)
                weight += ((rotCoord_j[iDim]-rotCoord_i[iDim])*
                           (rotCoord_j[iDim]-rotCoord_i[iDim]));
                
                /*--- Sumations for entries of upper triangular matrix R ---*/
                
                if (weight != 0.0) {
                  
                  r11 += ((rotCoord_j[0]-rotCoord_i[0])*
                          (rotCoord_j[0]-rotCoord_i[0])/weight);
                  r12 += ((rotCoord_j[0]-rotCoord_i[0])*
                          (rotCoord_j[1]-rotCoord_i[1])/weight);
                  r22 += ((rotCoord_j[1]-rotCoord_i[1])*
                          (rotCoord_j[1]-rotCoord_i[1])/weight);
                  
                  if (nDim == 3) {
                    r13   += ((rotCoord_j[0]-rotCoord_i[0])*
                              (rotCoord_j[2]-rotCoord_i[2])/weight);
                    r23_a += ((rotCoord_j[1]-rotCoord_i[1])*
                              (rotCoord_j[2]-rotCoord_i[2])/weight);
                    r23_b += ((rotCoord_j[0]-rotCoord_i[0])*
                              (rotCoord_j[2]-rotCoord_i[2])/weight);
                    r33   += ((rotCoord_j[2]-rotCoord_i[2])*
                              (rotCoord_j[2]-rotCoord_i[2])/weight);
                  }
                  
                  /*--- Entries of c:= transpose(A)*b ---*/
                  
                  for (iVar = 0; iVar < nPrimVarGrad; iVar++)
                  for (iDim = 0; iDim < nDim; iDim++)
                  Cvector[iVar][iDim] += ((rotCoord_j[iDim]-rotCoord_i[iDim])*
                                          (rotPrim_j[iVar]-rotPrim_i[iVar])/weight);
                  
                }
              }
            }
            
            /*--- We store and communicate the increments for the matching
             upper triangular matrix (weights) and the r.h.s. vector.
             These will be accumulated before completing the L-S gradient
             calculation for each periodic point. ---*/
            
            if (nDim == 2) {
              bufDSend[buf_offset] = r11;   buf_offset++;
              bufDSend[buf_offset] = r12;   buf_offset++;
              bufDSend[buf_offset] = 0.0;   buf_offset++;
              bufDSend[buf_offset] = r22;   buf_offset++;
            }
            if (nDim == 3) {
              bufDSend[buf_offset] = r11;   buf_offset++;
              bufDSend[buf_offset] = r12;   buf_offset++;
              bufDSend[buf_offset] = r13;   buf_offset++;
              
              bufDSend[buf_offset] = 0.0;   buf_offset++;
              bufDSend[buf_offset] = r22;   buf_offset++;
              bufDSend[buf_offset] = r23_a; buf_offset++;
              
              bufDSend[buf_offset] = 0.0;   buf_offset++;
              bufDSend[buf_offset] = r23_b; buf_offset++;
              bufDSend[buf_offset] = r33;   buf_offset++;
            }
            
            for (iVar = 0; iVar < nPrimVarGrad; iVar++) {
              for (iDim = 0; iDim < nDim; iDim++) {
                bufDSend[buf_offset] = Cvector[iVar][iDim];
                buf_offset++;
              }
            }
            
            break;
            
          case PERIODIC_LIM_PRIM_1:
            
            /*--- The first phase of the periodic limiter calculation
             ensures that the proper min and max of the solution are found
             among all nodes adjacent to periodic faces. ---*/
            
            for (iVar = 0; iVar < nPrimVarGrad; iVar++) {
              Sol_Min[iVar] = base_nodes->GetSolution_Min(iPoint, iVar);
              Sol_Max[iVar] = base_nodes->GetSolution_Max(iPoint, iVar);
              
              bufDSend[buf_offset+iVar]              = base_nodes->GetSolution_Min(iPoint, iVar);
              bufDSend[buf_offset+nPrimVarGrad+iVar] = base_nodes->GetSolution_Max(iPoint, iVar);
            }
            
            /*--- Rotate the momentum components of the min/max. ---*/
            
            if (rotate_periodic) {
              if (nDim == 2) {
                bufDSend[buf_offset+1] = (rotMatrix[0][0]*Sol_Min[1] +
                                          rotMatrix[0][1]*Sol_Min[2]);
                bufDSend[buf_offset+2] = (rotMatrix[1][0]*Sol_Min[1] +
                                          rotMatrix[1][1]*Sol_Min[2]);
                
                bufDSend[buf_offset+nPrimVarGrad+1] = (rotMatrix[0][0]*Sol_Max[1] +
                                                       rotMatrix[0][1]*Sol_Max[2]);
                bufDSend[buf_offset+nPrimVarGrad+2] = (rotMatrix[1][0]*Sol_Max[1] +
                                                       rotMatrix[1][1]*Sol_Max[2]);
                
              } else {
                bufDSend[buf_offset+1] = (rotMatrix[0][0]*Sol_Min[1] +
                                          rotMatrix[0][1]*Sol_Min[2] +
                                          rotMatrix[0][2]*Sol_Min[3]);
                bufDSend[buf_offset+2] = (rotMatrix[1][0]*Sol_Min[1] +
                                          rotMatrix[1][1]*Sol_Min[2] +
                                          rotMatrix[1][2]*Sol_Min[3]);
                bufDSend[buf_offset+3] = (rotMatrix[2][0]*Sol_Min[1] +
                                          rotMatrix[2][1]*Sol_Min[2] +
                                          rotMatrix[2][2]*Sol_Min[3]);
                
                bufDSend[buf_offset+nPrimVarGrad+1] = (rotMatrix[0][0]*Sol_Max[1] +
                                                       rotMatrix[0][1]*Sol_Max[2] +
                                                       rotMatrix[0][2]*Sol_Max[3]);
                bufDSend[buf_offset+nPrimVarGrad+2] = (rotMatrix[1][0]*Sol_Max[1] +
                                                       rotMatrix[1][1]*Sol_Max[2] +
                                                       rotMatrix[1][2]*Sol_Max[3]);
                bufDSend[buf_offset+nPrimVarGrad+3] = (rotMatrix[2][0]*Sol_Max[1] +
                                                       rotMatrix[2][1]*Sol_Max[2] +
                                                       rotMatrix[2][2]*Sol_Max[3]);
              }
            }
            
            break;
            
          case PERIODIC_LIM_PRIM_2:
            
            /*--- The second phase of the periodic limiter calculation
             ensures that the correct minimum value of the limiter is
             found for a node on a periodic face and stores it. ---*/
            
            for (iVar = 0; iVar < nPrimVarGrad; iVar++) {
              bufDSend[buf_offset+iVar] = base_nodes->GetLimiter_Primitive(iPoint, iVar);
            }
            
            if (rotate_periodic) {
              if (nDim == 2) {
                bufDSend[buf_offset+1] = (rotMatrix[0][0]*base_nodes->GetLimiter_Primitive(iPoint,1) +
                                          rotMatrix[0][1]*base_nodes->GetLimiter_Primitive(iPoint,2));
                bufDSend[buf_offset+2] = (rotMatrix[1][0]*base_nodes->GetLimiter_Primitive(iPoint,1) +
                                          rotMatrix[1][1]*base_nodes->GetLimiter_Primitive(iPoint,2));
                
              }
              else {
                bufDSend[buf_offset+1] = (rotMatrix[0][0]*base_nodes->GetLimiter_Primitive(iPoint,1) +
                                          rotMatrix[0][1]*base_nodes->GetLimiter_Primitive(iPoint,2) +
                                          rotMatrix[0][2]*base_nodes->GetLimiter_Primitive(iPoint,3));
                bufDSend[buf_offset+2] = (rotMatrix[1][0]*base_nodes->GetLimiter_Primitive(iPoint,1) +
                                          rotMatrix[1][1]*base_nodes->GetLimiter_Primitive(iPoint,2) +
                                          rotMatrix[1][2]*base_nodes->GetLimiter_Primitive(iPoint,3));
                bufDSend[buf_offset+3] = (rotMatrix[2][0]*base_nodes->GetLimiter_Primitive(iPoint,1) +
                                          rotMatrix[2][1]*base_nodes->GetLimiter_Primitive(iPoint,2) +
                                          rotMatrix[2][2]*base_nodes->GetLimiter_Primitive(iPoint,3));
              }
            }
            
            break;
            
          case PERIODIC_LIM_SOL_1:
            
            /*--- The first phase of the periodic limiter calculation
             ensures that the proper min and max of the solution are found
             among all nodes adjacent to periodic faces. ---*/
            
            for (iVar = 0; iVar < nVar; iVar++) {
              Sol_Min[iVar] = base_nodes->GetSolution_Min(iPoint, iVar);
              Sol_Max[iVar] = base_nodes->GetSolution_Max(iPoint, iVar);
              
              bufDSend[buf_offset+iVar]      = base_nodes->GetSolution_Min(iPoint, iVar);
              bufDSend[buf_offset+nVar+iVar] = base_nodes->GetSolution_Max(iPoint, iVar);
            }
            
            /*--- Rotate the momentum components of the min/max. ---*/
            
            if (rotate_periodic) {
              
              if (nDim == 2) {
                bufDSend[buf_offset+1] = (rotMatrix[0][0]*Sol_Min[1] +
                                          rotMatrix[0][1]*Sol_Min[2]);
                bufDSend[buf_offset+2] = (rotMatrix[1][0]*Sol_Min[1] +
                                          rotMatrix[1][1]*Sol_Min[2]);
                
                bufDSend[buf_offset+nVar+1] = (rotMatrix[0][0]*Sol_Max[1] +
                                               rotMatrix[0][1]*Sol_Max[2]);
                bufDSend[buf_offset+nVar+2] = (rotMatrix[1][0]*Sol_Max[1] +
                                               rotMatrix[1][1]*Sol_Max[2]);
                
              }
              else {
                bufDSend[buf_offset+1] = (rotMatrix[0][0]*Sol_Min[1] +
                                          rotMatrix[0][1]*Sol_Min[2] +
                                          rotMatrix[0][2]*Sol_Min[3]);
                bufDSend[buf_offset+2] = (rotMatrix[1][0]*Sol_Min[1] +
                                          rotMatrix[1][1]*Sol_Min[2] +
                                          rotMatrix[1][2]*Sol_Min[3]);
                bufDSend[buf_offset+3] = (rotMatrix[2][0]*Sol_Min[1] +
                                          rotMatrix[2][1]*Sol_Min[2] +
                                          rotMatrix[2][2]*Sol_Min[3]);
                
                bufDSend[buf_offset+nVar+1] = (rotMatrix[0][0]*Sol_Max[1] +
                                               rotMatrix[0][1]*Sol_Max[2] +
                                               rotMatrix[0][2]*Sol_Max[3]);
                bufDSend[buf_offset+nVar+2] = (rotMatrix[1][0]*Sol_Max[1] +
                                               rotMatrix[1][1]*Sol_Max[2] +
                                               rotMatrix[1][2]*Sol_Max[3]);
                bufDSend[buf_offset+nVar+3] = (rotMatrix[2][0]*Sol_Max[1] +
                                               rotMatrix[2][1]*Sol_Max[2] +
                                               rotMatrix[2][2]*Sol_Max[3]);
                
              }
            }
            
            break;
            
          case PERIODIC_LIM_SOL_2:
            
            /*--- The second phase of the periodic limiter calculation
             ensures that the correct minimum value of the limiter is
             found for a node on a periodic face and stores it. ---*/
            
            for (iVar = 0; iVar < nVar; iVar++) {
              bufDSend[buf_offset+iVar] = base_nodes->GetLimiter(iPoint, iVar);
            }
            
            if (rotate_periodic) {
              if (nDim == 2) {
                bufDSend[buf_offset+1] = (rotMatrix[0][0]*base_nodes->GetLimiter(iPoint,1) +
                                          rotMatrix[0][1]*base_nodes->GetLimiter(iPoint,2));
                bufDSend[buf_offset+2] = (rotMatrix[1][0]*base_nodes->GetLimiter(iPoint,1) +
                                          rotMatrix[1][1]*base_nodes->GetLimiter(iPoint,2));
                
              }
              else {
                bufDSend[buf_offset+1] = (rotMatrix[0][0]*base_nodes->GetLimiter(iPoint,1) +
                                          rotMatrix[0][1]*base_nodes->GetLimiter(iPoint,2) +
                                          rotMatrix[0][2]*base_nodes->GetLimiter(iPoint,3));
                bufDSend[buf_offset+2] = (rotMatrix[1][0]*base_nodes->GetLimiter(iPoint,1) +
                                          rotMatrix[1][1]*base_nodes->GetLimiter(iPoint,2) +
                                          rotMatrix[1][2]*base_nodes->GetLimiter(iPoint,3));
                bufDSend[buf_offset+3] = (rotMatrix[2][0]*base_nodes->GetLimiter(iPoint,1) +
                                          rotMatrix[2][1]*base_nodes->GetLimiter(iPoint,2) +
                                          rotMatrix[2][2]*base_nodes->GetLimiter(iPoint,3));
              }
            }
            
            break;
            
          default:
            SU2_MPI::Error("Unrecognized quantity for periodic communication.",
                           CURRENT_FUNCTION);
            break;
        }
      }
      
      /*--- Launch the point-to-point MPI send for this message. ---*/
      
      geometry->PostPeriodicSends(geometry, config, MPI_TYPE, iMessage);
      
    }
  }
  
  delete [] Diff;
  delete [] Und_Lapl;
  delete [] Sol_Min;
  delete [] Sol_Max;
  delete [] rotPrim_i;
  delete [] rotPrim_j;
  
  for (iVar = 0; iVar < ICOUNT; iVar++) {
    delete [] jacBlock[iVar];
    delete [] rotBlock[iVar];
  }
  delete [] jacBlock;
  delete [] rotBlock;
  
}

void CSolver::CompletePeriodicComms(CGeometry *geometry,
                                    CConfig *config,
                                    unsigned short val_periodic_index,
                                    unsigned short commType) {
  
  /*--- Local variables ---*/
  
  unsigned short nPeriodic = config->GetnMarker_Periodic();
  unsigned short iDim, jDim, iVar, jVar, iPeriodic, nNeighbor;
  
  unsigned long iPoint, iRecv, nRecv, msg_offset, buf_offset, total_index;
  
  int source, iMessage, jRecv;
  
  SU2_MPI::Status status;
  
  su2double *Diff = new su2double[nVar];
  
  su2double Time_Step, Volume, Solution_Min, Solution_Max, Limiter_Min;
  
  /*--- Set some local pointers to make access simpler. ---*/
  
  su2double *bufDRecv = geometry->bufD_PeriodicRecv;
  
  unsigned short *bufSRecv = geometry->bufS_PeriodicRecv;
  
  /*--- Store the data that was communicated into the appropriate
   location within the local class data structures. ---*/
  
  if (geometry->nPeriodicRecv > 0) {
    
    for (iMessage = 0; iMessage < geometry->nPeriodicRecv; iMessage++) {
      
      /*--- For efficiency, recv the messages dynamically based on
       the order they arrive. ---*/
      
#ifdef HAVE_MPI
      /*--- Once we have recv'd a message, get the source rank. ---*/
      int ind;
      SU2_MPI::Waitany(geometry->nPeriodicRecv,
                       geometry->req_PeriodicRecv,
                       &ind, &status);
      source = status.MPI_SOURCE;
#else
      /*--- For serial calculations, we know the rank. ---*/
      source = rank;
#endif
      
      /*--- We know the offsets based on the source rank. ---*/
      
      jRecv = geometry->PeriodicRecv2Neighbor[source];
      
      /*--- Get the offset in the buffer for the start of this message. ---*/
      
      msg_offset = geometry->nPoint_PeriodicRecv[jRecv];
      
      /*--- Get the number of packets to be received in this message. ---*/
      
      nRecv = (geometry->nPoint_PeriodicRecv[jRecv+1] -
               geometry->nPoint_PeriodicRecv[jRecv]);
      
      for (iRecv = 0; iRecv < nRecv; iRecv++) {
        
        /*--- Get the local index for this communicated data. ---*/
        
        iPoint    = geometry->Local_Point_PeriodicRecv[msg_offset  + iRecv];
        iPeriodic = geometry->Local_Marker_PeriodicRecv[msg_offset + iRecv];
        
        /*--- While all periodic face data was accumulated, we only store
         the values for the current pair of periodic faces. This is slightly
         inefficient when we have multiple pairs of periodic faces, but
         it simplifies the communications. ---*/
        
        if ((iPeriodic == val_periodic_index) ||
            (iPeriodic == val_periodic_index + nPeriodic/2)) {
          
          /*--- Compute the offset in the recv buffer for this point. ---*/
          
          buf_offset = (msg_offset + iRecv)*geometry->countPerPeriodicPoint;
          
          /*--- Store the data correctly depending on the quantity. ---*/
          
          switch (commType) {
              
            case PERIODIC_VOLUME:
              
              /*--- The periodic points need to keep track of their
               total volume spread across the periodic faces. ---*/
              
              Volume = (bufDRecv[buf_offset] +
                        geometry->node[iPoint]->GetPeriodicVolume());
              geometry->node[iPoint]->SetPeriodicVolume(Volume);
              
              break;
              
            case PERIODIC_NEIGHBORS:
              
              /*--- Store the extra neighbors on the periodic face. ---*/
              
              nNeighbor = (geometry->node[iPoint]->GetnNeighbor() +
                           bufSRecv[buf_offset]);
              geometry->node[iPoint]->SetnNeighbor(nNeighbor);
              
              break;
              
            case PERIODIC_RESIDUAL:
              
              /*--- Access the residual from the donor. ---*/
              
              for (iVar = 0; iVar < nVar; iVar++) {
                Residual[iVar] = bufDRecv[buf_offset];
                buf_offset++;
              }
              
              /*--- Check the computed time step against the donor
               value and keep the minimum in order to be conservative. ---*/
              
              Time_Step = base_nodes->GetDelta_Time(iPoint);
              if (bufDRecv[buf_offset] < Time_Step)
                base_nodes->SetDelta_Time(iPoint,bufDRecv[buf_offset]);
              buf_offset++;
              
              /*--- Access the Jacobian from the donor if implicit. ---*/
              
              if (implicit_periodic) {
                for (iVar = 0; iVar < nVar; iVar++) {
                  for (jVar = 0; jVar < nVar; jVar++) {
                    Jacobian_i[iVar][jVar] = bufDRecv[buf_offset];
                    buf_offset++;
                  }
                }
              }
              
              /*--- Add contributions to total residual. ---*/
              
              LinSysRes.AddBlock(iPoint, Residual);
              
              /*--- For implicit integration, we choose the first
               periodic face of each pair to be the master/owner of
               the solution for the linear system while fixing the
               solution at the matching face during the solve. Here,
               we remove the Jacobian and residual contributions from
               the passive face such that it does not participate in
               the linear solve. ---*/
              
              if (implicit_periodic) {
                
                Jacobian.AddBlock(iPoint, iPoint, Jacobian_i);
                
                if (iPeriodic == val_periodic_index + nPeriodic/2) {
                  for (iVar = 0; iVar < nVar; iVar++) {
                    LinSysRes.SetBlock_Zero(iPoint, iVar);
                    total_index = iPoint*nVar+iVar;
                    Jacobian.DeleteValsRowi(total_index);
                  }
                }
                
              }
              
              break;
              
            case PERIODIC_IMPLICIT:
              
              /*--- For implicit integration, we choose the first
               periodic face of each pair to be the master/owner of
               the solution for the linear system while fixing the
               solution at the matching face during the solve. Here,
               we are updating the solution at the passive nodes
               using the new solution from the master. ---*/
              
              if ((implicit_periodic) &&
                  (iPeriodic == val_periodic_index + nPeriodic/2)) {
                
                /*--- Access the solution from the donor. ---*/
                
                for (iVar = 0; iVar < nVar; iVar++) {
                  Solution[iVar] = bufDRecv[buf_offset];
                  buf_offset++;
                }
                
                /*--- Directly set the solution on the passive periodic
                 face that is provided from the master. ---*/
                
                for (iVar = 0; iVar < nVar; iVar++) {
                  base_nodes->SetSolution(iPoint, iVar, Solution[iVar]);
                  base_nodes->SetSolution_Old(iPoint, iVar, Solution[iVar]);
                }
                
              }
              
              break;
              
            case PERIODIC_LAPLACIAN:
              
              /*--- Adjust the undivided Laplacian. The accumulation was
               with a subtraction before communicating, so now just add. ---*/
              
              for (iVar = 0; iVar < nVar; iVar++)
                Diff[iVar] = bufDRecv[buf_offset+iVar];
              
              base_nodes->AddUnd_Lapl(iPoint,Diff);
              
              break;
              
            case PERIODIC_MAX_EIG:
              
              /*--- Simple accumulation of the max eig on periodic faces. ---*/
              
              base_nodes->AddLambda(iPoint,bufDRecv[buf_offset]);
              
              break;
              
            case PERIODIC_SENSOR:
              
              /*--- Simple accumulation of the sensors on periodic faces. ---*/
              
              iPoint_UndLapl[iPoint] += bufDRecv[buf_offset]; buf_offset++;
              jPoint_UndLapl[iPoint] += bufDRecv[buf_offset];
              
              break;
              
            case PERIODIC_SOL_GG:
              
              /*--- For G-G, we accumulate partial gradients then compute
               the final value using the entire volume of the periodic cell. ---*/
              
              for (iVar = 0; iVar < nVar; iVar++)
                for (iDim = 0; iDim < nDim; iDim++)
                  base_nodes->SetGradient(iPoint, iVar, iDim, bufDRecv[buf_offset+iVar*nDim+iDim] + base_nodes->GetGradient(iPoint, iVar, iDim));
              
              break;
              
            case PERIODIC_PRIM_GG:
              
              /*--- For G-G, we accumulate partial gradients then compute
               the final value using the entire volume of the periodic cell. ---*/
              
              for (iVar = 0; iVar < nPrimVarGrad; iVar++)
                for (iDim = 0; iDim < nDim; iDim++)
                  base_nodes->SetGradient_Primitive(iPoint, iVar, iDim, bufDRecv[buf_offset+iVar*nDim+iDim] + base_nodes->GetGradient_Primitive(iPoint, iVar, iDim));
              break;
              
            case PERIODIC_SOL_LS:
              
              /*--- For L-S, we build the upper triangular matrix and the
               r.h.s. vector by accumulating from all periodic partial
               control volumes. ---*/
              
              for (iDim = 0; iDim < nDim; iDim++) {
                for (jDim = 0; jDim < nDim; jDim++) {
                  base_nodes->AddRmatrix(iPoint, iDim,jDim,bufDRecv[buf_offset]);
                  buf_offset++;
                }
              }
              for (iVar = 0; iVar < nVar; iVar++) {
                for (iDim = 0; iDim < nDim; iDim++) {
                  base_nodes->AddGradient(iPoint, iVar, iDim, bufDRecv[buf_offset]);
                  buf_offset++;
                }
              }
              
              break;
              
            case PERIODIC_PRIM_LS:
              
              /*--- For L-S, we build the upper triangular matrix and the
               r.h.s. vector by accumulating from all periodic partial
               control volumes. ---*/
              
              for (iDim = 0; iDim < nDim; iDim++) {
                for (jDim = 0; jDim < nDim; jDim++) {
                  base_nodes->AddRmatrix(iPoint, iDim,jDim,bufDRecv[buf_offset]);
                  buf_offset++;
                }
              }
              for (iVar = 0; iVar < nPrimVarGrad; iVar++) {
                for (iDim = 0; iDim < nDim; iDim++) {
                  base_nodes->AddGradient_Primitive(iPoint, iVar, iDim, bufDRecv[buf_offset]);
                  buf_offset++;
                }
              }
              
              break;
              
            case PERIODIC_LIM_PRIM_1:
              
              /*--- Check the min and max values found on the matching
               perioic faces for the solution, and store the proper min
               and max for this point.  ---*/
              
              for (iVar = 0; iVar < nPrimVarGrad; iVar++) {
                base_nodes->SetSolution_Min(iPoint, iVar, min(base_nodes->GetSolution_Min(iPoint, iVar), bufDRecv[buf_offset+iVar]));
                base_nodes->SetSolution_Max(iPoint, iVar, max(base_nodes->GetSolution_Max(iPoint, iVar), bufDRecv[buf_offset+nPrimVarGrad+iVar]));
              }
              
              break;
              
            case PERIODIC_LIM_PRIM_2:
              
              /*--- Check the min values found on the matching periodic
               faces for the limiter, and store the proper min value. ---*/
              
              for (iVar = 0; iVar < nPrimVarGrad; iVar++) {
                base_nodes->SetLimiter_Primitive(iPoint, iVar, min(base_nodes->GetLimiter_Primitive(iPoint, iVar), bufDRecv[buf_offset+iVar]));
              }
              
              break;
              
            case PERIODIC_LIM_SOL_1:
              
              /*--- Check the min and max values found on the matching
               perioic faces for the solution, and store the proper min
               and max for this point.  ---*/
              
              for (iVar = 0; iVar < nVar; iVar++) {
                
                /*--- Solution minimum. ---*/
                
                Solution_Min = min(base_nodes->GetSolution_Min(iPoint, iVar),
                                   bufDRecv[buf_offset+iVar]);
                base_nodes->SetSolution_Min(iPoint, iVar, Solution_Min);
                
                /*--- Solution maximum. ---*/
                
                Solution_Max = max(base_nodes->GetSolution_Max(iPoint, iVar),
                                   bufDRecv[buf_offset+nVar+iVar]);
                base_nodes->SetSolution_Max(iPoint, iVar, Solution_Max);
                
              }
              
              break;
              
            case PERIODIC_LIM_SOL_2:
              
              /*--- Check the min values found on the matching periodic
               faces for the limiter, and store the proper min value. ---*/
              
              for (iVar = 0; iVar < nVar; iVar++) {
                Limiter_Min = min(base_nodes->GetLimiter_Primitive(iPoint, iVar),
                                  bufDRecv[buf_offset+iVar]);
                base_nodes->SetLimiter_Primitive(iPoint, iVar, Limiter_Min);
              }
              
              break;
              
            default:
              
              SU2_MPI::Error("Unrecognized quantity for periodic communication.",
                             CURRENT_FUNCTION);
              break;
              
          }
        }
      }
    }
    
    /*--- Verify that all non-blocking point-to-point sends have finished.
     Note that this should be satisfied, as we have received all of the
     data in the loop above at this point. ---*/
    
#ifdef HAVE_MPI
    SU2_MPI::Waitall(geometry->nPeriodicSend,
                     geometry->req_PeriodicSend,
                     MPI_STATUS_IGNORE);
#endif
    
  }
  
  delete [] Diff;
  
}

void CSolver::InitiateComms(CGeometry *geometry,
                            CConfig *config,
                            unsigned short commType) {
  
  /*--- Local variables ---*/
  
  unsigned short iVar, iDim;
  unsigned short COUNT_PER_POINT = 0;
  unsigned short MPI_TYPE        = 0;
  
  unsigned long iPoint, msg_offset, buf_offset;
  
  int iMessage, iSend, nSend;
  
  /*--- Set the size of the data packet and type depending on quantity. ---*/
  
  switch (commType) {
    case SOLUTION:
    case SOLUTION_OLD:
    case UNDIVIDED_LAPLACIAN:
    case SOLUTION_LIMITER:
      COUNT_PER_POINT  = nVar;
      MPI_TYPE         = COMM_TYPE_DOUBLE;
      break;
    case MAX_EIGENVALUE:
    case SENSOR:
      COUNT_PER_POINT  = 1;
      MPI_TYPE         = COMM_TYPE_DOUBLE;
      break;
    case SOLUTION_GRADIENT:
      COUNT_PER_POINT  = nVar*nDim;
      MPI_TYPE         = COMM_TYPE_DOUBLE;
      break;
    case PRIMITIVE_GRADIENT:
      COUNT_PER_POINT  = nPrimVarGrad*nDim;
      MPI_TYPE         = COMM_TYPE_DOUBLE;
      break;
    case PRIMITIVE_LIMITER:
      COUNT_PER_POINT  = nPrimVarGrad;
      MPI_TYPE         = COMM_TYPE_DOUBLE;
      break;
    case SOLUTION_EDDY:
      COUNT_PER_POINT  = nVar+1;
      MPI_TYPE         = COMM_TYPE_DOUBLE;
      break;
    case SOLUTION_FEA:
      if (config->GetTime_Domain())
        COUNT_PER_POINT  = nVar*3;
      else
        COUNT_PER_POINT  = nVar;
      MPI_TYPE         = COMM_TYPE_DOUBLE;
      break;
    case SOLUTION_FEA_OLD:
      COUNT_PER_POINT  = nVar*3;
      MPI_TYPE         = COMM_TYPE_DOUBLE;
      break;
    case SOLUTION_DISPONLY:
      COUNT_PER_POINT  = nVar;
      MPI_TYPE         = COMM_TYPE_DOUBLE;
      break;
    case SOLUTION_PRED:
      COUNT_PER_POINT  = nVar;
      MPI_TYPE         = COMM_TYPE_DOUBLE;
      break;
    case SOLUTION_PRED_OLD:
      COUNT_PER_POINT  = nVar*3;
      MPI_TYPE         = COMM_TYPE_DOUBLE;
      break;
    case AUXVAR_GRADIENT:
      COUNT_PER_POINT  = nDim;
      MPI_TYPE         = COMM_TYPE_DOUBLE;
      break;
    case MESH_DISPLACEMENTS:
      COUNT_PER_POINT  = nDim;
      MPI_TYPE         = COMM_TYPE_DOUBLE;
      break;
    case SOLUTION_TIME_N:
      COUNT_PER_POINT  = nVar;
      MPI_TYPE         = COMM_TYPE_DOUBLE;
      break;
    case SOLUTION_TIME_N1:
      COUNT_PER_POINT  = nVar;
      MPI_TYPE         = COMM_TYPE_DOUBLE;
      break;
    default:
      SU2_MPI::Error("Unrecognized quantity for point-to-point MPI comms.",
                     CURRENT_FUNCTION);
      break;
  }
  
  /*--- Check to make sure we have created a large enough buffer
   for these comms during preprocessing. This is only for the su2double
   buffer. It will be reallocated whenever we find a larger count
   per point. After the first cycle of comms, this should be inactive. ---*/
  
  if (COUNT_PER_POINT > geometry->countPerPoint) {
    geometry->AllocateP2PComms(COUNT_PER_POINT);
  }
  
  /*--- Set some local pointers to make access simpler. ---*/
  
  su2double *bufDSend = geometry->bufD_P2PSend;
  
  /*--- Load the specified quantity from the solver into the generic
   communication buffer in the geometry class. ---*/
  
  if (geometry->nP2PSend > 0) {
    
    /*--- Post all non-blocking recvs first before sends. ---*/
    
    geometry->PostP2PRecvs(geometry, config, MPI_TYPE, false);
    
    for (iMessage = 0; iMessage < geometry->nP2PSend; iMessage++) {
      
      /*--- Get the offset in the buffer for the start of this message. ---*/
      
      msg_offset = geometry->nPoint_P2PSend[iMessage];
      
      /*--- Total count can include multiple pieces of data per element. ---*/
      
      nSend = (geometry->nPoint_P2PSend[iMessage+1] -
               geometry->nPoint_P2PSend[iMessage]);
      
      for (iSend = 0; iSend < nSend; iSend++) {
        
        /*--- Get the local index for this communicated data. ---*/
        
        iPoint = geometry->Local_Point_P2PSend[msg_offset + iSend];
        
        /*--- Compute the offset in the recv buffer for this point. ---*/
        
        buf_offset = (msg_offset + iSend)*geometry->countPerPoint;
        
        switch (commType) {
          case SOLUTION:
            for (iVar = 0; iVar < nVar; iVar++)
              bufDSend[buf_offset+iVar] = base_nodes->GetSolution(iPoint, iVar);
            break;
          case SOLUTION_OLD:
            for (iVar = 0; iVar < nVar; iVar++)
              bufDSend[buf_offset+iVar] = base_nodes->GetSolution_Old(iPoint, iVar);
            break;
          case SOLUTION_EDDY:
            for (iVar = 0; iVar < nVar; iVar++)
              bufDSend[buf_offset+iVar] = base_nodes->GetSolution(iPoint, iVar);
            bufDSend[buf_offset+nVar]   = base_nodes->GetmuT(iPoint);
            break;
          case UNDIVIDED_LAPLACIAN:
            for (iVar = 0; iVar < nVar; iVar++)
              bufDSend[buf_offset+iVar] = base_nodes->GetUndivided_Laplacian(iPoint, iVar);
            break;
          case SOLUTION_LIMITER:
            for (iVar = 0; iVar < nVar; iVar++)
              bufDSend[buf_offset+iVar] = base_nodes->GetLimiter(iPoint, iVar);
            break;
          case MAX_EIGENVALUE:
            bufDSend[buf_offset] = base_nodes->GetLambda(iPoint);
            break;
          case SENSOR:
            bufDSend[buf_offset] = base_nodes->GetSensor(iPoint);
            break;
          case SOLUTION_GRADIENT:
            for (iVar = 0; iVar < nVar; iVar++)
              for (iDim = 0; iDim < nDim; iDim++)
                bufDSend[buf_offset+iVar*nDim+iDim] = base_nodes->GetGradient(iPoint, iVar, iDim);
            break;
          case PRIMITIVE_GRADIENT:
            for (iVar = 0; iVar < nPrimVarGrad; iVar++)
              for (iDim = 0; iDim < nDim; iDim++)
                bufDSend[buf_offset+iVar*nDim+iDim] = base_nodes->GetGradient_Primitive(iPoint, iVar, iDim);
            break;
          case PRIMITIVE_LIMITER:
            for (iVar = 0; iVar < nPrimVarGrad; iVar++)
              bufDSend[buf_offset+iVar] = base_nodes->GetLimiter_Primitive(iPoint, iVar);
            break;
          case AUXVAR_GRADIENT:
            for (iDim = 0; iDim < nDim; iDim++)
              bufDSend[buf_offset+iDim] = base_nodes->GetAuxVarGradient(iPoint, iDim);
            break;
          case SOLUTION_FEA:
            for (iVar = 0; iVar < nVar; iVar++) {
              bufDSend[buf_offset+iVar] = base_nodes->GetSolution(iPoint, iVar);
              if (config->GetTime_Domain()) {
                bufDSend[buf_offset+nVar+iVar]   = base_nodes->GetSolution_Vel(iPoint, iVar);
                bufDSend[buf_offset+nVar*2+iVar] = base_nodes->GetSolution_Accel(iPoint, iVar);
              }
            }
            break;
          case SOLUTION_FEA_OLD:
            for (iVar = 0; iVar < nVar; iVar++) {
              bufDSend[buf_offset+iVar]        = base_nodes->GetSolution_time_n(iPoint, iVar);
              bufDSend[buf_offset+nVar+iVar]   = base_nodes->GetSolution_Vel_time_n(iPoint, iVar);
              bufDSend[buf_offset+nVar*2+iVar] = base_nodes->GetSolution_Accel_time_n(iPoint, iVar);
            }
            break;
          case SOLUTION_DISPONLY:
            for (iVar = 0; iVar < nVar; iVar++)
              bufDSend[buf_offset+iVar] = base_nodes->GetSolution(iPoint, iVar);
            break;
          case SOLUTION_PRED:
            for (iVar = 0; iVar < nVar; iVar++)
              bufDSend[buf_offset+iVar] = base_nodes->GetSolution_Pred(iPoint, iVar);
            break;
          case SOLUTION_PRED_OLD:
            for (iVar = 0; iVar < nVar; iVar++) {
              bufDSend[buf_offset+iVar]        = base_nodes->GetSolution_Old(iPoint, iVar);
              bufDSend[buf_offset+nVar+iVar]   = base_nodes->GetSolution_Pred(iPoint, iVar);
              bufDSend[buf_offset+nVar*2+iVar] = base_nodes->GetSolution_Pred_Old(iPoint, iVar);
            }
            break;
          case MESH_DISPLACEMENTS:
            for (iDim = 0; iDim < nDim; iDim++)
              bufDSend[buf_offset+iDim] = base_nodes->GetBound_Disp(iPoint, iDim);
            break;
          case SOLUTION_TIME_N:
            for (iVar = 0; iVar < nVar; iVar++)
              bufDSend[buf_offset+iVar] = base_nodes->GetSolution_time_n(iPoint, iVar);
            break;
          case SOLUTION_TIME_N1:
            for (iVar = 0; iVar < nVar; iVar++)
              bufDSend[buf_offset+iVar] = base_nodes->GetSolution_time_n1(iPoint, iVar);
            break;
          default:
            SU2_MPI::Error("Unrecognized quantity for point-to-point MPI comms.",
                           CURRENT_FUNCTION);
            break;
        }
      }
      
      /*--- Launch the point-to-point MPI send for this message. ---*/
      
      geometry->PostP2PSends(geometry, config, MPI_TYPE, iMessage, false);
      
    }
  }
  
}
void CSolver::CompleteComms(CGeometry *geometry,
                            CConfig *config,
                            unsigned short commType) {
  
  /*--- Local variables ---*/
  
  unsigned short iDim, iVar;
  unsigned long iPoint, iRecv, nRecv, msg_offset, buf_offset;
  
  int ind, source, iMessage, jRecv;
  SU2_MPI::Status status;
  
  /*--- Set some local pointers to make access simpler. ---*/
  
  su2double *bufDRecv = geometry->bufD_P2PRecv;
  
  /*--- Store the data that was communicated into the appropriate
   location within the local class data structures. ---*/
  
  if (geometry->nP2PRecv > 0) {
    
    for (iMessage = 0; iMessage < geometry->nP2PRecv; iMessage++) {
      
      /*--- For efficiency, recv the messages dynamically based on
       the order they arrive. ---*/
      
      SU2_MPI::Waitany(geometry->nP2PRecv, geometry->req_P2PRecv,
                       &ind, &status);
      
      /*--- Once we have recv'd a message, get the source rank. ---*/
      
      source = status.MPI_SOURCE;
      
      /*--- We know the offsets based on the source rank. ---*/
      
      jRecv = geometry->P2PRecv2Neighbor[source];
      
      /*--- Get the offset in the buffer for the start of this message. ---*/
      
      msg_offset = geometry->nPoint_P2PRecv[jRecv];
      
      /*--- Get the number of packets to be received in this message. ---*/
      
      nRecv = (geometry->nPoint_P2PRecv[jRecv+1] -
               geometry->nPoint_P2PRecv[jRecv]);
      
      for (iRecv = 0; iRecv < nRecv; iRecv++) {
        
        /*--- Get the local index for this communicated data. ---*/
        
        iPoint = geometry->Local_Point_P2PRecv[msg_offset + iRecv];
        
        /*--- Compute the offset in the recv buffer for this point. ---*/
        
        buf_offset = (msg_offset + iRecv)*geometry->countPerPoint;
        
        /*--- Store the data correctly depending on the quantity. ---*/
        
        switch (commType) {
          case SOLUTION:
            for (iVar = 0; iVar < nVar; iVar++)
              base_nodes->SetSolution(iPoint, iVar, bufDRecv[buf_offset+iVar]);
            break;
          case SOLUTION_OLD:
            for (iVar = 0; iVar < nVar; iVar++)
              base_nodes->SetSolution_Old(iPoint, iVar, bufDRecv[buf_offset+iVar]);
            break;
          case SOLUTION_EDDY:
            for (iVar = 0; iVar < nVar; iVar++)
              base_nodes->SetSolution(iPoint, iVar, bufDRecv[buf_offset+iVar]);
            base_nodes->SetmuT(iPoint,bufDRecv[buf_offset+nVar]);
            break;
          case UNDIVIDED_LAPLACIAN:
            for (iVar = 0; iVar < nVar; iVar++)
              base_nodes->SetUndivided_Laplacian(iPoint, iVar, bufDRecv[buf_offset+iVar]);
            break;
          case SOLUTION_LIMITER:
            for (iVar = 0; iVar < nVar; iVar++)
              base_nodes->SetLimiter(iPoint, iVar, bufDRecv[buf_offset+iVar]);
            break;
          case MAX_EIGENVALUE:
            base_nodes->SetLambda(iPoint,bufDRecv[buf_offset]);
            break;
          case SENSOR:
            base_nodes->SetSensor(iPoint,bufDRecv[buf_offset]);
            break;
          case SOLUTION_GRADIENT:
            for (iVar = 0; iVar < nVar; iVar++)
              for (iDim = 0; iDim < nDim; iDim++)
                base_nodes->SetGradient(iPoint, iVar, iDim, bufDRecv[buf_offset+iVar*nDim+iDim]);
            break;
          case PRIMITIVE_GRADIENT:
            for (iVar = 0; iVar < nPrimVarGrad; iVar++)
              for (iDim = 0; iDim < nDim; iDim++)
                base_nodes->SetGradient_Primitive(iPoint, iVar, iDim, bufDRecv[buf_offset+iVar*nDim+iDim]);
            break;
          case PRIMITIVE_LIMITER:
            for (iVar = 0; iVar < nPrimVarGrad; iVar++)
              base_nodes->SetLimiter_Primitive(iPoint, iVar, bufDRecv[buf_offset+iVar]);
            break;
          case AUXVAR_GRADIENT:
            for (iDim = 0; iDim < nDim; iDim++)
              base_nodes->SetAuxVarGradient(iPoint, iDim, bufDRecv[buf_offset+iDim]);
            break;
          case SOLUTION_FEA:
            for (iVar = 0; iVar < nVar; iVar++) {
              base_nodes->SetSolution(iPoint, iVar, bufDRecv[buf_offset+iVar]);
              if (config->GetTime_Domain()) {
                base_nodes->SetSolution_Vel(iPoint, iVar, bufDRecv[buf_offset+nVar+iVar]);
                base_nodes->SetSolution_Accel(iPoint, iVar, bufDRecv[buf_offset+nVar*2+iVar]);
              }
            }
            break;
          case SOLUTION_FEA_OLD:
            for (iVar = 0; iVar < nVar; iVar++) {
              base_nodes->Set_Solution_time_n(iPoint, iVar, bufDRecv[buf_offset+iVar]);
              base_nodes->SetSolution_Vel_time_n(iPoint, iVar, bufDRecv[buf_offset+nVar+iVar]);
              base_nodes->SetSolution_Accel_time_n(iPoint, iVar, bufDRecv[buf_offset+nVar*2+iVar]);
            }
            break;
          case SOLUTION_DISPONLY:
            for (iVar = 0; iVar < nVar; iVar++)
              base_nodes->SetSolution(iPoint, iVar, bufDRecv[buf_offset+iVar]);
            break;
          case SOLUTION_PRED:
            for (iVar = 0; iVar < nVar; iVar++)
              base_nodes->SetSolution_Pred(iPoint, iVar, bufDRecv[buf_offset+iVar]);
            break;
          case SOLUTION_PRED_OLD:
            for (iVar = 0; iVar < nVar; iVar++) {
              base_nodes->SetSolution_Old(iPoint, iVar, bufDRecv[buf_offset+iVar]);
              base_nodes->SetSolution_Pred(iPoint, iVar, bufDRecv[buf_offset+nVar+iVar]);
              base_nodes->SetSolution_Pred_Old(iPoint, iVar, bufDRecv[buf_offset+nVar*2+iVar]);
            }
            break;
          case MESH_DISPLACEMENTS:
            for (iDim = 0; iDim < nDim; iDim++)
              base_nodes->SetBound_Disp(iPoint, iDim, bufDRecv[buf_offset+iDim]);
            break;
          case SOLUTION_TIME_N:
            for (iVar = 0; iVar < nVar; iVar++)
              base_nodes->Set_Solution_time_n(iPoint, iVar, bufDRecv[buf_offset+iVar]);
            break;
          case SOLUTION_TIME_N1:
            for (iVar = 0; iVar < nVar; iVar++)
              base_nodes->Set_Solution_time_n1(iPoint, iVar, bufDRecv[buf_offset+iVar]);
            break;
          default:
            SU2_MPI::Error("Unrecognized quantity for point-to-point MPI comms.",
                           CURRENT_FUNCTION);
            break;
        }
      }
    }
    
    /*--- Verify that all non-blocking point-to-point sends have finished.
     Note that this should be satisfied, as we have received all of the
     data in the loop above at this point. ---*/
    
#ifdef HAVE_MPI
    SU2_MPI::Waitall(geometry->nP2PSend, geometry->req_P2PSend, MPI_STATUS_IGNORE);
#endif
    
  }
  
}

void CSolver::SetResidual_RMS(CGeometry *geometry, CConfig *config) {
  unsigned short iVar;
  
#ifndef HAVE_MPI
  
  for (iVar = 0; iVar < nVar; iVar++) {
    
    if (GetRes_RMS(iVar) != GetRes_RMS(iVar)) {
        SU2_MPI::Error("SU2 has diverged. (NaN detected)", CURRENT_FUNCTION);
    }
    if (log10(sqrt(GetRes_RMS(iVar)/geometry->GetnPoint())) > 20 ){
      SU2_MPI::Error("SU2 has diverged. (Residual > 10^20 detected)", CURRENT_FUNCTION);
    }

    SetRes_RMS(iVar, max(EPS*EPS, sqrt(GetRes_RMS(iVar)/geometry->GetnPoint())));
    
  }
  
#else
  
  int nProcessor = size, iProcessor;

  su2double *sbuf_residual, *rbuf_residual, *sbuf_coord, *rbuf_coord, *Coord;
  unsigned long *sbuf_point, *rbuf_point, Global_nPointDomain;
  unsigned short iDim;
  
  /*--- Set the L2 Norm residual in all the processors ---*/
  
  sbuf_residual  = new su2double[nVar]; for (iVar = 0; iVar < nVar; iVar++) sbuf_residual[iVar] = 0.0;
  rbuf_residual  = new su2double[nVar]; for (iVar = 0; iVar < nVar; iVar++) rbuf_residual[iVar] = 0.0;
  
  for (iVar = 0; iVar < nVar; iVar++) sbuf_residual[iVar] = GetRes_RMS(iVar);
  
  if (config->GetComm_Level() == COMM_FULL) {
    
    unsigned long Local_nPointDomain = geometry->GetnPointDomain();
    SU2_MPI::Allreduce(sbuf_residual, rbuf_residual, nVar, MPI_DOUBLE, MPI_SUM, MPI_COMM_WORLD);
    SU2_MPI::Allreduce(&Local_nPointDomain, &Global_nPointDomain, 1, MPI_UNSIGNED_LONG, MPI_SUM, MPI_COMM_WORLD);
    
  } else {
    
    /*--- Reduced MPI comms have been requested. Use a local residual only. ---*/
    
    for (iVar = 0; iVar < nVar; iVar++) rbuf_residual[iVar] = sbuf_residual[iVar];
    Global_nPointDomain = geometry->GetnPointDomain();
    
  }
  
  
  for (iVar = 0; iVar < nVar; iVar++) {
    
    if (rbuf_residual[iVar] != rbuf_residual[iVar]) {
      SU2_MPI::Error("SU2 has diverged. (NaN detected)", CURRENT_FUNCTION);
    }
    
    SetRes_RMS(iVar, max(EPS*EPS, sqrt(rbuf_residual[iVar]/Global_nPointDomain)));
    
  }

  delete [] sbuf_residual;
  delete [] rbuf_residual;
  
  /*--- Set the Maximum residual in all the processors ---*/
  
  if (config->GetComm_Level() == COMM_FULL) {
    
    sbuf_residual = new su2double [nVar]; for (iVar = 0; iVar < nVar; iVar++) sbuf_residual[iVar] = 0.0;
    sbuf_point = new unsigned long [nVar]; for (iVar = 0; iVar < nVar; iVar++) sbuf_point[iVar] = 0;
    sbuf_coord = new su2double[nVar*nDim]; for (iVar = 0; iVar < nVar*nDim; iVar++) sbuf_coord[iVar] = 0.0;
    
    rbuf_residual = new su2double [nProcessor*nVar]; for (iVar = 0; iVar < nProcessor*nVar; iVar++) rbuf_residual[iVar] = 0.0;
    rbuf_point = new unsigned long [nProcessor*nVar]; for (iVar = 0; iVar < nProcessor*nVar; iVar++) rbuf_point[iVar] = 0;
    rbuf_coord = new su2double[nProcessor*nVar*nDim]; for (iVar = 0; iVar < nProcessor*nVar*nDim; iVar++) rbuf_coord[iVar] = 0.0;
    
    for (iVar = 0; iVar < nVar; iVar++) {
      sbuf_residual[iVar] = GetRes_Max(iVar);
      sbuf_point[iVar] = GetPoint_Max(iVar);
      Coord = GetPoint_Max_Coord(iVar);
      for (iDim = 0; iDim < nDim; iDim++)
        sbuf_coord[iVar*nDim+iDim] = Coord[iDim];
    }
    
    SU2_MPI::Allgather(sbuf_residual, nVar, MPI_DOUBLE, rbuf_residual, nVar, MPI_DOUBLE, MPI_COMM_WORLD);
    SU2_MPI::Allgather(sbuf_point, nVar, MPI_UNSIGNED_LONG, rbuf_point, nVar, MPI_UNSIGNED_LONG, MPI_COMM_WORLD);
    SU2_MPI::Allgather(sbuf_coord, nVar*nDim, MPI_DOUBLE, rbuf_coord, nVar*nDim, MPI_DOUBLE, MPI_COMM_WORLD);
    
    for (iVar = 0; iVar < nVar; iVar++) {
      for (iProcessor = 0; iProcessor < nProcessor; iProcessor++) {
        AddRes_Max(iVar, rbuf_residual[iProcessor*nVar+iVar], rbuf_point[iProcessor*nVar+iVar], &rbuf_coord[iProcessor*nVar*nDim+iVar*nDim]);
      }
    }
    
    delete [] sbuf_residual;
    delete [] rbuf_residual;
    
    delete [] sbuf_point;
    delete [] rbuf_point;
    
    delete [] sbuf_coord;
    delete [] rbuf_coord;
    
  }
  
#endif
  
}

void CSolver::SetResidual_BGS(CGeometry *geometry, CConfig *config) {
  unsigned short iVar;

#ifndef HAVE_MPI

  for (iVar = 0; iVar < nVar; iVar++) {

//    if (GetRes_BGS(iVar) != GetRes_BGS(iVar)) {
//      SU2_MPI::Error("SU2 has diverged.", CURRENT_FUNCTION);
//    }

    SetRes_BGS(iVar, max(EPS*EPS, sqrt(GetRes_BGS(iVar)/geometry->GetnPoint())));

  }

#else

  int nProcessor = size, iProcessor;

  su2double *sbuf_residual, *rbuf_residual, *sbuf_coord, *rbuf_coord, *Coord;
  unsigned long *sbuf_point, *rbuf_point, Local_nPointDomain, Global_nPointDomain;
  unsigned short iDim;

  /*--- Set the L2 Norm residual in all the processors ---*/

  sbuf_residual  = new su2double[nVar]; for (iVar = 0; iVar < nVar; iVar++) sbuf_residual[iVar] = 0.0;
  rbuf_residual  = new su2double[nVar]; for (iVar = 0; iVar < nVar; iVar++) rbuf_residual[iVar] = 0.0;

  for (iVar = 0; iVar < nVar; iVar++) sbuf_residual[iVar] = GetRes_BGS(iVar);
  Local_nPointDomain = geometry->GetnPointDomain();


  SU2_MPI::Allreduce(sbuf_residual, rbuf_residual, nVar, MPI_DOUBLE, MPI_SUM, MPI_COMM_WORLD);
  SU2_MPI::Allreduce(&Local_nPointDomain, &Global_nPointDomain, 1, MPI_UNSIGNED_LONG, MPI_SUM, MPI_COMM_WORLD);


  for (iVar = 0; iVar < nVar; iVar++) {

//    if (rbuf_residual[iVar] != rbuf_residual[iVar]) {

//      SU2_MPI::Error("SU2 has diverged (NaN detected)", CURRENT_FUNCTION);

//    }

    SetRes_BGS(iVar, max(EPS*EPS, sqrt(rbuf_residual[iVar]/Global_nPointDomain)));

  }

  delete [] sbuf_residual;
  delete [] rbuf_residual;

  /*--- Set the Maximum residual in all the processors ---*/
  sbuf_residual = new su2double [nVar]; for (iVar = 0; iVar < nVar; iVar++) sbuf_residual[iVar] = 0.0;
  sbuf_point = new unsigned long [nVar]; for (iVar = 0; iVar < nVar; iVar++) sbuf_point[iVar] = 0;
  sbuf_coord = new su2double[nVar*nDim]; for (iVar = 0; iVar < nVar*nDim; iVar++) sbuf_coord[iVar] = 0.0;

  rbuf_residual = new su2double [nProcessor*nVar]; for (iVar = 0; iVar < nProcessor*nVar; iVar++) rbuf_residual[iVar] = 0.0;
  rbuf_point = new unsigned long [nProcessor*nVar]; for (iVar = 0; iVar < nProcessor*nVar; iVar++) rbuf_point[iVar] = 0;
  rbuf_coord = new su2double[nProcessor*nVar*nDim]; for (iVar = 0; iVar < nProcessor*nVar*nDim; iVar++) rbuf_coord[iVar] = 0.0;

  for (iVar = 0; iVar < nVar; iVar++) {
    sbuf_residual[iVar] = GetRes_Max_BGS(iVar);
    sbuf_point[iVar] = GetPoint_Max_BGS(iVar);
    Coord = GetPoint_Max_Coord_BGS(iVar);
    for (iDim = 0; iDim < nDim; iDim++)
      sbuf_coord[iVar*nDim+iDim] = Coord[iDim];
  }

  SU2_MPI::Allgather(sbuf_residual, nVar, MPI_DOUBLE, rbuf_residual, nVar, MPI_DOUBLE, MPI_COMM_WORLD);
  SU2_MPI::Allgather(sbuf_point, nVar, MPI_UNSIGNED_LONG, rbuf_point, nVar, MPI_UNSIGNED_LONG, MPI_COMM_WORLD);
  SU2_MPI::Allgather(sbuf_coord, nVar*nDim, MPI_DOUBLE, rbuf_coord, nVar*nDim, MPI_DOUBLE, MPI_COMM_WORLD);

  for (iVar = 0; iVar < nVar; iVar++) {
    for (iProcessor = 0; iProcessor < nProcessor; iProcessor++) {
      AddRes_Max_BGS(iVar, rbuf_residual[iProcessor*nVar+iVar], rbuf_point[iProcessor*nVar+iVar], &rbuf_coord[iProcessor*nVar*nDim+iVar*nDim]);
    }
  }

  delete [] sbuf_residual;
  delete [] rbuf_residual;

  delete [] sbuf_point;
  delete [] rbuf_point;

  delete [] sbuf_coord;
  delete [] rbuf_coord;

#endif

}

void CSolver::SetRotatingFrame_GCL(CGeometry *geometry, CConfig *config) {
  
  unsigned short iDim, nDim = geometry->GetnDim(), iVar, nVar = GetnVar(), iMarker;
  unsigned long iVertex, iEdge;
  su2double ProjGridVel, *Normal;

  /*--- Loop interior edges ---*/

  for (iEdge = 0; iEdge < geometry->GetnEdge(); iEdge++) {

    const unsigned long iPoint = geometry->edge[iEdge]->GetNode(0);
    const unsigned long jPoint = geometry->edge[iEdge]->GetNode(1);

    /*--- Solution at each edge point ---*/

    su2double *Solution_i = base_nodes->GetSolution(iPoint);
    su2double *Solution_j = base_nodes->GetSolution(jPoint);

    for (iVar = 0; iVar < nVar; iVar++)
      Solution[iVar] = 0.5* (Solution_i[iVar] + Solution_j[iVar]);

    /*--- Grid Velocity at each edge point ---*/

    su2double *GridVel_i = geometry->node[iPoint]->GetGridVel();
    su2double *GridVel_j = geometry->node[jPoint]->GetGridVel();
    for (iDim = 0; iDim < nDim; iDim++)
      Vector[iDim] = 0.5* (GridVel_i[iDim] + GridVel_j[iDim]);

    Normal = geometry->edge[iEdge]->GetNormal();

    ProjGridVel = 0.0;
    for (iDim = 0; iDim < nDim; iDim++)
      ProjGridVel += Vector[iDim]*Normal[iDim];

    for (iVar = 0; iVar < nVar; iVar++)
      Residual[iVar] = ProjGridVel*Solution_i[iVar];

    LinSysRes.AddBlock(iPoint, Residual);

    for (iVar = 0; iVar < nVar; iVar++)
      Residual[iVar] = ProjGridVel*Solution_j[iVar];

    LinSysRes.SubtractBlock(jPoint, Residual);

  }

  /*--- Loop boundary edges ---*/

  for (iMarker = 0; iMarker < geometry->GetnMarker(); iMarker++) {
    if ((config->GetMarker_All_KindBC(iMarker) != INTERNAL_BOUNDARY)  &&
        (config->GetMarker_All_KindBC(iMarker) != PERIODIC_BOUNDARY)) {
      for (iVertex = 0; iVertex < geometry->GetnVertex(iMarker); iVertex++) {
        const unsigned long Point = geometry->vertex[iMarker][iVertex]->GetNode();

        /*--- Solution at each edge point ---*/

        su2double *Solution = base_nodes->GetSolution(Point);

        /*--- Grid Velocity at each edge point ---*/

        su2double *GridVel = geometry->node[Point]->GetGridVel();

        /*--- Summed normal components ---*/

        Normal = geometry->vertex[iMarker][iVertex]->GetNormal();

        ProjGridVel = 0.0;
        for (iDim = 0; iDim < nDim; iDim++)
          ProjGridVel += GridVel[iDim]*Normal[iDim];

        for (iVar = 0; iVar < nVar; iVar++)
          Residual[iVar] = ProjGridVel*Solution[iVar];

        LinSysRes.SubtractBlock(Point, Residual);
        
      }
    }
  }
  
}

void CSolver::SetAuxVar_Gradient_GG(CGeometry *geometry, CConfig *config) {
  
  unsigned long Point = 0, iPoint = 0, jPoint = 0, iEdge, iVertex;
  unsigned short nDim = geometry->GetnDim(), iDim, iMarker;
  
  su2double AuxVar_Vertex, AuxVar_i, AuxVar_j, AuxVar_Average;
  su2double *Gradient, DualArea, Partial_Res, Grad_Val, *Normal;
  
  /*--- Set Gradient to Zero ---*/

  base_nodes->SetAuxVarGradientZero();
  
  /*--- Loop interior edges ---*/
  
  for (iEdge = 0; iEdge < geometry->GetnEdge(); iEdge++) {
    iPoint = geometry->edge[iEdge]->GetNode(0);
    jPoint = geometry->edge[iEdge]->GetNode(1);
    
    AuxVar_i = base_nodes->GetAuxVar(iPoint);
    AuxVar_j = base_nodes->GetAuxVar(jPoint);
    
    Normal = geometry->edge[iEdge]->GetNormal();
    AuxVar_Average =  0.5 * ( AuxVar_i + AuxVar_j);
    for (iDim = 0; iDim < nDim; iDim++) {
      Partial_Res = AuxVar_Average*Normal[iDim];
      base_nodes->AddAuxVarGradient(iPoint, iDim, Partial_Res);
      base_nodes->SubtractAuxVarGradient(jPoint,iDim, Partial_Res);
    }
  }
  
  /*--- Loop boundary edges ---*/
  
  for (iMarker = 0; iMarker < geometry->GetnMarker(); iMarker++)
    if ((config->GetMarker_All_KindBC(iMarker) != INTERNAL_BOUNDARY) &&
        (config->GetMarker_All_KindBC(iMarker) != PERIODIC_BOUNDARY)) {
    for (iVertex = 0; iVertex < geometry->GetnVertex(iMarker); iVertex++) {
      Point = geometry->vertex[iMarker][iVertex]->GetNode();
      AuxVar_Vertex = base_nodes->GetAuxVar(Point);
      Normal = geometry->vertex[iMarker][iVertex]->GetNormal();
      for (iDim = 0; iDim < nDim; iDim++) {
        Partial_Res = AuxVar_Vertex*Normal[iDim];
        base_nodes->SubtractAuxVarGradient(Point,iDim, Partial_Res);
      }
    }
    }
  
  for (iPoint=0; iPoint<geometry->GetnPoint(); iPoint++)
    for (iDim = 0; iDim < nDim; iDim++) {
      Gradient = base_nodes->GetAuxVarGradient(iPoint);
      DualArea = geometry->node[iPoint]->GetVolume();
      Grad_Val = Gradient[iDim]/(DualArea+EPS);
      base_nodes->SetAuxVarGradient(iPoint, iDim, Grad_Val);
    }
  
  /*--- Gradient MPI ---*/
  
  InitiateComms(geometry, config, AUXVAR_GRADIENT);
  CompleteComms(geometry, config, AUXVAR_GRADIENT);

}

void CSolver::SetAuxVar_Gradient_LS(CGeometry *geometry, CConfig *config) {
  
  unsigned short iDim, jDim, iNeigh;
  unsigned short nDim = geometry->GetnDim();
  unsigned long iPoint, jPoint;
  su2double *Coord_i, *Coord_j, AuxVar_i, AuxVar_j, weight, r11, r12, r13, r22, r23, r23_a,
  r23_b, r33, z11, z12, z13, z22, z23, z33, detR2, product;
  bool singular = false;
  
  su2double *Cvector = new su2double [nDim];
  
  /*--- Loop over points of the grid ---*/
  
  for (iPoint = 0; iPoint < geometry->GetnPoint(); iPoint++) {
    
    Coord_i = geometry->node[iPoint]->GetCoord();
    AuxVar_i = base_nodes->GetAuxVar(iPoint);
    
    /*--- Inizialization of variables ---*/
    for (iDim = 0; iDim < nDim; iDim++)
      Cvector[iDim] = 0.0;
    
    r11 = 0.0; r12 = 0.0; r13 = 0.0; r22 = 0.0;
    r23 = 0.0; r23_a = 0.0; r23_b = 0.0; r33 = 0.0;
    
    for (iNeigh = 0; iNeigh < geometry->node[iPoint]->GetnPoint(); iNeigh++) {
      jPoint = geometry->node[iPoint]->GetPoint(iNeigh);
      Coord_j = geometry->node[jPoint]->GetCoord();
      AuxVar_j = base_nodes->GetAuxVar(jPoint);
      
      weight = 0.0;
      for (iDim = 0; iDim < nDim; iDim++)
        weight += (Coord_j[iDim]-Coord_i[iDim])*(Coord_j[iDim]-Coord_i[iDim]);
      
      /*--- Sumations for entries of upper triangular matrix R ---*/
      
      if (fabs(weight) > EPS) {
        r11 += (Coord_j[0]-Coord_i[0])*(Coord_j[0]-Coord_i[0])/weight;
        r12 += (Coord_j[0]-Coord_i[0])*(Coord_j[1]-Coord_i[1])/weight;
        r22 += (Coord_j[1]-Coord_i[1])*(Coord_j[1]-Coord_i[1])/weight;
        if (nDim == 3) {
          r13 += (Coord_j[0]-Coord_i[0])*(Coord_j[2]-Coord_i[2])/weight;
          r23_a += (Coord_j[1]-Coord_i[1])*(Coord_j[2]-Coord_i[2])/weight;
          r23_b += (Coord_j[0]-Coord_i[0])*(Coord_j[2]-Coord_i[2])/weight;
          r33 += (Coord_j[2]-Coord_i[2])*(Coord_j[2]-Coord_i[2])/weight;
        }
        
        /*--- Entries of c:= transpose(A)*b ---*/
        
        for (iDim = 0; iDim < nDim; iDim++)
          Cvector[iDim] += (Coord_j[iDim]-Coord_i[iDim])*(AuxVar_j-AuxVar_i)/(weight);
      }
      
    }
    
    /*--- Entries of upper triangular matrix R ---*/
    
    if (fabs(r11) < EPS) r11 = EPS;
    r11 = sqrt(r11);
    r12 = r12/r11;
    r22 = sqrt(r22-r12*r12);
    if (fabs(r22) < EPS) r22 = EPS;
    if (nDim == 3) {
      r13 = r13/r11;
      r23 = r23_a/(r22) - r23_b*r12/(r11*r22);
      r33 = sqrt(r33-r23*r23-r13*r13);
    }
    
    /*--- Compute determinant ---*/
    
    if (nDim == 2) detR2 = (r11*r22)*(r11*r22);
    else detR2 = (r11*r22*r33)*(r11*r22*r33);
    
    /*--- Detect singular matrices ---*/
    
    if (fabs(detR2) < EPS) singular = true;
    
    /*--- S matrix := inv(R)*traspose(inv(R)) ---*/
    
    if (singular) {
      for (iDim = 0; iDim < nDim; iDim++)
        for (jDim = 0; jDim < nDim; jDim++)
          Smatrix[iDim][jDim] = 0.0;
    }
    else {
      if (nDim == 2) {
        Smatrix[0][0] = (r12*r12+r22*r22)/detR2;
        Smatrix[0][1] = -r11*r12/detR2;
        Smatrix[1][0] = Smatrix[0][1];
        Smatrix[1][1] = r11*r11/detR2;
      }
      else {
        z11 = r22*r33; z12 = -r12*r33; z13 = r12*r23-r13*r22;
        z22 = r11*r33; z23 = -r11*r23; z33 = r11*r22;
        Smatrix[0][0] = (z11*z11+z12*z12+z13*z13)/detR2;
        Smatrix[0][1] = (z12*z22+z13*z23)/detR2;
        Smatrix[0][2] = (z13*z33)/detR2;
        Smatrix[1][0] = Smatrix[0][1];
        Smatrix[1][1] = (z22*z22+z23*z23)/detR2;
        Smatrix[1][2] = (z23*z33)/detR2;
        Smatrix[2][0] = Smatrix[0][2];
        Smatrix[2][1] = Smatrix[1][2];
        Smatrix[2][2] = (z33*z33)/detR2;
      }
    }
    
    /*--- Computation of the gradient: S*c ---*/
    
    for (iDim = 0; iDim < nDim; iDim++) {
      product = 0.0;
      for (jDim = 0; jDim < nDim; jDim++)
        product += Smatrix[iDim][jDim]*Cvector[jDim];
      if (geometry->node[iPoint]->GetDomain())
        base_nodes->SetAuxVarGradient(iPoint, iDim, product);
    }
  }
  
  delete [] Cvector;
  
  /*--- Gradient MPI ---*/
  
  InitiateComms(geometry, config, AUXVAR_GRADIENT);
  CompleteComms(geometry, config, AUXVAR_GRADIENT);
  
}

void CSolver::SetSolution_Gradient_GG(CGeometry *geometry, CConfig *config) {
  unsigned long Point = 0, iPoint = 0, jPoint = 0, iEdge, iVertex;
  unsigned short iVar, iDim, iMarker;
  su2double *Solution_Vertex, *Solution_i, *Solution_j, Solution_Average, **Gradient,
  Partial_Res, Grad_Val, *Normal, Vol;
  
  /*--- Set Gradient to Zero ---*/
  base_nodes->SetGradientZero();
  
  /*--- Loop interior edges ---*/
  for (iEdge = 0; iEdge < geometry->GetnEdge(); iEdge++) {
    iPoint = geometry->edge[iEdge]->GetNode(0);
    jPoint = geometry->edge[iEdge]->GetNode(1);
    
    Solution_i = base_nodes->GetSolution(iPoint);
    Solution_j = base_nodes->GetSolution(jPoint);
    Normal = geometry->edge[iEdge]->GetNormal();
    for (iVar = 0; iVar< nVar; iVar++) {
      Solution_Average =  0.5 * (Solution_i[iVar] + Solution_j[iVar]);
      for (iDim = 0; iDim < nDim; iDim++) {
        Partial_Res = Solution_Average*Normal[iDim];
        if (geometry->node[iPoint]->GetDomain())
          base_nodes->AddGradient(iPoint, iVar, iDim, Partial_Res);
        if (geometry->node[jPoint]->GetDomain())
          base_nodes->SubtractGradient(jPoint,iVar, iDim, Partial_Res);
      }
    }
  }
  
  /*--- Loop boundary edges ---*/
  for (iMarker = 0; iMarker < geometry->GetnMarker(); iMarker++) {
    if ((config->GetMarker_All_KindBC(iMarker) != INTERNAL_BOUNDARY) &&
        (config->GetMarker_All_KindBC(iMarker) != PERIODIC_BOUNDARY)) {
    for (iVertex = 0; iVertex < geometry->GetnVertex(iMarker); iVertex++) {
      Point = geometry->vertex[iMarker][iVertex]->GetNode();
      Solution_Vertex = base_nodes->GetSolution(Point);
      Normal = geometry->vertex[iMarker][iVertex]->GetNormal();
      for (iVar = 0; iVar < nVar; iVar++)
        for (iDim = 0; iDim < nDim; iDim++) {
          Partial_Res = Solution_Vertex[iVar]*Normal[iDim];
          if (geometry->node[Point]->GetDomain())
            base_nodes->SubtractGradient(Point,iVar, iDim, Partial_Res);
        }
    }
  }
  }
  
  /*--- Correct the gradient values for any periodic boundaries. ---*/

  for (unsigned short iPeriodic = 1; iPeriodic <= config->GetnMarker_Periodic()/2; iPeriodic++) {
    InitiatePeriodicComms(geometry, config, iPeriodic, PERIODIC_SOL_GG);
    CompletePeriodicComms(geometry, config, iPeriodic, PERIODIC_SOL_GG);
  }
  
  /*--- Compute gradient ---*/
  for (iPoint = 0; iPoint < geometry->GetnPointDomain(); iPoint++) {
    
    /*--- Get the volume, which may include periodic components. ---*/
    
    Vol = (geometry->node[iPoint]->GetVolume() +
           geometry->node[iPoint]->GetPeriodicVolume());
    
    for (iVar = 0; iVar < nVar; iVar++) {
      for (iDim = 0; iDim < nDim; iDim++) {
        Gradient = base_nodes->GetGradient(iPoint);
        Grad_Val = Gradient[iVar][iDim] / (Vol+EPS);
        base_nodes->SetGradient(iPoint, iVar, iDim, Grad_Val);
      }
    }
    
  }
  
  /*--- Gradient MPI ---*/
  
  InitiateComms(geometry, config, SOLUTION_GRADIENT);
  CompleteComms(geometry, config, SOLUTION_GRADIENT);
  
}

void CSolver::SetSolution_Gradient_LS(CGeometry *geometry, CConfig *config) {
  
  unsigned short iDim, jDim, iVar, iNeigh;
  unsigned long iPoint, jPoint;
  su2double *Coord_i, *Coord_j, *Solution_i, *Solution_j;
  su2double r11, r12, r13, r22, r23, r23_a, r23_b, r33, weight;
  su2double detR2, z11, z12, z13, z22, z23, z33;
  bool singular = false;
  
  su2double **Cvector = new su2double* [nVar];
  for (iVar = 0; iVar < nVar; iVar++)
    Cvector[iVar] = new su2double [nDim];
  
  /*--- Clear Rmatrix, which could eventually be computed once
     and stored for static meshes, as well as the gradient. ---*/

  base_nodes->SetRmatrixZero();
  base_nodes->SetGradientZero();

  /*--- Loop over points of the grid ---*/
  
  for (iPoint = 0; iPoint < geometry->GetnPointDomain(); iPoint++) {
    
    /*--- Set the value of the singular ---*/
    singular = false;
    
    /*--- Get coordinates ---*/
    
    Coord_i = geometry->node[iPoint]->GetCoord();
    
    /*--- Get consevative solution ---*/
    
    Solution_i = base_nodes->GetSolution(iPoint);
    
    /*--- Inizialization of variables ---*/
    
    for (iVar = 0; iVar < nVar; iVar++)
      for (iDim = 0; iDim < nDim; iDim++)
        Cvector[iVar][iDim] = 0.0;

    for (iNeigh = 0; iNeigh < geometry->node[iPoint]->GetnPoint(); iNeigh++) {
      jPoint = geometry->node[iPoint]->GetPoint(iNeigh);
      Coord_j = geometry->node[jPoint]->GetCoord();
      
      Solution_j = base_nodes->GetSolution(jPoint);

      weight = 0.0;
      for (iDim = 0; iDim < nDim; iDim++)
        weight += (Coord_j[iDim]-Coord_i[iDim])*(Coord_j[iDim]-Coord_i[iDim]);
      
      /*--- Sumations for entries of upper triangular matrix R ---*/
      
      if (weight != 0.0) {
        
        base_nodes->AddRmatrix(iPoint,0, 0, (Coord_j[0]-Coord_i[0])*(Coord_j[0]-Coord_i[0])/weight);
        base_nodes->AddRmatrix(iPoint,0, 1, (Coord_j[0]-Coord_i[0])*(Coord_j[1]-Coord_i[1])/weight);
        base_nodes->AddRmatrix(iPoint,1, 1, (Coord_j[1]-Coord_i[1])*(Coord_j[1]-Coord_i[1])/weight);
        
        if (nDim == 3) {
          base_nodes->AddRmatrix(iPoint,0, 2, (Coord_j[0]-Coord_i[0])*(Coord_j[2]-Coord_i[2])/weight);
          base_nodes->AddRmatrix(iPoint,1, 2, (Coord_j[1]-Coord_i[1])*(Coord_j[2]-Coord_i[2])/weight);
          base_nodes->AddRmatrix(iPoint,2, 1, (Coord_j[0]-Coord_i[0])*(Coord_j[2]-Coord_i[2])/weight);
          base_nodes->AddRmatrix(iPoint,2, 2, (Coord_j[2]-Coord_i[2])*(Coord_j[2]-Coord_i[2])/weight);
        }
        
        /*--- Entries of c:= transpose(A)*b ---*/
        
        for (iVar = 0; iVar < nVar; iVar++) {
          for (iDim = 0; iDim < nDim; iDim++) {
            base_nodes->AddGradient(iPoint, iVar,iDim, (Coord_j[iDim]-Coord_i[iDim])*(Solution_j[iVar]-Solution_i[iVar])/weight);
          }
        }
        
      }
    }
  }
  
  /*--- Correct the gradient values for any periodic boundaries. ---*/
  
  for (unsigned short iPeriodic = 1; iPeriodic <= config->GetnMarker_Periodic()/2; iPeriodic++) {
    InitiatePeriodicComms(geometry, config, iPeriodic, PERIODIC_SOL_LS);
    CompletePeriodicComms(geometry, config, iPeriodic, PERIODIC_SOL_LS);
  }
  
  /*--- Second loop over points of the grid to compute final gradient ---*/
  
  for (iPoint = 0; iPoint < nPointDomain; iPoint++) {
    
    /*--- Set the value of the singular ---*/
    
    singular = false;
    
    /*--- Entries of upper triangular matrix R ---*/
    
    r11 = 0.0; r12 = 0.0;   r13 = 0.0;    r22 = 0.0;
    r23 = 0.0; r23_a = 0.0; r23_b = 0.0;  r33 = 0.0;
    
    r11 = base_nodes->GetRmatrix(iPoint,0,0);
    r12 = base_nodes->GetRmatrix(iPoint,0,1);
    r22 = base_nodes->GetRmatrix(iPoint,1,1);
    
    /*--- Entries of upper triangular matrix R ---*/
    
    if (r11 >= 0.0) r11 = sqrt(r11); else r11 = 0.0;
    if (r11 != 0.0) r12 = r12/r11; else r12 = 0.0;
    if (r22-r12*r12 >= 0.0) r22 = sqrt(r22-r12*r12); else r22 = 0.0;
    
    if (nDim == 3) {
      r13   = base_nodes->GetRmatrix(iPoint,0,2);
      r23_a = base_nodes->GetRmatrix(iPoint,1,2);
      r23_b = base_nodes->GetRmatrix(iPoint,2,1);
      r33   = base_nodes->GetRmatrix(iPoint,2,2);
      
      if (r11 != 0.0) r13 = r13/r11; else r13 = 0.0;
      if ((r22 != 0.0) && (r11*r22 != 0.0)) r23 = r23_a/r22 - r23_b*r12/(r11*r22); else r23 = 0.0;
      if (r33-r23*r23-r13*r13 >= 0.0) r33 = sqrt(r33-r23*r23-r13*r13); else r33 = 0.0;
    }
    
    /*--- Compute determinant ---*/
    
    if (nDim == 2) detR2 = (r11*r22)*(r11*r22);
    else detR2 = (r11*r22*r33)*(r11*r22*r33);
    
    /*--- Detect singular matrices ---*/
    
    if (abs(detR2) <= EPS) { detR2 = 1.0; singular = true; }
    
    /*--- S matrix := inv(R)*traspose(inv(R)) ---*/
    
    if (singular) {
      for (iDim = 0; iDim < nDim; iDim++)
        for (jDim = 0; jDim < nDim; jDim++)
          Smatrix[iDim][jDim] = 0.0;
    }
    else {
      if (nDim == 2) {
        Smatrix[0][0] = (r12*r12+r22*r22)/detR2;
        Smatrix[0][1] = -r11*r12/detR2;
        Smatrix[1][0] = Smatrix[0][1];
        Smatrix[1][1] = r11*r11/detR2;
      }
      else {
        z11 = r22*r33; z12 = -r12*r33; z13 = r12*r23-r13*r22;
        z22 = r11*r33; z23 = -r11*r23; z33 = r11*r22;
        Smatrix[0][0] = (z11*z11+z12*z12+z13*z13)/detR2;
        Smatrix[0][1] = (z12*z22+z13*z23)/detR2;
        Smatrix[0][2] = (z13*z33)/detR2;
        Smatrix[1][0] = Smatrix[0][1];
        Smatrix[1][1] = (z22*z22+z23*z23)/detR2;
        Smatrix[1][2] = (z23*z33)/detR2;
        Smatrix[2][0] = Smatrix[0][2];
        Smatrix[2][1] = Smatrix[1][2];
        Smatrix[2][2] = (z33*z33)/detR2;
      }
    }
    
    /*--- Computation of the gradient: S*c ---*/
    
    for (iVar = 0; iVar < nVar; iVar++) {
      for (iDim = 0; iDim < nDim; iDim++) {
        Cvector[iVar][iDim] = 0.0;
        for (jDim = 0; jDim < nDim; jDim++) {
          Cvector[iVar][iDim] += Smatrix[iDim][jDim]*base_nodes->GetGradient(iPoint, iVar, jDim);
        }
      }
    }
    
    for (iVar = 0; iVar < nVar; iVar++) {
      for (iDim = 0; iDim < nDim; iDim++) {
        base_nodes->SetGradient(iPoint, iVar, iDim, Cvector[iVar][iDim]);
      }
    }
    
  }
  
  /*--- Deallocate memory ---*/
  
  for (iVar = 0; iVar < nVar; iVar++)
    delete [] Cvector[iVar];
  delete [] Cvector;
  
  /*--- Gradient MPI ---*/
  
  InitiateComms(geometry, config, SOLUTION_GRADIENT);
  CompleteComms(geometry, config, SOLUTION_GRADIENT);
  
}

void CSolver::Add_ExternalOld_To_Solution(CGeometry *geometry) {
  for (unsigned long iPoint = 0; iPoint < geometry->GetnPoint(); iPoint++) {
    base_nodes->AddSolution(iPoint, base_nodes->Get_ExternalOld(iPoint));
  }
}

void CSolver::Add_Solution_To_External(CGeometry *geometry) {
  for (unsigned long iPoint = 0; iPoint < geometry->GetnPoint(); iPoint++) {
    base_nodes->Add_External(iPoint, base_nodes->GetSolution(iPoint));
  }
}

void CSolver::Add_Solution_To_ExternalOld(CGeometry *geometry) {
  for (unsigned long iPoint = 0; iPoint < geometry->GetnPoint(); iPoint++) {
    base_nodes->Add_ExternalOld(iPoint, base_nodes->GetSolution(iPoint));
  }
}

void CSolver::SetGridVel_Gradient(CGeometry *geometry, CConfig *config) {
  unsigned short iDim, jDim, iVar, iNeigh;
  unsigned long iPoint, jPoint;
  su2double *Coord_i, *Coord_j, *Solution_i, *Solution_j, Smatrix[3][3],
  r11, r12, r13, r22, r23, r23_a, r23_b, r33, weight, detR2, z11, z12, z13,
  z22, z23, z33, product;
  su2double **Cvector;
  
  /*--- Note that all nVar entries in this routine have been changed to nDim ---*/
  Cvector = new su2double* [nDim];
  for (iVar = 0; iVar < nDim; iVar++)
    Cvector[iVar] = new su2double [nDim];
  
  /*--- Loop over points of the grid ---*/
  for (iPoint = 0; iPoint < geometry->GetnPointDomain(); iPoint++) {
    
    Coord_i = geometry->node[iPoint]->GetCoord();
    Solution_i = geometry->node[iPoint]->GetGridVel();
    
    /*--- Inizialization of variables ---*/
    for (iVar = 0; iVar < nDim; iVar++)
      for (iDim = 0; iDim < nDim; iDim++)
        Cvector[iVar][iDim] = 0.0;
    r11 = 0.0; r12 = 0.0; r13 = 0.0; r22 = 0.0; r23 = 0.0; r23_a = 0.0; r23_b = 0.0; r33 = 0.0;
    
    for (iNeigh = 0; iNeigh < geometry->node[iPoint]->GetnPoint(); iNeigh++) {
      jPoint = geometry->node[iPoint]->GetPoint(iNeigh);
      Coord_j = geometry->node[jPoint]->GetCoord();
      Solution_j = geometry->node[jPoint]->GetGridVel();
      
      weight = 0.0;
      for (iDim = 0; iDim < nDim; iDim++)
        weight += (Coord_j[iDim]-Coord_i[iDim])*(Coord_j[iDim]-Coord_i[iDim]);
      
      /*--- Sumations for entries of upper triangular matrix R ---*/
      r11 += (Coord_j[0]-Coord_i[0])*(Coord_j[0]-Coord_i[0])/(weight);
      r12 += (Coord_j[0]-Coord_i[0])*(Coord_j[1]-Coord_i[1])/(weight);
      r22 += (Coord_j[1]-Coord_i[1])*(Coord_j[1]-Coord_i[1])/(weight);
      if (nDim == 3) {
        r13 += (Coord_j[0]-Coord_i[0])*(Coord_j[2]-Coord_i[2])/(weight);
        r23_a += (Coord_j[1]-Coord_i[1])*(Coord_j[2]-Coord_i[2])/(weight);
        r23_b += (Coord_j[0]-Coord_i[0])*(Coord_j[2]-Coord_i[2])/(weight);
        r33 += (Coord_j[2]-Coord_i[2])*(Coord_j[2]-Coord_i[2])/(weight);
      }
      
      /*--- Entries of c:= transpose(A)*b ---*/
      for (iVar = 0; iVar < nDim; iVar++)
        for (iDim = 0; iDim < nDim; iDim++)
          Cvector[iVar][iDim] += (Coord_j[iDim]-Coord_i[iDim])*(Solution_j[iVar]-Solution_i[iVar])/(weight);
    }
    
    /*--- Entries of upper triangular matrix R ---*/
    r11 = sqrt(r11);
    r12 = r12/(r11);
    r22 = sqrt(r22-r12*r12);
    if (nDim == 3) {
      r13 = r13/(r11);
      r23 = r23_a/(r22) - r23_b*r12/(r11*r22);
      r33 = sqrt(r33-r23*r23-r13*r13);
    }
    /*--- S matrix := inv(R)*traspose(inv(R)) ---*/
    if (nDim == 2) {
      detR2 = (r11*r22)*(r11*r22);
      Smatrix[0][0] = (r12*r12+r22*r22)/(detR2);
      Smatrix[0][1] = -r11*r12/(detR2);
      Smatrix[1][0] = Smatrix[0][1];
      Smatrix[1][1] = r11*r11/(detR2);
    }
    else {
      detR2 = (r11*r22*r33)*(r11*r22*r33);
      z11 = r22*r33;
      z12 = -r12*r33;
      z13 = r12*r23-r13*r22;
      z22 = r11*r33;
      z23 = -r11*r23;
      z33 = r11*r22;
      Smatrix[0][0] = (z11*z11+z12*z12+z13*z13)/(detR2);
      Smatrix[0][1] = (z12*z22+z13*z23)/(detR2);
      Smatrix[0][2] = (z13*z33)/(detR2);
      Smatrix[1][0] = Smatrix[0][1];
      Smatrix[1][1] = (z22*z22+z23*z23)/(detR2);
      Smatrix[1][2] = (z23*z33)/(detR2);
      Smatrix[2][0] = Smatrix[0][2];
      Smatrix[2][1] = Smatrix[1][2];
      Smatrix[2][2] = (z33*z33)/(detR2);
    }
    /*--- Computation of the gradient: S*c ---*/
    for (iVar = 0; iVar < nDim; iVar++) {
      for (iDim = 0; iDim < nDim; iDim++) {
        product = 0.0;
        for (jDim = 0; jDim < nDim; jDim++)
          product += Smatrix[iDim][jDim]*Cvector[iVar][jDim];
        geometry->node[iPoint]->SetGridVel_Grad(iVar, iDim, product);
      }
    }
  }
  
  /*--- Deallocate memory ---*/
  for (iVar = 0; iVar < nDim; iVar++)
    delete [] Cvector[iVar];
  delete [] Cvector;
  
}

void CSolver::SetAuxVar_Surface_Gradient(CGeometry *geometry, CConfig *config) {
  
  unsigned short iDim, jDim, iNeigh, iMarker, Boundary;
  unsigned short nDim = geometry->GetnDim();
  unsigned long iPoint, jPoint, iVertex;
  su2double *Coord_i, *Coord_j, AuxVar_i, AuxVar_j;
  su2double **Smatrix, *Cvector;
  
  Smatrix = new su2double* [nDim];
  Cvector = new su2double [nDim];
  for (iDim = 0; iDim < nDim; iDim++)
    Smatrix[iDim] = new su2double [nDim];
  
  
  /*--- Loop over boundary markers to select those for Euler or NS walls ---*/
  for (iMarker = 0; iMarker < config->GetnMarker_All(); iMarker++) {
    Boundary = config->GetMarker_All_KindBC(iMarker);
    switch (Boundary) {
      case EULER_WALL:
      case HEAT_FLUX:
      case ISOTHERMAL:
      case CHT_WALL_INTERFACE:
        
        /*--- Loop over points on the surface (Least-Squares approximation) ---*/
        for (iVertex = 0; iVertex < geometry->nVertex[iMarker]; iVertex++) {
          iPoint = geometry->vertex[iMarker][iVertex]->GetNode();
          if (geometry->node[iPoint]->GetDomain()) {
            Coord_i = geometry->node[iPoint]->GetCoord();
            AuxVar_i = base_nodes->GetAuxVar(iPoint);
            
            /*--- Inizialization of variables ---*/
            for (iDim = 0; iDim < nDim; iDim++)
              Cvector[iDim] = 0.0;
            su2double r11 = 0.0, r12 = 0.0, r13 = 0.0, r22 = 0.0, r23 = 0.0, r23_a = 0.0, r23_b = 0.0, r33 = 0.0;
            
            for (iNeigh = 0; iNeigh < geometry->node[iPoint]->GetnPoint(); iNeigh++) {
              jPoint = geometry->node[iPoint]->GetPoint(iNeigh);
              Coord_j = geometry->node[jPoint]->GetCoord();
              AuxVar_j = base_nodes->GetAuxVar(jPoint);
              
              su2double weight = 0;
              for (iDim = 0; iDim < nDim; iDim++)
                weight += (Coord_j[iDim]-Coord_i[iDim])*(Coord_j[iDim]-Coord_i[iDim]);
              
              /*--- Sumations for entries of upper triangular matrix R ---*/
              r11 += (Coord_j[0]-Coord_i[0])*(Coord_j[0]-Coord_i[0])/weight;
              r12 += (Coord_j[0]-Coord_i[0])*(Coord_j[1]-Coord_i[1])/weight;
              r22 += (Coord_j[1]-Coord_i[1])*(Coord_j[1]-Coord_i[1])/weight;
              if (nDim == 3) {
                r13 += (Coord_j[0]-Coord_i[0])*(Coord_j[2]-Coord_i[2])/weight;
                r23_a += (Coord_j[1]-Coord_i[1])*(Coord_j[2]-Coord_i[2])/weight;
                r23_b += (Coord_j[0]-Coord_i[0])*(Coord_j[2]-Coord_i[2])/weight;
                r33 += (Coord_j[2]-Coord_i[2])*(Coord_j[2]-Coord_i[2])/weight;
              }
              
              /*--- Entries of c:= transpose(A)*b ---*/
              for (iDim = 0; iDim < nDim; iDim++)
                Cvector[iDim] += (Coord_j[iDim]-Coord_i[iDim])*(AuxVar_j-AuxVar_i)/weight;
            }
            
            /*--- Entries of upper triangular matrix R ---*/
            r11 = sqrt(r11);
            r12 = r12/r11;
            r22 = sqrt(r22-r12*r12);
            if (nDim == 3) {
              r13 = r13/r11;
              r23 = r23_a/r22 - r23_b*r12/(r11*r22);
              r33 = sqrt(r33-r23*r23-r13*r13);
            }
            /*--- S matrix := inv(R)*traspose(inv(R)) ---*/
            if (nDim == 2) {
              su2double detR2 = (r11*r22)*(r11*r22);
              Smatrix[0][0] = (r12*r12+r22*r22)/detR2;
              Smatrix[0][1] = -r11*r12/detR2;
              Smatrix[1][0] = Smatrix[0][1];
              Smatrix[1][1] = r11*r11/detR2;
            }
            else {
              su2double detR2 = (r11*r22*r33)*(r11*r22*r33);
              su2double z11, z12, z13, z22, z23, z33; // aux vars
              z11 = r22*r33;
              z12 = -r12*r33;
              z13 = r12*r23-r13*r22;
              z22 = r11*r33;
              z23 = -r11*r23;
              z33 = r11*r22;
              Smatrix[0][0] = (z11*z11+z12*z12+z13*z13)/detR2;
              Smatrix[0][1] = (z12*z22+z13*z23)/detR2;
              Smatrix[0][2] = (z13*z33)/detR2;
              Smatrix[1][0] = Smatrix[0][1];
              Smatrix[1][1] = (z22*z22+z23*z23)/detR2;
              Smatrix[1][2] = (z23*z33)/detR2;
              Smatrix[2][0] = Smatrix[0][2];
              Smatrix[2][1] = Smatrix[1][2];
              Smatrix[2][2] = (z33*z33)/detR2;
            }
            /*--- Computation of the gradient: S*c ---*/
            su2double product;
            for (iDim = 0; iDim < nDim; iDim++) {
              product = 0.0;
              for (jDim = 0; jDim < nDim; jDim++)
                product += Smatrix[iDim][jDim]*Cvector[jDim];
              base_nodes->SetAuxVarGradient(iPoint, iDim, product);
            }
          }
        } /*--- End of loop over surface points ---*/
        break;
      default:
        break;
    }
  }
  
  /*--- Memory deallocation ---*/
  for (iDim = 0; iDim < nDim; iDim++)
    delete [] Smatrix[iDim];
  delete [] Cvector;
  delete [] Smatrix;
}

void CSolver::SetSolution_Limiter(CGeometry *geometry, CConfig *config) {
  
  unsigned long iEdge, iPoint, jPoint;
  unsigned short iVar, iDim;
  su2double **Gradient_i, **Gradient_j, *Coord_i, *Coord_j,
  *Solution, *Solution_i, *Solution_j,
  *LocalMinSolution = NULL, *LocalMaxSolution = NULL,
  *GlobalMinSolution = NULL, *GlobalMaxSolution = NULL,
  dave, LimK, eps1, eps2, dm, dp, du, ds, y, limiter, SharpEdge_Distance;
  
#ifdef CODI_REVERSE_TYPE
  bool TapeActive = false;

  if (config->GetDiscrete_Adjoint() && config->GetFrozen_Limiter_Disc()) {
    /*--- If limiters are frozen do not record the computation ---*/
    TapeActive = AD::globalTape.isActive();
    AD::StopRecording();
  }
#endif
  
  dave = config->GetRefElemLength();
  LimK = config->GetVenkat_LimiterCoeff();
  
  if (config->GetKind_SlopeLimit() == NO_LIMITER) {
    
    for (iPoint = 0; iPoint < geometry->GetnPoint(); iPoint++) {
      for (iVar = 0; iVar < nVar; iVar++) {
        base_nodes->SetLimiter(iPoint, iVar, 1.0);
      }
    }
    
  }
  
  else {
    
    /*--- Initialize solution max and solution min and the limiter in the entire domain --*/
    
    for (iPoint = 0; iPoint < geometry->GetnPoint(); iPoint++) {
      for (iVar = 0; iVar < nVar; iVar++) {
        base_nodes->SetSolution_Max(iPoint, iVar, -EPS);
        base_nodes->SetSolution_Min(iPoint, iVar, EPS);
        base_nodes->SetLimiter(iPoint, iVar, 2.0);
      }
    }
    
    /*--- Establish bounds for Spekreijse monotonicity by finding max & min values of neighbor variables --*/
    
    for (iEdge = 0; iEdge < geometry->GetnEdge(); iEdge++) {
      
      /*--- Point identification, Normal vector and area ---*/
      
      iPoint = geometry->edge[iEdge]->GetNode(0);
      jPoint = geometry->edge[iEdge]->GetNode(1);
      
      /*--- Get the conserved variables ---*/
      
      Solution_i = base_nodes->GetSolution(iPoint);
      Solution_j = base_nodes->GetSolution(jPoint);
      
      /*--- Compute the maximum, and minimum values for nodes i & j ---*/
      
      for (iVar = 0; iVar < nVar; iVar++) {
        du = (Solution_j[iVar] - Solution_i[iVar]);
        base_nodes->SetSolution_Min(iPoint, iVar, min(base_nodes->GetSolution_Min(iPoint, iVar), du));
        base_nodes->SetSolution_Max(iPoint, iVar, max(base_nodes->GetSolution_Max(iPoint, iVar), du));
        base_nodes->SetSolution_Min(jPoint, iVar, min(base_nodes->GetSolution_Min(jPoint, iVar), -du));
        base_nodes->SetSolution_Max(jPoint, iVar, max(base_nodes->GetSolution_Max(jPoint, iVar), -du));
      }
      
    }
    
    /*--- Correct the limiter values across any periodic boundaries. ---*/
    
    for (unsigned short iPeriodic = 1; iPeriodic <= config->GetnMarker_Periodic()/2; iPeriodic++) {
      InitiatePeriodicComms(geometry, config, iPeriodic, PERIODIC_LIM_SOL_1);
      CompletePeriodicComms(geometry, config, iPeriodic, PERIODIC_LIM_SOL_1);
    }
    
  }
  
  /*--- Barth-Jespersen limiter with Venkatakrishnan modification ---*/
  
  if (config->GetKind_SlopeLimit_Flow() == BARTH_JESPERSEN) {
    
    for (iEdge = 0; iEdge < geometry->GetnEdge(); iEdge++) {
      
      iPoint     = geometry->edge[iEdge]->GetNode(0);
      jPoint     = geometry->edge[iEdge]->GetNode(1);
      Gradient_i = base_nodes->GetGradient(iPoint);
      Gradient_j = base_nodes->GetGradient(jPoint);
      Coord_i    = geometry->node[iPoint]->GetCoord();
      Coord_j    = geometry->node[jPoint]->GetCoord();
      
      AD::StartPreacc();
      AD::SetPreaccIn(Gradient_i, nVar, nDim);
      AD::SetPreaccIn(Gradient_j, nVar, nDim);
      AD::SetPreaccIn(Coord_i, nDim); AD::SetPreaccIn(Coord_j, nDim);

      for (iVar = 0; iVar < nVar; iVar++) {
        
        AD::SetPreaccIn(base_nodes->GetSolution_Max(iPoint, iVar));
        AD::SetPreaccIn(base_nodes->GetSolution_Min(iPoint, iVar));
        AD::SetPreaccIn(base_nodes->GetSolution_Max(jPoint,iVar));
        AD::SetPreaccIn(base_nodes->GetSolution_Min(jPoint,iVar));

        /*--- Calculate the interface left gradient, delta- (dm) ---*/
        
        dm = 0.0;
        for (iDim = 0; iDim < nDim; iDim++)
          dm += 0.5*(Coord_j[iDim]-Coord_i[iDim])*Gradient_i[iVar][iDim];
        
        if (dm == 0.0) { limiter = 2.0; }
        else {
          if ( dm > 0.0 ) dp = base_nodes->GetSolution_Max(iPoint, iVar);
          else dp = base_nodes->GetSolution_Min(iPoint, iVar);
          limiter = dp/dm;
        }
        
        if (limiter < base_nodes->GetLimiter(iPoint, iVar)) {
          base_nodes->SetLimiter(iPoint, iVar, limiter);
          AD::SetPreaccOut(base_nodes->GetLimiter(iPoint)[iVar]);
        }
        
        /*--- Calculate the interface right gradient, delta+ (dp) ---*/
        
        dm = 0.0;
        for (iDim = 0; iDim < nDim; iDim++)
          dm += 0.5*(Coord_i[iDim]-Coord_j[iDim])*Gradient_j[iVar][iDim];
        
        if (dm == 0.0) { limiter = 2.0; }
        else {
          if ( dm > 0.0 ) dp = base_nodes->GetSolution_Max(jPoint,iVar);
          else dp = base_nodes->GetSolution_Min(jPoint,iVar);
          limiter = dp/dm;
        }
        
        if (limiter < base_nodes->GetLimiter(jPoint,iVar)) {
          base_nodes->SetLimiter(jPoint,iVar, limiter);
          AD::SetPreaccOut(base_nodes->GetLimiter(jPoint)[iVar]);
        }

      }
      
      AD::EndPreacc();
      
    }


    for (iPoint = 0; iPoint < geometry->GetnPoint(); iPoint++) {
      for (iVar = 0; iVar < nVar; iVar++) {
        y =  base_nodes->GetLimiter(iPoint, iVar);
        limiter = (y*y + 2.0*y) / (y*y + y + 2.0);
        base_nodes->SetLimiter(iPoint, iVar, limiter);
      }
    }
    
  }

  /*--- Venkatakrishnan limiter ---*/
  
  if ((config->GetKind_SlopeLimit() == VENKATAKRISHNAN) || (config->GetKind_SlopeLimit_Flow() == VENKATAKRISHNAN_WANG)) {
    
    if (config->GetKind_SlopeLimit_Flow() == VENKATAKRISHNAN_WANG) {

      /*--- Allocate memory for the max and min solution value --*/
      
      LocalMinSolution = new su2double [nVar]; GlobalMinSolution = new su2double [nVar];
      LocalMaxSolution = new su2double [nVar]; GlobalMaxSolution = new su2double [nVar];
      
      /*--- Compute the max value and min value of the solution ---*/
      
      Solution = base_nodes->GetSolution(iPoint);
      for (iVar = 0; iVar < nVar; iVar++) {
        LocalMinSolution[iVar] = Solution[iVar];
        LocalMaxSolution[iVar] = Solution[iVar];
      }
      
      for (iPoint = 0; iPoint < geometry->GetnPoint(); iPoint++) {
        
        /*--- Get the solution variables ---*/
        
        Solution = base_nodes->GetSolution(iPoint);
        
        for (iVar = 0; iVar < nVar; iVar++) {
          LocalMinSolution[iVar] = min (LocalMinSolution[iVar], Solution[iVar]);
          LocalMaxSolution[iVar] = max (LocalMaxSolution[iVar], Solution[iVar]);
        }
        
      }
      
#ifdef HAVE_MPI
      SU2_MPI::Allreduce(LocalMinSolution, GlobalMinSolution, nVar, MPI_DOUBLE, MPI_MIN, MPI_COMM_WORLD);
      SU2_MPI::Allreduce(LocalMaxSolution, GlobalMaxSolution, nVar, MPI_DOUBLE, MPI_MAX, MPI_COMM_WORLD);
#else
      for (iVar = 0; iVar < nVar; iVar++) {
        GlobalMinSolution[iVar] = LocalMinSolution[iVar];
        GlobalMaxSolution[iVar] = LocalMaxSolution[iVar];
      }
#endif
    }
    
    for (iEdge = 0; iEdge < geometry->GetnEdge(); iEdge++) {
      
      iPoint     = geometry->edge[iEdge]->GetNode(0);
      jPoint     = geometry->edge[iEdge]->GetNode(1);
      Gradient_i = base_nodes->GetGradient(iPoint);
      Gradient_j = base_nodes->GetGradient(jPoint);
      Coord_i    = geometry->node[iPoint]->GetCoord();
      Coord_j    = geometry->node[jPoint]->GetCoord();
      
      AD::StartPreacc();
      AD::SetPreaccIn(Gradient_i, nVar, nDim);
      AD::SetPreaccIn(Gradient_j, nVar, nDim);
      AD::SetPreaccIn(Coord_i, nDim); AD::SetPreaccIn(Coord_j, nDim);

      for (iVar = 0; iVar < nVar; iVar++) {
          
        AD::StartPreacc();
        AD::SetPreaccIn(Gradient_i[iVar], nDim);
        AD::SetPreaccIn(Gradient_j[iVar], nDim);
        AD::SetPreaccIn(Coord_i, nDim);
        AD::SetPreaccIn(Coord_j, nDim);
        AD::SetPreaccIn(base_nodes->GetSolution_Max(iPoint, iVar));
        AD::SetPreaccIn(base_nodes->GetSolution_Min(iPoint, iVar));
        AD::SetPreaccIn(base_nodes->GetSolution_Max(jPoint,iVar));
        AD::SetPreaccIn(base_nodes->GetSolution_Min(jPoint,iVar));
        
        if (config->GetKind_SlopeLimit_Flow() == VENKATAKRISHNAN_WANG) {
          AD::SetPreaccIn(GlobalMaxSolution[iVar]);
          AD::SetPreaccIn(GlobalMinSolution[iVar]);
          eps1 = LimK * (GlobalMaxSolution[iVar] - GlobalMinSolution[iVar]);
          eps2 = eps1*eps1;
        }
        else {
          eps1 = LimK*dave;
          eps2 = eps1*eps1*eps1;
        }

        /*--- Calculate the interface left gradient, delta- (dm) ---*/
        
        dm = 0.0;
        for (iDim = 0; iDim < nDim; iDim++)
          dm += 0.5*(Coord_j[iDim]-Coord_i[iDim])*Gradient_i[iVar][iDim];
        
        /*--- Calculate the interface right gradient, delta+ (dp) ---*/
        
        if ( dm > 0.0 ) dp = base_nodes->GetSolution_Max(iPoint, iVar);
        else dp = base_nodes->GetSolution_Min(iPoint, iVar);
        
        limiter = ( dp*dp + 2.0*dp*dm + eps2 )/( dp*dp + dp*dm + 2.0*dm*dm + eps2);
        
        if (limiter < base_nodes->GetLimiter(iPoint, iVar)) {
          base_nodes->SetLimiter(iPoint, iVar, limiter);
          AD::SetPreaccOut(base_nodes->GetLimiter(iPoint)[iVar]);
        }
        
        /*-- Repeat for point j on the edge ---*/
        
        dm = 0.0;
        for (iDim = 0; iDim < nDim; iDim++)
          dm += 0.5*(Coord_i[iDim]-Coord_j[iDim])*Gradient_j[iVar][iDim];
        
        if ( dm > 0.0 ) dp = base_nodes->GetSolution_Max(jPoint,iVar);
        else dp = base_nodes->GetSolution_Min(jPoint,iVar);
        
        limiter = ( dp*dp + 2.0*dp*dm + eps2 )/( dp*dp + dp*dm + 2.0*dm*dm + eps2);
        
        if (limiter < base_nodes->GetLimiter(jPoint,iVar)) {
          base_nodes->SetLimiter(jPoint,iVar, limiter);
          AD::SetPreaccOut(base_nodes->GetLimiter(jPoint)[iVar]);
        }
        
        AD::EndPreacc();
      }
    }
    
    if (LocalMinSolution  != NULL) delete [] LocalMinSolution;
    if (LocalMaxSolution  != NULL) delete [] LocalMaxSolution;
    if (GlobalMinSolution != NULL) delete [] GlobalMinSolution;
    if (GlobalMaxSolution != NULL) delete [] GlobalMaxSolution;

  }
  
  /*--- Sharp edges limiter ---*/
  
  if (config->GetKind_SlopeLimit() == SHARP_EDGES) {
    
    /*-- Get limiter parameters from the configuration file ---*/
    
    dave = config->GetRefElemLength();
    LimK = config->GetVenkat_LimiterCoeff();
    eps1 = LimK*dave;
    eps2 = eps1*eps1*eps1;
    
    for (iEdge = 0; iEdge < geometry->GetnEdge(); iEdge++) {
      
      iPoint     = geometry->edge[iEdge]->GetNode(0);
      jPoint     = geometry->edge[iEdge]->GetNode(1);
      Gradient_i = base_nodes->GetGradient(iPoint);
      Gradient_j = base_nodes->GetGradient(jPoint);
      Coord_i    = geometry->node[iPoint]->GetCoord();
      Coord_j    = geometry->node[jPoint]->GetCoord();
      
      for (iVar = 0; iVar < nVar; iVar++) {
        
        /*--- Calculate the interface left gradient, delta- (dm) ---*/
        
        dm = 0.0;
        for (iDim = 0; iDim < nDim; iDim++)
          dm += 0.5*(Coord_j[iDim]-Coord_i[iDim])*Gradient_i[iVar][iDim];
        
        /*--- Calculate the interface right gradient, delta+ (dp) ---*/
        
        if ( dm > 0.0 ) dp = base_nodes->GetSolution_Max(iPoint, iVar);
        else dp = base_nodes->GetSolution_Min(iPoint, iVar);
        
        /*--- Compute the distance to a sharp edge ---*/
        
        SharpEdge_Distance = (geometry->node[iPoint]->GetSharpEdge_Distance() - config->GetAdjSharp_LimiterCoeff()*eps1);
        ds = 0.0;
        if (SharpEdge_Distance < -eps1) ds = 0.0;
        if (fabs(SharpEdge_Distance) <= eps1) ds = 0.5*(1.0+(SharpEdge_Distance/eps1)+(1.0/PI_NUMBER)*sin(PI_NUMBER*SharpEdge_Distance/eps1));
        if (SharpEdge_Distance > eps1) ds = 1.0;
        
        limiter = ds * ( dp*dp + 2.0*dp*dm + eps2 )/( dp*dp + dp*dm + 2.0*dm*dm + eps2);
        
        if (limiter < base_nodes->GetLimiter(iPoint, iVar))
          base_nodes->SetLimiter(iPoint, iVar, limiter);
        
        /*-- Repeat for point j on the edge ---*/
        
        dm = 0.0;
        for (iDim = 0; iDim < nDim; iDim++)
          dm += 0.5*(Coord_i[iDim]-Coord_j[iDim])*Gradient_j[iVar][iDim];
        
        if ( dm > 0.0 ) dp = base_nodes->GetSolution_Max(jPoint,iVar);
        else dp = base_nodes->GetSolution_Min(jPoint,iVar);
        
        /*--- Compute the distance to a sharp edge ---*/
        
        SharpEdge_Distance = (geometry->node[jPoint]->GetSharpEdge_Distance() - config->GetAdjSharp_LimiterCoeff()*eps1);
        ds = 0.0;
        if (SharpEdge_Distance < -eps1) ds = 0.0;
        if (fabs(SharpEdge_Distance) <= eps1) ds = 0.5*(1.0+(SharpEdge_Distance/eps1)+(1.0/PI_NUMBER)*sin(PI_NUMBER*SharpEdge_Distance/eps1));
        if (SharpEdge_Distance > eps1) ds = 1.0;
        
        limiter = ds * ( dp*dp + 2.0*dp*dm + eps2 )/( dp*dp + dp*dm + 2.0*dm*dm + eps2);
        
        if (limiter < base_nodes->GetLimiter(jPoint,iVar))
          base_nodes->SetLimiter(jPoint,iVar, limiter);
        
      }
    }
  }
  
  /*--- Sharp edges limiter ---*/
  
  if (config->GetKind_SlopeLimit() == WALL_DISTANCE) {
    
    /*-- Get limiter parameters from the configuration file ---*/
    
    dave = config->GetRefElemLength();
    LimK = config->GetVenkat_LimiterCoeff();
    eps1 = LimK*dave;
    eps2 = eps1*eps1*eps1;
    
    for (iEdge = 0; iEdge < geometry->GetnEdge(); iEdge++) {
      
      iPoint     = geometry->edge[iEdge]->GetNode(0);
      jPoint     = geometry->edge[iEdge]->GetNode(1);
      Gradient_i = base_nodes->GetGradient(iPoint);
      Gradient_j = base_nodes->GetGradient(jPoint);
      Coord_i    = geometry->node[iPoint]->GetCoord();
      Coord_j    = geometry->node[jPoint]->GetCoord();
      
      for (iVar = 0; iVar < nVar; iVar++) {
        
        /*--- Calculate the interface left gradient, delta- (dm) ---*/
        
        dm = 0.0;
        for (iDim = 0; iDim < nDim; iDim++)
          dm += 0.5*(Coord_j[iDim]-Coord_i[iDim])*Gradient_i[iVar][iDim];
        
        /*--- Calculate the interface right gradient, delta+ (dp) ---*/
        
        if ( dm > 0.0 ) dp = base_nodes->GetSolution_Max(iPoint, iVar);
        else dp = base_nodes->GetSolution_Min(iPoint, iVar);
        
        /*--- Compute the distance to a sharp edge ---*/
        
        SharpEdge_Distance = (geometry->node[iPoint]->GetWall_Distance() - config->GetAdjSharp_LimiterCoeff()*eps1);
        ds = 0.0;
        if (SharpEdge_Distance < -eps1) ds = 0.0;
        if (fabs(SharpEdge_Distance) <= eps1) ds = 0.5*(1.0+(SharpEdge_Distance/eps1)+(1.0/PI_NUMBER)*sin(PI_NUMBER*SharpEdge_Distance/eps1));
        if (SharpEdge_Distance > eps1) ds = 1.0;
        
        limiter = ds * ( dp*dp + 2.0*dp*dm + eps2 )/( dp*dp + dp*dm + 2.0*dm*dm + eps2);
        
        if (limiter < base_nodes->GetLimiter(iPoint, iVar))
          base_nodes->SetLimiter(iPoint, iVar, limiter);
        
        /*-- Repeat for point j on the edge ---*/
        
        dm = 0.0;
        for (iDim = 0; iDim < nDim; iDim++)
          dm += 0.5*(Coord_i[iDim]-Coord_j[iDim])*Gradient_j[iVar][iDim];
        
        if ( dm > 0.0 ) dp = base_nodes->GetSolution_Max(jPoint,iVar);
        else dp = base_nodes->GetSolution_Min(jPoint,iVar);
        
        /*--- Compute the distance to a sharp edge ---*/
        
        SharpEdge_Distance = (geometry->node[jPoint]->GetWall_Distance() - config->GetAdjSharp_LimiterCoeff()*eps1);
        ds = 0.0;
        if (SharpEdge_Distance < -eps1) ds = 0.0;
        if (fabs(SharpEdge_Distance) <= eps1) ds = 0.5*(1.0+(SharpEdge_Distance/eps1)+(1.0/PI_NUMBER)*sin(PI_NUMBER*SharpEdge_Distance/eps1));
        if (SharpEdge_Distance > eps1) ds = 1.0;
        
        limiter = ds * ( dp*dp + 2.0*dp*dm + eps2 )/( dp*dp + dp*dm + 2.0*dm*dm + eps2);
        
        if (limiter < base_nodes->GetLimiter(jPoint,iVar))
          base_nodes->SetLimiter(jPoint,iVar, limiter);
        
      }
    }
  }

  /*--- Correct the limiter values across any periodic boundaries. ---*/

  for (unsigned short iPeriodic = 1; iPeriodic <= config->GetnMarker_Periodic()/2; iPeriodic++) {
    InitiatePeriodicComms(geometry, config, iPeriodic, PERIODIC_LIM_SOL_2);
    CompletePeriodicComms(geometry, config, iPeriodic, PERIODIC_LIM_SOL_2);
  }
  
  /*--- Limiter MPI ---*/
  
  InitiateComms(geometry, config, SOLUTION_LIMITER);
  CompleteComms(geometry, config, SOLUTION_LIMITER);

#ifdef CODI_REVERSE_TYPE
  if (TapeActive) AD::StartRecording();
#endif
}

void CSolver::Gauss_Elimination(su2double** A, su2double* rhs, unsigned short nVar) {
  
  short iVar, jVar, kVar;
  su2double weight, aux;
  
  if (nVar == 1)
    rhs[0] /= A[0][0];
  else {
    
    /*--- Transform system in Upper Matrix ---*/
    
    for (iVar = 1; iVar < (short)nVar; iVar++) {
      for (jVar = 0; jVar < iVar; jVar++) {
        weight = A[iVar][jVar]/A[jVar][jVar];
        for (kVar = jVar; kVar < (short)nVar; kVar++)
          A[iVar][kVar] -= weight*A[jVar][kVar];
        rhs[iVar] -= weight*rhs[jVar];
      }
    }
    
    /*--- Backwards substitution ---*/
    
    rhs[nVar-1] = rhs[nVar-1]/A[nVar-1][nVar-1];
    for (iVar = (short)nVar-2; iVar >= 0; iVar--) {
      aux = 0;
      for (jVar = iVar+1; jVar < (short)nVar; jVar++)
        aux += A[iVar][jVar]*rhs[jVar];
      rhs[iVar] = (rhs[iVar]-aux)/A[iVar][iVar];
      if (iVar == 0) break;
    }
  }
  
}

void CSolver::Aeroelastic(CSurfaceMovement *surface_movement, CGeometry *geometry, CConfig *config, unsigned long TimeIter) {
  
  /*--- Variables used for Aeroelastic case ---*/
  
  su2double Cl, Cd, Cn, Ct, Cm, Cn_rot;
  su2double Alpha = config->GetAoA()*PI_NUMBER/180.0;
  vector<su2double> structural_solution(4,0.0); //contains solution(displacements and rates) of typical section wing model.
  
  unsigned short iMarker, iMarker_Monitoring, Monitoring;
  string Marker_Tag, Monitoring_Tag;
  
  /*--- Loop over markers and find the ones being monitored. ---*/
  
  for (iMarker = 0; iMarker < config->GetnMarker_All(); iMarker++) {
    Monitoring = config->GetMarker_All_Monitoring(iMarker);
    if (Monitoring == YES) {
      
      /*--- Find the particular marker being monitored and get the forces acting on it. ---*/
      
      for (iMarker_Monitoring = 0; iMarker_Monitoring < config->GetnMarker_Monitoring(); iMarker_Monitoring++) {
        Monitoring_Tag = config->GetMarker_Monitoring_TagBound(iMarker_Monitoring);
        Marker_Tag = config->GetMarker_All_TagBound(iMarker);
        if (Marker_Tag == Monitoring_Tag) {
          
          Cl = GetSurface_CL(iMarker_Monitoring);
          Cd = GetSurface_CD(iMarker_Monitoring);
          
          /*--- For typical section wing model want the force normal to the airfoil (in the direction of the spring) ---*/
          Cn = Cl*cos(Alpha) + Cd*sin(Alpha);
          Ct = -Cl*sin(Alpha) + Cd*cos(Alpha);
          
          Cm = GetSurface_CMz(iMarker_Monitoring);
          
          /*--- Calculate forces for the Typical Section Wing Model taking into account rotation ---*/
          
          /*--- Note that the calculation of the forces and the subsequent displacements ...
           is only correct for the airfoil that starts at the 0 degree position ---*/
          
          if (config->GetKind_GridMovement() == AEROELASTIC_RIGID_MOTION) {
            su2double Omega, dt, psi;
            dt = config->GetDelta_UnstTimeND();
            Omega  = (config->GetRotation_Rate(2)/config->GetOmega_Ref());
            psi = Omega*(dt*TimeIter);
            
            /*--- Correct for the airfoil starting position (This is hardcoded in here) ---*/
            if (Monitoring_Tag == "Airfoil1") {
              psi = psi + 0.0;
            }
            else if (Monitoring_Tag == "Airfoil2") {
              psi = psi + 2.0/3.0*PI_NUMBER;
            }
            else if (Monitoring_Tag == "Airfoil3") {
              psi = psi + 4.0/3.0*PI_NUMBER;
            }
            else
              cout << "WARNING: There is a marker that we are monitoring that doesn't match the values hardcoded above!" << endl;
            
            cout << Monitoring_Tag << " position " << psi*180.0/PI_NUMBER << " degrees. " << endl;
            
            Cn_rot = Cn*cos(psi) - Ct*sin(psi); //Note the signs are different for accounting for the AOA.
            Cn = Cn_rot;
          }
          
          /*--- Solve the aeroelastic equations for the particular marker(surface) ---*/
          
          SolveTypicalSectionWingModel(geometry, Cn, Cm, config, iMarker_Monitoring, structural_solution);
          
          break;
        }
      }
      
      /*--- Compute the new surface node locations ---*/
      surface_movement->AeroelasticDeform(geometry, config, TimeIter, iMarker, iMarker_Monitoring, structural_solution);
      
    }
    
  }
  
}

void CSolver::SetUpTypicalSectionWingModel(vector<vector<su2double> >& Phi, vector<su2double>& omega, CConfig *config) {
  
  /*--- Retrieve values from the config file ---*/
  su2double w_h = config->GetAeroelastic_Frequency_Plunge();
  su2double w_a = config->GetAeroelastic_Frequency_Pitch();
  su2double x_a = config->GetAeroelastic_CG_Location();
  su2double r_a = sqrt(config->GetAeroelastic_Radius_Gyration_Squared());
  su2double w = w_h/w_a;
  
  // Mass Matrix
  vector<vector<su2double> > M(2,vector<su2double>(2,0.0));
  M[0][0] = 1;
  M[0][1] = x_a;
  M[1][0] = x_a;
  M[1][1] = r_a*r_a;
  
  // Stiffness Matrix
  //  vector<vector<su2double> > K(2,vector<su2double>(2,0.0));
  //  K[0][0] = (w_h/w_a)*(w_h/w_a);
  //  K[0][1] = 0.0;
  //  K[1][0] = 0.0;
  //  K[1][1] = r_a*r_a;
  
  /* Eigenvector and Eigenvalue Matrices of the Generalized EigenValue Problem. */
  
  vector<vector<su2double> > Omega2(2,vector<su2double>(2,0.0));
  su2double aux; // auxiliary variable
  aux = sqrt(pow(r_a,2)*pow(w,4) - 2*pow(r_a,2)*pow(w,2) + pow(r_a,2) + 4*pow(x_a,2)*pow(w,2));
  Phi[0][0] = (r_a * (r_a - r_a*pow(w,2) + aux)) / (2*x_a*pow(w, 2));
  Phi[0][1] = (r_a * (r_a - r_a*pow(w,2) - aux)) / (2*x_a*pow(w, 2));
  Phi[1][0] = 1.0;
  Phi[1][1] = 1.0;
  
  Omega2[0][0] = (r_a * (r_a + r_a*pow(w,2) - aux)) / (2*(pow(r_a, 2) - pow(x_a, 2)));
  Omega2[0][1] = 0;
  Omega2[1][0] = 0;
  Omega2[1][1] = (r_a * (r_a + r_a*pow(w,2) + aux)) / (2*(pow(r_a, 2) - pow(x_a, 2)));
  
  /* Nondimesionalize the Eigenvectors such that Phi'*M*Phi = I and PHI'*K*PHI = Omega */
  // Phi'*M*Phi = D
  // D^(-1/2)*Phi'*M*Phi*D^(-1/2) = D^(-1/2)*D^(1/2)*D^(1/2)*D^(-1/2) = I,  D^(-1/2) = inv(sqrt(D))
  // Phi = Phi*D^(-1/2)
  
  vector<vector<su2double> > Aux(2,vector<su2double>(2,0.0));
  vector<vector<su2double> > D(2,vector<su2double>(2,0.0));
  // Aux = M*Phi
  for (int i=0; i<2; i++) {
    for (int j=0; j<2; j++) {
      Aux[i][j] = 0;
      for (int k=0; k<2; k++) {
        Aux[i][j] += M[i][k]*Phi[k][j];
      }
    }
  }
  
  // D = Phi'*Aux
  for (int i=0; i<2; i++) {
    for (int j=0; j<2; j++) {
      D[i][j] = 0;
      for (int k=0; k<2; k++) {
        D[i][j] += Phi[k][i]*Aux[k][j]; //PHI transpose
      }
    }
  }
  
  //Modify the first column
  Phi[0][0] = Phi[0][0] * 1/sqrt(D[0][0]);
  Phi[1][0] = Phi[1][0] * 1/sqrt(D[0][0]);
  //Modify the second column
  Phi[0][1] = Phi[0][1] * 1/sqrt(D[1][1]);
  Phi[1][1] = Phi[1][1] * 1/sqrt(D[1][1]);
  
  // Sqrt of the eigenvalues (frequency of vibration of the modes)
  omega[0] = sqrt(Omega2[0][0]);
  omega[1] = sqrt(Omega2[1][1]);
  
}

void CSolver::SolveTypicalSectionWingModel(CGeometry *geometry, su2double Cl, su2double Cm, CConfig *config, unsigned short iMarker, vector<su2double>& displacements) {
  
  /*--- The aeroelastic model solved in this routine is the typical section wing model
   The details of the implementation are similar to those found in J.J. Alonso 
   "Fully-Implicit Time-Marching Aeroelastic Solutions" 1994. ---*/
  
  /*--- Retrieve values from the config file ---*/
  su2double w_alpha = config->GetAeroelastic_Frequency_Pitch();
  su2double vf      = config->GetAeroelastic_Flutter_Speed_Index();
  su2double b       = config->GetLength_Reynolds()/2.0; // airfoil semichord, Reynolds length is by defaul 1.0
  su2double dt      = config->GetDelta_UnstTimeND();
  dt = dt*w_alpha; //Non-dimensionalize the structural time.
  
  /*--- Structural Equation damping ---*/
  vector<su2double> xi(2,0.0);
  
  /*--- Eigenvectors and Eigenvalues of the Generalized EigenValue Problem. ---*/
  vector<vector<su2double> > Phi(2,vector<su2double>(2,0.0));   // generalized eigenvectors.
  vector<su2double> w(2,0.0);        // sqrt of the generalized eigenvalues (frequency of vibration of the modes).
  SetUpTypicalSectionWingModel(Phi, w, config);
  
  /*--- Solving the Decoupled Aeroelastic Problem with second order time discretization Eq (9) ---*/
  
  /*--- Solution variables description. //x[j][i], j-entry, i-equation. // Time (n+1)->np1, n->n, (n-1)->n1 ---*/
  vector<vector<su2double> > x_np1(2,vector<su2double>(2,0.0));
  
  /*--- Values from previous movement of spring at true time step n+1
   We use this values because we are solving for delta changes not absolute changes ---*/
  vector<vector<su2double> > x_np1_old = config->GetAeroelastic_np1(iMarker);
  
  /*--- Values at previous timesteps. ---*/
  vector<vector<su2double> > x_n = config->GetAeroelastic_n(iMarker);
  vector<vector<su2double> > x_n1 = config->GetAeroelastic_n1(iMarker);
  
  /*--- Set up of variables used to solve the structural problem. ---*/
  vector<su2double> f_tilde(2,0.0);
  vector<vector<su2double> > A_inv(2,vector<su2double>(2,0.0));
  su2double detA;
  su2double s1, s2;
  vector<su2double> rhs(2,0.0); //right hand side
  vector<su2double> eta(2,0.0);
  vector<su2double> eta_dot(2,0.0);
  
  /*--- Forcing Term ---*/
  su2double cons = vf*vf/PI_NUMBER;
  vector<su2double> f(2,0.0);
  f[0] = cons*(-Cl);
  f[1] = cons*(2*-Cm);
  
  //f_tilde = Phi'*f
  for (int i=0; i<2; i++) {
    f_tilde[i] = 0;
    for (int k=0; k<2; k++) {
      f_tilde[i] += Phi[k][i]*f[k]; //PHI transpose
    }
  }
  
  /*--- solve each decoupled equation (The inverse of the 2x2 matrix is provided) ---*/
  for (int i=0; i<2; i++) {
    /* Matrix Inverse */
    detA = 9.0/(4.0*dt*dt) + 3*w[i]*xi[i]/(dt) + w[i]*w[i];
    A_inv[0][0] = 1/detA * (3/(2.0*dt) + 2*xi[i]*w[i]);
    A_inv[0][1] = 1/detA * 1;
    A_inv[1][0] = 1/detA * -w[i]*w[i];
    A_inv[1][1] = 1/detA * 3/(2.0*dt);
    
    /* Source Terms from previous iterations */
    s1 = (-4*x_n[0][i] + x_n1[0][i])/(2.0*dt);
    s2 = (-4*x_n[1][i] + x_n1[1][i])/(2.0*dt);
    
    /* Problem Right Hand Side */
    rhs[0] = -s1;
    rhs[1] = f_tilde[i]-s2;
    
    /* Solve the equations */
    x_np1[0][i] = A_inv[0][0]*rhs[0] + A_inv[0][1]*rhs[1];
    x_np1[1][i] = A_inv[1][0]*rhs[0] + A_inv[1][1]*rhs[1];
    
    eta[i] = x_np1[0][i]-x_np1_old[0][i];  // For displacements, the change(deltas) is used.
    eta_dot[i] = x_np1[1][i]; // For velocities, absolute values are used.
  }
  
  /*--- Transform back from the generalized coordinates to get the actual displacements in plunge and pitch  q = Phi*eta ---*/
  vector<su2double> q(2,0.0);
  vector<su2double> q_dot(2,0.0);
  for (int i=0; i<2; i++) {
    q[i] = 0;
    q_dot[i] = 0;
    for (int k=0; k<2; k++) {
      q[i] += Phi[i][k]*eta[k];
      q_dot[i] += Phi[i][k]*eta_dot[k];
    }
  }
  
  su2double dh = b*q[0];
  su2double dalpha = q[1];
  
  su2double h_dot = w_alpha*b*q_dot[0];  //The w_a brings it back to actual time.
  su2double alpha_dot = w_alpha*q_dot[1];
  
  /*--- Set the solution of the structural equations ---*/
  displacements[0] = dh;
  displacements[1] = dalpha;
  displacements[2] = h_dot;
  displacements[3] = alpha_dot;
  
  /*--- Calculate the total plunge and total pitch displacements for the unsteady step by summing the displacement at each sudo time step ---*/
  su2double pitch, plunge;
  pitch = config->GetAeroelastic_pitch(iMarker);
  plunge = config->GetAeroelastic_plunge(iMarker);
  
  config->SetAeroelastic_pitch(iMarker , pitch+dalpha);
  config->SetAeroelastic_plunge(iMarker , plunge+dh/b);
  
  /*--- Set the Aeroelastic solution at time n+1. This gets update every sudo time step
   and after convering the sudo time step the solution at n+1 get moved to the solution at n
   in SetDualTime_Solver method ---*/
  
  config->SetAeroelastic_np1(iMarker, x_np1);
  
}

void CSolver::Restart_OldGeometry(CGeometry *geometry, CConfig *config) {

  /*--- This function is intended for dual time simulations ---*/

  int Unst_RestartIter;
  ifstream restart_file_n;

  string filename = config->GetSolution_FileName();
  string filename_n;

  /*--- Auxiliary vector for storing the coordinates ---*/
  su2double *Coord;
  Coord = new su2double[nDim];

  /*--- Variables for reading the restart files ---*/
  string text_line;
  long iPoint_Local;
  unsigned long iPoint_Global_Local = 0, iPoint_Global = 0;
  unsigned short rbuf_NotMatching, sbuf_NotMatching;

  /*--- First, we load the restart file for time n ---*/

  /*-------------------------------------------------------------------------------------------*/

  /*--- Modify file name for an unsteady restart ---*/
<<<<<<< HEAD
  if (config->GetRestart()) Unst_RestartIter = SU2_TYPE::Int(config->GetRestart_Iter())-1;
  else Unst_RestartIter = SU2_TYPE::Int(config->GetUnst_AdjointIter())-1;
  filename_n = config->GetUnsteady_FileName(filename, Unst_RestartIter);
=======
  Unst_RestartIter = SU2_TYPE::Int(config->GetRestart_Iter())-1;
  filename_n = config->GetFilename(filename, ".csv", Unst_RestartIter);
>>>>>>> 972606f5

  /*--- Open the restart file, throw an error if this fails. ---*/

  restart_file_n.open(filename_n.data(), ios::in);
  if (restart_file_n.fail()) {
    SU2_MPI::Error(string("There is no flow restart file ") + filename_n, CURRENT_FUNCTION);
  }

  /*--- First, set all indices to a negative value by default, and Global n indices to 0 ---*/
  iPoint_Global_Local = 0; iPoint_Global = 0;

  /*--- Read all lines in the restart file ---*/
  /*--- The first line is the header ---*/

  getline (restart_file_n, text_line);

  for (iPoint_Global = 0; iPoint_Global < geometry->GetGlobal_nPointDomain(); iPoint_Global++ ) {
    
    getline (restart_file_n, text_line);
    
    vector<string> point_line = PrintingToolbox::split(text_line, ',');

    /*--- Retrieve local index. If this node from the restart file lives
     on the current processor, we will load and instantiate the vars. ---*/

    iPoint_Local = geometry->GetGlobal_to_Local_Point(iPoint_Global);

    if (iPoint_Local > -1) {
      
      Coord[0] = PrintingToolbox::stod(point_line[1]);
      Coord[1] = PrintingToolbox::stod(point_line[2]);
      if (nDim == 3){
        Coord[2] = PrintingToolbox::stod(point_line[3]);          
      } 
      geometry->node[iPoint_Local]->SetCoord_n(Coord);

      iPoint_Global_Local++;
    }
  }

  /*--- Detect a wrong solution file ---*/

  rbuf_NotMatching = 0; sbuf_NotMatching = 0;

  if (iPoint_Global_Local < geometry->GetnPointDomain()) { sbuf_NotMatching = 1; }

#ifndef HAVE_MPI
  rbuf_NotMatching = sbuf_NotMatching;
#else
  SU2_MPI::Allreduce(&sbuf_NotMatching, &rbuf_NotMatching, 1, MPI_UNSIGNED_SHORT, MPI_SUM, MPI_COMM_WORLD);
#endif
  if (rbuf_NotMatching != 0) {
    SU2_MPI::Error(string("The solution file ") + filename + string(" doesn't match with the mesh file!\n") +
                   string("It could be empty lines at the end of the file."), CURRENT_FUNCTION);
  }

  /*--- Close the restart file ---*/

  restart_file_n.close();

  /*-------------------------------------------------------------------------------------------*/
  /*-------------------------------------------------------------------------------------------*/

  /*--- Now, we load the restart file for time n-1, if the simulation is 2nd Order ---*/

  if (config->GetTime_Marching() == DT_STEPPING_2ND) {

    ifstream restart_file_n1;
    string filename_n1;

    /*--- Modify file name for an unsteady restart ---*/
<<<<<<< HEAD
    if (config->GetRestart()) Unst_RestartIter = SU2_TYPE::Int(config->GetRestart_Iter())-2;
    else Unst_RestartIter = SU2_TYPE::Int(config->GetUnst_AdjointIter())-2;
    filename_n1 = config->GetUnsteady_FileName(filename, Unst_RestartIter);
=======
    Unst_RestartIter = SU2_TYPE::Int(config->GetRestart_Iter())-2;
    filename_n1 = config->GetFilename(filename, ".csv", Unst_RestartIter);
>>>>>>> 972606f5

    /*--- Open the restart file, throw an error if this fails. ---*/

    restart_file_n1.open(filename_n1.data(), ios::in);
    if (restart_file_n1.fail()) {
        SU2_MPI::Error(string("There is no flow restart file ") + filename_n1, CURRENT_FUNCTION);

    }

    /*--- First, set all indices to a negative value by default, and Global n indices to 0 ---*/
    iPoint_Global_Local = 0; iPoint_Global = 0;

    /*--- Read all lines in the restart file ---*/
    /*--- The first line is the header ---*/

    getline (restart_file_n1, text_line);

    for (iPoint_Global = 0; iPoint_Global < geometry->GetGlobal_nPointDomain(); iPoint_Global++ ) {
      
      getline (restart_file_n1, text_line);

      vector<string> point_line = PrintingToolbox::split(text_line, ',');
      
      /*--- Retrieve local index. If this node from the restart file lives
       on the current processor, we will load and instantiate the vars. ---*/

      iPoint_Local = geometry->GetGlobal_to_Local_Point(iPoint_Global);

      if (iPoint_Local > -1) {
        
        Coord[0] = PrintingToolbox::stod(point_line[1]);
        Coord[1] = PrintingToolbox::stod(point_line[2]);
        if (nDim == 3){
          Coord[2] = PrintingToolbox::stod(point_line[3]);          
        } 

        geometry->node[iPoint_Local]->SetCoord_n1(Coord);

        iPoint_Global_Local++;
      }

    }

    /*--- Detect a wrong solution file ---*/

    rbuf_NotMatching = 0; sbuf_NotMatching = 0;

    if (iPoint_Global_Local < geometry->GetnPointDomain()) { sbuf_NotMatching = 1; }

#ifndef HAVE_MPI
    rbuf_NotMatching = sbuf_NotMatching;
#else
    SU2_MPI::Allreduce(&sbuf_NotMatching, &rbuf_NotMatching, 1, MPI_UNSIGNED_SHORT, MPI_SUM, MPI_COMM_WORLD);
#endif
    if (rbuf_NotMatching != 0) {
      SU2_MPI::Error(string("The solution file ") + filename + string(" doesn't match with the mesh file!\n") +
                     string("It could be empty lines at the end of the file."), CURRENT_FUNCTION);
    }

    /*--- Close the restart file ---*/

    restart_file_n1.close();

  }

  /*--- It's necessary to communicate this information ---*/
  
  geometry->InitiateComms(geometry, config, COORDINATES_OLD);
  geometry->CompleteComms(geometry, config, COORDINATES_OLD);
  
  delete [] Coord;

}

void CSolver::Read_SU2_Restart_ASCII(CGeometry *geometry, CConfig *config, string val_filename) {

  ifstream restart_file;
  string text_line, Tag;
  unsigned short iVar;
  long iPoint_Local = 0; unsigned long iPoint_Global = 0;
  int counter = 0;
  fields.clear();

  Restart_Vars = new int[5];
  
  string error_string = "Note: ASCII restart files must be in CSV format since v7.0.\n"
                        "Check https://su2code.github.io/docs/Guide-to-v7 for more information.";

  /*--- First, check that this is not a binary restart file. ---*/

  char fname[100];
  val_filename += ".csv";
  strcpy(fname, val_filename.c_str());
  int magic_number;

#ifndef HAVE_MPI

  /*--- Serial binary input. ---*/

  FILE *fhw;
  fhw = fopen(fname,"rb");
  size_t ret;

  /*--- Error check for opening the file. ---*/

  if (!fhw) {
    SU2_MPI::Error(string("Unable to open SU2 restart file ") + fname, CURRENT_FUNCTION);
  }

  /*--- Attempt to read the first int, which should be our magic number. ---*/

  ret = fread(&magic_number, sizeof(int), 1, fhw);
  if (ret != 1) {
    SU2_MPI::Error("Error reading restart file.", CURRENT_FUNCTION);
  }

  /*--- Check that this is an SU2 binary file. SU2 binary files
   have the hex representation of "SU2" as the first int in the file. ---*/

  if (magic_number == 535532) {
    SU2_MPI::Error(string("File ") + string(fname) + string(" is a binary SU2 restart file, expected ASCII.\n") +
                   string("SU2 reads/writes binary restart files by default.\n") +
                   string("Note that backward compatibility for ASCII restart files is\n") +
                   string("possible with the WRT_BINARY_RESTART / READ_BINARY_RESTART options."), CURRENT_FUNCTION);
  }

  fclose(fhw);

#else

  /*--- Parallel binary input using MPI I/O. ---*/

  MPI_File fhw;
  int ierr;

  /*--- All ranks open the file using MPI. ---*/

  ierr = MPI_File_open(MPI_COMM_WORLD, fname, MPI_MODE_RDONLY, MPI_INFO_NULL, &fhw);

  /*--- Error check opening the file. ---*/

  if (ierr) {
    SU2_MPI::Error(string("SU2 ASCII restart file ") + string(fname) + string(" not found.\n") + error_string, 
                   CURRENT_FUNCTION);
  }

  /*--- Have the master attempt to read the magic number. ---*/

  if (rank == MASTER_NODE)
    MPI_File_read(fhw, &magic_number, 1, MPI_INT, MPI_STATUS_IGNORE);

  /*--- Broadcast the number of variables to all procs and store clearly. ---*/

  SU2_MPI::Bcast(&magic_number, 1, MPI_INT, MASTER_NODE, MPI_COMM_WORLD);

  /*--- Check that this is an SU2 binary file. SU2 binary files
   have the hex representation of "SU2" as the first int in the file. ---*/

  if (magic_number == 535532) {
    SU2_MPI::Error(string("File ") + string(fname) + string(" is a binary SU2 restart file, expected ASCII.\n") +
                   string("SU2 reads/writes binary restart files by default.\n") +
                   string("Note that backward compatibility for ASCII restart files is\n") +
                   string("possible with the WRT_BINARY_RESTART / READ_BINARY_RESTART options."), CURRENT_FUNCTION);
  }

  MPI_File_close(&fhw);

#endif

  /*--- Open the restart file ---*/

  restart_file.open(val_filename.data(), ios::in);

  /*--- In case there is no restart file ---*/

  if (restart_file.fail()) {
    SU2_MPI::Error(string("SU2 ASCII restart file ") + string(fname) + string(" not found.\n") + error_string, 
                   CURRENT_FUNCTION);
  }

  /*--- Identify the number of fields (and names) in the restart file ---*/

  getline (restart_file, text_line);
  
  char delimiter = ',';
  fields = PrintingToolbox::split(text_line, delimiter);
  
  if (fields.size() <= 1) {
    SU2_MPI::Error(string("Restart file does not seem to be a CSV file.\n") + error_string, CURRENT_FUNCTION);
  }
  
  for (unsigned short iField = 0; iField < fields.size(); iField++){
    PrintingToolbox::trim(fields[iField]);
  }

  /*--- Set the number of variables, one per field in the
   restart file (without including the PointID) ---*/

  Restart_Vars[1] = (int)fields.size() - 1;

  /*--- Allocate memory for the restart data. ---*/

  Restart_Data = new passivedouble[Restart_Vars[1]*geometry->GetnPointDomain()];

  /*--- Read all lines in the restart file and extract data. ---*/

  for (iPoint_Global = 0; iPoint_Global < geometry->GetGlobal_nPointDomain(); iPoint_Global++ ) {

    getline (restart_file, text_line);
    
    vector<string> point_line = PrintingToolbox::split(text_line, delimiter);

    /*--- Retrieve local index. If this node from the restart file lives
     on the current processor, we will load and instantiate the vars. ---*/

    iPoint_Local = geometry->GetGlobal_to_Local_Point(iPoint_Global);

    if (iPoint_Local > -1) {
      
      /*--- Store the solution (starting with node coordinates) --*/

      for (iVar = 0; iVar < Restart_Vars[1]; iVar++)
        Restart_Data[counter*Restart_Vars[1] + iVar] = SU2_TYPE::GetValue(PrintingToolbox::stod(point_line[iVar+1]));

      /*--- Increment our local point counter. ---*/

      counter++;

    }
  }

}

void CSolver::Read_SU2_Restart_Binary(CGeometry *geometry, CConfig *config, string val_filename) {

  char str_buf[CGNS_STRING_SIZE], fname[100];
  unsigned short iVar;
  val_filename += ".dat";  
  strcpy(fname, val_filename.c_str());
  int nRestart_Vars = 5, nFields;
  Restart_Vars = new int[5];
  fields.clear();

#ifndef HAVE_MPI

  /*--- Serial binary input. ---*/

  FILE *fhw;
  fhw = fopen(fname,"rb");
  size_t ret;

  /*--- Error check for opening the file. ---*/

  if (!fhw) {
    SU2_MPI::Error(string("Unable to open SU2 restart file ") + string(fname), CURRENT_FUNCTION);
  }

  /*--- First, read the number of variables and points. ---*/

  ret = fread(Restart_Vars, sizeof(int), nRestart_Vars, fhw);
  if (ret != (unsigned long)nRestart_Vars) {
    SU2_MPI::Error("Error reading restart file.", CURRENT_FUNCTION);
  }

  /*--- Check that this is an SU2 binary file. SU2 binary files
   have the hex representation of "SU2" as the first int in the file. ---*/

  if (Restart_Vars[0] != 535532) {
    SU2_MPI::Error(string("File ") + string(fname) + string(" is not a binary SU2 restart file.\n") +
                   string("SU2 reads/writes binary restart files by default.\n") +
                   string("Note that backward compatibility for ASCII restart files is\n") +
                   string("possible with the WRT_BINARY_RESTART / READ_BINARY_RESTART options."), CURRENT_FUNCTION);
  }

  /*--- Store the number of fields to be read for clarity. ---*/

  nFields = Restart_Vars[1];

  /*--- Read the variable names from the file. Note that we are adopting a
   fixed length of 33 for the string length to match with CGNS. This is
   needed for when we read the strings later. We pad the beginning of the
   variable string vector with the Point_ID tag that wasn't written. ---*/

  fields.push_back("Point_ID");
  for (iVar = 0; iVar < nFields; iVar++) {
    ret = fread(str_buf, sizeof(char), CGNS_STRING_SIZE, fhw);
    if (ret != (unsigned long)CGNS_STRING_SIZE) {
      SU2_MPI::Error("Error reading restart file.", CURRENT_FUNCTION);
    }
    fields.push_back(str_buf);
  }

  /*--- For now, create a temp 1D buffer to read the data from file. ---*/

  Restart_Data = new passivedouble[nFields*geometry->GetnPointDomain()];

  /*--- Read in the data for the restart at all local points. ---*/

  ret = fread(Restart_Data, sizeof(passivedouble), nFields*geometry->GetnPointDomain(), fhw);
  if (ret != (unsigned long)nFields*geometry->GetnPointDomain()) {
    SU2_MPI::Error("Error reading restart file.", CURRENT_FUNCTION);
  }

  /*--- Close the file. ---*/

  fclose(fhw);

#else

  /*--- Parallel binary input using MPI I/O. ---*/

  MPI_File fhw;
  SU2_MPI::Status status;
  MPI_Datatype etype, filetype;
  MPI_Offset disp;
  unsigned long iPoint_Global, index, iChar;
  string field_buf;

  int ierr;

  /*--- All ranks open the file using MPI. ---*/

  ierr = MPI_File_open(MPI_COMM_WORLD, fname, MPI_MODE_RDONLY, MPI_INFO_NULL, &fhw);

  /*--- Error check opening the file. ---*/

  if (ierr) {
    SU2_MPI::Error(string("Unable to open SU2 restart file ") + string(fname), CURRENT_FUNCTION);
  }

  /*--- First, read the number of variables and points (i.e., cols and rows),
   which we will need in order to read the file later. Also, read the
   variable string names here. Only the master rank reads the header. ---*/

  if (rank == MASTER_NODE)
    MPI_File_read(fhw, Restart_Vars, nRestart_Vars, MPI_INT, MPI_STATUS_IGNORE);

  /*--- Broadcast the number of variables to all procs and store clearly. ---*/

  SU2_MPI::Bcast(Restart_Vars, nRestart_Vars, MPI_INT, MASTER_NODE, MPI_COMM_WORLD);

  /*--- Check that this is an SU2 binary file. SU2 binary files
   have the hex representation of "SU2" as the first int in the file. ---*/

  if (Restart_Vars[0] != 535532) {
    SU2_MPI::Error(string("File ") + string(fname) + string(" is not a binary SU2 restart file.\n") +
                   string("SU2 reads/writes binary restart files by default.\n") +
                   string("Note that backward compatibility for ASCII restart files is\n") +
                   string("possible with the WRT_BINARY_RESTART / READ_BINARY_RESTART options."), CURRENT_FUNCTION);
  }

  /*--- Store the number of fields to be read for clarity. ---*/

  nFields = Restart_Vars[1];

  /*--- Read the variable names from the file. Note that we are adopting a
   fixed length of 33 for the string length to match with CGNS. This is
   needed for when we read the strings later. ---*/

  char *mpi_str_buf = new char[nFields*CGNS_STRING_SIZE];
  if (rank == MASTER_NODE) {
    disp = nRestart_Vars*sizeof(int);
    MPI_File_read_at(fhw, disp, mpi_str_buf, nFields*CGNS_STRING_SIZE,
                     MPI_CHAR, MPI_STATUS_IGNORE);
  }

  /*--- Broadcast the string names of the variables. ---*/

  SU2_MPI::Bcast(mpi_str_buf, nFields*CGNS_STRING_SIZE, MPI_CHAR,
                 MASTER_NODE, MPI_COMM_WORLD);

  /*--- Now parse the string names and load into the config class in case
   we need them for writing visualization files (SU2_SOL). ---*/

  fields.push_back("Point_ID");
  for (iVar = 0; iVar < nFields; iVar++) {
    index = iVar*CGNS_STRING_SIZE;
    field_buf.append("\"");
    for (iChar = 0; iChar < (unsigned long)CGNS_STRING_SIZE; iChar++) {
      str_buf[iChar] = mpi_str_buf[index + iChar];
    }
    field_buf.append(str_buf);
    field_buf.append("\"");
    fields.push_back(field_buf.c_str());
    field_buf.clear();
  }

  /*--- Free string buffer memory. ---*/

  delete [] mpi_str_buf;

  /*--- We're writing only su2doubles in the data portion of the file. ---*/

  etype = MPI_DOUBLE;

  /*--- We need to ignore the 4 ints describing the nVar_Restart and nPoints,
   along with the string names of the variables. ---*/

  disp = nRestart_Vars*sizeof(int) + CGNS_STRING_SIZE*nFields*sizeof(char);

  /*--- Define a derived datatype for this rank's set of non-contiguous data
   that will be placed in the restart. Here, we are collecting each one of the
   points which are distributed throughout the file in blocks of nVar_Restart data. ---*/

  int *blocklen = new int[geometry->GetnPointDomain()];
  int *displace = new int[geometry->GetnPointDomain()];
  int counter = 0;
  for (iPoint_Global = 0; iPoint_Global < geometry->GetGlobal_nPointDomain(); iPoint_Global++ ) {
    if (geometry->GetGlobal_to_Local_Point(iPoint_Global) > -1) {
      blocklen[counter] = nFields;
      displace[counter] = iPoint_Global*nFields;
      counter++;
    }
  }
  MPI_Type_indexed(geometry->GetnPointDomain(), blocklen, displace, MPI_DOUBLE, &filetype);
  MPI_Type_commit(&filetype);

  /*--- Set the view for the MPI file write, i.e., describe the location in
   the file that this rank "sees" for writing its piece of the restart file. ---*/

  MPI_File_set_view(fhw, disp, etype, filetype, (char*)"native", MPI_INFO_NULL);

  /*--- For now, create a temp 1D buffer to read the data from file. ---*/

  Restart_Data = new passivedouble[nFields*geometry->GetnPointDomain()];

  /*--- Collective call for all ranks to read from their view simultaneously. ---*/

  MPI_File_read_all(fhw, Restart_Data, nFields*geometry->GetnPointDomain(), MPI_DOUBLE, &status);

  /*--- All ranks close the file after writing. ---*/

  MPI_File_close(&fhw);

  /*--- Free the derived datatype and release temp memory. ---*/

  MPI_Type_free(&filetype);

  delete [] blocklen;
  delete [] displace;
  
#endif
  
}

void CSolver::Read_SU2_Restart_Metadata(CGeometry *geometry, CConfig *config, bool adjoint, string val_filename) {

  su2double AoA_ = config->GetAoA();
  su2double AoS_ = config->GetAoS();
  su2double BCThrust_ = config->GetInitial_BCThrust();
  su2double dCD_dCL_ = config->GetdCD_dCL();
  su2double dCMx_dCL_ = config->GetdCMx_dCL();
  su2double dCMy_dCL_ = config->GetdCMy_dCL();
  su2double dCMz_dCL_ = config->GetdCMz_dCL();
  string::size_type position;
  unsigned long InnerIter_ = 0;
  ifstream restart_file;
  
  /*--- Carry on with ASCII metadata reading. ---*/
  
  restart_file.open(val_filename.data(), ios::in);
  if (restart_file.fail()) {
    if (rank == MASTER_NODE) {
      cout << " Warning: There is no restart file (" << val_filename.data() << ")."<< endl;
      cout << " Computation will continue without updating metadata parameters." << endl;
    }
  } 
  else {
    
    string text_line;
    
    /*--- Space for extra info (if any) ---*/
    
    while (getline (restart_file, text_line)) {
      
      /*--- External iteration ---*/
      
      position = text_line.find ("ITER=",0);
      if (position != string::npos) {
        text_line.erase (0,9); InnerIter_ = atoi(text_line.c_str());
      }
      
      /*--- Angle of attack ---*/
      
      position = text_line.find ("AOA=",0);
      if (position != string::npos) {
        text_line.erase (0,4); AoA_ = atof(text_line.c_str());
      }
      
      /*--- Sideslip angle ---*/
      
      position = text_line.find ("SIDESLIP_ANGLE=",0);
      if (position != string::npos) {
        text_line.erase (0,15); AoS_ = atof(text_line.c_str());
      }
      
      /*--- BCThrust angle ---*/
      
      position = text_line.find ("INITIAL_BCTHRUST=",0);
      if (position != string::npos) {
        text_line.erase (0,17); BCThrust_ = atof(text_line.c_str());
      }
             
      /*--- dCD_dCL coefficient ---*/
      
      position = text_line.find ("DCD_DCL_VALUE=",0);
      if (position != string::npos) {
        text_line.erase (0,14); dCD_dCL_ = atof(text_line.c_str());
      }
      
      /*--- dCMx_dCL coefficient ---*/
      
      position = text_line.find ("DCMX_DCL_VALUE=",0);
      if (position != string::npos) {
        text_line.erase (0,15); dCMx_dCL_ = atof(text_line.c_str());
      }
      
      /*--- dCMy_dCL coefficient ---*/
      
      position = text_line.find ("DCMY_DCL_VALUE=",0);
      if (position != string::npos) {
        text_line.erase (0,15); dCMy_dCL_ = atof(text_line.c_str());
      }
      
      /*--- dCMz_dCL coefficient ---*/
      
      position = text_line.find ("DCMZ_DCL_VALUE=",0);
      if (position != string::npos) {
        text_line.erase (0,15); dCMz_dCL_ = atof(text_line.c_str());
      }     
      
    }
    
    /*--- Close the restart meta file. ---*/
    
    restart_file.close();
    
  }
  

  /*--- Load the metadata. ---*/
  
  /*--- Angle of attack ---*/

  if (config->GetDiscard_InFiles() == false) {
    if ((config->GetAoA() != AoA_) &&  (rank == MASTER_NODE)) {
      cout.precision(6);
      cout <<"WARNING: AoA in the solution file (" << AoA_ << " deg.) +" << endl;
      cout << "         AoA offset in mesh file (" << config->GetAoA_Offset() << " deg.) = " << AoA_ + config->GetAoA_Offset() << " deg." << endl;
    }
    config->SetAoA(AoA_ + config->GetAoA_Offset());
  }

  else {
    if ((config->GetAoA() != AoA_) &&  (rank == MASTER_NODE))
      cout <<"WARNING: Discarding the AoA in the solution file." << endl;
  }

  /*--- Sideslip angle ---*/

  if (config->GetDiscard_InFiles() == false) {
    if ((config->GetAoS() != AoS_) &&  (rank == MASTER_NODE)) {
      cout.precision(6);
      cout <<"WARNING: AoS in the solution file (" << AoS_ << " deg.) +" << endl;
      cout << "         AoS offset in mesh file (" << config->GetAoS_Offset() << " deg.) = " << AoS_ + config->GetAoS_Offset() << " deg." << endl;
    }
    config->SetAoS(AoS_ + config->GetAoS_Offset());
  }
  else {
    if ((config->GetAoS() != AoS_) &&  (rank == MASTER_NODE))
      cout <<"WARNING: Discarding the AoS in the solution file." << endl;
  }

  /*--- BCThrust ---*/

  if (config->GetDiscard_InFiles() == false) {
    if ((config->GetInitial_BCThrust() != BCThrust_) &&  (rank == MASTER_NODE))
      cout <<"WARNING: SU2 will use the initial BC Thrust provided in the solution file: " << BCThrust_ << " lbs." << endl;
      config->SetInitial_BCThrust(BCThrust_);
    }
  else {
    if ((config->GetInitial_BCThrust() != BCThrust_) &&  (rank == MASTER_NODE))
      cout <<"WARNING: Discarding the BC Thrust in the solution file." << endl;
  }


  if (config->GetDiscard_InFiles() == false) {

    if ((config->GetdCD_dCL() != dCD_dCL_) &&  (rank == MASTER_NODE))
      cout <<"WARNING: SU2 will use the dCD/dCL provided in the direct solution file: " << dCD_dCL_ << "." << endl;
    config->SetdCD_dCL(dCD_dCL_);

    if ((config->GetdCMx_dCL() != dCMx_dCL_) &&  (rank == MASTER_NODE))
      cout <<"WARNING: SU2 will use the dCMx/dCL provided in the direct solution file: " << dCMx_dCL_ << "." << endl;
    config->SetdCMx_dCL(dCMx_dCL_);

    if ((config->GetdCMy_dCL() != dCMy_dCL_) &&  (rank == MASTER_NODE))
      cout <<"WARNING: SU2 will use the dCMy/dCL provided in the direct solution file: " << dCMy_dCL_ << "." << endl;
    config->SetdCMy_dCL(dCMy_dCL_);

    if ((config->GetdCMz_dCL() != dCMz_dCL_) &&  (rank == MASTER_NODE))
      cout <<"WARNING: SU2 will use the dCMz/dCL provided in the direct solution file: " << dCMz_dCL_ << "." << endl;
    config->SetdCMz_dCL(dCMz_dCL_);

  }
	
  else {

    if ((config->GetdCD_dCL() != dCD_dCL_) &&  (rank == MASTER_NODE))
      cout <<"WARNING: Discarding the dCD/dCL in the direct solution file." << endl;
    
    if ((config->GetdCMx_dCL() != dCMx_dCL_) &&  (rank == MASTER_NODE))
      cout <<"WARNING: Discarding the dCMx/dCL in the direct solution file." << endl;
    
    if ((config->GetdCMy_dCL() != dCMy_dCL_) &&  (rank == MASTER_NODE))
      cout <<"WARNING: Discarding the dCMy/dCL in the direct solution file." << endl;
    
    if ((config->GetdCMz_dCL() != dCMz_dCL_) &&  (rank == MASTER_NODE))
      cout <<"WARNING: Discarding the dCMz/dCL in the direct solution file." << endl;

  }
  
  /*--- External iteration ---*/

  if ((config->GetDiscard_InFiles() == false) && (!adjoint || (adjoint && config->GetRestart())))
    config->SetExtIter_OffSet(InnerIter_);

}

void CSolver::Read_InletFile_ASCII(CGeometry *geometry, CConfig *config, string val_filename) {

  ifstream inlet_file;
  string text_line;
  unsigned long iVar, iMarker, iChar, iRow;
  int counter = 0;
  string::size_type position;

  /*--- Open the inlet profile file (we have already error checked) ---*/

  inlet_file.open(val_filename.data(), ios::in);

  /*--- Identify the markers and data set in the inlet profile file ---*/

  while (getline (inlet_file, text_line)) {

    position = text_line.find ("NMARK=",0);
    if (position != string::npos) {
      text_line.erase (0,6); nMarker_InletFile = atoi(text_line.c_str());

      nRow_InletFile    = new unsigned long[nMarker_InletFile];
      nRowCum_InletFile = new unsigned long[nMarker_InletFile+1];
      nCol_InletFile    = new unsigned long[nMarker_InletFile];

      for (iMarker = 0 ; iMarker < nMarker_InletFile; iMarker++) {

        getline (inlet_file, text_line);
        text_line.erase (0,11);
        for (iChar = 0; iChar < 20; iChar++) {
          position = text_line.find( " ", 0 );  if (position != string::npos) text_line.erase (position,1);
          position = text_line.find( "\r", 0 ); if (position != string::npos) text_line.erase (position,1);
          position = text_line.find( "\n", 0 ); if (position != string::npos) text_line.erase (position,1);
        }
        Marker_Tags_InletFile.push_back(text_line.c_str());

        getline (inlet_file, text_line);
        text_line.erase (0,5); nRow_InletFile[iMarker] = atoi(text_line.c_str());

        getline (inlet_file, text_line);
        text_line.erase (0,5); nCol_InletFile[iMarker] = atoi(text_line.c_str());

        /*--- Skip the data. This is read in the next loop. ---*/

        for (iRow = 0; iRow < nRow_InletFile[iMarker]; iRow++) getline (inlet_file, text_line);

      }
    } else {
      SU2_MPI::Error("While opening inlet file, no \"NMARK=\" specification was found", CURRENT_FUNCTION);
    }
  }

  inlet_file.close();

  /*--- Compute array bounds and offsets. Allocate data structure. ---*/

  maxCol_InletFile = 0; nRowCum_InletFile[0] = 0;
  for (iMarker = 0; iMarker < nMarker_InletFile; iMarker++) {
    if (nCol_InletFile[iMarker] > maxCol_InletFile)
      maxCol_InletFile = nCol_InletFile[iMarker];

    /*--- Put nRow into cumulative storage format. ---*/

    nRowCum_InletFile[iMarker+1] = nRowCum_InletFile[iMarker] + nRow_InletFile[iMarker];
    
  }

  Inlet_Data = new passivedouble[nRowCum_InletFile[nMarker_InletFile]*maxCol_InletFile];

  for (unsigned long iPoint = 0; iPoint < nRowCum_InletFile[nMarker_InletFile]*maxCol_InletFile; iPoint++)
    Inlet_Data[iPoint] = 0.0;

  /*--- Read all lines in the inlet profile file and extract data. ---*/

  inlet_file.open(val_filename.data(), ios::in);

  counter = 0;
  while (getline (inlet_file, text_line)) {

    position = text_line.find ("NMARK=",0);
    if (position != string::npos) {

      for (iMarker = 0; iMarker < nMarker_InletFile; iMarker++) {

        /*--- Skip the tag, nRow, and nCol lines. ---*/

        getline (inlet_file, text_line);
        getline (inlet_file, text_line);
        getline (inlet_file, text_line);

        /*--- Now read the data for each row and store. ---*/

        for (iRow = 0; iRow < nRow_InletFile[iMarker]; iRow++) {

          getline (inlet_file, text_line);

          istringstream point_line(text_line);

          /*--- Store the values (starting with node coordinates) --*/

          for (iVar = 0; iVar < nCol_InletFile[iMarker]; iVar++)
            point_line >> Inlet_Data[counter*maxCol_InletFile + iVar];

          /*--- Increment our local row counter. ---*/

          counter++;

        }
      }
    }
  }
  
  inlet_file.close();
  
}

void CSolver::LoadInletProfile(CGeometry **geometry,
                               CSolver ***solver,
                               CConfig *config,
                               int val_iter,
                               unsigned short val_kind_solver,
                               unsigned short val_kind_marker) {

  /*-- First, set the solver and marker kind for the particular problem at
   hand. Note that, in the future, these routines can be used for any solver
   and potentially any marker type (beyond inlets). ---*/

  unsigned short KIND_SOLVER = val_kind_solver;
  unsigned short KIND_MARKER = val_kind_marker;

  /*--- Local variables ---*/

  unsigned short iDim, iVar, iMesh, iMarker, jMarker;
  unsigned long iPoint, iVertex, index, iChildren, Point_Fine, iRow;
  su2double Area_Children, Area_Parent, *Coord, dist, min_dist;
  bool dual_time = ((config->GetTime_Marching() == DT_STEPPING_1ST) ||
                    (config->GetTime_Marching() == DT_STEPPING_2ND));
  bool time_stepping = config->GetTime_Marching() == TIME_STEPPING;

  string UnstExt, text_line;
  ifstream restart_file;

  unsigned short iZone = config->GetiZone();
  unsigned short nZone = config->GetnZone();

  string Marker_Tag;
  string profile_filename = config->GetInlet_FileName();
  ifstream inlet_file;

  su2double *Inlet_Values = NULL;
  su2double *Inlet_Fine   = NULL;
  su2double *Normal       = new su2double[nDim];

  unsigned long Marker_Counter = 0;

  /*--- Multizone problems require the number of the zone to be appended. ---*/

  if (nZone > 1)
    profile_filename = config->GetMultizone_FileName(profile_filename, iZone, ".dat");

  /*--- Modify file name for an unsteady restart ---*/

  if (dual_time || time_stepping)
    profile_filename = config->GetUnsteady_FileName(profile_filename, val_iter, ".dat");

  /*--- Open the file and check for problems. If a file can not be found,
   then a warning will be printed, but the calculation will continue
   using the uniform inlet values. A template inlet file will be written
   at a later point using COutput. ---*/

  inlet_file.open(profile_filename.data(), ios::in);

  if (!inlet_file.fail()) {

    /*--- Close the file and start the loading. ---*/

    inlet_file.close();

    /*--- Read the profile data from an ASCII file. ---*/

    Read_InletFile_ASCII(geometry[MESH_0], config, profile_filename);

    /*--- Load data from the restart into correct containers. ---*/

    Marker_Counter = 0;

    Inlet_Values = new su2double[maxCol_InletFile];
    Inlet_Fine   = new su2double[maxCol_InletFile];

    unsigned short global_failure = 0, local_failure = 0;
    ostringstream error_msg;

    const su2double tolerance = config->GetInlet_Profile_Matching_Tolerance();

    for (iMarker = 0; iMarker < config->GetnMarker_All(); iMarker++) {
      if (config->GetMarker_All_KindBC(iMarker) == KIND_MARKER) {

        /*--- Get tag in order to identify the correct inlet data. ---*/

        Marker_Tag = config->GetMarker_All_TagBound(iMarker);

        for (jMarker = 0; jMarker < nMarker_InletFile; jMarker++) {

          /*--- If we have found the matching marker string, continue. ---*/

          if (Marker_Tags_InletFile[jMarker] == Marker_Tag) {

            /*--- Increment our counter for marker matches. ---*/

            Marker_Counter++;

            /*--- Loop through the nodes on this marker. ---*/

            for (iVertex = 0; iVertex < geometry[MESH_0]->nVertex[iMarker]; iVertex++) {

              iPoint   = geometry[MESH_0]->vertex[iMarker][iVertex]->GetNode();
              Coord    = geometry[MESH_0]->node[iPoint]->GetCoord();
              min_dist = 1e16;

              /*--- Find the distance to the closest point in our inlet profile data. ---*/

              for (iRow = nRowCum_InletFile[jMarker]; iRow < nRowCum_InletFile[jMarker+1]; iRow++) {

                /*--- Get the coords for this data point. ---*/

                index = iRow*maxCol_InletFile;

                dist = 0.0;
                for (unsigned short iDim = 0; iDim < nDim; iDim++)
                  dist += pow(Inlet_Data[index+iDim] - Coord[iDim], 2);
                dist = sqrt(dist);

                /*--- Check is this is the closest point and store data if so. ---*/

                if (dist < min_dist) {
                  min_dist = dist;
                  for (iVar = 0; iVar < maxCol_InletFile; iVar++)
                    Inlet_Values[iVar] = Inlet_Data[index+iVar];
                }

              }

              /*--- If the diff is less than the tolerance, match the two.
               We could modify this to simply use the nearest neighbor, or
               eventually add something more elaborate here for interpolation. ---*/

              if (min_dist < tolerance) {

                solver[MESH_0][KIND_SOLVER]->SetInletAtVertex(Inlet_Values, iMarker, iVertex);

              } else {

                unsigned long GlobalIndex = geometry[MESH_0]->node[iPoint]->GetGlobalIndex();
                cout << "WARNING: Did not find a match between the points in the inlet file" << endl;
                cout << "and point " << GlobalIndex;
                cout << std::scientific;
                cout << " at location: [" << Coord[0] << ", " << Coord[1];
                if (nDim ==3) error_msg << ", " << Coord[2];
                cout << "]" << endl;
                cout << "Distance to closest point: " << min_dist << endl;
                cout << "Current tolerance:         " << tolerance << endl;
                cout << endl;
                cout << "You can widen the tolerance for point matching by changing the value" << endl;
                cout << "of the option INLET_MATCHING_TOLERANCE in your *.cfg file." << endl;
                local_failure++;
                break;

              }
            }
          }
        }
      }

      if (local_failure > 0) break;
    }

#ifdef HAVE_MPI
    SU2_MPI::Allreduce(&local_failure, &global_failure, 1, MPI_UNSIGNED_SHORT,
                       MPI_SUM, MPI_COMM_WORLD);
#else
    global_failure = local_failure;
#endif

    if (global_failure > 0) {
      SU2_MPI::Error(string("Prescribed inlet data does not match markers within tolerance."), CURRENT_FUNCTION);
    }

    /*--- Copy the inlet data down to the coarse levels if multigrid is active.
     Here, we use a face area-averaging to restrict the values. ---*/

    for (iMesh = 1; iMesh <= config->GetnMGLevels(); iMesh++) {
      for (iMarker=0; iMarker < config->GetnMarker_All(); iMarker++) {
        if (config->GetMarker_All_KindBC(iMarker) == KIND_MARKER) {

          Marker_Tag = config->GetMarker_All_TagBound(iMarker);
          
          /*--- Loop through the nodes on this marker. ---*/

          for (iVertex = 0; iVertex < geometry[iMesh]->nVertex[iMarker]; iVertex++) {

            /*--- Get the coarse mesh point and compute the boundary area. ---*/

            iPoint = geometry[iMesh]->vertex[iMarker][iVertex]->GetNode();
            geometry[iMesh]->vertex[iMarker][iVertex]->GetNormal(Normal);
            Area_Parent = 0.0;
            for (iDim = 0; iDim < nDim; iDim++) Area_Parent += Normal[iDim]*Normal[iDim];
            Area_Parent = sqrt(Area_Parent);

            /*--- Reset the values for the coarse point. ---*/

            for (iVar = 0; iVar < maxCol_InletFile; iVar++) Inlet_Values[iVar] = 0.0;

            /*-- Loop through the children and extract the inlet values
             from those nodes that lie on the boundary as well as their
             boundary area. We build a face area-averaged value for the
             coarse point values from the fine grid points. Note that
             children from the interior volume will not be included in
             the averaging. ---*/

            for (iChildren = 0; iChildren < geometry[iMesh]->node[iPoint]->GetnChildren_CV(); iChildren++) {
              Point_Fine = geometry[iMesh]->node[iPoint]->GetChildren_CV(iChildren);
              for (iVar = 0; iVar < maxCol_InletFile; iVar++) Inlet_Fine[iVar] = 0.0;
              Area_Children = solver[iMesh-1][KIND_SOLVER]->GetInletAtVertex(Inlet_Fine, Point_Fine, KIND_MARKER, Marker_Tag, geometry[iMesh-1], config);
              for (iVar = 0; iVar < maxCol_InletFile; iVar++) {
                Inlet_Values[iVar] += Inlet_Fine[iVar]*Area_Children/Area_Parent;
              }
            }

            /*--- Set the boundary area-averaged inlet values for the coarse point. ---*/

            solver[iMesh][KIND_SOLVER]->SetInletAtVertex(Inlet_Values, iMarker, iVertex);

          }
        }
      }
    }

    /*--- Delete the class memory that is used to load the inlets. ---*/

    Marker_Tags_InletFile.clear();

    if (nRowCum_InletFile != NULL) {delete [] nRowCum_InletFile; nRowCum_InletFile = NULL;}
    if (nRow_InletFile    != NULL) {delete [] nRow_InletFile;    nRow_InletFile    = NULL;}
    if (nCol_InletFile    != NULL) {delete [] nCol_InletFile;    nCol_InletFile    = NULL;}
    if (Inlet_Data        != NULL) {delete [] Inlet_Data;        Inlet_Data        = NULL;}

  } else {

    if (rank == MASTER_NODE) {
      cout << endl;
      cout << "WARNING: Could not find the input file for the inlet profile." << endl;
      cout << "Looked for: " << profile_filename << "." << endl;
      cout << "A template inlet profile file will be written, and the " << endl;
      cout << "calculation will continue with uniform inlets." << endl << endl;
    }

    /*--- Set the bit to write a template inlet profile file. ---*/

    config->SetWrt_InletFile(true);

    /*--- Set the mean flow inlets to uniform. ---*/

    for (iMesh = 0; iMesh <= config->GetnMGLevels(); iMesh++) {
      for (iMarker = 0; iMarker < config->GetnMarker_All(); iMarker++) {
          solver[iMesh][KIND_SOLVER]->SetUniformInlet(config, iMarker);
      }
    }

  }

  /*--- Deallocated local data. ---*/

  if (Inlet_Values != NULL) delete [] Inlet_Values;
  if (Inlet_Fine   != NULL) delete [] Inlet_Fine;
  delete [] Normal;
  
}

void CSolver::ComputeVertexTractions(CGeometry *geometry, CConfig *config){

  /*--- Compute the constant factor to dimensionalize pressure and shear stress. ---*/
  su2double *Velocity_ND, *Velocity_Real;
  su2double Density_ND,  Density_Real, Velocity2_Real, Velocity2_ND;
  su2double factor;

  unsigned short iDim, jDim;

  // Check whether the problem is viscous
  bool viscous_flow = ((config->GetKind_Solver() == NAVIER_STOKES) ||
                       (config->GetKind_Solver() == INC_NAVIER_STOKES) ||
                       (config->GetKind_Solver() == RANS) ||
                       (config->GetKind_Solver() == INC_RANS) ||
                       (config->GetKind_Solver() == DISC_ADJ_NAVIER_STOKES) ||
                       (config->GetKind_Solver() == DISC_ADJ_INC_NAVIER_STOKES) ||
                       (config->GetKind_Solver() == DISC_ADJ_INC_RANS) ||
                       (config->GetKind_Solver() == DISC_ADJ_RANS));

  // Parameters for the calculations
  su2double Pn = 0.0, div_vel = 0.0;
  su2double Viscosity = 0.0;
  su2double Tau[3][3] = {{0.0, 0.0, 0.0},{0.0, 0.0, 0.0},{0.0, 0.0, 0.0}};
  su2double Grad_Vel[3][3] = {{0.0, 0.0, 0.0},{0.0, 0.0, 0.0},{0.0, 0.0, 0.0}};
  su2double delta[3][3] = {{1.0, 0.0, 0.0},{0.0, 1.0, 0.0},{0.0, 0.0, 1.0}};
  su2double auxForce[3] = {1.0, 0.0, 0.0};

  unsigned short iMarker;
  unsigned long iVertex, iPoint;
  su2double const *iNormal;

  su2double Pressure_Inf = config->GetPressure_FreeStreamND();

  Velocity_Real = config->GetVelocity_FreeStream();
  Density_Real  = config->GetDensity_FreeStream();

  Velocity_ND = config->GetVelocity_FreeStreamND();
  Density_ND  = config->GetDensity_FreeStreamND();

  Velocity2_Real = 0.0;
  Velocity2_ND   = 0.0;
  for (unsigned short iDim = 0; iDim < nDim; iDim++) {
    Velocity2_Real += Velocity_Real[iDim]*Velocity_Real[iDim];
    Velocity2_ND   += Velocity_ND[iDim]*Velocity_ND[iDim];
  }

  factor = Density_Real * Velocity2_Real / ( Density_ND * Velocity2_ND );

  for (iMarker = 0; iMarker < config->GetnMarker_All(); iMarker++) {

    /*--- If this is defined as an interface marker ---*/
    if (config->GetMarker_All_Fluid_Load(iMarker) == YES) {

      // Loop over the vertices
      for (iVertex = 0; iVertex < geometry->nVertex[iMarker]; iVertex++) {

        // Recover the point index
        iPoint = geometry->vertex[iMarker][iVertex]->GetNode();
        // Get the normal at the vertex: this normal goes inside the fluid domain.
        iNormal = geometry->vertex[iMarker][iVertex]->GetNormal();

        /*--- Check if the node belongs to the domain (i.e, not a halo node) ---*/
        if (geometry->node[iPoint]->GetDomain()) {

          // Retrieve the values of pressure
          Pn = base_nodes->GetPressure(iPoint);

          // Calculate tn in the fluid nodes for the inviscid term --> Units of force (non-dimensional).
          for (iDim = 0; iDim < nDim; iDim++)
            auxForce[iDim] = -(Pn-Pressure_Inf)*iNormal[iDim];

          // Calculate tn in the fluid nodes for the viscous term
          if (viscous_flow) {

            Viscosity = base_nodes->GetLaminarViscosity(iPoint);

            for (iDim = 0; iDim < nDim; iDim++) {
              for (jDim = 0 ; jDim < nDim; jDim++) {
                Grad_Vel[iDim][jDim] = base_nodes->GetGradient_Primitive(iPoint, iDim+1, jDim);
              }
            }

            // Divergence of the velocity
            div_vel = 0.0; for (iDim = 0; iDim < nDim; iDim++) div_vel += Grad_Vel[iDim][iDim];

            for (iDim = 0; iDim < nDim; iDim++) {
              for (jDim = 0 ; jDim < nDim; jDim++) {

                // Viscous stress
                Tau[iDim][jDim] = Viscosity*(Grad_Vel[jDim][iDim] + Grad_Vel[iDim][jDim])
                                 - TWO3*Viscosity*div_vel*delta[iDim][jDim];

                // Viscous component in the tn vector --> Units of force (non-dimensional).
                auxForce[iDim] += Tau[iDim][jDim]*iNormal[jDim];
              }
            }
          }

          // Redimensionalize the forces
          for (iDim = 0; iDim < nDim; iDim++) {
            VertexTraction[iMarker][iVertex][iDim] = factor * auxForce[iDim];
          }
        }
        else{
          for (iDim = 0; iDim < nDim; iDim++) {
            VertexTraction[iMarker][iVertex][iDim] = 0.0;
          }
        }
      }
    }
  }

}

void CSolver::RegisterVertexTractions(CGeometry *geometry, CConfig *config){

  unsigned short iMarker, iDim;
  unsigned long iVertex, iPoint;

  /*--- Loop over all the markers ---*/
  for (iMarker = 0; iMarker < config->GetnMarker_All(); iMarker++) {

    /*--- If this is defined as an interface marker ---*/
    if (config->GetMarker_All_Fluid_Load(iMarker) == YES) {

      /*--- Loop over the vertices ---*/
      for (iVertex = 0; iVertex < geometry->nVertex[iMarker]; iVertex++) {

        /*--- Recover the point index ---*/
        iPoint = geometry->vertex[iMarker][iVertex]->GetNode();

        /*--- Check if the node belongs to the domain (i.e, not a halo node) ---*/
        if (geometry->node[iPoint]->GetDomain()) {

          /*--- Register the vertex traction as output ---*/
          for (iDim = 0; iDim < nDim; iDim++) {
            AD::RegisterOutput(VertexTraction[iMarker][iVertex][iDim]);
          }

        }
      }
    }
  }

}

void CSolver::SetVertexTractionsAdjoint(CGeometry *geometry, CConfig *config){

  unsigned short iMarker, iDim;
  unsigned long iVertex, iPoint;

  /*--- Loop over all the markers ---*/
  for (iMarker = 0; iMarker < config->GetnMarker_All(); iMarker++) {

    /*--- If this is defined as an interface marker ---*/
    if (config->GetMarker_All_Fluid_Load(iMarker) == YES) {

      /*--- Loop over the vertices ---*/
      for (iVertex = 0; iVertex < geometry->nVertex[iMarker]; iVertex++) {

        /*--- Recover the point index ---*/
        iPoint = geometry->vertex[iMarker][iVertex]->GetNode();

        /*--- Check if the node belongs to the domain (i.e, not a halo node) ---*/
        if (geometry->node[iPoint]->GetDomain()) {

          /*--- Set the adjoint of the vertex traction from the value received ---*/
          for (iDim = 0; iDim < nDim; iDim++) {

            SU2_TYPE::SetDerivative(VertexTraction[iMarker][iVertex][iDim],
                                    SU2_TYPE::GetValue(VertexTractionAdjoint[iMarker][iVertex][iDim]));
          }

        }
      }
    }
  }

}


void CSolver::SetVerificationSolution(unsigned short nDim,
                                      unsigned short nVar,
                                      CConfig        *config) {

  /*--- Determine the verification solution to be set and
        allocate memory for the corresponding class. ---*/
  switch( config->GetVerification_Solution() ) {

    case NO_VERIFICATION_SOLUTION:
      VerificationSolution = NULL; break;
    case INVISCID_VORTEX:
      VerificationSolution = new CInviscidVortexSolution(nDim, nVar, MGLevel, config); break;
    case RINGLEB:
      VerificationSolution = new CRinglebSolution(nDim, nVar, MGLevel, config); break;
    case NS_UNIT_QUAD:
      VerificationSolution = new CNSUnitQuadSolution(nDim, nVar, MGLevel, config); break;
    case TAYLOR_GREEN_VORTEX:
      VerificationSolution = new CTGVSolution(nDim, nVar, MGLevel, config); break;
    case INC_TAYLOR_GREEN_VORTEX:
      VerificationSolution = new CIncTGVSolution(nDim, nVar, MGLevel, config); break;
    case MMS_NS_UNIT_QUAD:
      VerificationSolution = new CMMSNSUnitQuadSolution(nDim, nVar, MGLevel, config); break;
    case MMS_NS_UNIT_QUAD_WALL_BC:
      VerificationSolution = new CMMSNSUnitQuadSolutionWallBC(nDim, nVar, MGLevel, config); break;
    case MMS_NS_TWO_HALF_CIRCLES:
      VerificationSolution = new CMMSNSTwoHalfCirclesSolution(nDim, nVar, MGLevel, config); break;
    case MMS_NS_TWO_HALF_SPHERES:
      VerificationSolution = new CMMSNSTwoHalfSpheresSolution(nDim, nVar, MGLevel, config); break;
    case MMS_INC_EULER:
      VerificationSolution = new CMMSIncEulerSolution(nDim, nVar, MGLevel, config); break;
    case MMS_INC_NS:
      VerificationSolution = new CMMSIncNSSolution(nDim, nVar, MGLevel, config); break;
    case USER_DEFINED_SOLUTION:
      VerificationSolution = new CUserDefinedSolution(nDim, nVar, MGLevel, config); break;
  }
}

void CSolver::ComputeResidual_Multizone(CGeometry *geometry, CConfig *config){

  unsigned short iVar;
  unsigned long iPoint;
  su2double residual;

  /*--- Set Residuals to zero ---*/

  for (iVar = 0; iVar < nVar; iVar++){
    SetRes_BGS(iVar,0.0);
    SetRes_Max_BGS(iVar,0.0,0);
  }

  /*--- Set the residuals ---*/
  for (iPoint = 0; iPoint < nPointDomain; iPoint++){
    for (iVar = 0; iVar < nVar; iVar++){
      residual = base_nodes->GetSolution(iPoint,iVar) - base_nodes->Get_BGSSolution_k(iPoint,iVar);
      AddRes_BGS(iVar,residual*residual);
      AddRes_Max_BGS(iVar,fabs(residual),geometry->node[iPoint]->GetGlobalIndex(),geometry->node[iPoint]->GetCoord());
    }
  }

  SetResidual_BGS(geometry, config);

}


void CSolver::UpdateSolution_BGS(CGeometry *geometry, CConfig *config){

  /*--- To nPoint: The solution must be communicated beforehand ---*/
  base_nodes->Set_BGSSolution_k();
}

CBaselineSolver::CBaselineSolver(void) : CSolver() { }

CBaselineSolver::CBaselineSolver(CGeometry *geometry, CConfig *config) {

  nPoint = geometry->GetnPoint();

  /*--- Define geometry constants in the solver structure ---*/

  nDim = geometry->GetnDim();

  /*--- Routines to access the number of variables and string names. ---*/

  SetOutputVariables(geometry, config);
  
  /*--- Initialize a zero solution and instantiate the CVariable class. ---*/

  Solution = new su2double[nVar];
  for (unsigned short iVar = 0; iVar < nVar; iVar++) Solution[iVar] = 0.0;

  nodes = new CBaselineVariable(nPoint, nVar, config);
  SetBaseClassPointerToNodes();

  dynamic_grid = config->GetDynamic_Grid();
}

CBaselineSolver::CBaselineSolver(CGeometry *geometry, CConfig *config, unsigned short val_nvar, vector<string> field_names) {

  /*--- Define geometry constants in the solver structure ---*/

  nPoint = geometry->GetnPoint();
  nDim = geometry->GetnDim();
  nVar = val_nvar;
  fields = field_names;

  /*--- Allocate the node variables ---*/

  nodes = new CBaselineVariable(nPoint, nVar, config);
  SetBaseClassPointerToNodes();

  dynamic_grid = config->GetDynamic_Grid();

}

void CBaselineSolver::SetOutputVariables(CGeometry *geometry, CConfig *config) {

  /*--- Open the restart file and extract the nVar and field names. ---*/

  string Tag, text_line;

  ifstream restart_file;
  string filename;

  /*--- Retrieve filename from config ---*/

  if (config->GetContinuous_Adjoint() || config->GetDiscrete_Adjoint()) {
    filename = config->GetSolution_AdjFileName();
    filename = config->GetObjFunc_Extension(filename);
  } else {
    filename = config->GetSolution_FileName();
  }


  /*--- Read only the number of variables in the restart file. ---*/

  if (config->GetRead_Binary_Restart()) {
    
    /*--- Multizone problems require the number of the zone to be appended. ---*/
    
    filename = config->GetFilename(filename, ".dat", config->GetTimeIter());

    char fname[100];
    strcpy(fname, filename.c_str());
    int nVar_Buf = 5;
    int var_buf[5];

#ifndef HAVE_MPI

    /*--- Serial binary input. ---*/

    FILE *fhw;
    fhw = fopen(fname,"rb");
    size_t ret;

    /*--- Error check for opening the file. ---*/

    if (!fhw) {
      SU2_MPI::Error(string("Unable to open SU2 restart file ") + string(fname), CURRENT_FUNCTION);
    }
    
    /*--- First, read the number of variables and points. ---*/

    ret = fread(var_buf, sizeof(int), nVar_Buf, fhw);
    if (ret != (unsigned long)nVar_Buf) {
      SU2_MPI::Error("Error reading restart file.", CURRENT_FUNCTION);
    }

    /*--- Check that this is an SU2 binary file. SU2 binary files
     have the hex representation of "SU2" as the first int in the file. ---*/

    if (var_buf[0] != 535532) {
      SU2_MPI::Error(string("File ") + string(fname) + string(" is not a binary SU2 restart file.\n") +
                     string("SU2 reads/writes binary restart files by default.\n") +
                     string("Note that backward compatibility for ASCII restart files is\n") +
                     string("possible with the WRT_BINARY_RESTART / READ_BINARY_RESTART options."), CURRENT_FUNCTION);
    }
    
    /*--- Close the file. ---*/

    fclose(fhw);
    
    /*--- Set the number of variables, one per field in the
     restart file (without including the PointID) ---*/

    nVar = var_buf[1];
#else

    /*--- Parallel binary input using MPI I/O. ---*/

    MPI_File fhw;
    int ierr;
    MPI_Offset disp;
    unsigned short iVar;
    unsigned long index, iChar;
    string field_buf;
    char str_buf[CGNS_STRING_SIZE];
    
    /*--- All ranks open the file using MPI. ---*/

    ierr = MPI_File_open(MPI_COMM_WORLD, fname, MPI_MODE_RDONLY, MPI_INFO_NULL, &fhw);

    /*--- Error check opening the file. ---*/

    if (ierr) {
      SU2_MPI::Error(string("Unable to open SU2 restart file ") + string(fname), CURRENT_FUNCTION);
    }

    /*--- First, read the number of variables and points (i.e., cols and rows),
     which we will need in order to read the file later. Also, read the
     variable string names here. Only the master rank reads the header. ---*/

    if (rank == MASTER_NODE) {
      MPI_File_read(fhw, var_buf, nVar_Buf, MPI_INT, MPI_STATUS_IGNORE);
    }

    /*--- Broadcast the number of variables to all procs and store more clearly. ---*/

    SU2_MPI::Bcast(var_buf, nVar_Buf, MPI_INT, MASTER_NODE, MPI_COMM_WORLD);

    /*--- Check that this is an SU2 binary file. SU2 binary files
     have the hex representation of "SU2" as the first int in the file. ---*/

    if (var_buf[0] != 535532) {
      SU2_MPI::Error(string("File ") + string(fname) + string(" is not a binary SU2 restart file.\n") +
                     string("SU2 reads/writes binary restart files by default.\n") +
                     string("Note that backward compatibility for ASCII restart files is\n") +
                     string("possible with the WRT_BINARY_RESTART / READ_BINARY_RESTART options."), CURRENT_FUNCTION);
    }



    /*--- Set the number of variables, one per field in the
     restart file (without including the PointID) ---*/

    nVar = var_buf[1];
    
    /*--- Read the variable names from the file. Note that we are adopting a
     fixed length of 33 for the string length to match with CGNS. This is
     needed for when we read the strings later. ---*/
  
    char *mpi_str_buf = new char[nVar*CGNS_STRING_SIZE];
    if (rank == MASTER_NODE) {
      disp = nVar_Buf*sizeof(int);
      MPI_File_read_at(fhw, disp, mpi_str_buf, nVar*CGNS_STRING_SIZE,
                       MPI_CHAR, MPI_STATUS_IGNORE);
    }
    
    /*--- Broadcast the string names of the variables. ---*/
  
    SU2_MPI::Bcast(mpi_str_buf, nVar*CGNS_STRING_SIZE, MPI_CHAR,
                   MASTER_NODE, MPI_COMM_WORLD);
    
    fields.push_back("Point_ID");
    
    for (iVar = 0; iVar < nVar; iVar++) {
      index = iVar*CGNS_STRING_SIZE;
      field_buf.append("\"");
      for (iChar = 0; iChar < (unsigned long)CGNS_STRING_SIZE; iChar++) {
        str_buf[iChar] = mpi_str_buf[index + iChar];
      }
      field_buf.append(str_buf);
      field_buf.append("\"");
      fields.push_back(field_buf.c_str());
      field_buf.clear();
    }
    
    /*--- All ranks close the file after writing. ---*/
    
    MPI_File_close(&fhw);
    
#endif
  } else {
    
    /*--- Multizone problems require the number of the zone to be appended. ---*/
    
    filename = config->GetFilename(filename, ".csv", config->GetTimeIter());

    /*--- First, check that this is not a binary restart file. ---*/

    char fname[100];
    strcpy(fname, filename.c_str());
    int magic_number;

#ifndef HAVE_MPI

    /*--- Serial binary input. ---*/

    FILE *fhw;
    fhw = fopen(fname,"rb");
    size_t ret;

    /*--- Error check for opening the file. ---*/

    if (!fhw) {
      SU2_MPI::Error(string("Unable to open SU2 restart file ") + string(fname), CURRENT_FUNCTION);
    }

    /*--- Attempt to read the first int, which should be our magic number. ---*/

    ret = fread(&magic_number, sizeof(int), 1, fhw);
    if (ret != 1) {
      SU2_MPI::Error("Error reading restart file.", CURRENT_FUNCTION);
    }

    /*--- Check that this is an SU2 binary file. SU2 binary files
     have the hex representation of "SU2" as the first int in the file. ---*/

    if (magic_number == 535532) {
      SU2_MPI::Error(string("File ") + string(fname) + string(" is a binary SU2 restart file, expected ASCII.\n") +
                     string("SU2 reads/writes binary restart files by default.\n") +
                     string("Note that backward compatibility for ASCII restart files is\n") +
                     string("possible with the WRT_BINARY_RESTART / READ_BINARY_RESTART options."), CURRENT_FUNCTION);
    }

    fclose(fhw);

#else

    /*--- Parallel binary input using MPI I/O. ---*/

    MPI_File fhw;
    int ierr;

    /*--- All ranks open the file using MPI. ---*/

    ierr = MPI_File_open(MPI_COMM_WORLD, fname, MPI_MODE_RDONLY, MPI_INFO_NULL, &fhw);

    /*--- Error check opening the file. ---*/

    if (ierr) {
      SU2_MPI::Error(string("Unable to open SU2 restart file ") + string(fname), CURRENT_FUNCTION);
    }

    /*--- Have the master attempt to read the magic number. ---*/

    if (rank == MASTER_NODE)
      MPI_File_read(fhw, &magic_number, 1, MPI_INT, MPI_STATUS_IGNORE);

    /*--- Broadcast the number of variables to all procs and store clearly. ---*/

    SU2_MPI::Bcast(&magic_number, 1, MPI_INT, MASTER_NODE, MPI_COMM_WORLD);

    /*--- Check that this is an SU2 binary file. SU2 binary files
     have the hex representation of "SU2" as the first int in the file. ---*/

    if (magic_number == 535532) {
      SU2_MPI::Error(string("File ") + string(fname) + string(" is a binary SU2 restart file, expected ASCII.\n") +
                     string("SU2 reads/writes binary restart files by default.\n") +
                     string("Note that backward compatibility for ASCII restart files is\n") +
                     string("possible with the WRT_BINARY_RESTART / READ_BINARY_RESTART options."), CURRENT_FUNCTION);
    }
    
    MPI_File_close(&fhw);
    
#endif

    /*--- Open the restart file ---*/

    restart_file.open(filename.data(), ios::in);

    /*--- In case there is no restart file ---*/

    if (restart_file.fail()) {
      SU2_MPI::Error(string("SU2 solution file ") + filename + string(" not found"), CURRENT_FUNCTION);
    }
    
    /*--- Identify the number of fields (and names) in the restart file ---*/

    getline (restart_file, text_line);

    fields = PrintingToolbox::split(text_line, ',');
    
    for (unsigned short iField = 0; iField < fields.size(); iField++){
      PrintingToolbox::trim(fields[iField]);
    }
    
    /*--- Close the file (the solution date is read later). ---*/
    
    restart_file.close();

    /*--- Set the number of variables, one per field in the
     restart file (without including the PointID) ---*/

    nVar = fields.size() - 1;

  }

}

void CBaselineSolver::LoadRestart(CGeometry **geometry, CSolver ***solver, CConfig *config, int val_iter, bool val_update_geo) {

  /*--- Restart the solution from file information ---*/

  string filename;
  unsigned long index;
  unsigned short iDim, iVar;
  bool adjoint = ( config->GetContinuous_Adjoint() || config->GetDiscrete_Adjoint() ); 
  unsigned short iInst = config->GetiInst();
  bool steady_restart = config->GetSteadyRestart();
  unsigned short turb_model = config->GetKind_Turb_Model();

  su2double *Coord = new su2double [nDim];
  for (iDim = 0; iDim < nDim; iDim++)
    Coord[iDim] = 0.0;

  /*--- Skip coordinates ---*/

  unsigned short skipVars = geometry[iInst]->GetnDim();

  /*--- Retrieve filename from config ---*/

  if (adjoint) {
    filename = config->GetSolution_AdjFileName();
    filename = config->GetObjFunc_Extension(filename);
  } else {
    filename = config->GetSolution_FileName();
  }

  filename = config->GetFilename(filename, "", val_iter);

  /*--- Output the file name to the console. ---*/

  if (rank == MASTER_NODE)
    cout << "Reading and storing the solution from " << filename
    << "." << endl;

  /*--- Read the restart data from either an ASCII or binary SU2 file. ---*/

  if (config->GetRead_Binary_Restart()) {
    Read_SU2_Restart_Binary(geometry[iInst], config, filename);
  } else {
    Read_SU2_Restart_ASCII(geometry[iInst], config, filename);
  }

  int counter = 0;
  long iPoint_Local = 0; unsigned long iPoint_Global = 0;

  /*--- Load data from the restart into correct containers. ---*/

  for (iPoint_Global = 0; iPoint_Global < geometry[iInst]->GetGlobal_nPointDomain(); iPoint_Global++ ) {

    /*--- Retrieve local index. If this node from the restart file lives
     on the current processor, we will load and instantiate the vars. ---*/

    iPoint_Local = geometry[iInst]->GetGlobal_to_Local_Point(iPoint_Global);

    if (iPoint_Local > -1) {
      
      /*--- We need to store this point's data, so jump to the correct
       offset in the buffer of data from the restart file and load it. ---*/

      index = counter*Restart_Vars[1];
      for (iVar = 0; iVar < nVar; iVar++) Solution[iVar] = Restart_Data[index+iVar];
      nodes->SetSolution(iPoint_Local,Solution);
     
      /*--- For dynamic meshes, read in and store the
       grid coordinates and grid velocities for each node. ---*/
      
      if (dynamic_grid && val_update_geo) {

        /*--- First, remove any variables for the turbulence model that
         appear in the restart file before the grid velocities. ---*/

        if (turb_model == SA || turb_model == SA_NEG) {
          index++;
        } else if (turb_model == SST) {
          index+=2;
        }
        
        /*--- Read in the next 2 or 3 variables which are the grid velocities ---*/
        /*--- If we are restarting the solution from a previously computed static calculation (no grid movement) ---*/
        /*--- the grid velocities are set to 0. This is useful for FSI computations ---*/
        
        su2double GridVel[3] = {0.0,0.0,0.0};
        if (!steady_restart) {

          /*--- Rewind the index to retrieve the Coords. ---*/
          index = counter*Restart_Vars[1];
          for (iDim = 0; iDim < nDim; iDim++) { Coord[iDim] = Restart_Data[index+iDim]; }

          /*--- Move the index forward to get the grid velocities. ---*/
          index = counter*Restart_Vars[1] + skipVars + nVar;
          for (iDim = 0; iDim < nDim; iDim++) { GridVel[iDim] = Restart_Data[index+iDim]; }
        }

        for (iDim = 0; iDim < nDim; iDim++) {
          geometry[iInst]->node[iPoint_Local]->SetCoord(iDim, Coord[iDim]);
          geometry[iInst]->node[iPoint_Local]->SetGridVel(iDim, GridVel[iDim]);
        }
      }

      /*--- Increment the overall counter for how many points have been loaded. ---*/
      counter++;
    }
    
  }

  /*--- MPI solution ---*/
  
  InitiateComms(geometry[iInst], config, SOLUTION);
  CompleteComms(geometry[iInst], config, SOLUTION);

  /*--- Update the geometry for flows on dynamic meshes ---*/
  
  if (dynamic_grid && val_update_geo) {
    
    /*--- Communicate the new coordinates and grid velocities at the halos ---*/
    
    geometry[iInst]->InitiateComms(geometry[iInst], config, COORDINATES);
    geometry[iInst]->CompleteComms(geometry[iInst], config, COORDINATES);
        
    geometry[iInst]->InitiateComms(geometry[iInst], config, GRID_VELOCITY);
    geometry[iInst]->CompleteComms(geometry[iInst], config, GRID_VELOCITY);

  }
  
  delete [] Coord;

  /*--- Delete the class memory that is used to load the restart. ---*/

  if (Restart_Vars != NULL) delete [] Restart_Vars;
  if (Restart_Data != NULL) delete [] Restart_Data;
  Restart_Vars = NULL; Restart_Data = NULL;

}

void CBaselineSolver::LoadRestart_FSI(CGeometry *geometry, CConfig *config, int val_iter) {

  /*--- Restart the solution from file information ---*/
  string filename;
  unsigned long index;
  unsigned short iVar;
  bool adjoint = (config->GetContinuous_Adjoint() || config->GetDiscrete_Adjoint());

  /*--- Retrieve filename from config ---*/
  if (adjoint) {
    filename = config->GetSolution_AdjFileName();
    filename = config->GetObjFunc_Extension(filename);
  } else {
    filename = config->GetSolution_FileName();
  }

  /*--- Multizone problems require the number of the zone to be appended. ---*/

  filename = config->GetFilename(filename, "", val_iter);

  /*--- Output the file name to the console. ---*/

  if (rank == MASTER_NODE)
    cout << "Reading and storing the solution from " << filename
    << "." << endl;

  /*--- Read the restart data from either an ASCII or binary SU2 file. ---*/

  if (config->GetRead_Binary_Restart()) {
    Read_SU2_Restart_Binary(geometry, config, filename);
  } else {
    Read_SU2_Restart_ASCII(geometry, config, filename);
  }

  unsigned short nVar_Local = Restart_Vars[1];
  su2double *Solution_Local = new su2double[nVar_Local];

  int counter = 0;
  long iPoint_Local = 0; unsigned long iPoint_Global = 0;

  /*--- Load data from the restart into correct containers. ---*/
  
  for (iPoint_Global = 0; iPoint_Global < geometry->GetGlobal_nPointDomain(); iPoint_Global++ ) {

    /*--- Retrieve local index. If this node from the restart file lives
     on the current processor, we will load and instantiate the vars. ---*/

    iPoint_Local = geometry->GetGlobal_to_Local_Point(iPoint_Global);

    if (iPoint_Local > -1) {

      /*--- We need to store this point's data, so jump to the correct
       offset in the buffer of data from the restart file and load it. ---*/

      index = counter*Restart_Vars[1];
      for (iVar = 0; iVar < nVar_Local; iVar++) Solution[iVar] = Restart_Data[index+iVar];
      nodes->SetSolution(iPoint_Local,Solution);

      /*--- Increment the overall counter for how many points have been loaded. ---*/

      counter++;

    }

  }

  delete [] Solution_Local;

}

CBaselineSolver::~CBaselineSolver(void) {
  if (nodes != nullptr) delete nodes;
}

CBaselineSolver_FEM::CBaselineSolver_FEM(void) : CSolver() { }

CBaselineSolver_FEM::CBaselineSolver_FEM(CGeometry *geometry, CConfig *config) {

  /*--- Define geometry constants in the solver structure ---*/

  nDim = geometry->GetnDim();

  /*--- Create an object of the class CMeshFEM_DG and retrieve the necessary
   geometrical information for the FEM DG solver. If necessary, it is
   possible to increase nMatchingFacesWithHaloElem a bit, such that
   the computation of the external faces may be more efficient when
   using multiple threads. ---*/

  CMeshFEM_DG *DGGeometry = dynamic_cast<CMeshFEM_DG *>(geometry);

  nVolElemTot   = DGGeometry->GetNVolElemTot();
  nVolElemOwned = DGGeometry->GetNVolElemOwned();
  volElem       = DGGeometry->GetVolElem();

  /*--- Routines to access the number of variables and string names. ---*/

  SetOutputVariables(geometry, config);

  /*--- Determine the total number of DOFs stored on this rank and allocate the memory
   to store the conservative variables. ---*/
  nDOFsLocOwned = 0;
  for(unsigned long i=0; i<nVolElemOwned; ++i) nDOFsLocOwned += volElem[i].nDOFsSol;

  nDOFsLocTot = nDOFsLocOwned;
  for(unsigned long i=nVolElemOwned; i<nVolElemTot; ++i) nDOFsLocTot += volElem[i].nDOFsSol;

  VecSolDOFs.resize(nVar*nDOFsLocTot);

  /*--- Determine the global number of DOFs. ---*/
#ifdef HAVE_MPI
  SU2_MPI::Allreduce(&nDOFsLocOwned, &nDOFsGlobal, 1, MPI_UNSIGNED_LONG, MPI_SUM, MPI_COMM_WORLD);
#else
  nDOFsGlobal = nDOFsLocOwned;
#endif

  /*--- Store the number of DOFs in the geometry class in case of restart. ---*/
  geometry->SetnPointDomain(nDOFsLocOwned);
  geometry->SetGlobal_nPointDomain(nDOFsGlobal);

  /*--- Initialize the solution to zero. ---*/

  unsigned long ii = 0;
  for(unsigned long i=0; i<nDOFsLocTot; ++i) {
    for(unsigned short j=0; j<nVar; ++j, ++ii) {
      VecSolDOFs[ii] = 0.0;
    }
  }

}

void CBaselineSolver_FEM::SetOutputVariables(CGeometry *geometry, CConfig *config) {

  /*--- Open the restart file and extract the nVar and field names. ---*/

  string Tag, text_line, AdjExt, UnstExt;
  unsigned long TimeIter = config->GetTimeIter();

  ifstream restart_file;
  string filename;

  /*--- Retrieve filename from config ---*/

  filename = config->GetSolution_FileName();

  /*--- Unsteady problems require an iteration number to be appended. ---*/

  if (config->GetTime_Domain()) {
    filename = config->GetUnsteady_FileName(filename, SU2_TYPE::Int(TimeIter), ".dat");
  }

  /*--- Read only the number of variables in the restart file. ---*/

  if (config->GetRead_Binary_Restart()) {

    int nVar_Buf = 5;
    int var_buf[5];

#ifndef HAVE_MPI

    /*--- Serial binary input. ---*/

    FILE *fhw;
    fhw = fopen(filename.c_str(),"rb");
    size_t ret;

    /*--- Error check for opening the file. ---*/

    if (!fhw)
      SU2_MPI::Error(string("Unable to open SU2 restart file ") + filename,
                     CURRENT_FUNCTION);

    /*--- First, read the number of variables and points. ---*/

    ret = fread(var_buf, sizeof(int), nVar_Buf, fhw);
    if (ret != (unsigned long)nVar_Buf) {
      SU2_MPI::Error("Error reading restart file.", CURRENT_FUNCTION);
    }

    /*--- Check that this is an SU2 binary file. SU2 binary files
     have the hex representation of "SU2" as the first int in the file. ---*/

    if (var_buf[0] != 535532)
      SU2_MPI::Error(string("File ") + filename + string(" is not a binary SU2 restart file.\n") +
                     string("SU2 reads/writes binary restart files by default.\n") +
                     string("Note that backward compatibility for ASCII restart files is\n") +
                     string("possible with the WRT_BINARY_RESTART / READ_BINARY_RESTART options."), CURRENT_FUNCTION);

    /*--- Close the file. ---*/

    fclose(fhw);

#else

    /*--- Parallel binary input using MPI I/O. ---*/

    MPI_File fhw;
    int ierr;

    /*--- All ranks open the file using MPI. ---*/

    char fname[100];
    strcpy(fname, filename.c_str());
    ierr = MPI_File_open(MPI_COMM_WORLD, fname, MPI_MODE_RDONLY, MPI_INFO_NULL, &fhw);

    /*--- Error check opening the file. ---*/

    if (ierr)
      SU2_MPI::Error(string("Unable to open SU2 restart file ") + filename,
                     CURRENT_FUNCTION);

    /*--- First, read the number of variables and points (i.e., cols and rows),
     which we will need in order to read the file later. Also, read the
     variable string names here. Only the master rank reads the header. ---*/

    if (rank == MASTER_NODE)
      MPI_File_read(fhw, var_buf, nVar_Buf, MPI_INT, MPI_STATUS_IGNORE);

    /*--- Broadcast the number of variables to all procs and store more clearly. ---*/

    SU2_MPI::Bcast(var_buf, nVar_Buf, MPI_INT, MASTER_NODE, MPI_COMM_WORLD);

    /*--- Check that this is an SU2 binary file. SU2 binary files
     have the hex representation of "SU2" as the first int in the file. ---*/

    if (var_buf[0] != 535532)
      SU2_MPI::Error(string("File ") + filename + string(" is not a binary SU2 restart file.\n") +
                     string("SU2 reads/writes binary restart files by default.\n") +
                     string("Note that backward compatibility for ASCII restart files is\n") +
                     string("possible with the WRT_BINARY_RESTART / READ_BINARY_RESTART options."), CURRENT_FUNCTION);

    /*--- All ranks close the file after writing. ---*/

    MPI_File_close(&fhw);

#endif

    /*--- Set the number of variables, one per field in the
     restart file (without including the PointID) ---*/

    nVar = var_buf[1];

  } else {

    /*--- First, check that this is not a binary restart file. ---*/

    int magic_number;

#ifndef HAVE_MPI

    /*--- Serial binary input. ---*/

    FILE *fhw;
    fhw = fopen(filename.c_str(), "rb");
    size_t ret;

    /*--- Error check for opening the file. ---*/

    if (!fhw)
      SU2_MPI::Error(string("Unable to open SU2 restart file ") + filename,
                     CURRENT_FUNCTION);

    /*--- Attempt to read the first int, which should be our magic number. ---*/

    ret = fread(&magic_number, sizeof(int), 1, fhw);
    if (ret != 1) {
      SU2_MPI::Error("Error reading restart file.", CURRENT_FUNCTION);
    }

    /*--- Check that this is an SU2 binary file. SU2 binary files
     have the hex representation of "SU2" as the first int in the file. ---*/

    if (magic_number == 535532)
      SU2_MPI::Error(string("File ") + filename + string(" is a binary SU2 restart file, expected ASCII.\n") +
                     string("SU2 reads/writes binary restart files by default.\n") +
                     string("Note that backward compatibility for ASCII restart files is\n") +
                     string("possible with the WRT_BINARY_RESTART / READ_BINARY_RESTART options."), CURRENT_FUNCTION);
    fclose(fhw);

#else

    /*--- Parallel binary input using MPI I/O. ---*/

    MPI_File fhw;
    int ierr;

    /*--- All ranks open the file using MPI. ---*/

    char fname[100];
    strcpy(fname, filename.c_str());
    ierr = MPI_File_open(MPI_COMM_WORLD, fname, MPI_MODE_RDONLY, MPI_INFO_NULL, &fhw);

    /*--- Error check opening the file. ---*/

    if (ierr)
      SU2_MPI::Error(string("Unable to open SU2 restart file ") + filename,
                     CURRENT_FUNCTION);

    /*--- Have the master attempt to read the magic number. ---*/

    if (rank == MASTER_NODE)
      MPI_File_read(fhw, &magic_number, 1, MPI_INT, MPI_STATUS_IGNORE);

    /*--- Broadcast the number of variables to all procs and store clearly. ---*/

    SU2_MPI::Bcast(&magic_number, 1, MPI_INT, MASTER_NODE, MPI_COMM_WORLD);

    /*--- Check that this is an SU2 binary file. SU2 binary files
     have the hex representation of "SU2" as the first int in the file. ---*/

    if (magic_number == 535532)
      SU2_MPI::Error(string("File ") + filename + string(" is a binary SU2 restart file, expected ASCII.\n") +
                     string("SU2 reads/writes binary restart files by default.\n") +
                     string("Note that backward compatibility for ASCII restart files is\n") +
                     string("possible with the WRT_BINARY_RESTART / READ_BINARY_RESTART options."), CURRENT_FUNCTION);

    MPI_File_close(&fhw);
    
#endif

    /*--- Open the restart file ---*/

    restart_file.open(filename.data(), ios::in);

    /*--- In case there is no restart file ---*/

    if (restart_file.fail())
      SU2_MPI::Error(string("SU2 solution file ") + filename + string(" not found"), CURRENT_FUNCTION);

    /*--- Identify the number of fields (and names) in the restart file ---*/

    getline (restart_file, text_line);

    stringstream ss(text_line);
    while (ss >> Tag) {
      config->fields.push_back(Tag);
      if (ss.peek() == ',') ss.ignore();
    }

    /*--- Close the file (the solution date is read later). ---*/

    restart_file.close();

    /*--- Set the number of variables, one per field in the
     restart file (without including the PointID) ---*/

    nVar = config->fields.size() - 1;

    /*--- Clear the fields vector since we'll read it again. ---*/

    config->fields.clear();

  }

}

void CBaselineSolver_FEM::LoadRestart(CGeometry **geometry, CSolver ***solver, CConfig *config, int val_iter, bool val_update_geo) {

  /*--- Restart the solution from file information ---*/
  unsigned short iVar;
  unsigned long index;

  string restart_filename = config->GetSolution_FileName();

  if (config->GetTime_Domain()) {
    restart_filename = config->GetUnsteady_FileName(restart_filename, SU2_TYPE::Int(val_iter), "");
  }

  int counter = 0;
  long iPoint_Local = 0; unsigned long iPoint_Global = 0;
  unsigned short rbuf_NotMatching = 0;
  unsigned long nDOF_Read = 0;

  /*--- Read the restart data from either an ASCII or binary SU2 file. ---*/

  if (config->GetRead_Binary_Restart()) {
    Read_SU2_Restart_Binary(geometry[MESH_0], config, restart_filename);
  } else {
    Read_SU2_Restart_ASCII(geometry[MESH_0], config, restart_filename);
  }

  /*--- Load data from the restart into correct containers. ---*/

  counter = 0;
  for (iPoint_Global = 0; iPoint_Global < geometry[MESH_0]->GetGlobal_nPointDomain(); iPoint_Global++) {

    /*--- Retrieve local index. If this node from the restart file lives
     on the current processor, we will load and instantiate the vars. ---*/

    iPoint_Local = geometry[MESH_0]->GetGlobal_to_Local_Point(iPoint_Global);

    if (iPoint_Local > -1) {

      /*--- We need to store this point's data, so jump to the correct
       offset in the buffer of data from the restart file and load it. ---*/

      index = counter*Restart_Vars[1];
      for (iVar = 0; iVar < nVar; iVar++) {
        VecSolDOFs[nVar*iPoint_Local+iVar] = Restart_Data[index+iVar];
      }
      /*--- Update the local counter nDOF_Read. ---*/
      ++nDOF_Read;

      /*--- Increment the overall counter for how many points have been loaded. ---*/
      counter++;
    }

  }

  /*--- Detect a wrong solution file ---*/
  if(nDOF_Read < nDOFsLocOwned) rbuf_NotMatching = 1;

#ifdef HAVE_MPI
  unsigned short sbuf_NotMatching = rbuf_NotMatching;
  SU2_MPI::Allreduce(&sbuf_NotMatching, &rbuf_NotMatching, 1, MPI_UNSIGNED_SHORT, MPI_MAX, MPI_COMM_WORLD);
#endif

  if (rbuf_NotMatching != 0)
    SU2_MPI::Error(string("The solution file ") + restart_filename +
                   string(" doesn't match with the mesh file!\n") +
                   string("It could be empty lines at the end of the file."),
                   CURRENT_FUNCTION);

  /*--- Delete the class memory that is used to load the restart. ---*/

  if (Restart_Vars != NULL) delete [] Restart_Vars;
  if (Restart_Data != NULL) delete [] Restart_Data;
  Restart_Vars = NULL; Restart_Data = NULL;

}

CBaselineSolver_FEM::~CBaselineSolver_FEM(void) { }<|MERGE_RESOLUTION|>--- conflicted
+++ resolved
@@ -4006,14 +4006,13 @@
   /*-------------------------------------------------------------------------------------------*/
 
   /*--- Modify file name for an unsteady restart ---*/
-<<<<<<< HEAD
   if (config->GetRestart()) Unst_RestartIter = SU2_TYPE::Int(config->GetRestart_Iter())-1;
   else Unst_RestartIter = SU2_TYPE::Int(config->GetUnst_AdjointIter())-1;
-  filename_n = config->GetUnsteady_FileName(filename, Unst_RestartIter);
-=======
-  Unst_RestartIter = SU2_TYPE::Int(config->GetRestart_Iter())-1;
-  filename_n = config->GetFilename(filename, ".csv", Unst_RestartIter);
->>>>>>> 972606f5
+  filename_n = config->GetUnsteady_FileName(filename, Unst_RestartIter, ".csv");
+//=======
+//  Unst_RestartIter = SU2_TYPE::Int(config->GetRestart_Iter())-1;
+//  filename_n = config->GetFilename(filename, ".csv", Unst_RestartIter);
+//>>>>>>> develop
 
   /*--- Open the restart file, throw an error if this fails. ---*/
 
@@ -4085,14 +4084,13 @@
     string filename_n1;
 
     /*--- Modify file name for an unsteady restart ---*/
-<<<<<<< HEAD
     if (config->GetRestart()) Unst_RestartIter = SU2_TYPE::Int(config->GetRestart_Iter())-2;
     else Unst_RestartIter = SU2_TYPE::Int(config->GetUnst_AdjointIter())-2;
-    filename_n1 = config->GetUnsteady_FileName(filename, Unst_RestartIter);
-=======
-    Unst_RestartIter = SU2_TYPE::Int(config->GetRestart_Iter())-2;
-    filename_n1 = config->GetFilename(filename, ".csv", Unst_RestartIter);
->>>>>>> 972606f5
+    filename_n1 = config->GetUnsteady_FileName(filename, Unst_RestartIter, ".csv");
+//=======
+//    Unst_RestartIter = SU2_TYPE::Int(config->GetRestart_Iter())-2;
+//    filename_n1 = config->GetFilename(filename, ".csv", Unst_RestartIter);
+//>>>>>>> develop
 
     /*--- Open the restart file, throw an error if this fails. ---*/
 
