--- conflicted
+++ resolved
@@ -203,17 +203,10 @@
   if (Restart_Vars != NULL) {delete [] Restart_Vars; Restart_Vars = NULL;}
   if (Restart_Data != NULL) {delete [] Restart_Data; Restart_Data = NULL;}
 
-<<<<<<< HEAD
-  if (nRowCum_InletFile != NULL) delete [] nRowCum_InletFile;
-  if (nRow_InletFile    != NULL) delete [] nRow_InletFile;
-  if (nCol_InletFile    != NULL) delete [] nCol_InletFile;
-  if (Inlet_Data        != NULL) delete [] Inlet_Data;
-=======
   if (nRowCum_InletFile != NULL) {delete [] nRowCum_InletFile; nRowCum_InletFile = NULL;}
   if (nRow_InletFile    != NULL) {delete [] nRow_InletFile;    nRow_InletFile    = NULL;}
   if (nCol_InletFile    != NULL) {delete [] nCol_InletFile;    nCol_InletFile    = NULL;}
   if (Inlet_Data        != NULL) {delete [] Inlet_Data;        Inlet_Data        = NULL;}
->>>>>>> 0811066f
 
 }
 
@@ -3395,17 +3388,10 @@
 
     Marker_Tags_InletFile.clear();
 
-<<<<<<< HEAD
-    if (nRowCum_InletFile != NULL) delete [] nRowCum_InletFile;
-    if (nRow_InletFile    != NULL) delete [] nRow_InletFile;
-    if (nCol_InletFile    != NULL) delete [] nCol_InletFile;
-    if (Inlet_Data        != NULL) delete [] Inlet_Data;
-=======
     if (nRowCum_InletFile != NULL) {delete [] nRowCum_InletFile; nRowCum_InletFile = NULL;}
     if (nRow_InletFile    != NULL) {delete [] nRow_InletFile;    nRow_InletFile    = NULL;}
     if (nCol_InletFile    != NULL) {delete [] nCol_InletFile;    nCol_InletFile    = NULL;}
     if (Inlet_Data        != NULL) {delete [] Inlet_Data;        Inlet_Data        = NULL;}
->>>>>>> 0811066f
 
   } else {
 
