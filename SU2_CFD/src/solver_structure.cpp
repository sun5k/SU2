/*!
 * \file solver_structure.cpp
 * \brief Main subroutines for solving primal and adjoint problems.
 * \author F. Palacios, T. Economon
 * \version 6.2.0 "Falcon"
 *
 * The current SU2 release has been coordinated by the
 * SU2 International Developers Society <www.su2devsociety.org>
 * with selected contributions from the open-source community.
 *
 * The main research teams contributing to the current release are:
 *  - Prof. Juan J. Alonso's group at Stanford University.
 *  - Prof. Piero Colonna's group at Delft University of Technology.
 *  - Prof. Nicolas R. Gauger's group at Kaiserslautern University of Technology.
 *  - Prof. Alberto Guardone's group at Polytechnic University of Milan.
 *  - Prof. Rafael Palacios' group at Imperial College London.
 *  - Prof. Vincent Terrapon's group at the University of Liege.
 *  - Prof. Edwin van der Weide's group at the University of Twente.
 *  - Lab. of New Concepts in Aeronautics at Tech. Institute of Aeronautics.
 *
 * Copyright 2012-2019, Francisco D. Palacios, Thomas D. Economon,
 *                      Tim Albring, and the SU2 contributors.
 *
 * SU2 is free software; you can redistribute it and/or
 * modify it under the terms of the GNU Lesser General Public
 * License as published by the Free Software Foundation; either
 * version 2.1 of the License, or (at your option) any later version.
 *
 * SU2 is distributed in the hope that it will be useful,
 * but WITHOUT ANY WARRANTY; without even the implied warranty of
 * MERCHANTABILITY or FITNESS FOR A PARTICULAR PURPOSE. See the GNU
 * Lesser General Public License for more details.
 *
 * You should have received a copy of the GNU Lesser General Public
 * License along with SU2. If not, see <http://www.gnu.org/licenses/>.
 */

#include "../include/solver_structure.hpp"
#include "../../Common/include/toolboxes/MMS/CIncTGVSolution.hpp"
#include "../../Common/include/toolboxes/MMS/CInviscidVortexSolution.hpp"
#include "../../Common/include/toolboxes/MMS/CMMSIncEulerSolution.hpp"
#include "../../Common/include/toolboxes/MMS/CMMSIncNSSolution.hpp"
#include "../../Common/include/toolboxes/MMS/CMMSNSTwoHalfCirclesSolution.hpp"
#include "../../Common/include/toolboxes/MMS/CMMSNSTwoHalfSpheresSolution.hpp"
#include "../../Common/include/toolboxes/MMS/CMMSNSUnitQuadSolution.hpp"
#include "../../Common/include/toolboxes/MMS/CMMSNSUnitQuadSolutionWallBC.hpp"
#include "../../Common/include/toolboxes/MMS/CNSUnitQuadSolution.hpp"
#include "../../Common/include/toolboxes/MMS/CRinglebSolution.hpp"
#include "../../Common/include/toolboxes/MMS/CTGVSolution.hpp"
#include "../../Common/include/toolboxes/MMS/CUserDefinedSolution.hpp"


CSolver::CSolver(void) {

  rank = SU2_MPI::GetRank();
  size = SU2_MPI::GetSize();

  /*--- Set the multigrid level to the finest grid. This can be
        overwritten in the constructors of the derived classes. ---*/
  MGLevel = MESH_0;
  
  /*--- Array initialization ---*/
  
  OutputHeadingNames = NULL;
  Residual_RMS       = NULL;
  Residual_Max       = NULL;
  Residual_BGS       = NULL;
  Residual_Max_BGS   = NULL;
  Residual           = NULL;
  Residual_i         = NULL;
  Residual_j         = NULL;
  Point_Max          = NULL;
  Point_Max_Coord    = NULL;
  Point_Max_BGS      = NULL;
  Point_Max_Coord_BGS = NULL;
  Solution           = NULL;
  Solution_i         = NULL;
  Solution_j         = NULL;
  Vector             = NULL;
  Vector_i           = NULL;
  Vector_j           = NULL;
  Res_Conv           = NULL;
  Res_Visc           = NULL;
  Res_Sour           = NULL;
  Res_Conv_i         = NULL;
  Res_Visc_i         = NULL;
  Res_Conv_j         = NULL;
  Res_Visc_j         = NULL;
  Jacobian_i         = NULL;
  Jacobian_j         = NULL;
  Jacobian_ii        = NULL;
  Jacobian_ij        = NULL;
  Jacobian_ji        = NULL;
  Jacobian_jj        = NULL;
  iPoint_UndLapl     = NULL;
  jPoint_UndLapl     = NULL;
  Smatrix            = NULL;
  Cvector            = NULL;
  Restart_Vars       = NULL;
  Restart_Data       = NULL;
  node               = NULL;
  nOutputVariables   = 0;

  /*--- Inlet profile data structures. ---*/

  nRowCum_InletFile = NULL;
  nRow_InletFile    = NULL;
  nCol_InletFile    = NULL;
  Inlet_Data        = NULL;

  /*--- Variable initialization to avoid valgrid warnings when not used. ---*/
  
  IterLinSolver = 0;

  /*--- Initialize pointer for any verification solution. ---*/
  VerificationSolution  = NULL;
  
  /*--- Flags for the periodic BC communications. ---*/
  
  rotate_periodic   = false;
  implicit_periodic = false;
  
}

CSolver::~CSolver(void) {

  unsigned short iVar, iDim;
  unsigned long iPoint;
  
  /*--- Public variables, may be accessible outside ---*/

  if ( OutputHeadingNames != NULL) {
    delete [] OutputHeadingNames;
  }

  if (node != NULL) {
    for (iPoint = 0; iPoint < nPoint; iPoint++) {
      delete node[iPoint];
    }
    delete [] node;
  }

  /*--- Private ---*/

  if (Residual_RMS != NULL) delete [] Residual_RMS;
  if (Residual_Max != NULL) delete [] Residual_Max;
  if (Residual != NULL) delete [] Residual;
  if (Residual_i != NULL) delete [] Residual_i;
  if (Residual_j != NULL) delete [] Residual_j;
  if (Point_Max != NULL) delete [] Point_Max;

  if (Residual_BGS != NULL) delete [] Residual_BGS;
  if (Residual_Max_BGS != NULL) delete [] Residual_Max_BGS;
  if (Point_Max_BGS != NULL) delete [] Point_Max_BGS;

  if (Point_Max_Coord != NULL) {
    for (iVar = 0; iVar < nVar; iVar++) {
      delete [] Point_Max_Coord[iVar];
    }
    delete [] Point_Max_Coord;
  }

  if (Point_Max_Coord_BGS != NULL) {
    for (iVar = 0; iVar < nVar; iVar++) {
      delete [] Point_Max_Coord_BGS[iVar];
    }
    delete [] Point_Max_Coord_BGS;
  }

  if (Solution != NULL) delete [] Solution;
  if (Solution_i != NULL) delete [] Solution_i;
  if (Solution_j != NULL) delete [] Solution_j;
  if (Vector != NULL) delete [] Vector;
  if (Vector_i != NULL) delete [] Vector_i;
  if (Vector_j != NULL) delete [] Vector_j;
  if (Res_Conv != NULL) delete [] Res_Conv;
  if (Res_Visc != NULL) delete [] Res_Visc;
  if (Res_Sour != NULL) delete [] Res_Sour;
  if (Res_Conv_i != NULL) delete [] Res_Conv_i;
  if (Res_Visc_i != NULL) delete [] Res_Visc_i;
  if (Res_Visc_j != NULL) delete [] Res_Visc_j;

  if (iPoint_UndLapl != NULL) delete [] iPoint_UndLapl;
  if (jPoint_UndLapl != NULL) delete [] jPoint_UndLapl;

  if (Jacobian_i != NULL) {
    for (iVar = 0; iVar < nVar; iVar++)
      delete [] Jacobian_i[iVar];
    delete [] Jacobian_i;
  }

  if (Jacobian_j != NULL) {
    for (iVar = 0; iVar < nVar; iVar++)
      delete [] Jacobian_j[iVar];
    delete [] Jacobian_j;
  }

  if (Jacobian_ii != NULL) {
    for (iVar = 0; iVar < nVar; iVar++)
      delete [] Jacobian_ii[iVar];
    delete [] Jacobian_ii;
  }

  if (Jacobian_ij != NULL) {
    for (iVar = 0; iVar < nVar; iVar++)
      delete [] Jacobian_ij[iVar];
    delete [] Jacobian_ij;
  }

  if (Jacobian_ji != NULL) {
    for (iVar = 0; iVar < nVar; iVar++)
      delete [] Jacobian_ji[iVar];
    delete [] Jacobian_ji;
  }

  if (Jacobian_jj != NULL) {
    for (iVar = 0; iVar < nVar; iVar++)
      delete [] Jacobian_jj[iVar];
    delete [] Jacobian_jj;
  }

  if (Smatrix != NULL) {
    for (iDim = 0; iDim < nDim; iDim++)
      delete [] Smatrix[iDim];
    delete [] Smatrix;
  }

  if (Cvector != NULL) {
    for (iVar = 0; iVar < nVarGrad; iVar++)
      delete [] Cvector[iVar];
    delete [] Cvector;
  }

  if (Restart_Vars != NULL) {delete [] Restart_Vars; Restart_Vars = NULL;}
  if (Restart_Data != NULL) {delete [] Restart_Data; Restart_Data = NULL;}

  if (nRowCum_InletFile != NULL) {delete [] nRowCum_InletFile; nRowCum_InletFile = NULL;}
  if (nRow_InletFile    != NULL) {delete [] nRow_InletFile;    nRow_InletFile    = NULL;}
  if (nCol_InletFile    != NULL) {delete [] nCol_InletFile;    nCol_InletFile    = NULL;}
  if (Inlet_Data        != NULL) {delete [] Inlet_Data;        Inlet_Data        = NULL;}

  if (VerificationSolution != NULL) {delete VerificationSolution; VerificationSolution = NULL;}
  
}

void CSolver::InitiatePeriodicComms(CGeometry *geometry,
                                    CConfig *config,
                                    unsigned short val_periodic_index,
                                    unsigned short commType) {
  
  /*--- Local variables ---*/
  
  bool boundary_i, boundary_j;
  
  unsigned short iVar, jVar, iDim;
  unsigned short iNeighbor, nNeighbor = 0;
  unsigned short COUNT_PER_POINT = 0;
  unsigned short MPI_TYPE        = 0;
  unsigned short ICOUNT          = nVar;
  unsigned short JCOUNT          = nVar;
  
  int iMessage, iSend, nSend;

  unsigned long iPoint, jPoint, offset, buf_offset, iPeriodic, Neighbor_Point;
  
  su2double *Diff      = new su2double[nVar];
  su2double *Und_Lapl  = new su2double[nVar];
  su2double *Sol_Min   = new su2double[nPrimVarGrad];
  su2double *Sol_Max   = new su2double[nPrimVarGrad];
  su2double *rotPrim_i = new su2double[nPrimVar];
  su2double *rotPrim_j = new su2double[nPrimVar];
  
  su2double Sensor_i = 0.0, Sensor_j = 0.0, Pressure_i, Pressure_j;
  su2double *Coord_i, *Coord_j, r11, r12, r13, r22, r23_a, r23_b, r33, weight;
  su2double *center, *angles, translation[3]={0.0,0.0,0.0}, *trans, dx, dy, dz;
  su2double rotMatrix[3][3] = {{1.0,0.0,0.0},{0.0,1.0,0.0},{0.0,0.0,1.0}};
  su2double Theta, Phi, Psi, cosTheta, sinTheta, cosPhi, sinPhi, cosPsi, sinPsi;
  su2double rotCoord_i[3] = {0.0, 0.0, 0.0}, rotCoord_j[3] = {0.0, 0.0, 0.0};
  
  string Marker_Tag;
  
  /*--- Set the size of the data packet and type depending on quantity. ---*/
  
  switch (commType) {
    case PERIODIC_VOLUME:
      COUNT_PER_POINT  = 1;
      MPI_TYPE         = COMM_TYPE_DOUBLE;
      break;
    case PERIODIC_NEIGHBORS:
      COUNT_PER_POINT  = 1;
      MPI_TYPE         = COMM_TYPE_UNSIGNED_SHORT;
      break;
    case PERIODIC_RESIDUAL:
      COUNT_PER_POINT  = nVar + nVar*nVar + 1;
      MPI_TYPE         = COMM_TYPE_DOUBLE;
      break;
    case PERIODIC_IMPLICIT:
      COUNT_PER_POINT  = nVar;
      MPI_TYPE         = COMM_TYPE_DOUBLE;
      break;
    case PERIODIC_LAPLACIAN:
      COUNT_PER_POINT  = nVar;
      MPI_TYPE         = COMM_TYPE_DOUBLE;
      break;
    case PERIODIC_MAX_EIG:
      COUNT_PER_POINT  = 1;
      MPI_TYPE         = COMM_TYPE_DOUBLE;
      break;
    case PERIODIC_SENSOR:
      COUNT_PER_POINT  = 2;
      MPI_TYPE         = COMM_TYPE_DOUBLE;
      break;
    case PERIODIC_SOL_GG:
      COUNT_PER_POINT  = nVar*nDim;
      MPI_TYPE         = COMM_TYPE_DOUBLE;
      ICOUNT           = nVar;
      JCOUNT           = nDim;
      break;
    case PERIODIC_PRIM_GG:
      COUNT_PER_POINT  = nPrimVarGrad*nDim;
      MPI_TYPE         = COMM_TYPE_DOUBLE;
      ICOUNT           = nPrimVarGrad;
      JCOUNT           = nDim;
      break;
    case PERIODIC_SOL_LS:
      COUNT_PER_POINT  = nDim*nDim + nVar*nDim;
      MPI_TYPE         = COMM_TYPE_DOUBLE;
      break;
    case PERIODIC_PRIM_LS:
      COUNT_PER_POINT  = nDim*nDim + nPrimVarGrad*nDim;
      MPI_TYPE         = COMM_TYPE_DOUBLE;
      break;
    case PERIODIC_LIM_PRIM_1:
      COUNT_PER_POINT  = nPrimVarGrad*2;
      MPI_TYPE         = COMM_TYPE_DOUBLE;
      break;
    case PERIODIC_LIM_PRIM_2:
      COUNT_PER_POINT  = nPrimVarGrad;
      MPI_TYPE         = COMM_TYPE_DOUBLE;
      break;
    case PERIODIC_LIM_SOL_1:
      COUNT_PER_POINT  = nVar*2;
      MPI_TYPE         = COMM_TYPE_DOUBLE;
      break;
    case PERIODIC_LIM_SOL_2:
      COUNT_PER_POINT  = nVar;
      MPI_TYPE         = COMM_TYPE_DOUBLE;
      break;
    default:
      SU2_MPI::Error("Unrecognized quantity for periodic communication.",
                     CURRENT_FUNCTION);
      break;
  }
  
  su2double **jacBlock = new su2double*[ICOUNT];
  su2double **rotBlock = new su2double*[ICOUNT];
  for (iVar = 0; iVar < ICOUNT; iVar++) {
    jacBlock[iVar] = new su2double[JCOUNT];
    rotBlock[iVar] = new su2double[JCOUNT];
  }
  
  /*--- Check to make sure we have created a large enough buffer
   for these comms during preprocessing. It will be reallocated whenever
   we find a larger count per point than currently exists. After the
   first cycle of comms, this should be inactive. ---*/
  
  if (COUNT_PER_POINT > geometry->countPerPeriodicPoint) {
    geometry->AllocatePeriodicComms(COUNT_PER_POINT);
  }
  
  /*--- Set some local pointers to make access simpler. ---*/
  
  su2double *bufDSend = geometry->bufD_PeriodicSend;
  
  unsigned short *bufSSend = geometry->bufS_PeriodicSend;
  
  /*--- Load the specified quantity from the solver into the generic
   communication buffer in the geometry class. ---*/
  
  if (geometry->nPeriodicSend > 0) {
    
    /*--- Post all non-blocking recvs first before sends. ---*/
    
    geometry->PostPeriodicRecvs(geometry, config, MPI_TYPE);
    
    for (iMessage = 0; iMessage < geometry->nPeriodicSend; iMessage++) {
      
      /*--- Get our location in the send buffer. ---*/
      
      offset = geometry->nPoint_PeriodicSend[iMessage];
      
      /*--- Get the number of periodic points we need to
       communicate on the current periodic marker. ---*/
      
      nSend = (geometry->nPoint_PeriodicSend[iMessage+1] -
               geometry->nPoint_PeriodicSend[iMessage]);
      
      for (iSend = 0; iSend < nSend; iSend++) {
        
        /*--- Get the local index for this communicated data. We need
         both the node and periodic face index (for rotations). ---*/
        
        iPoint    = geometry->Local_Point_PeriodicSend[offset + iSend];
        iPeriodic = geometry->Local_Marker_PeriodicSend[offset + iSend];
        
        /*--- Retrieve the supplied periodic information. ---*/
        
        Marker_Tag = config->GetMarker_All_TagBound(iPeriodic);
        center     = config->GetPeriodicRotCenter(Marker_Tag);
        angles     = config->GetPeriodicRotAngles(Marker_Tag);
        trans      = config->GetPeriodicTranslation(Marker_Tag);
        
        /*--- Store (center+trans) as it is constant and will be added. ---*/
        
        translation[0] = center[0] + trans[0];
        translation[1] = center[1] + trans[1];
        translation[2] = center[2] + trans[2];
        
        /*--- Store angles separately for clarity. Compute sines/cosines. ---*/
        
        Theta    = angles[0];      Phi = angles[1];     Psi = angles[2];
        cosTheta = cos(Theta);  cosPhi = cos(Phi);   cosPsi = cos(Psi);
        sinTheta = sin(Theta);  sinPhi = sin(Phi);   sinPsi = sin(Psi);
        
        /*--- Compute the rotation matrix. Note that the implicit
         ordering is rotation about the x-axis, y-axis, then z-axis. ---*/
        
        rotMatrix[0][0] = cosPhi*cosPsi;
        rotMatrix[1][0] = cosPhi*sinPsi;
        rotMatrix[2][0] = -sinPhi;
        
        rotMatrix[0][1] = sinTheta*sinPhi*cosPsi - cosTheta*sinPsi;
        rotMatrix[1][1] = sinTheta*sinPhi*sinPsi + cosTheta*cosPsi;
        rotMatrix[2][1] = sinTheta*cosPhi;
        
        rotMatrix[0][2] = cosTheta*sinPhi*cosPsi + sinTheta*sinPsi;
        rotMatrix[1][2] = cosTheta*sinPhi*sinPsi - sinTheta*cosPsi;
        rotMatrix[2][2] = cosTheta*cosPhi;
        
        /*--- Compute the offset in the recv buffer for this point. ---*/
        
        buf_offset = (offset + iSend)*geometry->countPerPeriodicPoint;
        
        /*--- Load the send buffers depending on the particular value
         that has been requested for communication. ---*/
        
        switch (commType) {
            
          case PERIODIC_VOLUME:
            
            /*--- Load the volume of the current periodic CV so that
             we can accumulate the total control volume size on all
             periodic faces. ---*/
            
            bufDSend[buf_offset] = geometry->node[iPoint]->GetVolume() +
            geometry->node[iPoint]->GetPeriodicVolume();
            
            break;
            
          case PERIODIC_NEIGHBORS:
            
            nNeighbor = 0;
            for (iNeighbor = 0; iNeighbor < geometry->node[iPoint]->GetnPoint(); iNeighbor++) {
              Neighbor_Point = geometry->node[iPoint]->GetPoint(iNeighbor);
              
              /*--- Check if this neighbor lies on the periodic face so
               that we avoid double counting neighbors on both sides. If
               not, increment the count of neighbors for the donor. ---*/
              
              if (!geometry->node[Neighbor_Point]->GetPeriodicBoundary())
              nNeighbor++;
              
            }
            
            /*--- Store the number of neighbors in bufffer. ---*/
            
            bufSSend[buf_offset] = nNeighbor;
            
            break;
            
          case PERIODIC_RESIDUAL:
            
            /*--- Communicate the residual from our partial control
             volume to the other side of the periodic face. ---*/
            
            for (iVar = 0; iVar < nVar; iVar++) {
              bufDSend[buf_offset+iVar] = LinSysRes.GetBlock(iPoint, iVar);
            }
            
            /*--- Rotate the momentum components of the residual array. ---*/
            
            if (rotate_periodic) {
              if (nDim == 2) {
                bufDSend[buf_offset+1] = (rotMatrix[0][0]*LinSysRes.GetBlock(iPoint, 1) +
                                          rotMatrix[0][1]*LinSysRes.GetBlock(iPoint, 2));
                bufDSend[buf_offset+2] = (rotMatrix[1][0]*LinSysRes.GetBlock(iPoint, 1) +
                                          rotMatrix[1][1]*LinSysRes.GetBlock(iPoint, 2));
              } else {
                bufDSend[buf_offset+1] = (rotMatrix[0][0]*LinSysRes.GetBlock(iPoint, 1) +
                                          rotMatrix[0][1]*LinSysRes.GetBlock(iPoint, 2) +
                                          rotMatrix[0][2]*LinSysRes.GetBlock(iPoint, 3));
                bufDSend[buf_offset+2] = (rotMatrix[1][0]*LinSysRes.GetBlock(iPoint, 1) +
                                          rotMatrix[1][1]*LinSysRes.GetBlock(iPoint, 2) +
                                          rotMatrix[1][2]*LinSysRes.GetBlock(iPoint, 3));
                bufDSend[buf_offset+3] = (rotMatrix[2][0]*LinSysRes.GetBlock(iPoint, 1) +
                                          rotMatrix[2][1]*LinSysRes.GetBlock(iPoint, 2) +
                                          rotMatrix[2][2]*LinSysRes.GetBlock(iPoint, 3));
              }
            }
            buf_offset += nVar;
            
            /*--- Load the time step for the current point. ---*/
            
            bufDSend[buf_offset] = node[iPoint]->GetDelta_Time();
            buf_offset++;
            
            /*--- For implicit calculations, we will communicate the
             contributions to the Jacobian block diagonal, i.e., the
             impact of the point upon itself, J_ii. ---*/
            
            if (implicit_periodic) {
              
              for (iVar = 0; iVar < nVar; iVar++) {
                for (jVar = 0; jVar < nVar; jVar++) {
                  jacBlock[iVar][jVar] = Jacobian.GetBlock(iPoint, iPoint, iVar, jVar);
                }
              }
              
              /*--- Rotate the momentum columns of the Jacobian. ---*/
              
              if (rotate_periodic) {
                for (iVar = 0; iVar < nVar; iVar++) {
                  if (nDim == 2) {
                    jacBlock[1][iVar] = (rotMatrix[0][0]*Jacobian.GetBlock(iPoint, iPoint, 1, iVar) +
                                         rotMatrix[0][1]*Jacobian.GetBlock(iPoint, iPoint, 2, iVar));
                    jacBlock[2][iVar] = (rotMatrix[1][0]*Jacobian.GetBlock(iPoint, iPoint, 1, iVar) +
                                         rotMatrix[1][1]*Jacobian.GetBlock(iPoint, iPoint, 2, iVar));
                  } else {
                    
                    jacBlock[1][iVar] = (rotMatrix[0][0]*Jacobian.GetBlock(iPoint, iPoint, 1, iVar) +
                                         rotMatrix[0][1]*Jacobian.GetBlock(iPoint, iPoint, 2, iVar) +
                                         rotMatrix[0][2]*Jacobian.GetBlock(iPoint, iPoint, 3, iVar));
                    jacBlock[2][iVar] = (rotMatrix[1][0]*Jacobian.GetBlock(iPoint, iPoint, 1, iVar) +
                                         rotMatrix[1][1]*Jacobian.GetBlock(iPoint, iPoint, 2, iVar) +
                                         rotMatrix[1][2]*Jacobian.GetBlock(iPoint, iPoint, 3, iVar));
                    jacBlock[3][iVar] = (rotMatrix[2][0]*Jacobian.GetBlock(iPoint, iPoint, 1, iVar) +
                                         rotMatrix[2][1]*Jacobian.GetBlock(iPoint, iPoint, 2, iVar) +
                                         rotMatrix[2][2]*Jacobian.GetBlock(iPoint, iPoint, 3, iVar));
                  }
                }
              }
              
              /*--- Load the Jacobian terms into the buffer for sending. ---*/
              
              for (iVar = 0; iVar < nVar; iVar++) {
                for (jVar = 0; jVar < nVar; jVar++) {
                  bufDSend[buf_offset] = jacBlock[iVar][jVar];
                  buf_offset++;
                }
              }
            }
            
            break;
            
          case PERIODIC_IMPLICIT:
            
            /*--- Communicate the solution from our master set of periodic
             nodes (from the linear solver perspective) to the passive
             periodic nodes on the matching face. This is done at the
             end of the iteration to synchronize the solution after the
             linear solve. ---*/
            
            for (iVar = 0; iVar < nVar; iVar++) {
              bufDSend[buf_offset+iVar] = node[iPoint]->GetSolution(iVar);
            }
            
            /*--- Rotate the momentum components of the solution array. ---*/
            
            if (rotate_periodic) {
              if (nDim == 2) {
                bufDSend[buf_offset+1] = (rotMatrix[0][0]*node[iPoint]->GetSolution(1) +
                                          rotMatrix[0][1]*node[iPoint]->GetSolution(2));
                bufDSend[buf_offset+2] = (rotMatrix[1][0]*node[iPoint]->GetSolution(1) +
                                          rotMatrix[1][1]*node[iPoint]->GetSolution(2));
              } else {
                bufDSend[buf_offset+1] = (rotMatrix[0][0]*node[iPoint]->GetSolution(1) +
                                          rotMatrix[0][1]*node[iPoint]->GetSolution(2) +
                                          rotMatrix[0][2]*node[iPoint]->GetSolution(3));
                bufDSend[buf_offset+2] = (rotMatrix[1][0]*node[iPoint]->GetSolution(1) +
                                          rotMatrix[1][1]*node[iPoint]->GetSolution(2) +
                                          rotMatrix[1][2]*node[iPoint]->GetSolution(3));
                bufDSend[buf_offset+3] = (rotMatrix[2][0]*node[iPoint]->GetSolution(1) +
                                          rotMatrix[2][1]*node[iPoint]->GetSolution(2) +
                                          rotMatrix[2][2]*node[iPoint]->GetSolution(3));
              }
            }
            
            break;
            
          case PERIODIC_LAPLACIAN:
            
            /*--- For JST, the undivided Laplacian must be computed
             consistently by using the complete control volume info
             from both sides of the periodic face. ---*/
            
            for (iVar = 0; iVar< nVar; iVar++)
            Und_Lapl[iVar] = 0.0;
            
            for (iNeighbor = 0; iNeighbor < geometry->node[iPoint]->GetnPoint(); iNeighbor++) {
              jPoint = geometry->node[iPoint]->GetPoint(iNeighbor);
              
              /*--- Avoid periodic boundary points so that we do not
               duplicate edges on both sides of the periodic BC. ---*/
              
              if (!geometry->node[jPoint]->GetPeriodicBoundary()) {
                
                /*--- Solution differences ---*/
                
                for (iVar = 0; iVar < nVar; iVar++)
                Diff[iVar] = (node[iPoint]->GetSolution(iVar) -
                              node[jPoint]->GetSolution(iVar));
                
                /*--- Correction for compressible flows (use enthalpy) ---*/
                
                if (!(config->GetKind_Regime() == INCOMPRESSIBLE)) {
                  Pressure_i   = node[iPoint]->GetPressure();
                  Pressure_j   = node[jPoint]->GetPressure();
                  Diff[nVar-1] = ((node[iPoint]->GetSolution(nVar-1) + Pressure_i) -
                                  (node[jPoint]->GetSolution(nVar-1) + Pressure_j));
                }
                
                boundary_i = geometry->node[iPoint]->GetPhysicalBoundary();
                boundary_j = geometry->node[jPoint]->GetPhysicalBoundary();
                
                /*--- Both points inside the domain, or both in the boundary ---*/
                
                if ((!boundary_i && !boundary_j) ||
                    ( boundary_i &&  boundary_j)) {
                  if (geometry->node[iPoint]->GetDomain()) {
                    for (iVar = 0; iVar< nVar; iVar++)
                    Und_Lapl[iVar] -= Diff[iVar];
                  }
                }
                
                /*--- iPoint inside the domain, jPoint on the boundary ---*/
                
                if (!boundary_i && boundary_j)
                if (geometry->node[iPoint]->GetDomain()){
                  for (iVar = 0; iVar< nVar; iVar++)
                  Und_Lapl[iVar] -= Diff[iVar];
                }
                
              }
            }
            
            /*--- Store the components to be communicated in the buffer. ---*/
            
            for (iVar = 0; iVar < nVar; iVar++)
            bufDSend[buf_offset+iVar] = Und_Lapl[iVar];
            
            /*--- Rotate the momentum components of the Laplacian. ---*/
            
            if (rotate_periodic) {
              if (nDim == 2) {
                bufDSend[buf_offset+1] = (rotMatrix[0][0]*Und_Lapl[1] +
                                          rotMatrix[0][1]*Und_Lapl[2]);
                bufDSend[buf_offset+2] = (rotMatrix[1][0]*Und_Lapl[1] +
                                          rotMatrix[1][1]*Und_Lapl[2]);
              }
              else {
                bufDSend[buf_offset+1] = (rotMatrix[0][0]*Und_Lapl[1] +
                                          rotMatrix[0][1]*Und_Lapl[2] +
                                          rotMatrix[0][2]*Und_Lapl[3]);
                bufDSend[buf_offset+2] = (rotMatrix[1][0]*Und_Lapl[1] +
                                          rotMatrix[1][1]*Und_Lapl[2] +
                                          rotMatrix[1][2]*Und_Lapl[3]);
                bufDSend[buf_offset+3] = (rotMatrix[2][0]*Und_Lapl[1] +
                                          rotMatrix[2][1]*Und_Lapl[2] +
                                          rotMatrix[2][2]*Und_Lapl[3]);
              }
            }
            
            break;
            
          case PERIODIC_MAX_EIG:
            
            /*--- Simple summation of eig calc on both periodic faces. ---*/
            
            bufDSend[buf_offset] = node[iPoint]->GetLambda();
            
            break;
            
          case PERIODIC_SENSOR:
            
            /*--- For the centered schemes, the sensor must be computed
             consistently using info from the entire control volume
             on both sides of the periodic face. ---*/
            
            Sensor_i = 0.0; Sensor_j = 0.0;
            for (iNeighbor = 0; iNeighbor < geometry->node[iPoint]->GetnPoint(); iNeighbor++) {
              jPoint = geometry->node[iPoint]->GetPoint(iNeighbor);
              
              /*--- Avoid halos and boundary points so that we don't
               duplicate edges on both sides of the periodic BC. ---*/
              
              if (!geometry->node[jPoint]->GetPeriodicBoundary()) {
                
                /*--- Use density instead of pressure for incomp. flows. ---*/
                
                if ((config->GetKind_Regime() == INCOMPRESSIBLE)) {
                  Pressure_i = node[iPoint]->GetDensity();
                  Pressure_j = node[jPoint]->GetDensity();
                } else {
                  Pressure_i = node[iPoint]->GetPressure();
                  Pressure_j = node[jPoint]->GetPressure();
                }
                
                boundary_i = geometry->node[iPoint]->GetPhysicalBoundary();
                boundary_j = geometry->node[jPoint]->GetPhysicalBoundary();
                
                /*--- Both points inside domain, or both on boundary ---*/
                
                if ((!boundary_i && !boundary_j) ||
                    (boundary_i && boundary_j)) {
                  if (geometry->node[iPoint]->GetDomain()) {
                    Sensor_i += Pressure_j - Pressure_i;
                    Sensor_j += Pressure_i + Pressure_j;
                  }
                }
                
                /*--- iPoint inside the domain, jPoint on the boundary ---*/
                
                if (!boundary_i && boundary_j) {
                  if (geometry->node[iPoint]->GetDomain()) {
                    Sensor_i += (Pressure_j - Pressure_i);
                    Sensor_j += (Pressure_i + Pressure_j);
                    
                  }
                }
                
              }
            }
            
            /*--- Store the sensor increments to buffer. After summing
             all contributions, these will be divided. ---*/
            
            bufDSend[buf_offset] = Sensor_i;
            buf_offset++;
            bufDSend[buf_offset] = Sensor_j;
            
            break;
            
          case PERIODIC_SOL_GG:
            
            /*--- Access and rotate the partial G-G gradient. These will be
             summed on both sides of the periodic faces before dividing
             by the volume to complete the Green-Gauss gradient calc. ---*/
            
            for (iVar = 0; iVar < nVar; iVar++) {
              for (iDim = 0; iDim < nDim; iDim++) {
                jacBlock[iVar][iDim] = node[iPoint]->GetGradient(iVar, iDim);
                rotBlock[iVar][iDim] = node[iPoint]->GetGradient(iVar, iDim);
              }
            }
            
            /*--- Rotate the gradients in x,y,z space for all variables. ---*/
            
            for (iVar = 0; iVar < nVar; iVar++) {
              if (nDim == 2) {
                rotBlock[iVar][0] = (rotMatrix[0][0]*jacBlock[iVar][0] +
                                     rotMatrix[0][1]*jacBlock[iVar][1]);
                rotBlock[iVar][1] = (rotMatrix[1][0]*jacBlock[iVar][0] +
                                     rotMatrix[1][1]*jacBlock[iVar][1]);
              } else {
                
                rotBlock[iVar][0] = (rotMatrix[0][0]*jacBlock[iVar][0] +
                                     rotMatrix[0][1]*jacBlock[iVar][1] +
                                     rotMatrix[0][2]*jacBlock[iVar][2]);
                rotBlock[iVar][1] = (rotMatrix[1][0]*jacBlock[iVar][0] +
                                     rotMatrix[1][1]*jacBlock[iVar][1] +
                                     rotMatrix[1][2]*jacBlock[iVar][2]);
                rotBlock[iVar][2] = (rotMatrix[2][0]*jacBlock[iVar][0] +
                                     rotMatrix[2][1]*jacBlock[iVar][1] +
                                     rotMatrix[2][2]*jacBlock[iVar][2]);
              }
            }
            
            /*--- Store the partial gradient in the buffer. ---*/
            
            for (iVar = 0; iVar < nVar; iVar++) {
              for (iDim = 0; iDim < nDim; iDim++) {
                bufDSend[buf_offset+iVar*nDim+iDim] = rotBlock[iVar][iDim];
              }
            }
            
            break;
            
          case PERIODIC_PRIM_GG:
            
            /*--- Access and rotate the partial G-G gradient. These will be
             summed on both sides of the periodic faces before dividing
             by the volume to complete the Green-Gauss gradient calc. ---*/
            
            for (iVar = 0; iVar < nPrimVarGrad; iVar++) {
              for (iDim = 0; iDim < nDim; iDim++){
                jacBlock[iVar][iDim] = node[iPoint]->GetGradient_Primitive(iVar, iDim);
                rotBlock[iVar][iDim] = node[iPoint]->GetGradient_Primitive(iVar, iDim);
              }
            }
            
            /*--- Rotate the partial gradients in space for all variables. ---*/
            
            for (iVar = 0; iVar < nPrimVarGrad; iVar++) {
              if (nDim == 2) {
                rotBlock[iVar][0] = (rotMatrix[0][0]*jacBlock[iVar][0] +
                                     rotMatrix[0][1]*jacBlock[iVar][1]);
                rotBlock[iVar][1] = (rotMatrix[1][0]*jacBlock[iVar][0] +
                                     rotMatrix[1][1]*jacBlock[iVar][1]);
              } else {
                rotBlock[iVar][0] = (rotMatrix[0][0]*jacBlock[iVar][0] +
                                     rotMatrix[0][1]*jacBlock[iVar][1] +
                                     rotMatrix[0][2]*jacBlock[iVar][2]);
                rotBlock[iVar][1] = (rotMatrix[1][0]*jacBlock[iVar][0] +
                                     rotMatrix[1][1]*jacBlock[iVar][1] +
                                     rotMatrix[1][2]*jacBlock[iVar][2]);
                rotBlock[iVar][2] = (rotMatrix[2][0]*jacBlock[iVar][0] +
                                     rotMatrix[2][1]*jacBlock[iVar][1] +
                                     rotMatrix[2][2]*jacBlock[iVar][2]);
              }
            }
            
            /*--- Store the partial gradient in the buffer. ---*/
            
            for (iVar = 0; iVar < nPrimVarGrad; iVar++) {
              for (iDim = 0; iDim < nDim; iDim++) {
                bufDSend[buf_offset+iVar*nDim+iDim] = rotBlock[iVar][iDim];
              }
            }
            
            break;
            
          case PERIODIC_SOL_LS:
            
            /*--- For L-S gradient calculations with rotational periodicity,
             we will need to rotate the x,y,z components. To make the process
             easier, we choose to rotate the initial periodic point and their
             neighbor points into their location on the donor marker before
             computing the terms that we need to communicate. ---*/
            
            /*--- Get coordinates for the current point. ---*/
            
            Coord_i = geometry->node[iPoint]->GetCoord();
            
            /*--- Get the position vector from rotation center to point. ---*/
            
            dx = Coord_i[0] - center[0];
            dy = Coord_i[1] - center[1];
            if (nDim == 3) dz = Coord_i[2] - center[2];
            else           dz = 0.0;
            
            /*--- Compute transformed point coordinates. ---*/
            
            rotCoord_i[0] = (rotMatrix[0][0]*dx +
                             rotMatrix[0][1]*dy +
                             rotMatrix[0][2]*dz + translation[0]);
            
            rotCoord_i[1] = (rotMatrix[1][0]*dx +
                             rotMatrix[1][1]*dy +
                             rotMatrix[1][2]*dz + translation[1]);
            
            rotCoord_i[2] = (rotMatrix[2][0]*dx +
                             rotMatrix[2][1]*dy +
                             rotMatrix[2][2]*dz + translation[2]);
            
            /*--- Get conservative solution and rotate if necessary. ---*/
            
            for (iVar = 0; iVar < nVar; iVar++)
            rotPrim_i[iVar] = node[iPoint]->GetSolution(iVar);
            
            if (rotate_periodic) {
              if (nDim == 2) {
                rotPrim_i[1] = (rotMatrix[0][0]*node[iPoint]->GetSolution(1) +
                                rotMatrix[0][1]*node[iPoint]->GetSolution(2));
                rotPrim_i[2] = (rotMatrix[1][0]*node[iPoint]->GetSolution(1) +
                                rotMatrix[1][1]*node[iPoint]->GetSolution(2));
              }
              else {
                rotPrim_i[1] = (rotMatrix[0][0]*node[iPoint]->GetSolution(1) +
                                rotMatrix[0][1]*node[iPoint]->GetSolution(2) +
                                rotMatrix[0][2]*node[iPoint]->GetSolution(3));
                rotPrim_i[2] = (rotMatrix[1][0]*node[iPoint]->GetSolution(1) +
                                rotMatrix[1][1]*node[iPoint]->GetSolution(2) +
                                rotMatrix[1][2]*node[iPoint]->GetSolution(3));
                rotPrim_i[3] = (rotMatrix[2][0]*node[iPoint]->GetSolution(1) +
                                rotMatrix[2][1]*node[iPoint]->GetSolution(2) +
                                rotMatrix[2][2]*node[iPoint]->GetSolution(3));
              }
            }
            
            /*--- Inizialization of variables ---*/
            
            for (iVar = 0; iVar < nVar; iVar++)
            for (iDim = 0; iDim < nDim; iDim++)
            Cvector[iVar][iDim] = 0.0;
            
            r11 = 0.0;   r12 = 0.0;   r22 = 0.0;
            r13 = 0.0; r23_a = 0.0; r23_b = 0.0;  r33 = 0.0;
            
            for (iNeighbor = 0; iNeighbor < geometry->node[iPoint]->GetnPoint(); iNeighbor++) {
              jPoint = geometry->node[iPoint]->GetPoint(iNeighbor);
              
              /*--- Avoid periodic boundary points so that we do not
               duplicate edges on both sides of the periodic BC. ---*/
              
              if (!geometry->node[jPoint]->GetPeriodicBoundary()) {
                
                /*--- Get coordinates for the neighbor point. ---*/
                
                Coord_j = geometry->node[jPoint]->GetCoord();
                
                /*--- Get the position vector from rotation center. ---*/
                
                dx = Coord_j[0] - center[0];
                dy = Coord_j[1] - center[1];
                if (nDim == 3) dz = Coord_j[2] - center[2];
                else           dz = 0.0;
                
                /*--- Compute transformed point coordinates. ---*/
                
                rotCoord_j[0] = (rotMatrix[0][0]*dx +
                                 rotMatrix[0][1]*dy +
                                 rotMatrix[0][2]*dz + translation[0]);
                
                rotCoord_j[1] = (rotMatrix[1][0]*dx +
                                 rotMatrix[1][1]*dy +
                                 rotMatrix[1][2]*dz + translation[1]);
                
                rotCoord_j[2] = (rotMatrix[2][0]*dx +
                                 rotMatrix[2][1]*dy +
                                 rotMatrix[2][2]*dz + translation[2]);
                
                /*--- Get conservative solution and rotte if necessary. ---*/
                
                for (iVar = 0; iVar < nVar; iVar++)
                rotPrim_j[iVar] = node[jPoint]->GetSolution(iVar);
                
                if (rotate_periodic) {
                  if (nDim == 2) {
                    rotPrim_j[1] = (rotMatrix[0][0]*node[jPoint]->GetSolution(1) +
                                    rotMatrix[0][1]*node[jPoint]->GetSolution(2));
                    rotPrim_j[2] = (rotMatrix[1][0]*node[jPoint]->GetSolution(1) +
                                    rotMatrix[1][1]*node[jPoint]->GetSolution(2));
                  }
                  else {
                    rotPrim_j[1] = (rotMatrix[0][0]*node[jPoint]->GetSolution(1) +
                                    rotMatrix[0][1]*node[jPoint]->GetSolution(2) +
                                    rotMatrix[0][2]*node[jPoint]->GetSolution(3));
                    rotPrim_j[2] = (rotMatrix[1][0]*node[jPoint]->GetSolution(1) +
                                    rotMatrix[1][1]*node[jPoint]->GetSolution(2) +
                                    rotMatrix[1][2]*node[jPoint]->GetSolution(3));
                    rotPrim_j[3] = (rotMatrix[2][0]*node[jPoint]->GetSolution(1) +
                                    rotMatrix[2][1]*node[jPoint]->GetSolution(2) +
                                    rotMatrix[2][2]*node[jPoint]->GetSolution(3));
                  }
                }
                
                weight = 0.0;
                for (iDim = 0; iDim < nDim; iDim++) {
                  weight += ((rotCoord_j[iDim]-rotCoord_i[iDim])*
                             (rotCoord_j[iDim]-rotCoord_i[iDim]));
                }
                
                /*--- Sumations for entries of upper triangular matrix R ---*/
                
                if (weight != 0.0) {
                  
                  r11 += ((rotCoord_j[0]-rotCoord_i[0])*
                          (rotCoord_j[0]-rotCoord_i[0])/weight);
                  r12 += ((rotCoord_j[0]-rotCoord_i[0])*
                          (rotCoord_j[1]-rotCoord_i[1])/weight);
                  r22 += ((rotCoord_j[1]-rotCoord_i[1])*
                          (rotCoord_j[1]-rotCoord_i[1])/weight);
                  
                  if (nDim == 3) {
                    r13   += ((rotCoord_j[0]-rotCoord_i[0])*
                              (rotCoord_j[2]-rotCoord_i[2])/weight);
                    r23_a += ((rotCoord_j[1]-rotCoord_i[1])*
                              (rotCoord_j[2]-rotCoord_i[2])/weight);
                    r23_b += ((rotCoord_j[0]-rotCoord_i[0])*
                              (rotCoord_j[2]-rotCoord_i[2])/weight);
                    r33   += ((rotCoord_j[2]-rotCoord_i[2])*
                              (rotCoord_j[2]-rotCoord_i[2])/weight);
                  }
                  
                  /*--- Entries of c:= transpose(A)*b ---*/
                  
                  for (iVar = 0; iVar < nVar; iVar++)
                  for (iDim = 0; iDim < nDim; iDim++)
                  Cvector[iVar][iDim] += ((rotCoord_j[iDim]-rotCoord_i[iDim])*
                                          (rotPrim_j[iVar]-rotPrim_i[iVar])/weight);
                  
                }
              }
            }
            
            /*--- We store and communicate the increments for the matching
             upper triangular matrix (weights) and the r.h.s. vector.
             These will be accumulated before completing the L-S gradient
             calculation for each periodic point. ---*/
            
            if (nDim == 2) {
              bufDSend[buf_offset] = r11;   buf_offset++;
              bufDSend[buf_offset] = r12;   buf_offset++;
              bufDSend[buf_offset] = 0.0;   buf_offset++;
              bufDSend[buf_offset] = r22;   buf_offset++;
            }
            if (nDim == 3) {
              bufDSend[buf_offset] = r11;   buf_offset++;
              bufDSend[buf_offset] = r12;   buf_offset++;
              bufDSend[buf_offset] = r13;   buf_offset++;
              
              bufDSend[buf_offset] = 0.0;   buf_offset++;
              bufDSend[buf_offset] = r22;   buf_offset++;
              bufDSend[buf_offset] = r23_a; buf_offset++;
              
              bufDSend[buf_offset] = 0.0;   buf_offset++;
              bufDSend[buf_offset] = r23_b; buf_offset++;
              bufDSend[buf_offset] = r33;   buf_offset++;
            }
            
            for (iVar = 0; iVar < nVar; iVar++) {
              for (iDim = 0; iDim < nDim; iDim++) {
                bufDSend[buf_offset] = Cvector[iVar][iDim];
                buf_offset++;
              }
            }
            
            break;
            
          case PERIODIC_PRIM_LS:
            
            /*--- For L-S gradient calculations with rotational periodicity,
             we will need to rotate the x,y,z components. To make the process
             easier, we choose to rotate the initial periodic point and their
             neighbor points into their location on the donor marker before
             computing the terms that we need to communicate. ---*/
            
            /*--- Get coordinates ---*/
            
            Coord_i = geometry->node[iPoint]->GetCoord();
            
            /*--- Get the position vector from rot center to point. ---*/
            
            dx = Coord_i[0] - center[0];
            dy = Coord_i[1] - center[1];
            if (nDim == 3) dz = Coord_i[2] - center[2];
            else           dz = 0.0;
            
            /*--- Compute transformed point coordinates. ---*/
            
            rotCoord_i[0] = (rotMatrix[0][0]*dx +
                             rotMatrix[0][1]*dy +
                             rotMatrix[0][2]*dz + translation[0]);
            
            rotCoord_i[1] = (rotMatrix[1][0]*dx +
                             rotMatrix[1][1]*dy +
                             rotMatrix[1][2]*dz + translation[1]);
            
            rotCoord_i[2] = (rotMatrix[2][0]*dx +
                             rotMatrix[2][1]*dy +
                             rotMatrix[2][2]*dz + translation[2]);
            
            /*--- Get primitives and rotate if necessary. ---*/
            
            for (iVar = 0; iVar < nPrimVar; iVar++)
            rotPrim_i[iVar] = node[iPoint]->GetPrimitive(iVar);
            
            if (rotate_periodic) {
              if (nDim == 2) {
                rotPrim_i[1] = (rotMatrix[0][0]*node[iPoint]->GetPrimitive(1) +
                                rotMatrix[0][1]*node[iPoint]->GetPrimitive(2));
                rotPrim_i[2] = (rotMatrix[1][0]*node[iPoint]->GetPrimitive(1) +
                                rotMatrix[1][1]*node[iPoint]->GetPrimitive(2));
              }
              else {
                rotPrim_i[1] = (rotMatrix[0][0]*node[iPoint]->GetPrimitive(1) +
                                rotMatrix[0][1]*node[iPoint]->GetPrimitive(2) +
                                rotMatrix[0][2]*node[iPoint]->GetPrimitive(3));
                rotPrim_i[2] = (rotMatrix[1][0]*node[iPoint]->GetPrimitive(1) +
                                rotMatrix[1][1]*node[iPoint]->GetPrimitive(2) +
                                rotMatrix[1][2]*node[iPoint]->GetPrimitive(3));
                rotPrim_i[3] = (rotMatrix[2][0]*node[iPoint]->GetPrimitive(1) +
                                rotMatrix[2][1]*node[iPoint]->GetPrimitive(2) +
                                rotMatrix[2][2]*node[iPoint]->GetPrimitive(3));
              }
            }
            
            /*--- Inizialization of variables ---*/
            
            for (iVar = 0; iVar < nPrimVarGrad; iVar++)
            for (iDim = 0; iDim < nDim; iDim++)
            Cvector[iVar][iDim] = 0.0;
            
            r11 = 0.0;   r12 = 0.0;   r22 = 0.0;
            r13 = 0.0; r23_a = 0.0; r23_b = 0.0;  r33 = 0.0;
            
            for (iNeighbor = 0; iNeighbor < geometry->node[iPoint]->GetnPoint(); iNeighbor++) {
              jPoint = geometry->node[iPoint]->GetPoint(iNeighbor);
              
              /*--- Avoid periodic boundary points so that we do not
               duplicate edges on both sides of the periodic BC. ---*/
              
              if (!geometry->node[jPoint]->GetPeriodicBoundary()) {
                
                /*--- Get coordinates for the neighbor point. ---*/
                
                Coord_j = geometry->node[jPoint]->GetCoord();
                
                /*--- Get the position vector from rotation center. ---*/
                
                dx = Coord_j[0] - center[0];
                dy = Coord_j[1] - center[1];
                if (nDim == 3) dz = Coord_j[2] - center[2];
                else           dz = 0.0;
                
                /*--- Compute transformed point coordinates. ---*/
                
                rotCoord_j[0] = (rotMatrix[0][0]*dx +
                                 rotMatrix[0][1]*dy +
                                 rotMatrix[0][2]*dz + translation[0]);
                
                rotCoord_j[1] = (rotMatrix[1][0]*dx +
                                 rotMatrix[1][1]*dy +
                                 rotMatrix[1][2]*dz + translation[1]);
                
                rotCoord_j[2] = (rotMatrix[2][0]*dx +
                                 rotMatrix[2][1]*dy +
                                 rotMatrix[2][2]*dz + translation[2]);
                
                /*--- Get primitives from CVariable ---*/
                
                for (iVar = 0; iVar < nPrimVar; iVar++)
                rotPrim_j[iVar] = node[jPoint]->GetPrimitive(iVar);
                
                if (rotate_periodic) {
                  if (nDim == 2) {
                    rotPrim_j[1] = (rotMatrix[0][0]*node[jPoint]->GetPrimitive(1) +
                                    rotMatrix[0][1]*node[jPoint]->GetPrimitive(2));
                    rotPrim_j[2] = (rotMatrix[1][0]*node[jPoint]->GetPrimitive(1) +
                                    rotMatrix[1][1]*node[jPoint]->GetPrimitive(2));
                  }
                  else {
                    rotPrim_j[1] = (rotMatrix[0][0]*node[jPoint]->GetPrimitive(1) +
                                    rotMatrix[0][1]*node[jPoint]->GetPrimitive(2) +
                                    rotMatrix[0][2]*node[jPoint]->GetPrimitive(3));
                    rotPrim_j[2] = (rotMatrix[1][0]*node[jPoint]->GetPrimitive(1) +
                                    rotMatrix[1][1]*node[jPoint]->GetPrimitive(2) +
                                    rotMatrix[1][2]*node[jPoint]->GetPrimitive(3));
                    rotPrim_j[3] = (rotMatrix[2][0]*node[jPoint]->GetPrimitive(1) +
                                    rotMatrix[2][1]*node[jPoint]->GetPrimitive(2) +
                                    rotMatrix[2][2]*node[jPoint]->GetPrimitive(3));
                  }
                }
                
                weight = 0.0;
                for (iDim = 0; iDim < nDim; iDim++)
                weight += ((rotCoord_j[iDim]-rotCoord_i[iDim])*
                           (rotCoord_j[iDim]-rotCoord_i[iDim]));
                
                /*--- Sumations for entries of upper triangular matrix R ---*/
                
                if (weight != 0.0) {
                  
                  r11 += ((rotCoord_j[0]-rotCoord_i[0])*
                          (rotCoord_j[0]-rotCoord_i[0])/weight);
                  r12 += ((rotCoord_j[0]-rotCoord_i[0])*
                          (rotCoord_j[1]-rotCoord_i[1])/weight);
                  r22 += ((rotCoord_j[1]-rotCoord_i[1])*
                          (rotCoord_j[1]-rotCoord_i[1])/weight);
                  
                  if (nDim == 3) {
                    r13   += ((rotCoord_j[0]-rotCoord_i[0])*
                              (rotCoord_j[2]-rotCoord_i[2])/weight);
                    r23_a += ((rotCoord_j[1]-rotCoord_i[1])*
                              (rotCoord_j[2]-rotCoord_i[2])/weight);
                    r23_b += ((rotCoord_j[0]-rotCoord_i[0])*
                              (rotCoord_j[2]-rotCoord_i[2])/weight);
                    r33   += ((rotCoord_j[2]-rotCoord_i[2])*
                              (rotCoord_j[2]-rotCoord_i[2])/weight);
                  }
                  
                  /*--- Entries of c:= transpose(A)*b ---*/
                  
                  for (iVar = 0; iVar < nPrimVarGrad; iVar++)
                  for (iDim = 0; iDim < nDim; iDim++)
                  Cvector[iVar][iDim] += ((rotCoord_j[iDim]-rotCoord_i[iDim])*
                                          (rotPrim_j[iVar]-rotPrim_i[iVar])/weight);
                  
                }
              }
            }
            
            /*--- We store and communicate the increments for the matching
             upper triangular matrix (weights) and the r.h.s. vector.
             These will be accumulated before completing the L-S gradient
             calculation for each periodic point. ---*/
            
            if (nDim == 2) {
              bufDSend[buf_offset] = r11;   buf_offset++;
              bufDSend[buf_offset] = r12;   buf_offset++;
              bufDSend[buf_offset] = 0.0;   buf_offset++;
              bufDSend[buf_offset] = r22;   buf_offset++;
            }
            if (nDim == 3) {
              bufDSend[buf_offset] = r11;   buf_offset++;
              bufDSend[buf_offset] = r12;   buf_offset++;
              bufDSend[buf_offset] = r13;   buf_offset++;
              
              bufDSend[buf_offset] = 0.0;   buf_offset++;
              bufDSend[buf_offset] = r22;   buf_offset++;
              bufDSend[buf_offset] = r23_a; buf_offset++;
              
              bufDSend[buf_offset] = 0.0;   buf_offset++;
              bufDSend[buf_offset] = r23_b; buf_offset++;
              bufDSend[buf_offset] = r33;   buf_offset++;
            }
            
            for (iVar = 0; iVar < nPrimVarGrad; iVar++) {
              for (iDim = 0; iDim < nDim; iDim++) {
                bufDSend[buf_offset] = Cvector[iVar][iDim];
                buf_offset++;
              }
            }
            
            break;
            
          case PERIODIC_LIM_PRIM_1:
            
            /*--- The first phase of the periodic limiter calculation
             ensures that the proper min and max of the solution are found
             among all nodes adjacent to periodic faces. ---*/
            
            for (iVar = 0; iVar < nPrimVarGrad; iVar++) {
              Sol_Min[iVar] = node[iPoint]->GetSolution_Min(iVar);
              Sol_Max[iVar] = node[iPoint]->GetSolution_Max(iVar);
              
              bufDSend[buf_offset+iVar]              = node[iPoint]->GetSolution_Min(iVar);
              bufDSend[buf_offset+nPrimVarGrad+iVar] = node[iPoint]->GetSolution_Max(iVar);
            }
            
            /*--- Rotate the momentum components of the min/max. ---*/
            
            if (rotate_periodic) {
              if (nDim == 2) {
                bufDSend[buf_offset+1] = (rotMatrix[0][0]*Sol_Min[1] +
                                          rotMatrix[0][1]*Sol_Min[2]);
                bufDSend[buf_offset+2] = (rotMatrix[1][0]*Sol_Min[1] +
                                          rotMatrix[1][1]*Sol_Min[2]);
                
                bufDSend[buf_offset+nPrimVarGrad+1] = (rotMatrix[0][0]*Sol_Max[1] +
                                                       rotMatrix[0][1]*Sol_Max[2]);
                bufDSend[buf_offset+nPrimVarGrad+2] = (rotMatrix[1][0]*Sol_Max[1] +
                                                       rotMatrix[1][1]*Sol_Max[2]);
                
              } else {
                bufDSend[buf_offset+1] = (rotMatrix[0][0]*Sol_Min[1] +
                                          rotMatrix[0][1]*Sol_Min[2] +
                                          rotMatrix[0][2]*Sol_Min[3]);
                bufDSend[buf_offset+2] = (rotMatrix[1][0]*Sol_Min[1] +
                                          rotMatrix[1][1]*Sol_Min[2] +
                                          rotMatrix[1][2]*Sol_Min[3]);
                bufDSend[buf_offset+3] = (rotMatrix[2][0]*Sol_Min[1] +
                                          rotMatrix[2][1]*Sol_Min[2] +
                                          rotMatrix[2][2]*Sol_Min[3]);
                
                bufDSend[buf_offset+nPrimVarGrad+1] = (rotMatrix[0][0]*Sol_Max[1] +
                                                       rotMatrix[0][1]*Sol_Max[2] +
                                                       rotMatrix[0][2]*Sol_Max[3]);
                bufDSend[buf_offset+nPrimVarGrad+2] = (rotMatrix[1][0]*Sol_Max[1] +
                                                       rotMatrix[1][1]*Sol_Max[2] +
                                                       rotMatrix[1][2]*Sol_Max[3]);
                bufDSend[buf_offset+nPrimVarGrad+3] = (rotMatrix[2][0]*Sol_Max[1] +
                                                       rotMatrix[2][1]*Sol_Max[2] +
                                                       rotMatrix[2][2]*Sol_Max[3]);
              }
            }
            
            break;
            
          case PERIODIC_LIM_PRIM_2:
            
            /*--- The second phase of the periodic limiter calculation
             ensures that the correct minimum value of the limiter is
             found for a node on a periodic face and stores it. ---*/
            
            for (iVar = 0; iVar < nPrimVarGrad; iVar++) {
              bufDSend[buf_offset+iVar] = node[iPoint]->GetLimiter_Primitive(iVar);
            }
            
            if (rotate_periodic) {
              if (nDim == 2) {
                bufDSend[buf_offset+1] = (rotMatrix[0][0]*node[iPoint]->GetLimiter_Primitive(1) +
                                          rotMatrix[0][1]*node[iPoint]->GetLimiter_Primitive(2));
                bufDSend[buf_offset+2] = (rotMatrix[1][0]*node[iPoint]->GetLimiter_Primitive(1) +
                                          rotMatrix[1][1]*node[iPoint]->GetLimiter_Primitive(2));
                
              }
              else {
                bufDSend[buf_offset+1] = (rotMatrix[0][0]*node[iPoint]->GetLimiter_Primitive(1) +
                                          rotMatrix[0][1]*node[iPoint]->GetLimiter_Primitive(2) +
                                          rotMatrix[0][2]*node[iPoint]->GetLimiter_Primitive(3));
                bufDSend[buf_offset+2] = (rotMatrix[1][0]*node[iPoint]->GetLimiter_Primitive(1) +
                                          rotMatrix[1][1]*node[iPoint]->GetLimiter_Primitive(2) +
                                          rotMatrix[1][2]*node[iPoint]->GetLimiter_Primitive(3));
                bufDSend[buf_offset+3] = (rotMatrix[2][0]*node[iPoint]->GetLimiter_Primitive(1) +
                                          rotMatrix[2][1]*node[iPoint]->GetLimiter_Primitive(2) +
                                          rotMatrix[2][2]*node[iPoint]->GetLimiter_Primitive(3));
              }
            }
            
            break;
            
          case PERIODIC_LIM_SOL_1:
            
            /*--- The first phase of the periodic limiter calculation
             ensures that the proper min and max of the solution are found
             among all nodes adjacent to periodic faces. ---*/
            
            for (iVar = 0; iVar < nVar; iVar++) {
              Sol_Min[iVar] = node[iPoint]->GetSolution_Min(iVar);
              Sol_Max[iVar] = node[iPoint]->GetSolution_Max(iVar);
              
              bufDSend[buf_offset+iVar]      = node[iPoint]->GetSolution_Min(iVar);
              bufDSend[buf_offset+nVar+iVar] = node[iPoint]->GetSolution_Max(iVar);
            }
            
            /*--- Rotate the momentum components of the min/max. ---*/
            
            if (rotate_periodic) {
              
              if (nDim == 2) {
                bufDSend[buf_offset+1] = (rotMatrix[0][0]*Sol_Min[1] +
                                          rotMatrix[0][1]*Sol_Min[2]);
                bufDSend[buf_offset+2] = (rotMatrix[1][0]*Sol_Min[1] +
                                          rotMatrix[1][1]*Sol_Min[2]);
                
                bufDSend[buf_offset+nVar+1] = (rotMatrix[0][0]*Sol_Max[1] +
                                               rotMatrix[0][1]*Sol_Max[2]);
                bufDSend[buf_offset+nVar+2] = (rotMatrix[1][0]*Sol_Max[1] +
                                               rotMatrix[1][1]*Sol_Max[2]);
                
              }
              else {
                bufDSend[buf_offset+1] = (rotMatrix[0][0]*Sol_Min[1] +
                                          rotMatrix[0][1]*Sol_Min[2] +
                                          rotMatrix[0][2]*Sol_Min[3]);
                bufDSend[buf_offset+2] = (rotMatrix[1][0]*Sol_Min[1] +
                                          rotMatrix[1][1]*Sol_Min[2] +
                                          rotMatrix[1][2]*Sol_Min[3]);
                bufDSend[buf_offset+3] = (rotMatrix[2][0]*Sol_Min[1] +
                                          rotMatrix[2][1]*Sol_Min[2] +
                                          rotMatrix[2][2]*Sol_Min[3]);
                
                bufDSend[buf_offset+nVar+1] = (rotMatrix[0][0]*Sol_Max[1] +
                                               rotMatrix[0][1]*Sol_Max[2] +
                                               rotMatrix[0][2]*Sol_Max[3]);
                bufDSend[buf_offset+nVar+2] = (rotMatrix[1][0]*Sol_Max[1] +
                                               rotMatrix[1][1]*Sol_Max[2] +
                                               rotMatrix[1][2]*Sol_Max[3]);
                bufDSend[buf_offset+nVar+3] = (rotMatrix[2][0]*Sol_Max[1] +
                                               rotMatrix[2][1]*Sol_Max[2] +
                                               rotMatrix[2][2]*Sol_Max[3]);
                
              }
            }
            
            break;
            
          case PERIODIC_LIM_SOL_2:
            
            /*--- The second phase of the periodic limiter calculation
             ensures that the correct minimum value of the limiter is
             found for a node on a periodic face and stores it. ---*/
            
            for (iVar = 0; iVar < nVar; iVar++) {
              bufDSend[buf_offset+iVar] = node[iPoint]->GetLimiter(iVar);
            }
            
            if (rotate_periodic) {
              if (nDim == 2) {
                bufDSend[buf_offset+1] = (rotMatrix[0][0]*node[iPoint]->GetLimiter(1) +
                                          rotMatrix[0][1]*node[iPoint]->GetLimiter(2));
                bufDSend[buf_offset+2] = (rotMatrix[1][0]*node[iPoint]->GetLimiter(1) +
                                          rotMatrix[1][1]*node[iPoint]->GetLimiter(2));
                
              }
              else {
                bufDSend[buf_offset+1] = (rotMatrix[0][0]*node[iPoint]->GetLimiter(1) +
                                          rotMatrix[0][1]*node[iPoint]->GetLimiter(2) +
                                          rotMatrix[0][2]*node[iPoint]->GetLimiter(3));
                bufDSend[buf_offset+2] = (rotMatrix[1][0]*node[iPoint]->GetLimiter(1) +
                                          rotMatrix[1][1]*node[iPoint]->GetLimiter(2) +
                                          rotMatrix[1][2]*node[iPoint]->GetLimiter(3));
                bufDSend[buf_offset+3] = (rotMatrix[2][0]*node[iPoint]->GetLimiter(1) +
                                          rotMatrix[2][1]*node[iPoint]->GetLimiter(2) +
                                          rotMatrix[2][2]*node[iPoint]->GetLimiter(3));
              }
            }
            
            break;
            
          default:
            SU2_MPI::Error("Unrecognized quantity for periodic communication.",
                           CURRENT_FUNCTION);
            break;
        }
      }
      
      /*--- Launch the point-to-point MPI send for this message. ---*/
      
      geometry->PostPeriodicSends(geometry, config, MPI_TYPE, iMessage);
      
    }
  }
  
  delete [] Diff;
  delete [] Und_Lapl;
  delete [] Sol_Min;
  delete [] Sol_Max;
  delete [] rotPrim_i;
  delete [] rotPrim_j;
  
  for (iVar = 0; iVar < ICOUNT; iVar++) {
    delete [] jacBlock[iVar];
    delete [] rotBlock[iVar];
  }
  delete [] jacBlock;
  delete [] rotBlock;
  
}

void CSolver::CompletePeriodicComms(CGeometry *geometry,
                                    CConfig *config,
                                    unsigned short val_periodic_index,
                                    unsigned short commType) {
  
  /*--- Local variables ---*/
  
  unsigned short nPeriodic = config->GetnMarker_Periodic();
  unsigned short iDim, jDim, iVar, jVar, iPeriodic, nNeighbor;
  
  unsigned long iPoint, iRecv, nRecv, offset, buf_offset, total_index;
  
  int source, iMessage, jRecv;
  
  SU2_MPI::Status status;
  
  su2double *Diff = new su2double[nVar];
  
  su2double Time_Step, Volume, Solution_Min, Solution_Max, Limiter_Min;
  
  /*--- Set some local pointers to make access simpler. ---*/
  
  su2double *bufDRecv = geometry->bufD_PeriodicRecv;
  
  unsigned short *bufSRecv = geometry->bufS_PeriodicRecv;
  
  /*--- Store the data that was communicated into the appropriate
   location within the local class data structures. ---*/
  
  if (geometry->nPeriodicRecv > 0) {
    
    for (iMessage = 0; iMessage < geometry->nPeriodicRecv; iMessage++) {
      
      /*--- For efficiency, recv the messages dynamically based on
       the order they arrive. ---*/
      
#ifdef HAVE_MPI
      /*--- Once we have recv'd a message, get the source rank. ---*/
      int ind;
      SU2_MPI::Waitany(geometry->nPeriodicRecv,
                       geometry->req_PeriodicRecv,
                       &ind, &status);
      source = status.MPI_SOURCE;
#else
      /*--- For serial calculations, we know the rank. ---*/
      source = rank;
#endif
      
      /*--- We know the offsets based on the source rank. ---*/
      
      jRecv = geometry->PeriodicRecv2Neighbor[source];
      
      /*--- Get the point offset for the start of this message. ---*/
      
      offset = geometry->nPoint_PeriodicRecv[jRecv];
      
      /*--- Get the number of packets to be received in this message. ---*/
      
      nRecv = (geometry->nPoint_PeriodicRecv[jRecv+1] -
               geometry->nPoint_PeriodicRecv[jRecv]);
      
      for (iRecv = 0; iRecv < nRecv; iRecv++) {
        
        /*--- Get the local index for this communicated data. ---*/
        
        iPoint    = geometry->Local_Point_PeriodicRecv[offset + iRecv];
        iPeriodic = geometry->Local_Marker_PeriodicRecv[offset + iRecv];
        
        /*--- While all periodic face data was accumulated, we only store
         the values for the current pair of periodic faces. This is slightly
         inefficient when we have multiple pairs of periodic faces, but
         it simplifies the communications. ---*/
        
        if ((iPeriodic == val_periodic_index) ||
            (iPeriodic == val_periodic_index + nPeriodic/2)) {
          
          /*--- Compute the offset in the recv buffer for this point. ---*/
          
          buf_offset = (offset + iRecv)*geometry->countPerPeriodicPoint;
          
          /*--- Store the data correctly depending on the quantity. ---*/
          
          switch (commType) {
              
            case PERIODIC_VOLUME:
              
              /*--- The periodic points need to keep track of their
               total volume spread across the periodic faces. ---*/
              
              Volume = (bufDRecv[buf_offset] +
                        geometry->node[iPoint]->GetPeriodicVolume());
              geometry->node[iPoint]->SetPeriodicVolume(Volume);
              
              break;
              
            case PERIODIC_NEIGHBORS:
              
              /*--- Store the extra neighbors on the periodic face. ---*/
              
              nNeighbor = (geometry->node[iPoint]->GetnNeighbor() +
                           bufSRecv[buf_offset]);
              geometry->node[iPoint]->SetnNeighbor(nNeighbor);
              
              break;
              
            case PERIODIC_RESIDUAL:
              
              /*--- Access the residual from the donor. ---*/
              
              for (iVar = 0; iVar < nVar; iVar++) {
                Residual[iVar] = bufDRecv[buf_offset];
                buf_offset++;
              }
              
              /*--- Check the computed time step against the donor
               value and keep the minimum in order to be conservative. ---*/
              
              Time_Step = node[iPoint]->GetDelta_Time();
              if (bufDRecv[buf_offset] < Time_Step)
                node[iPoint]->SetDelta_Time(bufDRecv[buf_offset]);
              buf_offset++;
              
              /*--- Access the Jacobian from the donor if implicit. ---*/
              
              if (implicit_periodic) {
                for (iVar = 0; iVar < nVar; iVar++) {
                  for (jVar = 0; jVar < nVar; jVar++) {
                    Jacobian_i[iVar][jVar] = bufDRecv[buf_offset];
                    buf_offset++;
                  }
                }
              }
              
              /*--- Add contributions to total residual. ---*/
              
              LinSysRes.AddBlock(iPoint, Residual);
              
              /*--- For implicit integration, we choose the first
               periodic face of each pair to be the master/owner of
               the solution for the linear system while fixing the
               solution at the matching face during the solve. Here,
               we remove the Jacobian and residual contributions from
               the passive face such that it does not participate in
               the linear solve. ---*/
              
              if (implicit_periodic) {
                
                Jacobian.AddBlock(iPoint, iPoint, Jacobian_i);
                
                if (iPeriodic == val_periodic_index + nPeriodic/2) {
                  for (iVar = 0; iVar < nVar; iVar++) {
                    LinSysRes.SetBlock_Zero(iPoint, iVar);
                    total_index = iPoint*nVar+iVar;
                    Jacobian.DeleteValsRowi(total_index);
                  }
                }
                
              }
              
              break;
              
            case PERIODIC_IMPLICIT:
              
              /*--- For implicit integration, we choose the first
               periodic face of each pair to be the master/owner of
               the solution for the linear system while fixing the
               solution at the matching face during the solve. Here,
               we are updating the solution at the passive nodes
               using the new solution from the master. ---*/
              
              if ((implicit_periodic) &&
                  (iPeriodic == val_periodic_index + nPeriodic/2)) {
                
                /*--- Access the solution from the donor. ---*/
                
                for (iVar = 0; iVar < nVar; iVar++) {
                  Solution[iVar] = bufDRecv[buf_offset];
                  buf_offset++;
                }
                
                /*--- Directly set the solution on the passive periodic
                 face that is provided from the master. ---*/
                
                for (iVar = 0; iVar < nVar; iVar++) {
                  node[iPoint]->SetSolution(iVar, Solution[iVar]);
                  node[iPoint]->SetSolution_Old(iVar, Solution[iVar]);
                }
                
              }
              
              break;
              
            case PERIODIC_LAPLACIAN:
              
              /*--- Adjust the undivided Laplacian. The accumulation was
               with a subtraction before communicating, so now just add. ---*/
              
              for (iVar = 0; iVar < nVar; iVar++)
                Diff[iVar] = bufDRecv[buf_offset+iVar];
              
              node[iPoint]->AddUnd_Lapl(Diff);
              
              break;
              
            case PERIODIC_MAX_EIG:
              
              /*--- Simple accumulation of the max eig on periodic faces. ---*/
              
              node[iPoint]->AddLambda(bufDRecv[buf_offset]);
              
              break;
              
            case PERIODIC_SENSOR:
              
              /*--- Simple accumulation of the sensors on periodic faces. ---*/
              
              iPoint_UndLapl[iPoint] += bufDRecv[buf_offset]; buf_offset++;
              jPoint_UndLapl[iPoint] += bufDRecv[buf_offset];
              
              break;
              
            case PERIODIC_SOL_GG:
              
              /*--- For G-G, we accumulate partial gradients then compute
               the final value using the entire volume of the periodic cell. ---*/
              
              for (iVar = 0; iVar < nVar; iVar++)
                for (iDim = 0; iDim < nDim; iDim++)
                  node[iPoint]->SetGradient(iVar, iDim, bufDRecv[buf_offset+iVar*nDim+iDim] + node[iPoint]->GetGradient(iVar, iDim));
              
              break;
              
            case PERIODIC_PRIM_GG:
              
              /*--- For G-G, we accumulate partial gradients then compute
               the final value using the entire volume of the periodic cell. ---*/
              
              for (iVar = 0; iVar < nPrimVarGrad; iVar++)
                for (iDim = 0; iDim < nDim; iDim++)
                  node[iPoint]->SetGradient_Primitive(iVar, iDim, bufDRecv[buf_offset+iVar*nDim+iDim] + node[iPoint]->GetGradient_Primitive(iVar, iDim));
              break;
              
            case PERIODIC_SOL_LS:
              
              /*--- For L-S, we build the upper triangular matrix and the
               r.h.s. vector by accumulating from all periodic partial
               control volumes. ---*/
              
              for (iDim = 0; iDim < nDim; iDim++) {
                for (jDim = 0; jDim < nDim; jDim++) {
                  node[iPoint]->AddRmatrix(iDim,jDim,bufDRecv[buf_offset]);
                  buf_offset++;
                }
              }
              for (iVar = 0; iVar < nVar; iVar++) {
                for (iDim = 0; iDim < nDim; iDim++) {
                  node[iPoint]->AddGradient(iVar, iDim, bufDRecv[buf_offset]);
                  buf_offset++;
                }
              }
              
              break;
              
            case PERIODIC_PRIM_LS:
              
              /*--- For L-S, we build the upper triangular matrix and the
               r.h.s. vector by accumulating from all periodic partial
               control volumes. ---*/
              
              for (iDim = 0; iDim < nDim; iDim++) {
                for (jDim = 0; jDim < nDim; jDim++) {
                  node[iPoint]->AddRmatrix(iDim,jDim,bufDRecv[buf_offset]);
                  buf_offset++;
                }
              }
              for (iVar = 0; iVar < nPrimVarGrad; iVar++) {
                for (iDim = 0; iDim < nDim; iDim++) {
                  node[iPoint]->AddGradient_Primitive(iVar, iDim, bufDRecv[buf_offset]);
                  buf_offset++;
                }
              }
              
              break;
              
            case PERIODIC_LIM_PRIM_1:
              
              /*--- Check the min and max values found on the matching
               perioic faces for the solution, and store the proper min
               and max for this point.  ---*/
              
              for (iVar = 0; iVar < nPrimVarGrad; iVar++) {
                node[iPoint]->SetSolution_Min(iVar, min(node[iPoint]->GetSolution_Min(iVar), bufDRecv[buf_offset+iVar]));
                node[iPoint]->SetSolution_Max(iVar, max(node[iPoint]->GetSolution_Max(iVar), bufDRecv[buf_offset+nPrimVarGrad+iVar]));
              }
              
              break;
              
            case PERIODIC_LIM_PRIM_2:
              
              /*--- Check the min values found on the matching periodic
               faces for the limiter, and store the proper min value. ---*/
              
              for (iVar = 0; iVar < nPrimVarGrad; iVar++) {
                node[iPoint]->SetLimiter_Primitive(iVar, min(node[iPoint]->GetLimiter_Primitive(iVar), bufDRecv[buf_offset+iVar]));
              }
              
              break;
              
            case PERIODIC_LIM_SOL_1:
              
              /*--- Check the min and max values found on the matching
               perioic faces for the solution, and store the proper min
               and max for this point.  ---*/
              
              for (iVar = 0; iVar < nVar; iVar++) {
                
                /*--- Solution minimum. ---*/
                
                Solution_Min = min(node[iPoint]->GetSolution_Min(iVar),
                                   bufDRecv[buf_offset+iVar]);
                node[iPoint]->SetSolution_Min(iVar, Solution_Min);
                
                /*--- Solution maximum. ---*/
                
                Solution_Max = max(node[iPoint]->GetSolution_Max(iVar),
                                   bufDRecv[buf_offset+nVar+iVar]);
                node[iPoint]->SetSolution_Max(iVar, Solution_Max);
                
              }
              
              break;
              
            case PERIODIC_LIM_SOL_2:
              
              /*--- Check the min values found on the matching periodic
               faces for the limiter, and store the proper min value. ---*/
              
              for (iVar = 0; iVar < nVar; iVar++) {
                Limiter_Min = min(node[iPoint]->GetLimiter_Primitive(iVar),
                                  bufDRecv[buf_offset+iVar]);
                node[iPoint]->SetLimiter_Primitive(iVar, Limiter_Min);
              }
              
              break;
              
            default:
              
              SU2_MPI::Error("Unrecognized quantity for periodic communication.",
                             CURRENT_FUNCTION);
              break;
              
          }
        }
      }
    }
    
    /*--- Verify that all non-blocking point-to-point sends have finished.
     Note that this should be satisfied, as we have received all of the
     data in the loop above at this point. ---*/
    
#ifdef HAVE_MPI
    SU2_MPI::Waitall(geometry->nPeriodicSend,
                     geometry->req_PeriodicSend,
                     MPI_STATUS_IGNORE);
#endif
    
  }
  
  delete [] Diff;
  
}

void CSolver::InitiateComms(CGeometry *geometry,
                            CConfig *config,
                            unsigned short commType) {
  
  /*--- Local variables ---*/
  
  unsigned short iVar, iDim;
  unsigned short COUNT_PER_POINT = 0;
  unsigned short MPI_TYPE        = 0;
  
  unsigned long iPoint, offset, buf_offset;
  
  int iMessage, iSend, nSend;
  
  /*--- Set the size of the data packet and type depending on quantity. ---*/
  
  switch (commType) {
    case SOLUTION:
    case SOLUTION_OLD:
    case UNDIVIDED_LAPLACIAN:
    case SOLUTION_LIMITER:
      COUNT_PER_POINT  = nVar;
      MPI_TYPE         = COMM_TYPE_DOUBLE;
      break;
    case MAX_EIGENVALUE:
    case SENSOR:
      COUNT_PER_POINT  = 1;
      MPI_TYPE         = COMM_TYPE_DOUBLE;
      break;
    case SOLUTION_GRADIENT:
      COUNT_PER_POINT  = nVar*nDim;
      MPI_TYPE         = COMM_TYPE_DOUBLE;
      break;
    case PRIMITIVE_GRADIENT:
      COUNT_PER_POINT  = nPrimVarGrad*nDim;
      MPI_TYPE         = COMM_TYPE_DOUBLE;
      break;
    case PRIMITIVE_LIMITER:
      COUNT_PER_POINT  = nPrimVarGrad;
      MPI_TYPE         = COMM_TYPE_DOUBLE;
      break;
    case SOLUTION_EDDY:
      COUNT_PER_POINT  = nVar+1;
      MPI_TYPE         = COMM_TYPE_DOUBLE;
      break;
    case SOLUTION_FEA:
      if (config->GetDynamic_Analysis() == DYNAMIC)
        COUNT_PER_POINT  = nVar*3;
      else
        COUNT_PER_POINT  = nVar;
      MPI_TYPE         = COMM_TYPE_DOUBLE;
      break;
    case SOLUTION_FEA_OLD:
      COUNT_PER_POINT  = nVar*3;
      MPI_TYPE         = COMM_TYPE_DOUBLE;
      break;
    case SOLUTION_DISPONLY:
      COUNT_PER_POINT  = nVar;
      MPI_TYPE         = COMM_TYPE_DOUBLE;
      break;
    case SOLUTION_PRED:
      COUNT_PER_POINT  = nVar;
      MPI_TYPE         = COMM_TYPE_DOUBLE;
      break;
    case SOLUTION_PRED_OLD:
      COUNT_PER_POINT  = nVar*3;
      MPI_TYPE         = COMM_TYPE_DOUBLE;
      break;
    case AUXVAR_GRADIENT:
      COUNT_PER_POINT  = nDim;
      MPI_TYPE         = COMM_TYPE_DOUBLE;
      break;
    default:
      SU2_MPI::Error("Unrecognized quantity for point-to-point MPI comms.",
                     CURRENT_FUNCTION);
      break;
  }
  
  /*--- Check to make sure we have created a large enough buffer
   for these comms during preprocessing. This is only for the su2double
   buffer. It will be reallocated whenever we find a larger count
   per point. After the first cycle of comms, this should be inactive. ---*/
  
  if (COUNT_PER_POINT > geometry->countPerPoint) {
    geometry->AllocateP2PComms(COUNT_PER_POINT);
  }
  
  /*--- Set some local pointers to make access simpler. ---*/
  
  su2double *bufDSend = geometry->bufD_P2PSend;
  
  /*--- Load the specified quantity from the solver into the generic
   communication buffer in the geometry class. ---*/
  
  if (geometry->nP2PSend > 0) {
    
    /*--- Post all non-blocking recvs first before sends. ---*/
    
    geometry->PostP2PRecvs(geometry, config, MPI_TYPE, false);
    
    for (iMessage = 0; iMessage < geometry->nP2PSend; iMessage++) {
      
      /*--- Compute our location in the send buffer. ---*/
      
      offset = geometry->nPoint_P2PSend[iMessage];
      
      /*--- Total count can include multiple pieces of data per element. ---*/
      
      nSend = (geometry->nPoint_P2PSend[iMessage+1] -
               geometry->nPoint_P2PSend[iMessage]);
      
      for (iSend = 0; iSend < nSend; iSend++) {
        
        /*--- Get the local index for this communicated data. ---*/
        
        iPoint = geometry->Local_Point_P2PSend[offset + iSend];
        
        /*--- Compute the offset in the recv buffer for this point. ---*/
        
        buf_offset = (offset + iSend)*geometry->countPerPoint;
        
        switch (commType) {
          case SOLUTION:
            for (iVar = 0; iVar < nVar; iVar++)
              bufDSend[buf_offset+iVar] = node[iPoint]->GetSolution(iVar);
            break;
          case SOLUTION_OLD:
            for (iVar = 0; iVar < nVar; iVar++)
              bufDSend[buf_offset+iVar] = node[iPoint]->GetSolution_Old(iVar);
            break;
          case SOLUTION_EDDY:
            for (iVar = 0; iVar < nVar; iVar++)
              bufDSend[buf_offset+iVar] = node[iPoint]->GetSolution(iVar);
            bufDSend[buf_offset+nVar]   = node[iPoint]->GetmuT();
            break;
          case UNDIVIDED_LAPLACIAN:
            for (iVar = 0; iVar < nVar; iVar++)
              bufDSend[buf_offset+iVar] = node[iPoint]->GetUndivided_Laplacian(iVar);
            break;
          case SOLUTION_LIMITER:
            for (iVar = 0; iVar < nVar; iVar++)
              bufDSend[buf_offset+iVar] = node[iPoint]->GetLimiter(iVar);
            break;
          case MAX_EIGENVALUE:
            bufDSend[buf_offset] = node[iPoint]->GetLambda();
            break;
          case SENSOR:
            bufDSend[buf_offset] = node[iPoint]->GetSensor();
            break;
          case SOLUTION_GRADIENT:
            for (iVar = 0; iVar < nVar; iVar++)
              for (iDim = 0; iDim < nDim; iDim++)
                bufDSend[buf_offset+iVar*nDim+iDim] = node[iPoint]->GetGradient(iVar, iDim);
            break;
          case PRIMITIVE_GRADIENT:
            for (iVar = 0; iVar < nPrimVarGrad; iVar++)
              for (iDim = 0; iDim < nDim; iDim++)
                bufDSend[buf_offset+iVar*nDim+iDim] = node[iPoint]->GetGradient_Primitive(iVar, iDim);
            break;
          case PRIMITIVE_LIMITER:
            for (iVar = 0; iVar < nPrimVarGrad; iVar++)
              bufDSend[buf_offset+iVar] = node[iPoint]->GetLimiter_Primitive(iVar);
            break;
          case AUXVAR_GRADIENT:
            for (iDim = 0; iDim < nDim; iDim++)
              bufDSend[buf_offset+iDim] = node[iPoint]->GetAuxVarGradient(iDim);
            break;
          case SOLUTION_FEA:
            for (iVar = 0; iVar < nVar; iVar++) {
              bufDSend[buf_offset+iVar] = node[iPoint]->GetSolution(iVar);
              if (config->GetDynamic_Analysis() == DYNAMIC) {
                bufDSend[buf_offset+nVar+iVar]   = node[iPoint]->GetSolution_Vel(iVar);
                bufDSend[buf_offset+nVar*2+iVar] = node[iPoint]->GetSolution_Accel(iVar);
              }
            }
            break;
          case SOLUTION_FEA_OLD:
            for (iVar = 0; iVar < nVar; iVar++) {
              bufDSend[buf_offset+iVar]        = node[iPoint]->GetSolution_time_n(iVar);
              bufDSend[buf_offset+nVar+iVar]   = node[iPoint]->GetSolution_Vel_time_n(iVar);
              bufDSend[buf_offset+nVar*2+iVar] = node[iPoint]->GetSolution_Accel_time_n(iVar);
            }
            break;
          case SOLUTION_DISPONLY:
            for (iVar = 0; iVar < nVar; iVar++)
              bufDSend[buf_offset+iVar] = node[iPoint]->GetSolution(iVar);
            break;
          case SOLUTION_PRED:
            for (iVar = 0; iVar < nVar; iVar++)
              bufDSend[buf_offset+iVar] = node[iPoint]->GetSolution_Pred(iVar);
            break;
          case SOLUTION_PRED_OLD:
            for (iVar = 0; iVar < nVar; iVar++) {
              bufDSend[buf_offset+iVar]        = node[iPoint]->GetSolution_Old(iVar);
              bufDSend[buf_offset+nVar+iVar]   = node[iPoint]->GetSolution_Pred(iVar);
              bufDSend[buf_offset+nVar*2+iVar] = node[iPoint]->GetSolution_Pred_Old(iVar);
            }
            break;
          default:
            SU2_MPI::Error("Unrecognized quantity for point-to-point MPI comms.",
                           CURRENT_FUNCTION);
            break;
        }
      }
      
      /*--- Launch the point-to-point MPI send for this message. ---*/
      
      geometry->PostP2PSends(geometry, config, MPI_TYPE, iMessage, false);
      
    }
  }
  
}
void CSolver::CompleteComms(CGeometry *geometry,
                            CConfig *config,
                            unsigned short commType) {
  
  /*--- Local variables ---*/
  
  unsigned short iDim, iVar;
  unsigned long iPoint, iRecv, nRecv, offset, buf_offset;
  
  int ind, source, iMessage, jRecv;
  SU2_MPI::Status status;
  
  /*--- Set some local pointers to make access simpler. ---*/
  
  su2double *bufDRecv = geometry->bufD_P2PRecv;
  
  /*--- Store the data that was communicated into the appropriate
   location within the local class data structures. ---*/
  
  if (geometry->nP2PRecv > 0) {
    
    for (iMessage = 0; iMessage < geometry->nP2PRecv; iMessage++) {
      
      /*--- For efficiency, recv the messages dynamically based on
       the order they arrive. ---*/
      
      SU2_MPI::Waitany(geometry->nP2PRecv, geometry->req_P2PRecv,
                       &ind, &status);
      
      /*--- Once we have recv'd a message, get the source rank. ---*/
      
      source = status.MPI_SOURCE;
      
      /*--- We know the offsets based on the source rank. ---*/
      
      jRecv = geometry->P2PRecv2Neighbor[source];
      
      /*--- Get the point offset for the start of this message. ---*/
      
      offset = geometry->nPoint_P2PRecv[jRecv];
      
      /*--- Get the number of packets to be received in this message. ---*/
      
      nRecv = (geometry->nPoint_P2PRecv[jRecv+1] -
               geometry->nPoint_P2PRecv[jRecv]);
      
      for (iRecv = 0; iRecv < nRecv; iRecv++) {
        
        /*--- Get the local index for this communicated data. ---*/
        
        iPoint = geometry->Local_Point_P2PRecv[offset + iRecv];
        
        /*--- Compute the offset in the recv buffer for this point. ---*/
        
        buf_offset = (offset + iRecv)*geometry->countPerPoint;
        
        /*--- Store the data correctly depending on the quantity. ---*/
        
        switch (commType) {
          case SOLUTION:
            for (iVar = 0; iVar < nVar; iVar++)
              node[iPoint]->SetSolution(iVar, bufDRecv[buf_offset+iVar]);
            break;
          case SOLUTION_OLD:
            for (iVar = 0; iVar < nVar; iVar++)
              node[iPoint]->SetSolution_Old(iVar, bufDRecv[buf_offset+iVar]);
            break;
          case SOLUTION_EDDY:
            for (iVar = 0; iVar < nVar; iVar++)
              node[iPoint]->SetSolution(iVar, bufDRecv[buf_offset+iVar]);
            node[iPoint]->SetmuT(bufDRecv[offset+nVar]);
            break;
          case UNDIVIDED_LAPLACIAN:
            for (iVar = 0; iVar < nVar; iVar++)
              node[iPoint]->SetUndivided_Laplacian(iVar, bufDRecv[buf_offset+iVar]);
            break;
          case SOLUTION_LIMITER:
            for (iVar = 0; iVar < nVar; iVar++)
              node[iPoint]->SetLimiter(iVar, bufDRecv[buf_offset+iVar]);
            break;
          case MAX_EIGENVALUE:
            node[iPoint]->SetLambda(bufDRecv[buf_offset]);
            break;
          case SENSOR:
            node[iPoint]->SetSensor(bufDRecv[buf_offset]);
            break;
          case SOLUTION_GRADIENT:
            for (iVar = 0; iVar < nVar; iVar++)
              for (iDim = 0; iDim < nDim; iDim++)
                node[iPoint]->SetGradient(iVar, iDim, bufDRecv[buf_offset+iVar*nDim+iDim]);
            break;
          case PRIMITIVE_GRADIENT:
            for (iVar = 0; iVar < nPrimVarGrad; iVar++)
              for (iDim = 0; iDim < nDim; iDim++)
                node[iPoint]->SetGradient_Primitive(iVar, iDim, bufDRecv[buf_offset+iVar*nDim+iDim]);
            break;
          case PRIMITIVE_LIMITER:
            for (iVar = 0; iVar < nPrimVarGrad; iVar++)
              node[iPoint]->SetLimiter_Primitive(iVar, bufDRecv[buf_offset+iVar]);
            break;
          case AUXVAR_GRADIENT:
            for (iDim = 0; iDim < nDim; iDim++)
              node[iPoint]->SetAuxVarGradient(iDim, bufDRecv[buf_offset+iDim]);
            break;
          case SOLUTION_FEA:
            for (iVar = 0; iVar < nVar; iVar++) {
              node[iPoint]->SetSolution(iVar, bufDRecv[buf_offset+iVar]);
              if (config->GetDynamic_Analysis() == DYNAMIC) {
                node[iPoint]->SetSolution_Vel(iVar, bufDRecv[buf_offset+nVar+iVar]);
                node[iPoint]->SetSolution_Accel(iVar, bufDRecv[buf_offset+nVar*2+iVar]);
              }
            }
            break;
          case SOLUTION_FEA_OLD:
            for (iVar = 0; iVar < nVar; iVar++) {
              node[iPoint]->SetSolution_time_n(iVar, bufDRecv[buf_offset+iVar]);
              node[iPoint]->SetSolution_Vel_time_n(iVar, bufDRecv[buf_offset+nVar+iVar]);
              node[iPoint]->SetSolution_Accel_time_n(iVar, bufDRecv[buf_offset+nVar*2+iVar]);
            }
            break;
          case SOLUTION_DISPONLY:
            for (iVar = 0; iVar < nVar; iVar++)
              node[iPoint]->SetSolution(iVar, bufDRecv[buf_offset+iVar]);
            break;
          case SOLUTION_PRED:
            for (iVar = 0; iVar < nVar; iVar++)
              node[iPoint]->SetSolution_Pred(iVar, bufDRecv[buf_offset+iVar]);
            break;
          case SOLUTION_PRED_OLD:
            for (iVar = 0; iVar < nVar; iVar++) {
              node[iPoint]->SetSolution_Old(iVar, bufDRecv[buf_offset+iVar]);
              node[iPoint]->SetSolution_Pred(iVar, bufDRecv[buf_offset+nVar+iVar]);
              node[iPoint]->SetSolution_Pred_Old(iVar, bufDRecv[buf_offset+nVar*2+iVar]);
            }
            break;
          default:
            SU2_MPI::Error("Unrecognized quantity for point-to-point MPI comms.",
                           CURRENT_FUNCTION);
            break;
        }
      }
    }
    
    /*--- Verify that all non-blocking point-to-point sends have finished.
     Note that this should be satisfied, as we have received all of the
     data in the loop above at this point. ---*/
    
#ifdef HAVE_MPI
    SU2_MPI::Waitall(geometry->nP2PSend, geometry->req_P2PSend, MPI_STATUS_IGNORE);
#endif
    
  }
  
}

void CSolver::SetResidual_RMS(CGeometry *geometry, CConfig *config) {
  unsigned short iVar;
  
#ifndef HAVE_MPI
  
  for (iVar = 0; iVar < nVar; iVar++) {
    
    if (GetRes_RMS(iVar) != GetRes_RMS(iVar)) {
        SU2_MPI::Error("SU2 has diverged. (NaN detected)", CURRENT_FUNCTION);
    }
    if (log10(sqrt(GetRes_RMS(iVar)/geometry->GetnPoint())) > 20 ){
      SU2_MPI::Error("SU2 has diverged. (Residual > 10^20 detected)", CURRENT_FUNCTION);
    }

    SetRes_RMS(iVar, max(EPS*EPS, sqrt(GetRes_RMS(iVar)/geometry->GetnPoint())));
    
  }
  
#else
  
  int nProcessor = size, iProcessor;

  su2double *sbuf_residual, *rbuf_residual, *sbuf_coord, *rbuf_coord, *Coord;
  unsigned long *sbuf_point, *rbuf_point, Global_nPointDomain;
  unsigned short iDim;
  
  /*--- Set the L2 Norm residual in all the processors ---*/
  
  sbuf_residual  = new su2double[nVar]; for (iVar = 0; iVar < nVar; iVar++) sbuf_residual[iVar] = 0.0;
  rbuf_residual  = new su2double[nVar]; for (iVar = 0; iVar < nVar; iVar++) rbuf_residual[iVar] = 0.0;
  
  for (iVar = 0; iVar < nVar; iVar++) sbuf_residual[iVar] = GetRes_RMS(iVar);
  
  if (config->GetComm_Level() == COMM_FULL) {
    
    unsigned long Local_nPointDomain = geometry->GetnPointDomain();
    SU2_MPI::Allreduce(sbuf_residual, rbuf_residual, nVar, MPI_DOUBLE, MPI_SUM, MPI_COMM_WORLD);
    SU2_MPI::Allreduce(&Local_nPointDomain, &Global_nPointDomain, 1, MPI_UNSIGNED_LONG, MPI_SUM, MPI_COMM_WORLD);
    
  } else {
    
    /*--- Reduced MPI comms have been requested. Use a local residual only. ---*/
    
    for (iVar = 0; iVar < nVar; iVar++) rbuf_residual[iVar] = sbuf_residual[iVar];
    Global_nPointDomain = geometry->GetnPointDomain();
    
  }
  
  
  for (iVar = 0; iVar < nVar; iVar++) {
    
    if (rbuf_residual[iVar] != rbuf_residual[iVar]) {
      SU2_MPI::Error("SU2 has diverged. (NaN detected)", CURRENT_FUNCTION);
    }
    
    SetRes_RMS(iVar, max(EPS*EPS, sqrt(rbuf_residual[iVar]/Global_nPointDomain)));
    
  }

  delete [] sbuf_residual;
  delete [] rbuf_residual;
  
  /*--- Set the Maximum residual in all the processors ---*/
  
  if (config->GetComm_Level() == COMM_FULL) {
    
    sbuf_residual = new su2double [nVar]; for (iVar = 0; iVar < nVar; iVar++) sbuf_residual[iVar] = 0.0;
    sbuf_point = new unsigned long [nVar]; for (iVar = 0; iVar < nVar; iVar++) sbuf_point[iVar] = 0;
    sbuf_coord = new su2double[nVar*nDim]; for (iVar = 0; iVar < nVar*nDim; iVar++) sbuf_coord[iVar] = 0.0;
    
    rbuf_residual = new su2double [nProcessor*nVar]; for (iVar = 0; iVar < nProcessor*nVar; iVar++) rbuf_residual[iVar] = 0.0;
    rbuf_point = new unsigned long [nProcessor*nVar]; for (iVar = 0; iVar < nProcessor*nVar; iVar++) rbuf_point[iVar] = 0;
    rbuf_coord = new su2double[nProcessor*nVar*nDim]; for (iVar = 0; iVar < nProcessor*nVar*nDim; iVar++) rbuf_coord[iVar] = 0.0;
    
    for (iVar = 0; iVar < nVar; iVar++) {
      sbuf_residual[iVar] = GetRes_Max(iVar);
      sbuf_point[iVar] = GetPoint_Max(iVar);
      Coord = GetPoint_Max_Coord(iVar);
      for (iDim = 0; iDim < nDim; iDim++)
        sbuf_coord[iVar*nDim+iDim] = Coord[iDim];
    }
    
    SU2_MPI::Allgather(sbuf_residual, nVar, MPI_DOUBLE, rbuf_residual, nVar, MPI_DOUBLE, MPI_COMM_WORLD);
    SU2_MPI::Allgather(sbuf_point, nVar, MPI_UNSIGNED_LONG, rbuf_point, nVar, MPI_UNSIGNED_LONG, MPI_COMM_WORLD);
    SU2_MPI::Allgather(sbuf_coord, nVar*nDim, MPI_DOUBLE, rbuf_coord, nVar*nDim, MPI_DOUBLE, MPI_COMM_WORLD);
    
    for (iVar = 0; iVar < nVar; iVar++) {
      for (iProcessor = 0; iProcessor < nProcessor; iProcessor++) {
        AddRes_Max(iVar, rbuf_residual[iProcessor*nVar+iVar], rbuf_point[iProcessor*nVar+iVar], &rbuf_coord[iProcessor*nVar*nDim+iVar*nDim]);
      }
    }
    
    delete [] sbuf_residual;
    delete [] rbuf_residual;
    
    delete [] sbuf_point;
    delete [] rbuf_point;
    
    delete [] sbuf_coord;
    delete [] rbuf_coord;
    
  }
  
#endif
  
}

void CSolver::SetResidual_BGS(CGeometry *geometry, CConfig *config) {
  unsigned short iVar;

#ifndef HAVE_MPI

  for (iVar = 0; iVar < nVar; iVar++) {

    if (GetRes_BGS(iVar) != GetRes_BGS(iVar)) {
      SU2_MPI::Error("SU2 has diverged.", CURRENT_FUNCTION);
    }

    SetRes_BGS(iVar, max(EPS*EPS, sqrt(GetRes_BGS(iVar)/geometry->GetnPoint())));

  }

#else

  int nProcessor = size, iProcessor;

  su2double *sbuf_residual, *rbuf_residual, *sbuf_coord, *rbuf_coord, *Coord;
  unsigned long *sbuf_point, *rbuf_point, Local_nPointDomain, Global_nPointDomain;
  unsigned short iDim;

  /*--- Set the L2 Norm residual in all the processors ---*/

  sbuf_residual  = new su2double[nVar]; for (iVar = 0; iVar < nVar; iVar++) sbuf_residual[iVar] = 0.0;
  rbuf_residual  = new su2double[nVar]; for (iVar = 0; iVar < nVar; iVar++) rbuf_residual[iVar] = 0.0;

  for (iVar = 0; iVar < nVar; iVar++) sbuf_residual[iVar] = GetRes_BGS(iVar);
  Local_nPointDomain = geometry->GetnPointDomain();


  SU2_MPI::Allreduce(sbuf_residual, rbuf_residual, nVar, MPI_DOUBLE, MPI_SUM, MPI_COMM_WORLD);
  SU2_MPI::Allreduce(&Local_nPointDomain, &Global_nPointDomain, 1, MPI_UNSIGNED_LONG, MPI_SUM, MPI_COMM_WORLD);


  for (iVar = 0; iVar < nVar; iVar++) {

    if (rbuf_residual[iVar] != rbuf_residual[iVar]) {

      SU2_MPI::Error("SU2 has diverged (NaN detected)", CURRENT_FUNCTION);

    }

    SetRes_BGS(iVar, max(EPS*EPS, sqrt(rbuf_residual[iVar]/Global_nPointDomain)));

  }

  delete [] sbuf_residual;
  delete [] rbuf_residual;

  /*--- Set the Maximum residual in all the processors ---*/
  sbuf_residual = new su2double [nVar]; for (iVar = 0; iVar < nVar; iVar++) sbuf_residual[iVar] = 0.0;
  sbuf_point = new unsigned long [nVar]; for (iVar = 0; iVar < nVar; iVar++) sbuf_point[iVar] = 0;
  sbuf_coord = new su2double[nVar*nDim]; for (iVar = 0; iVar < nVar*nDim; iVar++) sbuf_coord[iVar] = 0.0;

  rbuf_residual = new su2double [nProcessor*nVar]; for (iVar = 0; iVar < nProcessor*nVar; iVar++) rbuf_residual[iVar] = 0.0;
  rbuf_point = new unsigned long [nProcessor*nVar]; for (iVar = 0; iVar < nProcessor*nVar; iVar++) rbuf_point[iVar] = 0;
  rbuf_coord = new su2double[nProcessor*nVar*nDim]; for (iVar = 0; iVar < nProcessor*nVar*nDim; iVar++) rbuf_coord[iVar] = 0.0;

  for (iVar = 0; iVar < nVar; iVar++) {
    sbuf_residual[iVar] = GetRes_Max_BGS(iVar);
    sbuf_point[iVar] = GetPoint_Max_BGS(iVar);
    Coord = GetPoint_Max_Coord_BGS(iVar);
    for (iDim = 0; iDim < nDim; iDim++)
      sbuf_coord[iVar*nDim+iDim] = Coord[iDim];
  }

  SU2_MPI::Allgather(sbuf_residual, nVar, MPI_DOUBLE, rbuf_residual, nVar, MPI_DOUBLE, MPI_COMM_WORLD);
  SU2_MPI::Allgather(sbuf_point, nVar, MPI_UNSIGNED_LONG, rbuf_point, nVar, MPI_UNSIGNED_LONG, MPI_COMM_WORLD);
  SU2_MPI::Allgather(sbuf_coord, nVar*nDim, MPI_DOUBLE, rbuf_coord, nVar*nDim, MPI_DOUBLE, MPI_COMM_WORLD);

  for (iVar = 0; iVar < nVar; iVar++) {
    for (iProcessor = 0; iProcessor < nProcessor; iProcessor++) {
      AddRes_Max_BGS(iVar, rbuf_residual[iProcessor*nVar+iVar], rbuf_point[iProcessor*nVar+iVar], &rbuf_coord[iProcessor*nVar*nDim+iVar*nDim]);
    }
  }

  delete [] sbuf_residual;
  delete [] rbuf_residual;

  delete [] sbuf_point;
  delete [] rbuf_point;

  delete [] sbuf_coord;
  delete [] rbuf_coord;

#endif

}

void CSolver::SetRotatingFrame_GCL(CGeometry *geometry, CConfig *config) {
  
  unsigned short iDim, nDim = geometry->GetnDim(), iVar, nVar = GetnVar(), iMarker;
  unsigned long iVertex, iEdge;
  su2double ProjGridVel, *Normal;

  /*--- Loop interior edges ---*/

  for (iEdge = 0; iEdge < geometry->GetnEdge(); iEdge++) {

    const unsigned long iPoint = geometry->edge[iEdge]->GetNode(0);
    const unsigned long jPoint = geometry->edge[iEdge]->GetNode(1);

    /*--- Solution at each edge point ---*/

    su2double *Solution_i = node[iPoint]->GetSolution();
    su2double *Solution_j = node[jPoint]->GetSolution();

    for (iVar = 0; iVar < nVar; iVar++)
      Solution[iVar] = 0.5* (Solution_i[iVar] + Solution_j[iVar]);

    /*--- Grid Velocity at each edge point ---*/

    su2double *GridVel_i = geometry->node[iPoint]->GetGridVel();
    su2double *GridVel_j = geometry->node[jPoint]->GetGridVel();
    for (iDim = 0; iDim < nDim; iDim++)
      Vector[iDim] = 0.5* (GridVel_i[iDim] + GridVel_j[iDim]);

    Normal = geometry->edge[iEdge]->GetNormal();

    ProjGridVel = 0.0;
    for (iDim = 0; iDim < nDim; iDim++)
      ProjGridVel += Vector[iDim]*Normal[iDim];

    for (iVar = 0; iVar < nVar; iVar++)
      Residual[iVar] = ProjGridVel*Solution_i[iVar];

    LinSysRes.AddBlock(iPoint, Residual);

    for (iVar = 0; iVar < nVar; iVar++)
      Residual[iVar] = ProjGridVel*Solution_j[iVar];

    LinSysRes.SubtractBlock(jPoint, Residual);

  }

  /*--- Loop boundary edges ---*/

  for (iMarker = 0; iMarker < geometry->GetnMarker(); iMarker++) {
    if ((config->GetMarker_All_KindBC(iMarker) != INTERNAL_BOUNDARY)  &&
        (config->GetMarker_All_KindBC(iMarker) != PERIODIC_BOUNDARY)) {
      for (iVertex = 0; iVertex < geometry->GetnVertex(iMarker); iVertex++) {
        const unsigned long Point = geometry->vertex[iMarker][iVertex]->GetNode();

        /*--- Solution at each edge point ---*/

        su2double *Solution = node[Point]->GetSolution();

        /*--- Grid Velocity at each edge point ---*/

        su2double *GridVel = geometry->node[Point]->GetGridVel();

        /*--- Summed normal components ---*/

        Normal = geometry->vertex[iMarker][iVertex]->GetNormal();

        ProjGridVel = 0.0;
        for (iDim = 0; iDim < nDim; iDim++)
          ProjGridVel += GridVel[iDim]*Normal[iDim];

        for (iVar = 0; iVar < nVar; iVar++)
          Residual[iVar] = ProjGridVel*Solution[iVar];

        LinSysRes.SubtractBlock(Point, Residual);
        
      }
    }
  }
  
}

void CSolver::SetAuxVar_Gradient_GG(CGeometry *geometry, CConfig *config) {
  
  unsigned long Point = 0, iPoint = 0, jPoint = 0, iEdge, iVertex;
  unsigned short nDim = geometry->GetnDim(), iDim, iMarker;
  
  su2double AuxVar_Vertex, AuxVar_i, AuxVar_j, AuxVar_Average;
  su2double *Gradient, DualArea, Partial_Res, Grad_Val, *Normal;
  
  for (iPoint = 0; iPoint < geometry->GetnPoint(); iPoint++)
    node[iPoint]->SetAuxVarGradientZero();    // Set Gradient to Zero
  
  /*--- Loop interior edges ---*/
  
  for (iEdge = 0; iEdge < geometry->GetnEdge(); iEdge++) {
    iPoint = geometry->edge[iEdge]->GetNode(0);
    jPoint = geometry->edge[iEdge]->GetNode(1);
    
    AuxVar_i = node[iPoint]->GetAuxVar();
    AuxVar_j = node[jPoint]->GetAuxVar();
    
    Normal = geometry->edge[iEdge]->GetNormal();
    AuxVar_Average =  0.5 * ( AuxVar_i + AuxVar_j);
    for (iDim = 0; iDim < nDim; iDim++) {
      Partial_Res = AuxVar_Average*Normal[iDim];
      node[iPoint]->AddAuxVarGradient(iDim, Partial_Res);
      node[jPoint]->SubtractAuxVarGradient(iDim, Partial_Res);
    }
  }
  
  /*--- Loop boundary edges ---*/
  
  for (iMarker = 0; iMarker < geometry->GetnMarker(); iMarker++)
    if ((config->GetMarker_All_KindBC(iMarker) != INTERNAL_BOUNDARY) &&
        (config->GetMarker_All_KindBC(iMarker) != PERIODIC_BOUNDARY)) {
    for (iVertex = 0; iVertex < geometry->GetnVertex(iMarker); iVertex++) {
      Point = geometry->vertex[iMarker][iVertex]->GetNode();
      AuxVar_Vertex = node[Point]->GetAuxVar();
      Normal = geometry->vertex[iMarker][iVertex]->GetNormal();
      for (iDim = 0; iDim < nDim; iDim++) {
        Partial_Res = AuxVar_Vertex*Normal[iDim];
        node[Point]->SubtractAuxVarGradient(iDim, Partial_Res);
      }
    }
    }
  
  for (iPoint=0; iPoint<geometry->GetnPoint(); iPoint++)
    for (iDim = 0; iDim < nDim; iDim++) {
      Gradient = node[iPoint]->GetAuxVarGradient();
      DualArea = geometry->node[iPoint]->GetVolume();
      Grad_Val = Gradient[iDim]/(DualArea+EPS);
      node[iPoint]->SetAuxVarGradient(iDim, Grad_Val);
    }
  
  /*--- Gradient MPI ---*/
  
  InitiateComms(geometry, config, AUXVAR_GRADIENT);
  CompleteComms(geometry, config, AUXVAR_GRADIENT);

}

void CSolver::SetAuxVar_Gradient_LS(CGeometry *geometry, CConfig *config) {
  
  unsigned short iDim, jDim, iNeigh;
  unsigned short nDim = geometry->GetnDim();
  unsigned long iPoint, jPoint;
  su2double *Coord_i, *Coord_j, AuxVar_i, AuxVar_j, weight, r11, r12, r13, r22, r23, r23_a,
  r23_b, r33, z11, z12, z13, z22, z23, z33, detR2, product;
  bool singular = false;
  
  su2double *Cvector = new su2double [nDim];
  
  /*--- Loop over points of the grid ---*/
  
  for (iPoint = 0; iPoint < geometry->GetnPoint(); iPoint++) {
    
    Coord_i = geometry->node[iPoint]->GetCoord();
    AuxVar_i = node[iPoint]->GetAuxVar();
    
    /*--- Inizialization of variables ---*/
    for (iDim = 0; iDim < nDim; iDim++)
      Cvector[iDim] = 0.0;
    
    r11 = 0.0; r12 = 0.0; r13 = 0.0; r22 = 0.0;
    r23 = 0.0; r23_a = 0.0; r23_b = 0.0; r33 = 0.0;
    
    for (iNeigh = 0; iNeigh < geometry->node[iPoint]->GetnPoint(); iNeigh++) {
      jPoint = geometry->node[iPoint]->GetPoint(iNeigh);
      Coord_j = geometry->node[jPoint]->GetCoord();
      AuxVar_j = node[jPoint]->GetAuxVar();
      
      weight = 0.0;
      for (iDim = 0; iDim < nDim; iDim++)
        weight += (Coord_j[iDim]-Coord_i[iDim])*(Coord_j[iDim]-Coord_i[iDim]);
      
      /*--- Sumations for entries of upper triangular matrix R ---*/
      
      if (fabs(weight) > EPS) {
        r11 += (Coord_j[0]-Coord_i[0])*(Coord_j[0]-Coord_i[0])/weight;
        r12 += (Coord_j[0]-Coord_i[0])*(Coord_j[1]-Coord_i[1])/weight;
        r22 += (Coord_j[1]-Coord_i[1])*(Coord_j[1]-Coord_i[1])/weight;
        if (nDim == 3) {
          r13 += (Coord_j[0]-Coord_i[0])*(Coord_j[2]-Coord_i[2])/weight;
          r23_a += (Coord_j[1]-Coord_i[1])*(Coord_j[2]-Coord_i[2])/weight;
          r23_b += (Coord_j[0]-Coord_i[0])*(Coord_j[2]-Coord_i[2])/weight;
          r33 += (Coord_j[2]-Coord_i[2])*(Coord_j[2]-Coord_i[2])/weight;
        }
        
        /*--- Entries of c:= transpose(A)*b ---*/
        
        for (iDim = 0; iDim < nDim; iDim++)
          Cvector[iDim] += (Coord_j[iDim]-Coord_i[iDim])*(AuxVar_j-AuxVar_i)/(weight);
      }
      
    }
    
    /*--- Entries of upper triangular matrix R ---*/
    
    if (fabs(r11) < EPS) r11 = EPS;
    r11 = sqrt(r11);
    r12 = r12/r11;
    r22 = sqrt(r22-r12*r12);
    if (fabs(r22) < EPS) r22 = EPS;
    if (nDim == 3) {
      r13 = r13/r11;
      r23 = r23_a/(r22) - r23_b*r12/(r11*r22);
      r33 = sqrt(r33-r23*r23-r13*r13);
    }
    
    /*--- Compute determinant ---*/
    
    if (nDim == 2) detR2 = (r11*r22)*(r11*r22);
    else detR2 = (r11*r22*r33)*(r11*r22*r33);
    
    /*--- Detect singular matrices ---*/
    
    if (fabs(detR2) < EPS) singular = true;
    
    /*--- S matrix := inv(R)*traspose(inv(R)) ---*/
    
    if (singular) {
      for (iDim = 0; iDim < nDim; iDim++)
        for (jDim = 0; jDim < nDim; jDim++)
          Smatrix[iDim][jDim] = 0.0;
    }
    else {
      if (nDim == 2) {
        Smatrix[0][0] = (r12*r12+r22*r22)/detR2;
        Smatrix[0][1] = -r11*r12/detR2;
        Smatrix[1][0] = Smatrix[0][1];
        Smatrix[1][1] = r11*r11/detR2;
      }
      else {
        z11 = r22*r33; z12 = -r12*r33; z13 = r12*r23-r13*r22;
        z22 = r11*r33; z23 = -r11*r23; z33 = r11*r22;
        Smatrix[0][0] = (z11*z11+z12*z12+z13*z13)/detR2;
        Smatrix[0][1] = (z12*z22+z13*z23)/detR2;
        Smatrix[0][2] = (z13*z33)/detR2;
        Smatrix[1][0] = Smatrix[0][1];
        Smatrix[1][1] = (z22*z22+z23*z23)/detR2;
        Smatrix[1][2] = (z23*z33)/detR2;
        Smatrix[2][0] = Smatrix[0][2];
        Smatrix[2][1] = Smatrix[1][2];
        Smatrix[2][2] = (z33*z33)/detR2;
      }
    }
    
    /*--- Computation of the gradient: S*c ---*/
    
    for (iDim = 0; iDim < nDim; iDim++) {
      product = 0.0;
      for (jDim = 0; jDim < nDim; jDim++)
        product += Smatrix[iDim][jDim]*Cvector[jDim];
      if (geometry->node[iPoint]->GetDomain())
        node[iPoint]->SetAuxVarGradient(iDim, product);
    }
  }
  
  delete [] Cvector;
  
  /*--- Gradient MPI ---*/
  
  InitiateComms(geometry, config, AUXVAR_GRADIENT);
  CompleteComms(geometry, config, AUXVAR_GRADIENT);
  
}

void CSolver::SetSolution_Gradient_GG(CGeometry *geometry, CConfig *config) {
  unsigned long Point = 0, iPoint = 0, jPoint = 0, iEdge, iVertex;
  unsigned short iVar, iDim, iMarker;
  su2double *Solution_Vertex, *Solution_i, *Solution_j, Solution_Average, **Gradient,
  Partial_Res, Grad_Val, *Normal, Vol;
  
  /*--- Set Gradient to Zero ---*/
  for (iPoint = 0; iPoint < geometry->GetnPointDomain(); iPoint++)
    node[iPoint]->SetGradientZero();
  
  /*--- Loop interior edges ---*/
  for (iEdge = 0; iEdge < geometry->GetnEdge(); iEdge++) {
    iPoint = geometry->edge[iEdge]->GetNode(0);
    jPoint = geometry->edge[iEdge]->GetNode(1);
    
    Solution_i = node[iPoint]->GetSolution();
    Solution_j = node[jPoint]->GetSolution();
    Normal = geometry->edge[iEdge]->GetNormal();
    for (iVar = 0; iVar< nVar; iVar++) {
      Solution_Average =  0.5 * (Solution_i[iVar] + Solution_j[iVar]);
      for (iDim = 0; iDim < nDim; iDim++) {
        Partial_Res = Solution_Average*Normal[iDim];
        if (geometry->node[iPoint]->GetDomain())
          node[iPoint]->AddGradient(iVar, iDim, Partial_Res);
        if (geometry->node[jPoint]->GetDomain())
          node[jPoint]->SubtractGradient(iVar, iDim, Partial_Res);
      }
    }
  }
  
  /*--- Loop boundary edges ---*/
  for (iMarker = 0; iMarker < geometry->GetnMarker(); iMarker++) {
    if ((config->GetMarker_All_KindBC(iMarker) != INTERNAL_BOUNDARY) &&
        (config->GetMarker_All_KindBC(iMarker) != PERIODIC_BOUNDARY)) {
    for (iVertex = 0; iVertex < geometry->GetnVertex(iMarker); iVertex++) {
      Point = geometry->vertex[iMarker][iVertex]->GetNode();
      Solution_Vertex = node[Point]->GetSolution();
      Normal = geometry->vertex[iMarker][iVertex]->GetNormal();
      for (iVar = 0; iVar < nVar; iVar++)
        for (iDim = 0; iDim < nDim; iDim++) {
          Partial_Res = Solution_Vertex[iVar]*Normal[iDim];
          if (geometry->node[Point]->GetDomain())
            node[Point]->SubtractGradient(iVar, iDim, Partial_Res);
        }
    }
  }
  }
  
  /*--- Correct the gradient values for any periodic boundaries. ---*/

  for (unsigned short iPeriodic = 1; iPeriodic <= config->GetnMarker_Periodic()/2; iPeriodic++) {
    InitiatePeriodicComms(geometry, config, iPeriodic, PERIODIC_SOL_GG);
    CompletePeriodicComms(geometry, config, iPeriodic, PERIODIC_SOL_GG);
  }
  
  /*--- Compute gradient ---*/
  for (iPoint = 0; iPoint < geometry->GetnPointDomain(); iPoint++) {
    
    /*--- Get the volume, which may include periodic components. ---*/
    
    Vol = (geometry->node[iPoint]->GetVolume() +
           geometry->node[iPoint]->GetPeriodicVolume());
    
    for (iVar = 0; iVar < nVar; iVar++) {
      for (iDim = 0; iDim < nDim; iDim++) {
        Gradient = node[iPoint]->GetGradient();
        Grad_Val = Gradient[iVar][iDim] / (Vol+EPS);
        node[iPoint]->SetGradient(iVar, iDim, Grad_Val);
      }
    }
    
  }
  
  /*--- Gradient MPI ---*/
  
  InitiateComms(geometry, config, SOLUTION_GRADIENT);
  CompleteComms(geometry, config, SOLUTION_GRADIENT);
  
}

void CSolver::SetSolution_Gradient_LS(CGeometry *geometry, CConfig *config) {
  
  unsigned short iDim, jDim, iVar, iNeigh;
  unsigned long iPoint, jPoint;
  su2double *Coord_i, *Coord_j, *Solution_i, *Solution_j;
  su2double r11, r12, r13, r22, r23, r23_a, r23_b, r33, weight;
  su2double detR2, z11, z12, z13, z22, z23, z33;
  bool singular = false;
  
  su2double **Cvector = new su2double* [nVar];
  for (iVar = 0; iVar < nVar; iVar++)
    Cvector[iVar] = new su2double [nDim];
  
  /*--- Loop over points of the grid ---*/
  
  for (iPoint = 0; iPoint < geometry->GetnPointDomain(); iPoint++) {
    
    /*--- Set the value of the singular ---*/
    singular = false;
    
    /*--- Get coordinates ---*/
    
    Coord_i = geometry->node[iPoint]->GetCoord();
    
    /*--- Get consevative solution ---*/
    
    Solution_i = node[iPoint]->GetSolution();
    
    /*--- Inizialization of variables ---*/
    
    for (iVar = 0; iVar < nVar; iVar++)
      for (iDim = 0; iDim < nDim; iDim++)
        Cvector[iVar][iDim] = 0.0;
    
    /*--- Clear Rmatrix, which could eventually be computed once
     and stored for static meshes, as well as the prim gradient. ---*/
    
    node[iPoint]->SetRmatrixZero();
    node[iPoint]->SetGradientZero();

    for (iNeigh = 0; iNeigh < geometry->node[iPoint]->GetnPoint(); iNeigh++) {
      jPoint = geometry->node[iPoint]->GetPoint(iNeigh);
      Coord_j = geometry->node[jPoint]->GetCoord();
      
      Solution_j = node[jPoint]->GetSolution();

      weight = 0.0;
      for (iDim = 0; iDim < nDim; iDim++)
        weight += (Coord_j[iDim]-Coord_i[iDim])*(Coord_j[iDim]-Coord_i[iDim]);
      
      /*--- Sumations for entries of upper triangular matrix R ---*/
      
      if (weight != 0.0) {
        
        node[iPoint]->AddRmatrix(0, 0, (Coord_j[0]-Coord_i[0])*(Coord_j[0]-Coord_i[0])/weight);
        node[iPoint]->AddRmatrix(0, 1, (Coord_j[0]-Coord_i[0])*(Coord_j[1]-Coord_i[1])/weight);
        node[iPoint]->AddRmatrix(1, 1, (Coord_j[1]-Coord_i[1])*(Coord_j[1]-Coord_i[1])/weight);
        
        if (nDim == 3) {
          node[iPoint]->AddRmatrix(0, 2, (Coord_j[0]-Coord_i[0])*(Coord_j[2]-Coord_i[2])/weight);
          node[iPoint]->AddRmatrix(1, 2, (Coord_j[1]-Coord_i[1])*(Coord_j[2]-Coord_i[2])/weight);
          node[iPoint]->AddRmatrix(2, 1, (Coord_j[0]-Coord_i[0])*(Coord_j[2]-Coord_i[2])/weight);
          node[iPoint]->AddRmatrix(2, 2, (Coord_j[2]-Coord_i[2])*(Coord_j[2]-Coord_i[2])/weight);
        }
        
        /*--- Entries of c:= transpose(A)*b ---*/
        
        for (iVar = 0; iVar < nVar; iVar++) {
          for (iDim = 0; iDim < nDim; iDim++) {
            node[iPoint]->AddGradient(iVar,iDim, (Coord_j[iDim]-Coord_i[iDim])*(Solution_j[iVar]-Solution_i[iVar])/weight);
          }
        }
        
      }
    }
  }
  
  /*--- Correct the gradient values for any periodic boundaries. ---*/
  
  for (unsigned short iPeriodic = 1; iPeriodic <= config->GetnMarker_Periodic()/2; iPeriodic++) {
    InitiatePeriodicComms(geometry, config, iPeriodic, PERIODIC_SOL_LS);
    CompletePeriodicComms(geometry, config, iPeriodic, PERIODIC_SOL_LS);
  }
  
  /*--- Second loop over points of the grid to compute final gradient ---*/
  
  for (iPoint = 0; iPoint < nPointDomain; iPoint++) {
    
    /*--- Set the value of the singular ---*/
    
    singular = false;
    
    /*--- Entries of upper triangular matrix R ---*/
    
    r11 = 0.0; r12 = 0.0;   r13 = 0.0;    r22 = 0.0;
    r23 = 0.0; r23_a = 0.0; r23_b = 0.0;  r33 = 0.0;
    
    r11 = node[iPoint]->GetRmatrix(0,0);
    r12 = node[iPoint]->GetRmatrix(0,1);
    r22 = node[iPoint]->GetRmatrix(1,1);
    
    /*--- Entries of upper triangular matrix R ---*/
    
    if (r11 >= 0.0) r11 = sqrt(r11); else r11 = 0.0;
    if (r11 != 0.0) r12 = r12/r11; else r12 = 0.0;
    if (r22-r12*r12 >= 0.0) r22 = sqrt(r22-r12*r12); else r22 = 0.0;
    
    if (nDim == 3) {
      r13   = node[iPoint]->GetRmatrix(0,2);
      r23_a = node[iPoint]->GetRmatrix(1,2);
      r23_b = node[iPoint]->GetRmatrix(2,1);
      r33   = node[iPoint]->GetRmatrix(2,2);
      
      if (r11 != 0.0) r13 = r13/r11; else r13 = 0.0;
      if ((r22 != 0.0) && (r11*r22 != 0.0)) r23 = r23_a/r22 - r23_b*r12/(r11*r22); else r23 = 0.0;
      if (r33-r23*r23-r13*r13 >= 0.0) r33 = sqrt(r33-r23*r23-r13*r13); else r33 = 0.0;
    }
    
    /*--- Compute determinant ---*/
    
    if (nDim == 2) detR2 = (r11*r22)*(r11*r22);
    else detR2 = (r11*r22*r33)*(r11*r22*r33);
    
    /*--- Detect singular matrices ---*/
    
    if (abs(detR2) <= EPS) { detR2 = 1.0; singular = true; }
    
    /*--- S matrix := inv(R)*traspose(inv(R)) ---*/
    
    if (singular) {
      for (iDim = 0; iDim < nDim; iDim++)
        for (jDim = 0; jDim < nDim; jDim++)
          Smatrix[iDim][jDim] = 0.0;
    }
    else {
      if (nDim == 2) {
        Smatrix[0][0] = (r12*r12+r22*r22)/detR2;
        Smatrix[0][1] = -r11*r12/detR2;
        Smatrix[1][0] = Smatrix[0][1];
        Smatrix[1][1] = r11*r11/detR2;
      }
      else {
        z11 = r22*r33; z12 = -r12*r33; z13 = r12*r23-r13*r22;
        z22 = r11*r33; z23 = -r11*r23; z33 = r11*r22;
        Smatrix[0][0] = (z11*z11+z12*z12+z13*z13)/detR2;
        Smatrix[0][1] = (z12*z22+z13*z23)/detR2;
        Smatrix[0][2] = (z13*z33)/detR2;
        Smatrix[1][0] = Smatrix[0][1];
        Smatrix[1][1] = (z22*z22+z23*z23)/detR2;
        Smatrix[1][2] = (z23*z33)/detR2;
        Smatrix[2][0] = Smatrix[0][2];
        Smatrix[2][1] = Smatrix[1][2];
        Smatrix[2][2] = (z33*z33)/detR2;
      }
    }
    
    /*--- Computation of the gradient: S*c ---*/
    
    for (iVar = 0; iVar < nVar; iVar++) {
      for (iDim = 0; iDim < nDim; iDim++) {
        Cvector[iVar][iDim] = 0.0;
        for (jDim = 0; jDim < nDim; jDim++) {
          Cvector[iVar][iDim] += Smatrix[iDim][jDim]*node[iPoint]->GetGradient(iVar, jDim);
        }
      }
    }
    
    for (iVar = 0; iVar < nVar; iVar++) {
      for (iDim = 0; iDim < nDim; iDim++) {
        node[iPoint]->SetGradient(iVar, iDim, Cvector[iVar][iDim]);
      }
    }
    
  }
  
  /*--- Deallocate memory ---*/
  
  for (iVar = 0; iVar < nVar; iVar++)
    delete [] Cvector[iVar];
  delete [] Cvector;
  
  /*--- Gradient MPI ---*/
  
  InitiateComms(geometry, config, SOLUTION_GRADIENT);
  CompleteComms(geometry, config, SOLUTION_GRADIENT);
  
}

void CSolver::SetGridVel_Gradient(CGeometry *geometry, CConfig *config) {
  unsigned short iDim, jDim, iVar, iNeigh;
  unsigned long iPoint, jPoint;
  su2double *Coord_i, *Coord_j, *Solution_i, *Solution_j, Smatrix[3][3],
  r11, r12, r13, r22, r23, r23_a, r23_b, r33, weight, detR2, z11, z12, z13,
  z22, z23, z33, product;
  su2double **Cvector;
  
  /*--- Note that all nVar entries in this routine have been changed to nDim ---*/
  Cvector = new su2double* [nDim];
  for (iVar = 0; iVar < nDim; iVar++)
    Cvector[iVar] = new su2double [nDim];
  
  /*--- Loop over points of the grid ---*/
  for (iPoint = 0; iPoint < geometry->GetnPointDomain(); iPoint++) {
    
    Coord_i = geometry->node[iPoint]->GetCoord();
    Solution_i = geometry->node[iPoint]->GetGridVel();
    
    /*--- Inizialization of variables ---*/
    for (iVar = 0; iVar < nDim; iVar++)
      for (iDim = 0; iDim < nDim; iDim++)
        Cvector[iVar][iDim] = 0.0;
    r11 = 0.0; r12 = 0.0; r13 = 0.0; r22 = 0.0; r23 = 0.0; r23_a = 0.0; r23_b = 0.0; r33 = 0.0;
    
    for (iNeigh = 0; iNeigh < geometry->node[iPoint]->GetnPoint(); iNeigh++) {
      jPoint = geometry->node[iPoint]->GetPoint(iNeigh);
      Coord_j = geometry->node[jPoint]->GetCoord();
      Solution_j = geometry->node[jPoint]->GetGridVel();
      
      weight = 0.0;
      for (iDim = 0; iDim < nDim; iDim++)
        weight += (Coord_j[iDim]-Coord_i[iDim])*(Coord_j[iDim]-Coord_i[iDim]);
      
      /*--- Sumations for entries of upper triangular matrix R ---*/
      r11 += (Coord_j[0]-Coord_i[0])*(Coord_j[0]-Coord_i[0])/(weight);
      r12 += (Coord_j[0]-Coord_i[0])*(Coord_j[1]-Coord_i[1])/(weight);
      r22 += (Coord_j[1]-Coord_i[1])*(Coord_j[1]-Coord_i[1])/(weight);
      if (nDim == 3) {
        r13 += (Coord_j[0]-Coord_i[0])*(Coord_j[2]-Coord_i[2])/(weight);
        r23_a += (Coord_j[1]-Coord_i[1])*(Coord_j[2]-Coord_i[2])/(weight);
        r23_b += (Coord_j[0]-Coord_i[0])*(Coord_j[2]-Coord_i[2])/(weight);
        r33 += (Coord_j[2]-Coord_i[2])*(Coord_j[2]-Coord_i[2])/(weight);
      }
      
      /*--- Entries of c:= transpose(A)*b ---*/
      for (iVar = 0; iVar < nDim; iVar++)
        for (iDim = 0; iDim < nDim; iDim++)
          Cvector[iVar][iDim] += (Coord_j[iDim]-Coord_i[iDim])*(Solution_j[iVar]-Solution_i[iVar])/(weight);
    }
    
    /*--- Entries of upper triangular matrix R ---*/
    r11 = sqrt(r11);
    r12 = r12/(r11);
    r22 = sqrt(r22-r12*r12);
    if (nDim == 3) {
      r13 = r13/(r11);
      r23 = r23_a/(r22) - r23_b*r12/(r11*r22);
      r33 = sqrt(r33-r23*r23-r13*r13);
    }
    /*--- S matrix := inv(R)*traspose(inv(R)) ---*/
    if (nDim == 2) {
      detR2 = (r11*r22)*(r11*r22);
      Smatrix[0][0] = (r12*r12+r22*r22)/(detR2);
      Smatrix[0][1] = -r11*r12/(detR2);
      Smatrix[1][0] = Smatrix[0][1];
      Smatrix[1][1] = r11*r11/(detR2);
    }
    else {
      detR2 = (r11*r22*r33)*(r11*r22*r33);
      z11 = r22*r33;
      z12 = -r12*r33;
      z13 = r12*r23-r13*r22;
      z22 = r11*r33;
      z23 = -r11*r23;
      z33 = r11*r22;
      Smatrix[0][0] = (z11*z11+z12*z12+z13*z13)/(detR2);
      Smatrix[0][1] = (z12*z22+z13*z23)/(detR2);
      Smatrix[0][2] = (z13*z33)/(detR2);
      Smatrix[1][0] = Smatrix[0][1];
      Smatrix[1][1] = (z22*z22+z23*z23)/(detR2);
      Smatrix[1][2] = (z23*z33)/(detR2);
      Smatrix[2][0] = Smatrix[0][2];
      Smatrix[2][1] = Smatrix[1][2];
      Smatrix[2][2] = (z33*z33)/(detR2);
    }
    /*--- Computation of the gradient: S*c ---*/
    for (iVar = 0; iVar < nDim; iVar++) {
      for (iDim = 0; iDim < nDim; iDim++) {
        product = 0.0;
        for (jDim = 0; jDim < nDim; jDim++)
          product += Smatrix[iDim][jDim]*Cvector[iVar][jDim];
        geometry->node[iPoint]->SetGridVel_Grad(iVar, iDim, product);
      }
    }
  }
  
  /*--- Deallocate memory ---*/
  for (iVar = 0; iVar < nDim; iVar++)
    delete [] Cvector[iVar];
  delete [] Cvector;
  
}

void CSolver::SetAuxVar_Surface_Gradient(CGeometry *geometry, CConfig *config) {
  
  unsigned short iDim, jDim, iNeigh, iMarker, Boundary;
  unsigned short nDim = geometry->GetnDim();
  unsigned long iPoint, jPoint, iVertex;
  su2double *Coord_i, *Coord_j, AuxVar_i, AuxVar_j;
  su2double **Smatrix, *Cvector;
  
  Smatrix = new su2double* [nDim];
  Cvector = new su2double [nDim];
  for (iDim = 0; iDim < nDim; iDim++)
    Smatrix[iDim] = new su2double [nDim];
  
  
  /*--- Loop over boundary markers to select those for Euler or NS walls ---*/
  for (iMarker = 0; iMarker < config->GetnMarker_All(); iMarker++) {
    Boundary = config->GetMarker_All_KindBC(iMarker);
    switch (Boundary) {
      case EULER_WALL:
      case HEAT_FLUX:
      case ISOTHERMAL:
      case CHT_WALL_INTERFACE:
        
        /*--- Loop over points on the surface (Least-Squares approximation) ---*/
        for (iVertex = 0; iVertex < geometry->nVertex[iMarker]; iVertex++) {
          iPoint = geometry->vertex[iMarker][iVertex]->GetNode();
          if (geometry->node[iPoint]->GetDomain()) {
            Coord_i = geometry->node[iPoint]->GetCoord();
            AuxVar_i = node[iPoint]->GetAuxVar();
            
            /*--- Inizialization of variables ---*/
            for (iDim = 0; iDim < nDim; iDim++)
              Cvector[iDim] = 0.0;
            su2double r11 = 0.0, r12 = 0.0, r13 = 0.0, r22 = 0.0, r23 = 0.0, r23_a = 0.0, r23_b = 0.0, r33 = 0.0;
            
            for (iNeigh = 0; iNeigh < geometry->node[iPoint]->GetnPoint(); iNeigh++) {
              jPoint = geometry->node[iPoint]->GetPoint(iNeigh);
              Coord_j = geometry->node[jPoint]->GetCoord();
              AuxVar_j = node[jPoint]->GetAuxVar();
              
              su2double weight = 0;
              for (iDim = 0; iDim < nDim; iDim++)
                weight += (Coord_j[iDim]-Coord_i[iDim])*(Coord_j[iDim]-Coord_i[iDim]);
              
              /*--- Sumations for entries of upper triangular matrix R ---*/
              r11 += (Coord_j[0]-Coord_i[0])*(Coord_j[0]-Coord_i[0])/weight;
              r12 += (Coord_j[0]-Coord_i[0])*(Coord_j[1]-Coord_i[1])/weight;
              r22 += (Coord_j[1]-Coord_i[1])*(Coord_j[1]-Coord_i[1])/weight;
              if (nDim == 3) {
                r13 += (Coord_j[0]-Coord_i[0])*(Coord_j[2]-Coord_i[2])/weight;
                r23_a += (Coord_j[1]-Coord_i[1])*(Coord_j[2]-Coord_i[2])/weight;
                r23_b += (Coord_j[0]-Coord_i[0])*(Coord_j[2]-Coord_i[2])/weight;
                r33 += (Coord_j[2]-Coord_i[2])*(Coord_j[2]-Coord_i[2])/weight;
              }
              
              /*--- Entries of c:= transpose(A)*b ---*/
              for (iDim = 0; iDim < nDim; iDim++)
                Cvector[iDim] += (Coord_j[iDim]-Coord_i[iDim])*(AuxVar_j-AuxVar_i)/weight;
            }
            
            /*--- Entries of upper triangular matrix R ---*/
            r11 = sqrt(r11);
            r12 = r12/r11;
            r22 = sqrt(r22-r12*r12);
            if (nDim == 3) {
              r13 = r13/r11;
              r23 = r23_a/r22 - r23_b*r12/(r11*r22);
              r33 = sqrt(r33-r23*r23-r13*r13);
            }
            /*--- S matrix := inv(R)*traspose(inv(R)) ---*/
            if (nDim == 2) {
              su2double detR2 = (r11*r22)*(r11*r22);
              Smatrix[0][0] = (r12*r12+r22*r22)/detR2;
              Smatrix[0][1] = -r11*r12/detR2;
              Smatrix[1][0] = Smatrix[0][1];
              Smatrix[1][1] = r11*r11/detR2;
            }
            else {
              su2double detR2 = (r11*r22*r33)*(r11*r22*r33);
              su2double z11, z12, z13, z22, z23, z33; // aux vars
              z11 = r22*r33;
              z12 = -r12*r33;
              z13 = r12*r23-r13*r22;
              z22 = r11*r33;
              z23 = -r11*r23;
              z33 = r11*r22;
              Smatrix[0][0] = (z11*z11+z12*z12+z13*z13)/detR2;
              Smatrix[0][1] = (z12*z22+z13*z23)/detR2;
              Smatrix[0][2] = (z13*z33)/detR2;
              Smatrix[1][0] = Smatrix[0][1];
              Smatrix[1][1] = (z22*z22+z23*z23)/detR2;
              Smatrix[1][2] = (z23*z33)/detR2;
              Smatrix[2][0] = Smatrix[0][2];
              Smatrix[2][1] = Smatrix[1][2];
              Smatrix[2][2] = (z33*z33)/detR2;
            }
            /*--- Computation of the gradient: S*c ---*/
            su2double product;
            for (iDim = 0; iDim < nDim; iDim++) {
              product = 0.0;
              for (jDim = 0; jDim < nDim; jDim++)
                product += Smatrix[iDim][jDim]*Cvector[jDim];
              node[iPoint]->SetAuxVarGradient(iDim, product);
            }
          }
        } /*--- End of loop over surface points ---*/
        break;
      default:
        break;
    }
  }
  
  /*--- Memory deallocation ---*/
  for (iDim = 0; iDim < nDim; iDim++)
    delete [] Smatrix[iDim];
  delete [] Cvector;
  delete [] Smatrix;
}

void CSolver::SetSolution_Limiter(CGeometry *geometry, CConfig *config) {
  
  unsigned long iEdge, iPoint, jPoint;
  unsigned short iVar, iDim;
  su2double **Gradient_i, **Gradient_j, *Coord_i, *Coord_j,
  *Solution, *Solution_i, *Solution_j,
  *LocalMinSolution = NULL, *LocalMaxSolution = NULL,
  *GlobalMinSolution = NULL, *GlobalMaxSolution = NULL,
  dave, LimK, eps1, eps2, dm, dp, du, ds, y, limiter, SharpEdge_Distance;
  
#ifdef CODI_REVERSE_TYPE
  bool TapeActive = false;

  if (config->GetDiscrete_Adjoint() && config->GetFrozen_Limiter_Disc()) {
    /*--- If limiters are frozen do not record the computation ---*/
    TapeActive = AD::globalTape.isActive();
    AD::StopRecording();
  }
#endif
  
  dave = config->GetRefElemLength();
  LimK = config->GetVenkat_LimiterCoeff();
  
  if (config->GetKind_SlopeLimit() == NO_LIMITER) {
    
    for (iPoint = 0; iPoint < geometry->GetnPoint(); iPoint++) {
      for (iVar = 0; iVar < nVar; iVar++) {
        node[iPoint]->SetLimiter(iVar, 1.0);
      }
    }
    
  }
  
  else {
    
    /*--- Initialize solution max and solution min and the limiter in the entire domain --*/
    
    for (iPoint = 0; iPoint < geometry->GetnPoint(); iPoint++) {
      for (iVar = 0; iVar < nVar; iVar++) {
        node[iPoint]->SetSolution_Max(iVar, -EPS);
        node[iPoint]->SetSolution_Min(iVar, EPS);
        node[iPoint]->SetLimiter(iVar, 2.0);
      }
    }
    
    /*--- Establish bounds for Spekreijse monotonicity by finding max & min values of neighbor variables --*/
    
    for (iEdge = 0; iEdge < geometry->GetnEdge(); iEdge++) {
      
      /*--- Point identification, Normal vector and area ---*/
      
      iPoint = geometry->edge[iEdge]->GetNode(0);
      jPoint = geometry->edge[iEdge]->GetNode(1);
      
      /*--- Get the conserved variables ---*/
      
      Solution_i = node[iPoint]->GetSolution();
      Solution_j = node[jPoint]->GetSolution();
      
      /*--- Compute the maximum, and minimum values for nodes i & j ---*/
      
      for (iVar = 0; iVar < nVar; iVar++) {
        du = (Solution_j[iVar] - Solution_i[iVar]);
        node[iPoint]->SetSolution_Min(iVar, min(node[iPoint]->GetSolution_Min(iVar), du));
        node[iPoint]->SetSolution_Max(iVar, max(node[iPoint]->GetSolution_Max(iVar), du));
        node[jPoint]->SetSolution_Min(iVar, min(node[jPoint]->GetSolution_Min(iVar), -du));
        node[jPoint]->SetSolution_Max(iVar, max(node[jPoint]->GetSolution_Max(iVar), -du));
      }
      
    }
    
    /*--- Correct the limiter values across any periodic boundaries. ---*/
    
    for (unsigned short iPeriodic = 1; iPeriodic <= config->GetnMarker_Periodic()/2; iPeriodic++) {
      InitiatePeriodicComms(geometry, config, iPeriodic, PERIODIC_LIM_SOL_1);
      CompletePeriodicComms(geometry, config, iPeriodic, PERIODIC_LIM_SOL_1);
    }
    
  }
  
  /*--- Barth-Jespersen limiter with Venkatakrishnan modification ---*/
  
  if (config->GetKind_SlopeLimit_Flow() == BARTH_JESPERSEN) {
    
    for (iEdge = 0; iEdge < geometry->GetnEdge(); iEdge++) {
      
      iPoint     = geometry->edge[iEdge]->GetNode(0);
      jPoint     = geometry->edge[iEdge]->GetNode(1);
      Gradient_i = node[iPoint]->GetGradient();
      Gradient_j = node[jPoint]->GetGradient();
      Coord_i    = geometry->node[iPoint]->GetCoord();
      Coord_j    = geometry->node[jPoint]->GetCoord();
      
      AD::StartPreacc();
      AD::SetPreaccIn(Gradient_i, nVar, nDim);
      AD::SetPreaccIn(Gradient_j, nVar, nDim);
      AD::SetPreaccIn(Coord_i, nDim); AD::SetPreaccIn(Coord_j, nDim);

      for (iVar = 0; iVar < nVar; iVar++) {
        
        AD::SetPreaccIn(node[iPoint]->GetSolution_Max(iVar));
        AD::SetPreaccIn(node[iPoint]->GetSolution_Min(iVar));
        AD::SetPreaccIn(node[jPoint]->GetSolution_Max(iVar));
        AD::SetPreaccIn(node[jPoint]->GetSolution_Min(iVar));

        /*--- Calculate the interface left gradient, delta- (dm) ---*/
        
        dm = 0.0;
        for (iDim = 0; iDim < nDim; iDim++)
          dm += 0.5*(Coord_j[iDim]-Coord_i[iDim])*Gradient_i[iVar][iDim];
        
        if (dm == 0.0) { limiter = 2.0; }
        else {
          if ( dm > 0.0 ) dp = node[iPoint]->GetSolution_Max(iVar);
          else dp = node[iPoint]->GetSolution_Min(iVar);
          limiter = dp/dm;
        }
        
        if (limiter < node[iPoint]->GetLimiter(iVar)) {
          node[iPoint]->SetLimiter(iVar, limiter);
          AD::SetPreaccOut(node[iPoint]->GetLimiter()[iVar]);
        }
        
        /*--- Calculate the interface right gradient, delta+ (dp) ---*/
        
        dm = 0.0;
        for (iDim = 0; iDim < nDim; iDim++)
          dm += 0.5*(Coord_i[iDim]-Coord_j[iDim])*Gradient_j[iVar][iDim];
        
        if (dm == 0.0) { limiter = 2.0; }
        else {
          if ( dm > 0.0 ) dp = node[jPoint]->GetSolution_Max(iVar);
          else dp = node[jPoint]->GetSolution_Min(iVar);
          limiter = dp/dm;
        }
        
        if (limiter < node[jPoint]->GetLimiter(iVar)) {
          node[jPoint]->SetLimiter(iVar, limiter);
          AD::SetPreaccOut(node[jPoint]->GetLimiter()[iVar]);
        }

      }
      
      AD::EndPreacc();
      
    }


    for (iPoint = 0; iPoint < geometry->GetnPoint(); iPoint++) {
      for (iVar = 0; iVar < nVar; iVar++) {
        y =  node[iPoint]->GetLimiter(iVar);
        limiter = (y*y + 2.0*y) / (y*y + y + 2.0);
        node[iPoint]->SetLimiter(iVar, limiter);
      }
    }
    
  }

  /*--- Venkatakrishnan limiter ---*/
  
  if ((config->GetKind_SlopeLimit() == VENKATAKRISHNAN) || (config->GetKind_SlopeLimit_Flow() == VENKATAKRISHNAN_WANG)) {
    
    if (config->GetKind_SlopeLimit_Flow() == VENKATAKRISHNAN_WANG) {

      /*--- Allocate memory for the max and min solution value --*/
      
      LocalMinSolution = new su2double [nVar]; GlobalMinSolution = new su2double [nVar];
      LocalMaxSolution = new su2double [nVar]; GlobalMaxSolution = new su2double [nVar];
      
      /*--- Compute the max value and min value of the solution ---*/
      
      Solution = node[iPoint]->GetSolution();
      for (iVar = 0; iVar < nVar; iVar++) {
        LocalMinSolution[iVar] = Solution[iVar];
        LocalMaxSolution[iVar] = Solution[iVar];
      }
      
      for (iPoint = 0; iPoint < geometry->GetnPoint(); iPoint++) {
        
        /*--- Get the solution variables ---*/
        
        Solution = node[iPoint]->GetSolution();
        
        for (iVar = 0; iVar < nVar; iVar++) {
          LocalMinSolution[iVar] = min (LocalMinSolution[iVar], Solution[iVar]);
          LocalMaxSolution[iVar] = max (LocalMaxSolution[iVar], Solution[iVar]);
        }
        
      }
      
<<<<<<< HEAD
=======
    }
    
    if (config->GetKind_SlopeLimit_Flow() == VENKATAKRISHNAN_WANG) {
>>>>>>> d70213f2
#ifdef HAVE_MPI
      SU2_MPI::Allreduce(LocalMinSolution, GlobalMinSolution, nVar, MPI_DOUBLE, MPI_MIN, MPI_COMM_WORLD);
      SU2_MPI::Allreduce(LocalMaxSolution, GlobalMaxSolution, nVar, MPI_DOUBLE, MPI_MAX, MPI_COMM_WORLD);
#else
      for (iVar = 0; iVar < nVar; iVar++) {
        GlobalMinSolution[iVar] = LocalMinSolution[iVar];
        GlobalMaxSolution[iVar] = LocalMaxSolution[iVar];
      }
#endif
    }
    
    for (iEdge = 0; iEdge < geometry->GetnEdge(); iEdge++) {
      
      iPoint     = geometry->edge[iEdge]->GetNode(0);
      jPoint     = geometry->edge[iEdge]->GetNode(1);
      Gradient_i = node[iPoint]->GetGradient();
      Gradient_j = node[jPoint]->GetGradient();
      Coord_i    = geometry->node[iPoint]->GetCoord();
      Coord_j    = geometry->node[jPoint]->GetCoord();
      
      AD::StartPreacc();
      AD::SetPreaccIn(Gradient_i, nVar, nDim);
      AD::SetPreaccIn(Gradient_j, nVar, nDim);
      AD::SetPreaccIn(Coord_i, nDim); AD::SetPreaccIn(Coord_j, nDim);

      for (iVar = 0; iVar < nVar; iVar++) {
          
        AD::StartPreacc();
        AD::SetPreaccIn(Gradient_i[iVar], nDim);
        AD::SetPreaccIn(Gradient_j[iVar], nDim);
        AD::SetPreaccIn(Coord_i, nDim);
        AD::SetPreaccIn(Coord_j, nDim);
        AD::SetPreaccIn(node[iPoint]->GetSolution_Max(iVar));
        AD::SetPreaccIn(node[iPoint]->GetSolution_Min(iVar));
        AD::SetPreaccIn(node[jPoint]->GetSolution_Max(iVar));
        AD::SetPreaccIn(node[jPoint]->GetSolution_Min(iVar));
        
        if (config->GetKind_SlopeLimit_Flow() == VENKATAKRISHNAN_WANG) {
          AD::SetPreaccIn(GlobalMaxSolution[iVar]);
          AD::SetPreaccIn(GlobalMinSolution[iVar]);
          eps1 = LimK * (GlobalMaxSolution[iVar] - GlobalMinSolution[iVar]);
          eps2 = eps1*eps1;
        }
        else {
          eps1 = LimK*dave;
          eps2 = eps1*eps1*eps1;
        }

        /*--- Calculate the interface left gradient, delta- (dm) ---*/
        
        dm = 0.0;
        for (iDim = 0; iDim < nDim; iDim++)
          dm += 0.5*(Coord_j[iDim]-Coord_i[iDim])*Gradient_i[iVar][iDim];
        
        /*--- Calculate the interface right gradient, delta+ (dp) ---*/
        
        if ( dm > 0.0 ) dp = node[iPoint]->GetSolution_Max(iVar);
        else dp = node[iPoint]->GetSolution_Min(iVar);
        
        limiter = ( dp*dp + 2.0*dp*dm + eps2 )/( dp*dp + dp*dm + 2.0*dm*dm + eps2);
        
        if (limiter < node[iPoint]->GetLimiter(iVar)) {
          node[iPoint]->SetLimiter(iVar, limiter);
          AD::SetPreaccOut(node[iPoint]->GetLimiter()[iVar]);
        }
        
        /*-- Repeat for point j on the edge ---*/
        
        dm = 0.0;
        for (iDim = 0; iDim < nDim; iDim++)
          dm += 0.5*(Coord_i[iDim]-Coord_j[iDim])*Gradient_j[iVar][iDim];
        
        if ( dm > 0.0 ) dp = node[jPoint]->GetSolution_Max(iVar);
        else dp = node[jPoint]->GetSolution_Min(iVar);
        
        limiter = ( dp*dp + 2.0*dp*dm + eps2 )/( dp*dp + dp*dm + 2.0*dm*dm + eps2);
        
        if (limiter < node[jPoint]->GetLimiter(iVar)) {
          node[jPoint]->SetLimiter(iVar, limiter);
          AD::SetPreaccOut(node[jPoint]->GetLimiter()[iVar]);
        }
        
        AD::EndPreacc();
      }
    }
    
    if (LocalMinSolution  != NULL) delete [] LocalMinSolution;
    if (LocalMaxSolution  != NULL) delete [] LocalMaxSolution;
    if (GlobalMinSolution != NULL) delete [] GlobalMinSolution;
    if (GlobalMaxSolution != NULL) delete [] GlobalMaxSolution;

  }
  
  /*--- Sharp edges limiter ---*/
  
  if (config->GetKind_SlopeLimit() == SHARP_EDGES) {
    
    /*-- Get limiter parameters from the configuration file ---*/
    
    dave = config->GetRefElemLength();
    LimK = config->GetVenkat_LimiterCoeff();
    eps1 = LimK*dave;
    eps2 = eps1*eps1*eps1;
    
    for (iEdge = 0; iEdge < geometry->GetnEdge(); iEdge++) {
      
      iPoint     = geometry->edge[iEdge]->GetNode(0);
      jPoint     = geometry->edge[iEdge]->GetNode(1);
      Gradient_i = node[iPoint]->GetGradient();
      Gradient_j = node[jPoint]->GetGradient();
      Coord_i    = geometry->node[iPoint]->GetCoord();
      Coord_j    = geometry->node[jPoint]->GetCoord();
      
      for (iVar = 0; iVar < nVar; iVar++) {
        
        /*--- Calculate the interface left gradient, delta- (dm) ---*/
        
        dm = 0.0;
        for (iDim = 0; iDim < nDim; iDim++)
          dm += 0.5*(Coord_j[iDim]-Coord_i[iDim])*Gradient_i[iVar][iDim];
        
        /*--- Calculate the interface right gradient, delta+ (dp) ---*/
        
        if ( dm > 0.0 ) dp = node[iPoint]->GetSolution_Max(iVar);
        else dp = node[iPoint]->GetSolution_Min(iVar);
        
        /*--- Compute the distance to a sharp edge ---*/
        
        SharpEdge_Distance = (geometry->node[iPoint]->GetSharpEdge_Distance() - config->GetAdjSharp_LimiterCoeff()*eps1);
        ds = 0.0;
        if (SharpEdge_Distance < -eps1) ds = 0.0;
        if (fabs(SharpEdge_Distance) <= eps1) ds = 0.5*(1.0+(SharpEdge_Distance/eps1)+(1.0/PI_NUMBER)*sin(PI_NUMBER*SharpEdge_Distance/eps1));
        if (SharpEdge_Distance > eps1) ds = 1.0;
        
        limiter = ds * ( dp*dp + 2.0*dp*dm + eps2 )/( dp*dp + dp*dm + 2.0*dm*dm + eps2);
        
        if (limiter < node[iPoint]->GetLimiter(iVar))
          node[iPoint]->SetLimiter(iVar, limiter);
        
        /*-- Repeat for point j on the edge ---*/
        
        dm = 0.0;
        for (iDim = 0; iDim < nDim; iDim++)
          dm += 0.5*(Coord_i[iDim]-Coord_j[iDim])*Gradient_j[iVar][iDim];
        
        if ( dm > 0.0 ) dp = node[jPoint]->GetSolution_Max(iVar);
        else dp = node[jPoint]->GetSolution_Min(iVar);
        
        /*--- Compute the distance to a sharp edge ---*/
        
        SharpEdge_Distance = (geometry->node[jPoint]->GetSharpEdge_Distance() - config->GetAdjSharp_LimiterCoeff()*eps1);
        ds = 0.0;
        if (SharpEdge_Distance < -eps1) ds = 0.0;
        if (fabs(SharpEdge_Distance) <= eps1) ds = 0.5*(1.0+(SharpEdge_Distance/eps1)+(1.0/PI_NUMBER)*sin(PI_NUMBER*SharpEdge_Distance/eps1));
        if (SharpEdge_Distance > eps1) ds = 1.0;
        
        limiter = ds * ( dp*dp + 2.0*dp*dm + eps2 )/( dp*dp + dp*dm + 2.0*dm*dm + eps2);
        
        if (limiter < node[jPoint]->GetLimiter(iVar))
          node[jPoint]->SetLimiter(iVar, limiter);
        
      }
    }
  }
  
  /*--- Sharp edges limiter ---*/
  
  if (config->GetKind_SlopeLimit() == WALL_DISTANCE) {
    
    /*-- Get limiter parameters from the configuration file ---*/
    
    dave = config->GetRefElemLength();
    LimK = config->GetVenkat_LimiterCoeff();
    eps1 = LimK*dave;
    eps2 = eps1*eps1*eps1;
    
    for (iEdge = 0; iEdge < geometry->GetnEdge(); iEdge++) {
      
      iPoint     = geometry->edge[iEdge]->GetNode(0);
      jPoint     = geometry->edge[iEdge]->GetNode(1);
      Gradient_i = node[iPoint]->GetGradient();
      Gradient_j = node[jPoint]->GetGradient();
      Coord_i    = geometry->node[iPoint]->GetCoord();
      Coord_j    = geometry->node[jPoint]->GetCoord();
      
      for (iVar = 0; iVar < nVar; iVar++) {
        
        /*--- Calculate the interface left gradient, delta- (dm) ---*/
        
        dm = 0.0;
        for (iDim = 0; iDim < nDim; iDim++)
          dm += 0.5*(Coord_j[iDim]-Coord_i[iDim])*Gradient_i[iVar][iDim];
        
        /*--- Calculate the interface right gradient, delta+ (dp) ---*/
        
        if ( dm > 0.0 ) dp = node[iPoint]->GetSolution_Max(iVar);
        else dp = node[iPoint]->GetSolution_Min(iVar);
        
        /*--- Compute the distance to a sharp edge ---*/
        
        SharpEdge_Distance = (geometry->node[iPoint]->GetWall_Distance() - config->GetAdjSharp_LimiterCoeff()*eps1);
        ds = 0.0;
        if (SharpEdge_Distance < -eps1) ds = 0.0;
        if (fabs(SharpEdge_Distance) <= eps1) ds = 0.5*(1.0+(SharpEdge_Distance/eps1)+(1.0/PI_NUMBER)*sin(PI_NUMBER*SharpEdge_Distance/eps1));
        if (SharpEdge_Distance > eps1) ds = 1.0;
        
        limiter = ds * ( dp*dp + 2.0*dp*dm + eps2 )/( dp*dp + dp*dm + 2.0*dm*dm + eps2);
        
        if (limiter < node[iPoint]->GetLimiter(iVar))
          node[iPoint]->SetLimiter(iVar, limiter);
        
        /*-- Repeat for point j on the edge ---*/
        
        dm = 0.0;
        for (iDim = 0; iDim < nDim; iDim++)
          dm += 0.5*(Coord_i[iDim]-Coord_j[iDim])*Gradient_j[iVar][iDim];
        
        if ( dm > 0.0 ) dp = node[jPoint]->GetSolution_Max(iVar);
        else dp = node[jPoint]->GetSolution_Min(iVar);
        
        /*--- Compute the distance to a sharp edge ---*/
        
        SharpEdge_Distance = (geometry->node[jPoint]->GetWall_Distance() - config->GetAdjSharp_LimiterCoeff()*eps1);
        ds = 0.0;
        if (SharpEdge_Distance < -eps1) ds = 0.0;
        if (fabs(SharpEdge_Distance) <= eps1) ds = 0.5*(1.0+(SharpEdge_Distance/eps1)+(1.0/PI_NUMBER)*sin(PI_NUMBER*SharpEdge_Distance/eps1));
        if (SharpEdge_Distance > eps1) ds = 1.0;
        
        limiter = ds * ( dp*dp + 2.0*dp*dm + eps2 )/( dp*dp + dp*dm + 2.0*dm*dm + eps2);
        
        if (limiter < node[jPoint]->GetLimiter(iVar))
          node[jPoint]->SetLimiter(iVar, limiter);
        
      }
    }
  }

<<<<<<< HEAD
  
  /*--- Limiter MPI ---*/
  
  Set_MPI_Solution_Limiter(geometry, config);
  
#ifdef CODI_REVERSE_TYPE
  if (TapeActive) AD::StartRecording();
#endif
}
=======
  /*--- Correct the limiter values across any periodic boundaries. ---*/
>>>>>>> d70213f2

  for (unsigned short iPeriodic = 1; iPeriodic <= config->GetnMarker_Periodic()/2; iPeriodic++) {
    InitiatePeriodicComms(geometry, config, iPeriodic, PERIODIC_LIM_SOL_2);
    CompletePeriodicComms(geometry, config, iPeriodic, PERIODIC_LIM_SOL_2);
  }
  
  /*--- Limiter MPI ---*/
  
  InitiateComms(geometry, config, SOLUTION_LIMITER);
  CompleteComms(geometry, config, SOLUTION_LIMITER);

}

void CSolver::Gauss_Elimination(su2double** A, su2double* rhs, unsigned short nVar) {
  
  short iVar, jVar, kVar;
  su2double weight, aux;
  
  if (nVar == 1)
    rhs[0] /= A[0][0];
  else {
    
    /*--- Transform system in Upper Matrix ---*/
    
    for (iVar = 1; iVar < (short)nVar; iVar++) {
      for (jVar = 0; jVar < iVar; jVar++) {
        weight = A[iVar][jVar]/A[jVar][jVar];
        for (kVar = jVar; kVar < (short)nVar; kVar++)
          A[iVar][kVar] -= weight*A[jVar][kVar];
        rhs[iVar] -= weight*rhs[jVar];
      }
    }
    
    /*--- Backwards substitution ---*/
    
    rhs[nVar-1] = rhs[nVar-1]/A[nVar-1][nVar-1];
    for (iVar = (short)nVar-2; iVar >= 0; iVar--) {
      aux = 0;
      for (jVar = iVar+1; jVar < (short)nVar; jVar++)
        aux += A[iVar][jVar]*rhs[jVar];
      rhs[iVar] = (rhs[iVar]-aux)/A[iVar][iVar];
      if (iVar == 0) break;
    }
  }
  
}

void CSolver::Aeroelastic(CSurfaceMovement *surface_movement, CGeometry *geometry, CConfig *config, unsigned long ExtIter) {
  
  /*--- Variables used for Aeroelastic case ---*/
  
  su2double Cl, Cd, Cn, Ct, Cm, Cn_rot;
  su2double Alpha = config->GetAoA()*PI_NUMBER/180.0;
  vector<su2double> structural_solution(4,0.0); //contains solution(displacements and rates) of typical section wing model.
  
  unsigned short iMarker, iMarker_Monitoring, Monitoring;
  string Marker_Tag, Monitoring_Tag;
  
  /*--- Loop over markers and find the ones being monitored. ---*/
  
  for (iMarker = 0; iMarker < config->GetnMarker_All(); iMarker++) {
    Monitoring = config->GetMarker_All_Monitoring(iMarker);
    if (Monitoring == YES) {
      
      /*--- Find the particular marker being monitored and get the forces acting on it. ---*/
      
      for (iMarker_Monitoring = 0; iMarker_Monitoring < config->GetnMarker_Monitoring(); iMarker_Monitoring++) {
        Monitoring_Tag = config->GetMarker_Monitoring_TagBound(iMarker_Monitoring);
        Marker_Tag = config->GetMarker_All_TagBound(iMarker);
        if (Marker_Tag == Monitoring_Tag) {
          
          Cl = GetSurface_CL(iMarker_Monitoring);
          Cd = GetSurface_CD(iMarker_Monitoring);
          
          /*--- For typical section wing model want the force normal to the airfoil (in the direction of the spring) ---*/
          Cn = Cl*cos(Alpha) + Cd*sin(Alpha);
          Ct = -Cl*sin(Alpha) + Cd*cos(Alpha);
          
          Cm = GetSurface_CMz(iMarker_Monitoring);
          
          /*--- Calculate forces for the Typical Section Wing Model taking into account rotation ---*/
          
          /*--- Note that the calculation of the forces and the subsequent displacements ...
           is only correct for the airfoil that starts at the 0 degree position ---*/
          
          if (config->GetKind_GridMovement(ZONE_0) == AEROELASTIC_RIGID_MOTION) {
            su2double Omega, dt, psi;
            dt = config->GetDelta_UnstTimeND();
            Omega  = (config->GetRotation_Rate_Z(ZONE_0)/config->GetOmega_Ref());
            psi = Omega*(dt*ExtIter);
            
            /*--- Correct for the airfoil starting position (This is hardcoded in here) ---*/
            if (Monitoring_Tag == "Airfoil1") {
              psi = psi + 0.0;
            }
            else if (Monitoring_Tag == "Airfoil2") {
              psi = psi + 2.0/3.0*PI_NUMBER;
            }
            else if (Monitoring_Tag == "Airfoil3") {
              psi = psi + 4.0/3.0*PI_NUMBER;
            }
            else
              cout << "WARNING: There is a marker that we are monitoring that doesn't match the values hardcoded above!" << endl;
            
            cout << Monitoring_Tag << " position " << psi*180.0/PI_NUMBER << " degrees. " << endl;
            
            Cn_rot = Cn*cos(psi) - Ct*sin(psi); //Note the signs are different for accounting for the AOA.
            Cn = Cn_rot;
          }
          
          /*--- Solve the aeroelastic equations for the particular marker(surface) ---*/
          
          SolveTypicalSectionWingModel(geometry, Cn, Cm, config, iMarker_Monitoring, structural_solution);
          
          break;
        }
      }
      
      /*--- Compute the new surface node locations ---*/
      surface_movement->AeroelasticDeform(geometry, config, ExtIter, iMarker, iMarker_Monitoring, structural_solution);
      
    }
    
  }
  
}

void CSolver::SetUpTypicalSectionWingModel(vector<vector<su2double> >& Phi, vector<su2double>& omega, CConfig *config) {
  
  /*--- Retrieve values from the config file ---*/
  su2double w_h = config->GetAeroelastic_Frequency_Plunge();
  su2double w_a = config->GetAeroelastic_Frequency_Pitch();
  su2double x_a = config->GetAeroelastic_CG_Location();
  su2double r_a = sqrt(config->GetAeroelastic_Radius_Gyration_Squared());
  su2double w = w_h/w_a;
  
  // Mass Matrix
  vector<vector<su2double> > M(2,vector<su2double>(2,0.0));
  M[0][0] = 1;
  M[0][1] = x_a;
  M[1][0] = x_a;
  M[1][1] = r_a*r_a;
  
  // Stiffness Matrix
  //  vector<vector<su2double> > K(2,vector<su2double>(2,0.0));
  //  K[0][0] = (w_h/w_a)*(w_h/w_a);
  //  K[0][1] = 0.0;
  //  K[1][0] = 0.0;
  //  K[1][1] = r_a*r_a;
  
  /* Eigenvector and Eigenvalue Matrices of the Generalized EigenValue Problem. */
  
  vector<vector<su2double> > Omega2(2,vector<su2double>(2,0.0));
  su2double aux; // auxiliary variable
  aux = sqrt(pow(r_a,2)*pow(w,4) - 2*pow(r_a,2)*pow(w,2) + pow(r_a,2) + 4*pow(x_a,2)*pow(w,2));
  Phi[0][0] = (r_a * (r_a - r_a*pow(w,2) + aux)) / (2*x_a*pow(w, 2));
  Phi[0][1] = (r_a * (r_a - r_a*pow(w,2) - aux)) / (2*x_a*pow(w, 2));
  Phi[1][0] = 1.0;
  Phi[1][1] = 1.0;
  
  Omega2[0][0] = (r_a * (r_a + r_a*pow(w,2) - aux)) / (2*(pow(r_a, 2) - pow(x_a, 2)));
  Omega2[0][1] = 0;
  Omega2[1][0] = 0;
  Omega2[1][1] = (r_a * (r_a + r_a*pow(w,2) + aux)) / (2*(pow(r_a, 2) - pow(x_a, 2)));
  
  /* Nondimesionalize the Eigenvectors such that Phi'*M*Phi = I and PHI'*K*PHI = Omega */
  // Phi'*M*Phi = D
  // D^(-1/2)*Phi'*M*Phi*D^(-1/2) = D^(-1/2)*D^(1/2)*D^(1/2)*D^(-1/2) = I,  D^(-1/2) = inv(sqrt(D))
  // Phi = Phi*D^(-1/2)
  
  vector<vector<su2double> > Aux(2,vector<su2double>(2,0.0));
  vector<vector<su2double> > D(2,vector<su2double>(2,0.0));
  // Aux = M*Phi
  for (int i=0; i<2; i++) {
    for (int j=0; j<2; j++) {
      Aux[i][j] = 0;
      for (int k=0; k<2; k++) {
        Aux[i][j] += M[i][k]*Phi[k][j];
      }
    }
  }
  
  // D = Phi'*Aux
  for (int i=0; i<2; i++) {
    for (int j=0; j<2; j++) {
      D[i][j] = 0;
      for (int k=0; k<2; k++) {
        D[i][j] += Phi[k][i]*Aux[k][j]; //PHI transpose
      }
    }
  }
  
  //Modify the first column
  Phi[0][0] = Phi[0][0] * 1/sqrt(D[0][0]);
  Phi[1][0] = Phi[1][0] * 1/sqrt(D[0][0]);
  //Modify the second column
  Phi[0][1] = Phi[0][1] * 1/sqrt(D[1][1]);
  Phi[1][1] = Phi[1][1] * 1/sqrt(D[1][1]);
  
  // Sqrt of the eigenvalues (frequency of vibration of the modes)
  omega[0] = sqrt(Omega2[0][0]);
  omega[1] = sqrt(Omega2[1][1]);
  
}

void CSolver::SolveTypicalSectionWingModel(CGeometry *geometry, su2double Cl, su2double Cm, CConfig *config, unsigned short iMarker, vector<su2double>& displacements) {
  
  /*--- The aeroelastic model solved in this routine is the typical section wing model
   The details of the implementation are similar to those found in J.J. Alonso 
   "Fully-Implicit Time-Marching Aeroelastic Solutions" 1994. ---*/
  
  /*--- Retrieve values from the config file ---*/
  su2double w_alpha = config->GetAeroelastic_Frequency_Pitch();
  su2double vf      = config->GetAeroelastic_Flutter_Speed_Index();
  su2double b       = config->GetLength_Reynolds()/2.0; // airfoil semichord, Reynolds length is by defaul 1.0
  su2double dt      = config->GetDelta_UnstTimeND();
  dt = dt*w_alpha; //Non-dimensionalize the structural time.
  
  /*--- Structural Equation damping ---*/
  vector<su2double> xi(2,0.0);
  
  /*--- Eigenvectors and Eigenvalues of the Generalized EigenValue Problem. ---*/
  vector<vector<su2double> > Phi(2,vector<su2double>(2,0.0));   // generalized eigenvectors.
  vector<su2double> w(2,0.0);        // sqrt of the generalized eigenvalues (frequency of vibration of the modes).
  SetUpTypicalSectionWingModel(Phi, w, config);
  
  /*--- Solving the Decoupled Aeroelastic Problem with second order time discretization Eq (9) ---*/
  
  /*--- Solution variables description. //x[j][i], j-entry, i-equation. // Time (n+1)->np1, n->n, (n-1)->n1 ---*/
  vector<vector<su2double> > x_np1(2,vector<su2double>(2,0.0));
  
  /*--- Values from previous movement of spring at true time step n+1
   We use this values because we are solving for delta changes not absolute changes ---*/
  vector<vector<su2double> > x_np1_old = config->GetAeroelastic_np1(iMarker);
  
  /*--- Values at previous timesteps. ---*/
  vector<vector<su2double> > x_n = config->GetAeroelastic_n(iMarker);
  vector<vector<su2double> > x_n1 = config->GetAeroelastic_n1(iMarker);
  
  /*--- Set up of variables used to solve the structural problem. ---*/
  vector<su2double> f_tilde(2,0.0);
  vector<vector<su2double> > A_inv(2,vector<su2double>(2,0.0));
  su2double detA;
  su2double s1, s2;
  vector<su2double> rhs(2,0.0); //right hand side
  vector<su2double> eta(2,0.0);
  vector<su2double> eta_dot(2,0.0);
  
  /*--- Forcing Term ---*/
  su2double cons = vf*vf/PI_NUMBER;
  vector<su2double> f(2,0.0);
  f[0] = cons*(-Cl);
  f[1] = cons*(2*-Cm);
  
  //f_tilde = Phi'*f
  for (int i=0; i<2; i++) {
    f_tilde[i] = 0;
    for (int k=0; k<2; k++) {
      f_tilde[i] += Phi[k][i]*f[k]; //PHI transpose
    }
  }
  
  /*--- solve each decoupled equation (The inverse of the 2x2 matrix is provided) ---*/
  for (int i=0; i<2; i++) {
    /* Matrix Inverse */
    detA = 9.0/(4.0*dt*dt) + 3*w[i]*xi[i]/(dt) + w[i]*w[i];
    A_inv[0][0] = 1/detA * (3/(2.0*dt) + 2*xi[i]*w[i]);
    A_inv[0][1] = 1/detA * 1;
    A_inv[1][0] = 1/detA * -w[i]*w[i];
    A_inv[1][1] = 1/detA * 3/(2.0*dt);
    
    /* Source Terms from previous iterations */
    s1 = (-4*x_n[0][i] + x_n1[0][i])/(2.0*dt);
    s2 = (-4*x_n[1][i] + x_n1[1][i])/(2.0*dt);
    
    /* Problem Right Hand Side */
    rhs[0] = -s1;
    rhs[1] = f_tilde[i]-s2;
    
    /* Solve the equations */
    x_np1[0][i] = A_inv[0][0]*rhs[0] + A_inv[0][1]*rhs[1];
    x_np1[1][i] = A_inv[1][0]*rhs[0] + A_inv[1][1]*rhs[1];
    
    eta[i] = x_np1[0][i]-x_np1_old[0][i];  // For displacements, the change(deltas) is used.
    eta_dot[i] = x_np1[1][i]; // For velocities, absolute values are used.
  }
  
  /*--- Transform back from the generalized coordinates to get the actual displacements in plunge and pitch  q = Phi*eta ---*/
  vector<su2double> q(2,0.0);
  vector<su2double> q_dot(2,0.0);
  for (int i=0; i<2; i++) {
    q[i] = 0;
    q_dot[i] = 0;
    for (int k=0; k<2; k++) {
      q[i] += Phi[i][k]*eta[k];
      q_dot[i] += Phi[i][k]*eta_dot[k];
    }
  }
  
  su2double dh = b*q[0];
  su2double dalpha = q[1];
  
  su2double h_dot = w_alpha*b*q_dot[0];  //The w_a brings it back to actual time.
  su2double alpha_dot = w_alpha*q_dot[1];
  
  /*--- Set the solution of the structural equations ---*/
  displacements[0] = dh;
  displacements[1] = dalpha;
  displacements[2] = h_dot;
  displacements[3] = alpha_dot;
  
  /*--- Calculate the total plunge and total pitch displacements for the unsteady step by summing the displacement at each sudo time step ---*/
  su2double pitch, plunge;
  pitch = config->GetAeroelastic_pitch(iMarker);
  plunge = config->GetAeroelastic_plunge(iMarker);
  
  config->SetAeroelastic_pitch(iMarker , pitch+dalpha);
  config->SetAeroelastic_plunge(iMarker , plunge+dh/b);
  
  /*--- Set the Aeroelastic solution at time n+1. This gets update every sudo time step
   and after convering the sudo time step the solution at n+1 get moved to the solution at n
   in SetDualTime_Solver method ---*/
  
  config->SetAeroelastic_np1(iMarker, x_np1);
  
}

void CSolver::Restart_OldGeometry(CGeometry *geometry, CConfig *config) {

  /*--- This function is intended for dual time simulations ---*/

  unsigned long index;

  int Unst_RestartIter;
  ifstream restart_file_n;
  unsigned short iZone = config->GetiZone();
  unsigned short nZone = geometry->GetnZone();
  string filename = config->GetSolution_FlowFileName();
  string filename_n;

  /*--- Auxiliary vector for storing the coordinates ---*/
  su2double *Coord;
  Coord = new su2double[nDim];

  /*--- Variables for reading the restart files ---*/
  string text_line;
  long iPoint_Local;
  unsigned long iPoint_Global_Local = 0, iPoint_Global = 0;
  unsigned short rbuf_NotMatching, sbuf_NotMatching;

  /*--- Multizone problems require the number of the zone to be appended. ---*/

  if (nZone > 1)
    filename = config->GetMultizone_FileName(filename, iZone);

  /*--- First, we load the restart file for time n ---*/

  /*-------------------------------------------------------------------------------------------*/

  /*--- Modify file name for an unsteady restart ---*/
  Unst_RestartIter = SU2_TYPE::Int(config->GetUnst_RestartIter())-1;
  filename_n = config->GetUnsteady_FileName(filename, Unst_RestartIter);

  /*--- Open the restart file, throw an error if this fails. ---*/

  restart_file_n.open(filename_n.data(), ios::in);
  if (restart_file_n.fail()) {
    SU2_MPI::Error(string("There is no flow restart file ") + filename_n, CURRENT_FUNCTION);
  }

  /*--- First, set all indices to a negative value by default, and Global n indices to 0 ---*/
  iPoint_Global_Local = 0; iPoint_Global = 0;

  /*--- Read all lines in the restart file ---*/
  /*--- The first line is the header ---*/

  getline (restart_file_n, text_line);

  for (iPoint_Global = 0; iPoint_Global < geometry->GetGlobal_nPointDomain(); iPoint_Global++ ) {
    
    getline (restart_file_n, text_line);
    
    istringstream point_line(text_line);

    /*--- Retrieve local index. If this node from the restart file lives
     on the current processor, we will load and instantiate the vars. ---*/

    iPoint_Local = geometry->GetGlobal_to_Local_Point(iPoint_Global);

    if (iPoint_Local > -1) {

      if (nDim == 2) point_line >> index >> Coord[0] >> Coord[1];
      if (nDim == 3) point_line >> index >> Coord[0] >> Coord[1] >> Coord[2];

      geometry->node[iPoint_Local]->SetCoord_n(Coord);

      iPoint_Global_Local++;
    }
  }

  /*--- Detect a wrong solution file ---*/

  rbuf_NotMatching = 0; sbuf_NotMatching = 0;

  if (iPoint_Global_Local < geometry->GetnPointDomain()) { sbuf_NotMatching = 1; }

#ifndef HAVE_MPI
  rbuf_NotMatching = sbuf_NotMatching;
#else
  SU2_MPI::Allreduce(&sbuf_NotMatching, &rbuf_NotMatching, 1, MPI_UNSIGNED_SHORT, MPI_SUM, MPI_COMM_WORLD);
#endif
  if (rbuf_NotMatching != 0) {
    SU2_MPI::Error(string("The solution file ") + filename + string(" doesn't match with the mesh file!\n") +
                   string("It could be empty lines at the end of the file."), CURRENT_FUNCTION);
  }

  /*--- Close the restart file ---*/

  restart_file_n.close();

  /*-------------------------------------------------------------------------------------------*/
  /*-------------------------------------------------------------------------------------------*/

  /*--- Now, we load the restart file for time n-1, if the simulation is 2nd Order ---*/

  if (config->GetUnsteady_Simulation() == DT_STEPPING_2ND) {

    ifstream restart_file_n1;
    string filename_n1;

    /*--- Modify file name for an unsteady restart ---*/
    Unst_RestartIter = SU2_TYPE::Int(config->GetUnst_RestartIter())-2;
    filename_n1 = config->GetUnsteady_FileName(filename, Unst_RestartIter);

    /*--- Open the restart file, throw an error if this fails. ---*/

    restart_file_n.open(filename_n1.data(), ios::in);
    if (restart_file_n.fail()) {
        SU2_MPI::Error(string("There is no flow restart file ") + filename_n1, CURRENT_FUNCTION);

    }

    /*--- First, set all indices to a negative value by default, and Global n indices to 0 ---*/
    iPoint_Global_Local = 0; iPoint_Global = 0;

    /*--- Read all lines in the restart file ---*/
    /*--- The first line is the header ---*/

    getline (restart_file_n, text_line);

    for (iPoint_Global = 0; iPoint_Global < geometry->GetGlobal_nPointDomain(); iPoint_Global++ ) {
      
      getline (restart_file_n, text_line);
      
      istringstream point_line(text_line);

      /*--- Retrieve local index. If this node from the restart file lives
       on the current processor, we will load and instantiate the vars. ---*/

      iPoint_Local = geometry->GetGlobal_to_Local_Point(iPoint_Global);

      if (iPoint_Local > -1) {

        if (nDim == 2) point_line >> index >> Coord[0] >> Coord[1];
        if (nDim == 3) point_line >> index >> Coord[0] >> Coord[1] >> Coord[2];

        geometry->node[iPoint_Local]->SetCoord_n1(Coord);

        iPoint_Global_Local++;
      }

    }

    /*--- Detect a wrong solution file ---*/

    rbuf_NotMatching = 0; sbuf_NotMatching = 0;

    if (iPoint_Global_Local < geometry->GetnPointDomain()) { sbuf_NotMatching = 1; }

#ifndef HAVE_MPI
    rbuf_NotMatching = sbuf_NotMatching;
#else
    SU2_MPI::Allreduce(&sbuf_NotMatching, &rbuf_NotMatching, 1, MPI_UNSIGNED_SHORT, MPI_SUM, MPI_COMM_WORLD);
#endif
    if (rbuf_NotMatching != 0) {
      SU2_MPI::Error(string("The solution file ") + filename + string(" doesn't match with the mesh file!\n") +
                     string("It could be empty lines at the end of the file."), CURRENT_FUNCTION);
    }

    /*--- Close the restart file ---*/

    restart_file_n1.close();

  }

  /*--- It's necessary to communicate this information ---*/
  
  geometry->InitiateComms(geometry, config, COORDINATES_OLD);
  geometry->CompleteComms(geometry, config, COORDINATES_OLD);
  
  delete [] Coord;

}

void CSolver::Read_SU2_Restart_ASCII(CGeometry *geometry, CConfig *config, string val_filename) {

  ifstream restart_file;
  string text_line, Tag;
  unsigned short iVar;
  long index, iPoint_Local = 0; unsigned long iPoint_Global = 0;
  int counter = 0;
  config->fields.clear();

  Restart_Vars = new int[5];

  /*--- First, check that this is not a binary restart file. ---*/

  char fname[100];
  strcpy(fname, val_filename.c_str());
  int magic_number;

#ifndef HAVE_MPI

  /*--- Serial binary input. ---*/

  FILE *fhw;
  fhw = fopen(fname,"rb");
  size_t ret;

  /*--- Error check for opening the file. ---*/

  if (!fhw) {
    SU2_MPI::Error(string("Unable to open SU2 restart file ") + fname, CURRENT_FUNCTION);
  }

  /*--- Attempt to read the first int, which should be our magic number. ---*/

  ret = fread(&magic_number, sizeof(int), 1, fhw);
  if (ret != 1) {
    SU2_MPI::Error("Error reading restart file.", CURRENT_FUNCTION);
  }

  /*--- Check that this is an SU2 binary file. SU2 binary files
   have the hex representation of "SU2" as the first int in the file. ---*/

  if (magic_number == 535532) {
    SU2_MPI::Error(string("File ") + string(fname) + string(" is a binary SU2 restart file, expected ASCII.\n") +
                   string("SU2 reads/writes binary restart files by default.\n") +
                   string("Note that backward compatibility for ASCII restart files is\n") +
                   string("possible with the WRT_BINARY_RESTART / READ_BINARY_RESTART options."), CURRENT_FUNCTION);
  }

  fclose(fhw);

#else

  /*--- Parallel binary input using MPI I/O. ---*/

  MPI_File fhw;
  int ierr;

  /*--- All ranks open the file using MPI. ---*/

  ierr = MPI_File_open(MPI_COMM_WORLD, fname, MPI_MODE_RDONLY, MPI_INFO_NULL, &fhw);

  /*--- Error check opening the file. ---*/

  if (ierr) {
    SU2_MPI::Error(string("Unable to open SU2 restart file ") + string(fname), CURRENT_FUNCTION);
  }

  /*--- Have the master attempt to read the magic number. ---*/

  if (rank == MASTER_NODE)
    MPI_File_read(fhw, &magic_number, 1, MPI_INT, MPI_STATUS_IGNORE);

  /*--- Broadcast the number of variables to all procs and store clearly. ---*/

  SU2_MPI::Bcast(&magic_number, 1, MPI_INT, MASTER_NODE, MPI_COMM_WORLD);

  /*--- Check that this is an SU2 binary file. SU2 binary files
   have the hex representation of "SU2" as the first int in the file. ---*/

  if (magic_number == 535532) {
    SU2_MPI::Error(string("File ") + string(fname) + string(" is a binary SU2 restart file, expected ASCII.\n") +
                   string("SU2 reads/writes binary restart files by default.\n") +
                   string("Note that backward compatibility for ASCII restart files is\n") +
                   string("possible with the WRT_BINARY_RESTART / READ_BINARY_RESTART options."), CURRENT_FUNCTION);
  }

  MPI_File_close(&fhw);

#endif

  /*--- Open the restart file ---*/

  restart_file.open(val_filename.data(), ios::in);

  /*--- In case there is no restart file ---*/

  if (restart_file.fail()) {
    SU2_MPI::Error(string("SU2 ASCII solution file  ") + string(fname) + string(" not found."), CURRENT_FUNCTION);
  }

  /*--- Identify the number of fields (and names) in the restart file ---*/

  getline (restart_file, text_line);
  stringstream ss(text_line);
  while (ss >> Tag) {
    config->fields.push_back(Tag);
    if (ss.peek() == ',') ss.ignore();
  }

  /*--- Set the number of variables, one per field in the
   restart file (without including the PointID) ---*/

  Restart_Vars[1] = (int)config->fields.size() - 1;

  /*--- Allocate memory for the restart data. ---*/

  Restart_Data = new passivedouble[Restart_Vars[1]*geometry->GetnPointDomain()];

  /*--- Read all lines in the restart file and extract data. ---*/

  for (iPoint_Global = 0; iPoint_Global < geometry->GetGlobal_nPointDomain(); iPoint_Global++ ) {

    getline (restart_file, text_line);

    istringstream point_line(text_line);

    /*--- Retrieve local index. If this node from the restart file lives
     on the current processor, we will load and instantiate the vars. ---*/

    iPoint_Local = geometry->GetGlobal_to_Local_Point(iPoint_Global);

    if (iPoint_Local > -1) {

      /*--- The PointID is not stored --*/

      point_line >> index;

      /*--- Store the solution (starting with node coordinates) --*/

      for (iVar = 0; iVar < Restart_Vars[1]; iVar++)
        point_line >> Restart_Data[counter*Restart_Vars[1] + iVar];

      /*--- Increment our local point counter. ---*/

      counter++;

    }
  }

}

void CSolver::Read_SU2_Restart_Binary(CGeometry *geometry, CConfig *config, string val_filename) {

  char str_buf[CGNS_STRING_SIZE], fname[100];
  unsigned short iVar;
  strcpy(fname, val_filename.c_str());
  int nRestart_Vars = 5, nFields;
  Restart_Vars = new int[5];
  config->fields.clear();

#ifndef HAVE_MPI

  /*--- Serial binary input. ---*/

  FILE *fhw;
  fhw = fopen(fname,"rb");
  size_t ret;

  /*--- Error check for opening the file. ---*/

  if (!fhw) {
    SU2_MPI::Error(string("Unable to open SU2 restart file ") + string(fname), CURRENT_FUNCTION);
  }

  /*--- First, read the number of variables and points. ---*/

  ret = fread(Restart_Vars, sizeof(int), nRestart_Vars, fhw);
  if (ret != (unsigned long)nRestart_Vars) {
    SU2_MPI::Error("Error reading restart file.", CURRENT_FUNCTION);
  }

  /*--- Check that this is an SU2 binary file. SU2 binary files
   have the hex representation of "SU2" as the first int in the file. ---*/

  if (Restart_Vars[0] != 535532) {
    SU2_MPI::Error(string("File ") + string(fname) + string(" is not a binary SU2 restart file.\n") +
                   string("SU2 reads/writes binary restart files by default.\n") +
                   string("Note that backward compatibility for ASCII restart files is\n") +
                   string("possible with the WRT_BINARY_RESTART / READ_BINARY_RESTART options."), CURRENT_FUNCTION);
  }

  /*--- Store the number of fields to be read for clarity. ---*/

  nFields = Restart_Vars[1];

  /*--- Read the variable names from the file. Note that we are adopting a
   fixed length of 33 for the string length to match with CGNS. This is
   needed for when we read the strings later. We pad the beginning of the
   variable string vector with the Point_ID tag that wasn't written. ---*/

  config->fields.push_back("Point_ID");
  for (iVar = 0; iVar < nFields; iVar++) {
    ret = fread(str_buf, sizeof(char), CGNS_STRING_SIZE, fhw);
    if (ret != (unsigned long)CGNS_STRING_SIZE) {
      SU2_MPI::Error("Error reading restart file.", CURRENT_FUNCTION);
    }
    config->fields.push_back(str_buf);
  }

  /*--- For now, create a temp 1D buffer to read the data from file. ---*/

  Restart_Data = new passivedouble[nFields*geometry->GetnPointDomain()];

  /*--- Read in the data for the restart at all local points. ---*/

  ret = fread(Restart_Data, sizeof(passivedouble), nFields*geometry->GetnPointDomain(), fhw);
  if (ret != (unsigned long)nFields*geometry->GetnPointDomain()) {
    SU2_MPI::Error("Error reading restart file.", CURRENT_FUNCTION);
  }

  /*--- Close the file. ---*/

  fclose(fhw);

#else

  /*--- Parallel binary input using MPI I/O. ---*/

  MPI_File fhw;
  SU2_MPI::Status status;
  MPI_Datatype etype, filetype;
  MPI_Offset disp;
  unsigned long iPoint_Global, index, iChar;
  string field_buf;

  int ierr;

  /*--- All ranks open the file using MPI. ---*/

  ierr = MPI_File_open(MPI_COMM_WORLD, fname, MPI_MODE_RDONLY, MPI_INFO_NULL, &fhw);

  /*--- Error check opening the file. ---*/

  if (ierr) {
    SU2_MPI::Error(string("Unable to open SU2 restart file ") + string(fname), CURRENT_FUNCTION);
  }

  /*--- First, read the number of variables and points (i.e., cols and rows),
   which we will need in order to read the file later. Also, read the
   variable string names here. Only the master rank reads the header. ---*/

  if (rank == MASTER_NODE)
    MPI_File_read(fhw, Restart_Vars, nRestart_Vars, MPI_INT, MPI_STATUS_IGNORE);

  /*--- Broadcast the number of variables to all procs and store clearly. ---*/

  SU2_MPI::Bcast(Restart_Vars, nRestart_Vars, MPI_INT, MASTER_NODE, MPI_COMM_WORLD);

  /*--- Check that this is an SU2 binary file. SU2 binary files
   have the hex representation of "SU2" as the first int in the file. ---*/

  if (Restart_Vars[0] != 535532) {
    SU2_MPI::Error(string("File ") + string(fname) + string(" is not a binary SU2 restart file.\n") +
                   string("SU2 reads/writes binary restart files by default.\n") +
                   string("Note that backward compatibility for ASCII restart files is\n") +
                   string("possible with the WRT_BINARY_RESTART / READ_BINARY_RESTART options."), CURRENT_FUNCTION);
  }

  /*--- Store the number of fields to be read for clarity. ---*/

  nFields = Restart_Vars[1];

  /*--- Read the variable names from the file. Note that we are adopting a
   fixed length of 33 for the string length to match with CGNS. This is
   needed for when we read the strings later. ---*/

  char *mpi_str_buf = new char[nFields*CGNS_STRING_SIZE];
  if (rank == MASTER_NODE) {
    disp = nRestart_Vars*sizeof(int);
    MPI_File_read_at(fhw, disp, mpi_str_buf, nFields*CGNS_STRING_SIZE,
                     MPI_CHAR, MPI_STATUS_IGNORE);
  }

  /*--- Broadcast the string names of the variables. ---*/

  SU2_MPI::Bcast(mpi_str_buf, nFields*CGNS_STRING_SIZE, MPI_CHAR,
                 MASTER_NODE, MPI_COMM_WORLD);

  /*--- Now parse the string names and load into the config class in case
   we need them for writing visualization files (SU2_SOL). ---*/

  config->fields.push_back("Point_ID");
  for (iVar = 0; iVar < nFields; iVar++) {
    index = iVar*CGNS_STRING_SIZE;
    field_buf.append("\"");
    for (iChar = 0; iChar < (unsigned long)CGNS_STRING_SIZE; iChar++) {
      str_buf[iChar] = mpi_str_buf[index + iChar];
    }
    field_buf.append(str_buf);
    field_buf.append("\"");
    config->fields.push_back(field_buf.c_str());
    field_buf.clear();
  }

  /*--- Free string buffer memory. ---*/

  delete [] mpi_str_buf;

  /*--- We're writing only su2doubles in the data portion of the file. ---*/

  etype = MPI_DOUBLE;

  /*--- We need to ignore the 4 ints describing the nVar_Restart and nPoints,
   along with the string names of the variables. ---*/

  disp = nRestart_Vars*sizeof(int) + CGNS_STRING_SIZE*nFields*sizeof(char);

  /*--- Define a derived datatype for this rank's set of non-contiguous data
   that will be placed in the restart. Here, we are collecting each one of the
   points which are distributed throughout the file in blocks of nVar_Restart data. ---*/

  int *blocklen = new int[geometry->GetnPointDomain()];
  int *displace = new int[geometry->GetnPointDomain()];
  int counter = 0;
  for (iPoint_Global = 0; iPoint_Global < geometry->GetGlobal_nPointDomain(); iPoint_Global++ ) {
    if (geometry->GetGlobal_to_Local_Point(iPoint_Global) > -1) {
      blocklen[counter] = nFields;
      displace[counter] = iPoint_Global*nFields;
      counter++;
    }
  }
  MPI_Type_indexed(geometry->GetnPointDomain(), blocklen, displace, MPI_DOUBLE, &filetype);
  MPI_Type_commit(&filetype);

  /*--- Set the view for the MPI file write, i.e., describe the location in
   the file that this rank "sees" for writing its piece of the restart file. ---*/

  MPI_File_set_view(fhw, disp, etype, filetype, (char*)"native", MPI_INFO_NULL);

  /*--- For now, create a temp 1D buffer to read the data from file. ---*/

  Restart_Data = new passivedouble[nFields*geometry->GetnPointDomain()];

  /*--- Collective call for all ranks to read from their view simultaneously. ---*/

  MPI_File_read_all(fhw, Restart_Data, nFields*geometry->GetnPointDomain(), MPI_DOUBLE, &status);

  /*--- All ranks close the file after writing. ---*/

  MPI_File_close(&fhw);

  /*--- Free the derived datatype and release temp memory. ---*/

  MPI_Type_free(&filetype);

  delete [] blocklen;
  delete [] displace;
  
#endif
  
}

void CSolver::Read_SU2_Restart_Metadata(CGeometry *geometry, CConfig *config, bool adjoint_run, string val_filename) {

	su2double AoA_ = config->GetAoA();
	su2double AoS_ = config->GetAoS();
	su2double BCThrust_ = config->GetInitial_BCThrust();
	su2double dCD_dCL_ = config->GetdCD_dCL();
 su2double dCMx_dCL_ = config->GetdCMx_dCL();
 su2double dCMy_dCL_ = config->GetdCMy_dCL();
 su2double dCMz_dCL_ = config->GetdCMz_dCL();
  string::size_type position;
	unsigned long ExtIter_ = 0;
	ifstream restart_file;
	bool adjoint = (config->GetContinuous_Adjoint()) || (config->GetDiscrete_Adjoint());

	if (config->GetRead_Binary_Restart()) {

		char fname[100];
		strcpy(fname, val_filename.c_str());
		int nVar_Buf = 5;
		int var_buf[5];
		int Restart_Iter = 0;
		passivedouble Restart_Meta_Passive[8] = {0.0,0.0,0.0,0.0,0.0,0.0,0.0,0.0};
		su2double Restart_Meta[8] = {0.0,0.0,0.0,0.0,0.0,0.0,0.0,0.0};

#ifndef HAVE_MPI

		/*--- Serial binary input. ---*/

		FILE *fhw;
		fhw = fopen(fname,"rb");
    size_t ret;

		/*--- Error check for opening the file. ---*/

		if (!fhw) {
      SU2_MPI::Error(string("Unable to open restart file ") + string(fname), CURRENT_FUNCTION);
		}

		/*--- First, read the number of variables and points. ---*/

		ret = fread(var_buf, sizeof(int), nVar_Buf, fhw);
    if (ret != (unsigned long)nVar_Buf) {
      SU2_MPI::Error("Error reading restart file.", CURRENT_FUNCTION);
    }

    /*--- Check that this is an SU2 binary file. SU2 binary files
     have the hex representation of "SU2" as the first int in the file. ---*/

    if (var_buf[0] != 535532) {
      SU2_MPI::Error(string("File ") + string(fname) + string(" is not a binary SU2 restart file.\n") +
                     string("SU2 reads/writes binary restart files by default.\n") +
                     string("Note that backward compatibility for ASCII restart files is\n") +
                     string("possible with the WRT_BINARY_RESTART / READ_BINARY_RESTART options."), CURRENT_FUNCTION);
    }

    /*--- Compute (negative) displacements and grab the metadata. ---*/

    ret = sizeof(int) + 8*sizeof(passivedouble);
    fseek(fhw,-ret, SEEK_END);

    /*--- Read the external iteration. ---*/

    ret = fread(&Restart_Iter, sizeof(int), 1, fhw);
    if (ret != 1) {
      SU2_MPI::Error("Error reading restart file.", CURRENT_FUNCTION);
    }

    /*--- Read the metadata. ---*/

    ret = fread(Restart_Meta_Passive, sizeof(passivedouble), 8, fhw);
    if (ret != 8) {
      SU2_MPI::Error("Error reading restart file.", CURRENT_FUNCTION);
    }

    for (unsigned short iVar = 0; iVar < 8; iVar++)
      Restart_Meta[iVar] = Restart_Meta_Passive[iVar];

    /*--- Close the file. ---*/

    fclose(fhw);

#else

		/*--- Parallel binary input using MPI I/O. ---*/

		MPI_File fhw;
		MPI_Offset disp;
    int ierr;

		/*--- All ranks open the file using MPI. ---*/

		ierr = MPI_File_open(MPI_COMM_WORLD, fname, MPI_MODE_RDONLY, MPI_INFO_NULL, &fhw);

		/*--- Error check opening the file. ---*/

		if (ierr) {
      SU2_MPI::Error(string("Unable to open SU2 restart file ") + string(fname), CURRENT_FUNCTION);
		}

		/*--- First, read the number of variables and points (i.e., cols and rows),
     which we will need in order to read the file later. Also, read the
     variable string names here. Only the master rank reads the header. ---*/

		if (rank == MASTER_NODE)
			MPI_File_read(fhw, var_buf, nVar_Buf, MPI_INT, MPI_STATUS_IGNORE);

		/*--- Broadcast the number of variables to all procs and store clearly. ---*/

		SU2_MPI::Bcast(var_buf, nVar_Buf, MPI_INT, MASTER_NODE, MPI_COMM_WORLD);

    /*--- Check that this is an SU2 binary file. SU2 binary files
     have the hex representation of "SU2" as the first int in the file. ---*/

    if (var_buf[0] != 535532) {
      SU2_MPI::Error(string("File ") + string(fname) + string(" is not a binary SU2 restart file.\n") +
                     string("SU2 reads/writes binary restart files by default.\n") +
                     string("Note that backward compatibility for ASCII restart files is\n") +
                     string("possible with the WRT_BINARY_RESTART / READ_BINARY_RESTART options."), CURRENT_FUNCTION);
    }

    /*--- Access the metadata. ---*/

		if (rank == MASTER_NODE) {

      /*--- External iteration. ---*/

      disp = (nVar_Buf*sizeof(int) + var_buf[1]*CGNS_STRING_SIZE*sizeof(char) +
              var_buf[1]*var_buf[2]*sizeof(passivedouble));
      MPI_File_read_at(fhw, disp, &Restart_Iter, 1, MPI_INT, MPI_STATUS_IGNORE);

			/*--- Additional doubles for AoA, AoS, etc. ---*/

      disp = (nVar_Buf*sizeof(int) + var_buf[1]*CGNS_STRING_SIZE*sizeof(char) +
              var_buf[1]*var_buf[2]*sizeof(passivedouble) + 1*sizeof(int));
      MPI_File_read_at(fhw, disp, Restart_Meta_Passive, 8, MPI_DOUBLE, MPI_STATUS_IGNORE);

		}

		/*--- Communicate metadata. ---*/

		SU2_MPI::Bcast(&Restart_Iter, 1, MPI_INT, MASTER_NODE, MPI_COMM_WORLD);

		/*--- Copy to a su2double structure (because of the SU2_MPI::Bcast
              doesn't work with passive data)---*/

		for (unsigned short iVar = 0; iVar < 8; iVar++)
			Restart_Meta[iVar] = Restart_Meta_Passive[iVar];

		SU2_MPI::Bcast(Restart_Meta, 8, MPI_DOUBLE, MASTER_NODE, MPI_COMM_WORLD);

		/*--- All ranks close the file after writing. ---*/

		MPI_File_close(&fhw);

#endif

		/*--- Store intermediate vals from file I/O in correct variables. ---*/

		ExtIter_  = Restart_Iter;
		AoA_      = Restart_Meta[0];
		AoS_      = Restart_Meta[1];
		BCThrust_ = Restart_Meta[2];
		dCD_dCL_  = Restart_Meta[3];
  dCMx_dCL_  = Restart_Meta[4];
  dCMy_dCL_  = Restart_Meta[5];
  dCMz_dCL_  = Restart_Meta[6];

	} else {

    /*--- First, check that this is not a binary restart file. ---*/

    char fname[100];
    strcpy(fname, val_filename.c_str());
    int magic_number;

#ifndef HAVE_MPI

    /*--- Serial binary input. ---*/

    FILE *fhw;
    fhw = fopen(fname,"rb");
    size_t ret;

    /*--- Error check for opening the file. ---*/

    if (!fhw) {
      SU2_MPI::Error(string("Unable to open SU2 restart file ") + string(fname), CURRENT_FUNCTION);
    }

    /*--- Attempt to read the first int, which should be our magic number. ---*/

    ret = fread(&magic_number, sizeof(int), 1, fhw);
    if (ret != 1) {
      SU2_MPI::Error("Error reading restart file.", CURRENT_FUNCTION);
    }

    /*--- Check that this is an SU2 binary file. SU2 binary files
     have the hex representation of "SU2" as the first int in the file. ---*/

    if (magic_number == 535532) {
      SU2_MPI::Error(string("File ") + string(fname) + string(" is a binary SU2 restart file, expected ASCII.\n") +
                     string("SU2 reads/writes binary restart files by default.\n") +
                     string("Note that backward compatibility for ASCII restart files is\n") +
                     string("possible with the WRT_BINARY_RESTART / READ_BINARY_RESTART options."), CURRENT_FUNCTION);
    }

    fclose(fhw);

#else

    /*--- Parallel binary input using MPI I/O. ---*/

    MPI_File fhw;
    int ierr;

    /*--- All ranks open the file using MPI. ---*/

    ierr = MPI_File_open(MPI_COMM_WORLD, fname, MPI_MODE_RDONLY, MPI_INFO_NULL, &fhw);

    /*--- Error check opening the file. ---*/

    if (ierr) {
      SU2_MPI::Error(string("Unable to open SU2 restart file ") + string(fname), CURRENT_FUNCTION);
    }

    /*--- Have the master attempt to read the magic number. ---*/

    if (rank == MASTER_NODE)
      MPI_File_read(fhw, &magic_number, 1, MPI_INT, MPI_STATUS_IGNORE);

    /*--- Broadcast the number of variables to all procs and store clearly. ---*/

    SU2_MPI::Bcast(&magic_number, 1, MPI_INT, MASTER_NODE, MPI_COMM_WORLD);

    /*--- Check that this is an SU2 binary file. SU2 binary files
     have the hex representation of "SU2" as the first int in the file. ---*/

    if (magic_number == 535532) {
      SU2_MPI::Error(string("File ") + string(fname) + string(" is a binary SU2 restart file, expected ASCII.\n") +
                     string("SU2 reads/writes binary restart files by default.\n") +
                     string("Note that backward compatibility for ASCII restart files is\n") +
                     string("possible with the WRT_BINARY_RESTART / READ_BINARY_RESTART options."), CURRENT_FUNCTION);
    }
    
    MPI_File_close(&fhw);
    
#endif

    /*--- Carry on with ASCII metadata reading. ---*/

		restart_file.open(val_filename.data(), ios::in);
		if (restart_file.fail()) {
			if (rank == MASTER_NODE) {
				cout << " Warning: There is no restart file (" << val_filename.data() << ")."<< endl;
				cout << " Computation will continue without updating metadata parameters." << endl;
			}
		} else {

			unsigned long iPoint_Global = 0;
			string text_line;

			/*--- The first line is the header (General description) ---*/

			getline (restart_file, text_line);

			/*--- Space for the solution ---*/

			for (iPoint_Global = 0; iPoint_Global < geometry->GetGlobal_nPointDomain(); iPoint_Global++ ) {

				getline (restart_file, text_line);

			}

			/*--- Space for extra info (if any) ---*/

			while (getline (restart_file, text_line)) {

				/*--- External iteration ---*/

				position = text_line.find ("EXT_ITER=",0);
				if (position != string::npos) {
					text_line.erase (0,9); ExtIter_ = atoi(text_line.c_str());
				}

				/*--- Angle of attack ---*/

				position = text_line.find ("AOA=",0);
				if (position != string::npos) {
					text_line.erase (0,4); AoA_ = atof(text_line.c_str());
				}

				/*--- Sideslip angle ---*/

				position = text_line.find ("SIDESLIP_ANGLE=",0);
				if (position != string::npos) {
					text_line.erase (0,15); AoS_ = atof(text_line.c_str());
				}

				/*--- BCThrust angle ---*/

				position = text_line.find ("INITIAL_BCTHRUST=",0);
				if (position != string::npos) {
					text_line.erase (0,17); BCThrust_ = atof(text_line.c_str());
				}

				if (adjoint_run) {

					if (config->GetEval_dOF_dCX() == true) {

						/*--- dCD_dCL coefficient ---*/

       position = text_line.find ("DCD_DCL_VALUE=",0);
       if (position != string::npos) {
         text_line.erase (0,14); dCD_dCL_ = atof(text_line.c_str());
       }
       
       /*--- dCMx_dCL coefficient ---*/
       
       position = text_line.find ("DCMX_DCL_VALUE=",0);
       if (position != string::npos) {
         text_line.erase (0,15); dCMx_dCL_ = atof(text_line.c_str());
       }
       
       /*--- dCMy_dCL coefficient ---*/
       
       position = text_line.find ("DCMY_DCL_VALUE=",0);
       if (position != string::npos) {
         text_line.erase (0,15); dCMy_dCL_ = atof(text_line.c_str());
       }
       
       /*--- dCMz_dCL coefficient ---*/
       
       position = text_line.find ("DCMZ_DCL_VALUE=",0);
       if (position != string::npos) {
         text_line.erase (0,15); dCMz_dCL_ = atof(text_line.c_str());
       }
       
					}

				}

			}


			/*--- Close the restart meta file. ---*/

			restart_file.close();

		}
	}

	/*--- Load the metadata. ---*/

	/*--- Only from the direct problem ---*/

	if (!adjoint_run) {

		/*--- Angle of attack ---*/

		if (config->GetDiscard_InFiles() == false) {
			if ((config->GetAoA() != AoA_) &&  (rank == MASTER_NODE)) {
				cout.precision(6);
				cout <<"WARNING: AoA in the solution file (" << AoA_ << " deg.) +" << endl;
				cout << "         AoA offset in mesh file (" << config->GetAoA_Offset() << " deg.) = " << AoA_ + config->GetAoA_Offset() << " deg." << endl;
			}
			config->SetAoA(AoA_ + config->GetAoA_Offset());
		}
		else {
			if ((config->GetAoA() != AoA_) &&  (rank == MASTER_NODE))
				cout <<"WARNING: Discarding the AoA in the solution file." << endl;
		}

		/*--- Sideslip angle ---*/

		if (config->GetDiscard_InFiles() == false) {
			if ((config->GetAoS() != AoS_) &&  (rank == MASTER_NODE)) {
				cout.precision(6);
				cout <<"WARNING: AoS in the solution file (" << AoS_ << " deg.) +" << endl;
				cout << "         AoS offset in mesh file (" << config->GetAoS_Offset() << " deg.) = " << AoS_ + config->GetAoS_Offset() << " deg." << endl;
			}
			config->SetAoS(AoS_ + config->GetAoS_Offset());
		}
		else {
			if ((config->GetAoS() != AoS_) &&  (rank == MASTER_NODE))
				cout <<"WARNING: Discarding the AoS in the solution file." << endl;
		}

		/*--- BCThrust angle ---*/

		if (config->GetDiscard_InFiles() == false) {
			if ((config->GetInitial_BCThrust() != BCThrust_) &&  (rank == MASTER_NODE))
				cout <<"WARNING: SU2 will use the initial BC Thrust provided in the solution file: " << BCThrust_ << " lbs." << endl;
			config->SetInitial_BCThrust(BCThrust_);
		}
		else {
			if ((config->GetInitial_BCThrust() != BCThrust_) &&  (rank == MASTER_NODE))
				cout <<"WARNING: Discarding the BC Thrust in the solution file." << endl;
		}


		/*--- The adjoint problem needs this information from the direct solution ---*/

		if (adjoint) {

			if (config->GetEval_dOF_dCX() == false) {

				if (config->GetDiscard_InFiles() == false) {

      if ((config->GetdCD_dCL() != dCD_dCL_) &&  (rank == MASTER_NODE))
        cout <<"WARNING: SU2 will use the dCD/dCL provided in the direct solution file: " << dCD_dCL_ << "." << endl;
      config->SetdCD_dCL(dCD_dCL_);
      
      if ((config->GetdCMx_dCL() != dCMx_dCL_) &&  (rank == MASTER_NODE))
        cout <<"WARNING: SU2 will use the dCMx/dCL provided in the direct solution file: " << dCMx_dCL_ << "." << endl;
      config->SetdCMx_dCL(dCMx_dCL_);
      
      if ((config->GetdCMy_dCL() != dCMy_dCL_) &&  (rank == MASTER_NODE))
        cout <<"WARNING: SU2 will use the dCMy/dCL provided in the direct solution file: " << dCMy_dCL_ << "." << endl;
      config->SetdCMy_dCL(dCMy_dCL_);
      
      if ((config->GetdCMz_dCL() != dCMz_dCL_) &&  (rank == MASTER_NODE))
        cout <<"WARNING: SU2 will use the dCMz/dCL provided in the direct solution file: " << dCMz_dCL_ << "." << endl;
      config->SetdCMz_dCL(dCMz_dCL_);

				}
				else {
      
      if ((config->GetdCD_dCL() != dCD_dCL_) &&  (rank == MASTER_NODE))
        cout <<"WARNING: Discarding the dCD/dCL in the direct solution file." << endl;
      
      if ((config->GetdCMx_dCL() != dCMx_dCL_) &&  (rank == MASTER_NODE))
        cout <<"WARNING: Discarding the dCMx/dCL in the direct solution file." << endl;
      
      if ((config->GetdCMy_dCL() != dCMy_dCL_) &&  (rank == MASTER_NODE))
        cout <<"WARNING: Discarding the dCMy/dCL in the direct solution file." << endl;
      
      if ((config->GetdCMz_dCL() != dCMz_dCL_) &&  (rank == MASTER_NODE))
        cout <<"WARNING: Discarding the dCMz/dCL in the direct solution file." << endl;
      
    }

			}

		}

	}

	/*--- Only from the adjoint restart file ---*/

	else {

		/*--- The adjoint problem needs this information from the adjoint solution file ---*/

		if (config->GetEval_dOF_dCX() == true) {

			/*--- If it is a restart it will use the value that was stored in the adjoint solution file  ---*/

			if (config->GetRestart()) {

     /*--- dCD_dCL coefficient ---*/
     
     if ((config->GetdCD_dCL() != dCD_dCL_) &&  (rank == MASTER_NODE))
       cout <<"WARNING: SU2 will use the dCD/dCL provided in\nthe adjoint solution file: " << dCD_dCL_ << " ." << endl;
     config->SetdCD_dCL(dCD_dCL_);
     
     /*--- dCMx_dCL coefficient ---*/
     
     if ((config->GetdCMx_dCL() != dCMx_dCL_) &&  (rank == MASTER_NODE))
       cout <<"WARNING: SU2 will use the dCMx/dCL provided in\nthe adjoint solution file: " << dCMx_dCL_ << " ." << endl;
     config->SetdCMx_dCL(dCMx_dCL_);
     
     /*--- dCMy_dCL coefficient ---*/
     
     if ((config->GetdCMy_dCL() != dCMy_dCL_) &&  (rank == MASTER_NODE))
       cout <<"WARNING: SU2 will use the dCMy/dCL provided in\nthe adjoint solution file: " << dCMy_dCL_ << " ." << endl;
     config->SetdCMy_dCL(dCMy_dCL_);
     
     /*--- dCMz_dCL coefficient ---*/
     
     if ((config->GetdCMz_dCL() != dCMz_dCL_) &&  (rank == MASTER_NODE))
       cout <<"WARNING: SU2 will use the dCMz/dCL provided in\nthe adjoint solution file: " << dCMz_dCL_ << " ." << endl;
     config->SetdCMz_dCL(dCMz_dCL_);
     
			}


		}

	}

	/*--- External iteration ---*/

  if ((config->GetDiscard_InFiles() == false) && (!adjoint || (adjoint && config->GetRestart())))
    config->SetExtIter_OffSet(ExtIter_);

}

void CSolver::Read_InletFile_ASCII(CGeometry *geometry, CConfig *config, string val_filename) {

  ifstream inlet_file;
  string text_line;
  unsigned long iVar, iMarker, iChar, iRow;
  int counter = 0;
  string::size_type position;

  /*--- Open the inlet profile file (we have already error checked) ---*/

  inlet_file.open(val_filename.data(), ios::in);

  /*--- Identify the markers and data set in the inlet profile file ---*/

  while (getline (inlet_file, text_line)) {

    position = text_line.find ("NMARK=",0);
    if (position != string::npos) {
      text_line.erase (0,6); nMarker_InletFile = atoi(text_line.c_str());

      nRow_InletFile    = new unsigned long[nMarker_InletFile];
      nRowCum_InletFile = new unsigned long[nMarker_InletFile+1];
      nCol_InletFile    = new unsigned long[nMarker_InletFile];

      for (iMarker = 0 ; iMarker < nMarker_InletFile; iMarker++) {

        getline (inlet_file, text_line);
        text_line.erase (0,11);
        for (iChar = 0; iChar < 20; iChar++) {
          position = text_line.find( " ", 0 );  if (position != string::npos) text_line.erase (position,1);
          position = text_line.find( "\r", 0 ); if (position != string::npos) text_line.erase (position,1);
          position = text_line.find( "\n", 0 ); if (position != string::npos) text_line.erase (position,1);
        }
        Marker_Tags_InletFile.push_back(text_line.c_str());

        getline (inlet_file, text_line);
        text_line.erase (0,5); nRow_InletFile[iMarker] = atoi(text_line.c_str());

        getline (inlet_file, text_line);
        text_line.erase (0,5); nCol_InletFile[iMarker] = atoi(text_line.c_str());

        /*--- Skip the data. This is read in the next loop. ---*/

        for (iRow = 0; iRow < nRow_InletFile[iMarker]; iRow++) getline (inlet_file, text_line);

      }
    } else {
      SU2_MPI::Error("While opening inlet file, no \"NMARK=\" specification was found", CURRENT_FUNCTION);
    }
  }

  inlet_file.close();

  /*--- Compute array bounds and offsets. Allocate data structure. ---*/

  maxCol_InletFile = 0; nRowCum_InletFile[0] = 0;
  for (iMarker = 0; iMarker < nMarker_InletFile; iMarker++) {
    if (nCol_InletFile[iMarker] > maxCol_InletFile)
      maxCol_InletFile = nCol_InletFile[iMarker];

    /*--- Put nRow into cumulative storage format. ---*/

    nRowCum_InletFile[iMarker+1] = nRowCum_InletFile[iMarker] + nRow_InletFile[iMarker];
    
  }

  Inlet_Data = new passivedouble[nRowCum_InletFile[nMarker_InletFile]*maxCol_InletFile];

  for (unsigned long iPoint = 0; iPoint < nRowCum_InletFile[nMarker_InletFile]*maxCol_InletFile; iPoint++)
    Inlet_Data[iPoint] = 0.0;

  /*--- Read all lines in the inlet profile file and extract data. ---*/

  inlet_file.open(val_filename.data(), ios::in);

  counter = 0;
  while (getline (inlet_file, text_line)) {

    position = text_line.find ("NMARK=",0);
    if (position != string::npos) {

      for (iMarker = 0; iMarker < nMarker_InletFile; iMarker++) {

        /*--- Skip the tag, nRow, and nCol lines. ---*/

        getline (inlet_file, text_line);
        getline (inlet_file, text_line);
        getline (inlet_file, text_line);

        /*--- Now read the data for each row and store. ---*/

        for (iRow = 0; iRow < nRow_InletFile[iMarker]; iRow++) {

          getline (inlet_file, text_line);

          istringstream point_line(text_line);

          /*--- Store the values (starting with node coordinates) --*/

          for (iVar = 0; iVar < nCol_InletFile[iMarker]; iVar++)
            point_line >> Inlet_Data[counter*maxCol_InletFile + iVar];

          /*--- Increment our local row counter. ---*/

          counter++;

        }
      }
    }
  }
  
  inlet_file.close();
  
}

void CSolver::LoadInletProfile(CGeometry **geometry,
                               CSolver ***solver,
                               CConfig *config,
                               int val_iter,
                               unsigned short val_kind_solver,
                               unsigned short val_kind_marker) {

  /*-- First, set the solver and marker kind for the particular problem at
   hand. Note that, in the future, these routines can be used for any solver
   and potentially any marker type (beyond inlets). ---*/

  unsigned short KIND_SOLVER = val_kind_solver;
  unsigned short KIND_MARKER = val_kind_marker;

  /*--- Local variables ---*/

  unsigned short iDim, iVar, iMesh, iMarker, jMarker;
  unsigned long iPoint, iVertex, index, iChildren, Point_Fine, iRow;
  su2double Area_Children, Area_Parent, *Coord, dist, min_dist;
  bool dual_time = ((config->GetUnsteady_Simulation() == DT_STEPPING_1ST) ||
                    (config->GetUnsteady_Simulation() == DT_STEPPING_2ND));
  bool time_stepping = config->GetUnsteady_Simulation() == TIME_STEPPING;

  string UnstExt, text_line;
  ifstream restart_file;

  unsigned short iZone = config->GetiZone();
  unsigned short nZone = config->GetnZone();

  string Marker_Tag;
  string profile_filename = config->GetInlet_FileName();
  ifstream inlet_file;

  su2double *Inlet_Values = NULL;
  su2double *Inlet_Fine   = NULL;
  su2double *Normal       = new su2double[nDim];

  unsigned long Marker_Counter = 0;

  /*--- Multizone problems require the number of the zone to be appended. ---*/

  if (nZone > 1)
    profile_filename = config->GetMultizone_FileName(profile_filename, iZone);

  /*--- Modify file name for an unsteady restart ---*/

  if (dual_time || time_stepping)
    profile_filename = config->GetUnsteady_FileName(profile_filename, val_iter);

  /*--- Open the file and check for problems. If a file can not be found,
   then a warning will be printed, but the calculation will continue
   using the uniform inlet values. A template inlet file will be written
   at a later point using COutput. ---*/

  inlet_file.open(profile_filename.data(), ios::in);

  if (!inlet_file.fail()) {

    /*--- Close the file and start the loading. ---*/

    inlet_file.close();

    /*--- Read the profile data from an ASCII file. ---*/

    Read_InletFile_ASCII(geometry[MESH_0], config, profile_filename);

    /*--- Load data from the restart into correct containers. ---*/

    Marker_Counter = 0;

    Inlet_Values = new su2double[maxCol_InletFile];
    Inlet_Fine   = new su2double[maxCol_InletFile];

    unsigned short global_failure = 0, local_failure = 0;
    ostringstream error_msg;

    const su2double tolerance = config->GetInlet_Profile_Matching_Tolerance();

    for (iMarker = 0; iMarker < config->GetnMarker_All(); iMarker++) {
      if (config->GetMarker_All_KindBC(iMarker) == KIND_MARKER) {

        /*--- Get tag in order to identify the correct inlet data. ---*/

        Marker_Tag = config->GetMarker_All_TagBound(iMarker);

        for (jMarker = 0; jMarker < nMarker_InletFile; jMarker++) {

          /*--- If we have found the matching marker string, continue. ---*/

          if (Marker_Tags_InletFile[jMarker] == Marker_Tag) {

            /*--- Increment our counter for marker matches. ---*/

            Marker_Counter++;

            /*--- Loop through the nodes on this marker. ---*/

            for (iVertex = 0; iVertex < geometry[MESH_0]->nVertex[iMarker]; iVertex++) {

              iPoint   = geometry[MESH_0]->vertex[iMarker][iVertex]->GetNode();
              Coord    = geometry[MESH_0]->node[iPoint]->GetCoord();
              min_dist = 1e16;

              /*--- Find the distance to the closest point in our inlet profile data. ---*/

              for (iRow = nRowCum_InletFile[jMarker]; iRow < nRowCum_InletFile[jMarker+1]; iRow++) {

                /*--- Get the coords for this data point. ---*/

                index = iRow*maxCol_InletFile;

                dist = 0.0;
                for (unsigned short iDim = 0; iDim < nDim; iDim++)
                  dist += pow(Inlet_Data[index+iDim] - Coord[iDim], 2);
                dist = sqrt(dist);

                /*--- Check is this is the closest point and store data if so. ---*/

                if (dist < min_dist) {
                  min_dist = dist;
                  for (iVar = 0; iVar < maxCol_InletFile; iVar++)
                    Inlet_Values[iVar] = Inlet_Data[index+iVar];
                }

              }

              /*--- If the diff is less than the tolerance, match the two.
               We could modify this to simply use the nearest neighbor, or
               eventually add something more elaborate here for interpolation. ---*/

              if (min_dist < tolerance) {

                solver[MESH_0][KIND_SOLVER]->SetInletAtVertex(Inlet_Values, iMarker, iVertex);

              } else {

                unsigned long GlobalIndex = geometry[MESH_0]->node[iPoint]->GetGlobalIndex();
                cout << "WARNING: Did not find a match between the points in the inlet file" << endl;
                cout << "and point " << GlobalIndex;
                cout << std::scientific;
                cout << " at location: [" << Coord[0] << ", " << Coord[1];
                if (nDim ==3) error_msg << ", " << Coord[2];
                cout << "]" << endl;
                cout << "Distance to closest point: " << min_dist << endl;
                cout << "Current tolerance:         " << tolerance << endl;
                cout << endl;
                cout << "You can widen the tolerance for point matching by changing the value" << endl;
                cout << "of the option INLET_MATCHING_TOLERANCE in your *.cfg file." << endl;
                local_failure++;
                break;

              }
            }
          }
        }
      }

      if (local_failure > 0) break;
    }

#ifdef HAVE_MPI
    SU2_MPI::Allreduce(&local_failure, &global_failure, 1, MPI_UNSIGNED_SHORT,
                       MPI_SUM, MPI_COMM_WORLD);
#else
    global_failure = local_failure;
#endif

    if (global_failure > 0) {
      SU2_MPI::Error(string("Prescribed inlet data does not match markers within tolerance."), CURRENT_FUNCTION);
    }

    /*--- Copy the inlet data down to the coarse levels if multigrid is active.
     Here, we use a face area-averaging to restrict the values. ---*/

    for (iMesh = 1; iMesh <= config->GetnMGLevels(); iMesh++) {
      for (iMarker=0; iMarker < config->GetnMarker_All(); iMarker++) {
        if (config->GetMarker_All_KindBC(iMarker) == KIND_MARKER) {

          Marker_Tag = config->GetMarker_All_TagBound(iMarker);
          
          /*--- Loop through the nodes on this marker. ---*/

          for (iVertex = 0; iVertex < geometry[iMesh]->nVertex[iMarker]; iVertex++) {

            /*--- Get the coarse mesh point and compute the boundary area. ---*/

            iPoint = geometry[iMesh]->vertex[iMarker][iVertex]->GetNode();
            geometry[iMesh]->vertex[iMarker][iVertex]->GetNormal(Normal);
            Area_Parent = 0.0;
            for (iDim = 0; iDim < nDim; iDim++) Area_Parent += Normal[iDim]*Normal[iDim];
            Area_Parent = sqrt(Area_Parent);

            /*--- Reset the values for the coarse point. ---*/

            for (iVar = 0; iVar < maxCol_InletFile; iVar++) Inlet_Values[iVar] = 0.0;

            /*-- Loop through the children and extract the inlet values
             from those nodes that lie on the boundary as well as their
             boundary area. We build a face area-averaged value for the
             coarse point values from the fine grid points. Note that
             children from the interior volume will not be included in
             the averaging. ---*/

            for (iChildren = 0; iChildren < geometry[iMesh]->node[iPoint]->GetnChildren_CV(); iChildren++) {
              Point_Fine = geometry[iMesh]->node[iPoint]->GetChildren_CV(iChildren);
              for (iVar = 0; iVar < maxCol_InletFile; iVar++) Inlet_Fine[iVar] = 0.0;
              Area_Children = solver[iMesh-1][KIND_SOLVER]->GetInletAtVertex(Inlet_Fine, Point_Fine, KIND_MARKER, Marker_Tag, geometry[iMesh-1], config);
              for (iVar = 0; iVar < maxCol_InletFile; iVar++) {
                Inlet_Values[iVar] += Inlet_Fine[iVar]*Area_Children/Area_Parent;
              }
            }

            /*--- Set the boundary area-averaged inlet values for the coarse point. ---*/

            solver[iMesh][KIND_SOLVER]->SetInletAtVertex(Inlet_Values, iMarker, iVertex);

          }
        }
      }
    }

    /*--- Delete the class memory that is used to load the inlets. ---*/

    Marker_Tags_InletFile.clear();

    if (nRowCum_InletFile != NULL) {delete [] nRowCum_InletFile; nRowCum_InletFile = NULL;}
    if (nRow_InletFile    != NULL) {delete [] nRow_InletFile;    nRow_InletFile    = NULL;}
    if (nCol_InletFile    != NULL) {delete [] nCol_InletFile;    nCol_InletFile    = NULL;}
    if (Inlet_Data        != NULL) {delete [] Inlet_Data;        Inlet_Data        = NULL;}

  } else {

    if (rank == MASTER_NODE) {
      cout << endl;
      cout << "WARNING: Could not find the input file for the inlet profile." << endl;
      cout << "Looked for: " << profile_filename << "." << endl;
      cout << "A template inlet profile file will be written, and the " << endl;
      cout << "calculation will continue with uniform inlets." << endl << endl;
    }

    /*--- Set the bit to write a template inlet profile file. ---*/

    config->SetWrt_InletFile(true);

    /*--- Set the mean flow inlets to uniform. ---*/

    for (iMesh = 0; iMesh <= config->GetnMGLevels(); iMesh++) {
      for (iMarker = 0; iMarker < config->GetnMarker_All(); iMarker++) {
          solver[iMesh][KIND_SOLVER]->SetUniformInlet(config, iMarker);
      }
    }

  }

  /*--- Deallocated local data. ---*/

  if (Inlet_Values != NULL) delete [] Inlet_Values;
  if (Inlet_Fine   != NULL) delete [] Inlet_Fine;
  delete [] Normal;
  
}

void CSolver::SetVerificationSolution(unsigned short nDim,
                                      unsigned short nVar,
                                      CConfig        *config) {

  /*--- Determine the verification solution to be set and
        allocate memory for the corresponding class. ---*/
  switch( config->GetVerification_Solution() ) {

    case NO_VERIFICATION_SOLUTION:
      VerificationSolution = NULL; break;
    case INVISCID_VORTEX:
      VerificationSolution = new CInviscidVortexSolution(nDim, nVar, MGLevel, config); break;
    case RINGLEB:
      VerificationSolution = new CRinglebSolution(nDim, nVar, MGLevel, config); break;
    case NS_UNIT_QUAD:
      VerificationSolution = new CNSUnitQuadSolution(nDim, nVar, MGLevel, config); break;
    case TAYLOR_GREEN_VORTEX:
      VerificationSolution = new CTGVSolution(nDim, nVar, MGLevel, config); break;
    case INC_TAYLOR_GREEN_VORTEX:
      VerificationSolution = new CIncTGVSolution(nDim, nVar, MGLevel, config); break;
    case MMS_NS_UNIT_QUAD:
      VerificationSolution = new CMMSNSUnitQuadSolution(nDim, nVar, MGLevel, config); break;
    case MMS_NS_UNIT_QUAD_WALL_BC:
      VerificationSolution = new CMMSNSUnitQuadSolutionWallBC(nDim, nVar, MGLevel, config); break;
    case MMS_NS_TWO_HALF_CIRCLES:
      VerificationSolution = new CMMSNSTwoHalfCirclesSolution(nDim, nVar, MGLevel, config); break;
    case MMS_NS_TWO_HALF_SPHERES:
      VerificationSolution = new CMMSNSTwoHalfSpheresSolution(nDim, nVar, MGLevel, config); break;
    case MMS_INC_EULER:
      VerificationSolution = new CMMSIncEulerSolution(nDim, nVar, MGLevel, config); break;
    case MMS_INC_NS:
      VerificationSolution = new CMMSIncNSSolution(nDim, nVar, MGLevel, config); break;
    case USER_DEFINED_SOLUTION:
      VerificationSolution = new CUserDefinedSolution(nDim, nVar, MGLevel, config); break;
  }
}

CBaselineSolver::CBaselineSolver(void) : CSolver() { }

CBaselineSolver::CBaselineSolver(CGeometry *geometry, CConfig *config) {

  unsigned long iPoint;
  unsigned short iVar;
  
  nPoint = geometry->GetnPoint();

  /*--- Define geometry constants in the solver structure ---*/

  nDim = geometry->GetnDim();

  /*--- Routines to access the number of variables and string names. ---*/

  SetOutputVariables(geometry, config);

  /*--- Initialize a zero solution and instantiate the CVariable class. ---*/

  Solution = new su2double[nVar];
  for (iVar = 0; iVar < nVar; iVar++) {
    Solution[iVar] = 0.0;
  }

  node = new CVariable*[geometry->GetnPoint()];
  for (iPoint = 0; iPoint < geometry->GetnPoint(); iPoint++) {
    node[iPoint] = new CBaselineVariable(Solution, nVar, config);
  }
  
}

CBaselineSolver::CBaselineSolver(CGeometry *geometry, CConfig *config, unsigned short nVar, vector<string> field_names) {

  unsigned long iPoint;
  unsigned short iVar;
  
  nPoint = geometry->GetnPoint();

  config->fields = field_names;

  Solution = new su2double[nVar];

  for (iVar = 0; iVar < nVar; iVar++) {
    Solution[iVar] = 0.0;
  }

  /*--- Define geometry constants in the solver structure ---*/

  nDim = geometry->GetnDim();

  /*--- Allocate the node variables ---*/

  node = new CVariable*[geometry->GetnPoint()];

  for (iPoint = 0; iPoint < geometry->GetnPoint(); iPoint++) {

    node[iPoint] = new CBaselineVariable(Solution, nVar, config);

  }

}

void CBaselineSolver::SetOutputVariables(CGeometry *geometry, CConfig *config) {

  /*--- Open the restart file and extract the nVar and field names. ---*/

  string Tag, text_line, AdjExt, UnstExt;
  unsigned long iExtIter = config->GetExtIter();
  bool fem = (config->GetKind_Solver() == FEM_ELASTICITY);

  unsigned short iZone = config->GetiZone();
  unsigned short nZone = geometry->GetnZone();

  ifstream restart_file;
  string filename;

  /*--- Retrieve filename from config ---*/

  if (config->GetContinuous_Adjoint() || config->GetDiscrete_Adjoint()) {
    filename = config->GetSolution_AdjFileName();
    filename = config->GetObjFunc_Extension(filename);
  } else if (fem) {
    filename = config->GetSolution_FEMFileName();
  } else {
    filename = config->GetSolution_FlowFileName();
  }

  /*--- Multizone problems require the number of the zone to be appended. ---*/

  if (nZone > 1)
    filename = config->GetMultizone_FileName(filename, iZone);

  if (config->GetUnsteady_Simulation() == HARMONIC_BALANCE)
    filename = config->GetMultiInstance_FileName(filename, config->GetiInst());

  /*--- Unsteady problems require an iteration number to be appended. ---*/
  if (config->GetWrt_Unsteady()) {
    filename = config->GetUnsteady_FileName(filename, SU2_TYPE::Int(iExtIter));
  } else if (config->GetWrt_Dynamic()) {
    filename = config->GetUnsteady_FileName(filename, SU2_TYPE::Int(iExtIter));
  }

  /*--- Read only the number of variables in the restart file. ---*/

  if (config->GetRead_Binary_Restart()) {

    char fname[100];
    strcpy(fname, filename.c_str());
    int nVar_Buf = 5;
    int var_buf[5];

#ifndef HAVE_MPI

    /*--- Serial binary input. ---*/

    FILE *fhw;
    fhw = fopen(fname,"rb");
    size_t ret;

    /*--- Error check for opening the file. ---*/

    if (!fhw) {
      SU2_MPI::Error(string("Unable to open SU2 restart file ") + string(fname), CURRENT_FUNCTION);
    }
    
    /*--- First, read the number of variables and points. ---*/

    ret = fread(var_buf, sizeof(int), nVar_Buf, fhw);
    if (ret != (unsigned long)nVar_Buf) {
      SU2_MPI::Error("Error reading restart file.", CURRENT_FUNCTION);
    }

    /*--- Check that this is an SU2 binary file. SU2 binary files
     have the hex representation of "SU2" as the first int in the file. ---*/

    if (var_buf[0] != 535532) {
      SU2_MPI::Error(string("File ") + string(fname) + string(" is not a binary SU2 restart file.\n") +
                     string("SU2 reads/writes binary restart files by default.\n") +
                     string("Note that backward compatibility for ASCII restart files is\n") +
                     string("possible with the WRT_BINARY_RESTART / READ_BINARY_RESTART options."), CURRENT_FUNCTION);
    }
    
    /*--- Close the file. ---*/

    fclose(fhw);

#else

    /*--- Parallel binary input using MPI I/O. ---*/

    MPI_File fhw;
    int ierr;
    
    /*--- All ranks open the file using MPI. ---*/

    ierr = MPI_File_open(MPI_COMM_WORLD, fname, MPI_MODE_RDONLY, MPI_INFO_NULL, &fhw);

    /*--- Error check opening the file. ---*/

    if (ierr) {
      SU2_MPI::Error(string("Unable to open SU2 restart file ") + string(fname), CURRENT_FUNCTION);
    }

    /*--- First, read the number of variables and points (i.e., cols and rows),
     which we will need in order to read the file later. Also, read the
     variable string names here. Only the master rank reads the header. ---*/

    if (rank == MASTER_NODE) {
      MPI_File_read(fhw, var_buf, nVar_Buf, MPI_INT, MPI_STATUS_IGNORE);
    }

    /*--- Broadcast the number of variables to all procs and store more clearly. ---*/

    SU2_MPI::Bcast(var_buf, nVar_Buf, MPI_INT, MASTER_NODE, MPI_COMM_WORLD);

    /*--- Check that this is an SU2 binary file. SU2 binary files
     have the hex representation of "SU2" as the first int in the file. ---*/

    if (var_buf[0] != 535532) {
      SU2_MPI::Error(string("File ") + string(fname) + string(" is not a binary SU2 restart file.\n") +
                     string("SU2 reads/writes binary restart files by default.\n") +
                     string("Note that backward compatibility for ASCII restart files is\n") +
                     string("possible with the WRT_BINARY_RESTART / READ_BINARY_RESTART options."), CURRENT_FUNCTION);
    }

    /*--- All ranks close the file after writing. ---*/
    
    MPI_File_close(&fhw);

#endif

    /*--- Set the number of variables, one per field in the
     restart file (without including the PointID) ---*/

    nVar = var_buf[1];

  } else {

    /*--- First, check that this is not a binary restart file. ---*/

    char fname[100];
    strcpy(fname, filename.c_str());
    int magic_number;

#ifndef HAVE_MPI

    /*--- Serial binary input. ---*/

    FILE *fhw;
    fhw = fopen(fname,"rb");
    size_t ret;

    /*--- Error check for opening the file. ---*/

    if (!fhw) {
      SU2_MPI::Error(string("Unable to open SU2 restart file ") + string(fname), CURRENT_FUNCTION);
    }

    /*--- Attempt to read the first int, which should be our magic number. ---*/

    ret = fread(&magic_number, sizeof(int), 1, fhw);
    if (ret != 1) {
      SU2_MPI::Error("Error reading restart file.", CURRENT_FUNCTION);
    }

    /*--- Check that this is an SU2 binary file. SU2 binary files
     have the hex representation of "SU2" as the first int in the file. ---*/

    if (magic_number == 535532) {
      SU2_MPI::Error(string("File ") + string(fname) + string(" is a binary SU2 restart file, expected ASCII.\n") +
                     string("SU2 reads/writes binary restart files by default.\n") +
                     string("Note that backward compatibility for ASCII restart files is\n") +
                     string("possible with the WRT_BINARY_RESTART / READ_BINARY_RESTART options."), CURRENT_FUNCTION);
    }

    fclose(fhw);

#else

    /*--- Parallel binary input using MPI I/O. ---*/

    MPI_File fhw;
    int ierr;

    /*--- All ranks open the file using MPI. ---*/

    ierr = MPI_File_open(MPI_COMM_WORLD, fname, MPI_MODE_RDONLY, MPI_INFO_NULL, &fhw);

    /*--- Error check opening the file. ---*/

    if (ierr) {
      SU2_MPI::Error(string("Unable to open SU2 restart file ") + string(fname), CURRENT_FUNCTION);
    }

    /*--- Have the master attempt to read the magic number. ---*/

    if (rank == MASTER_NODE)
      MPI_File_read(fhw, &magic_number, 1, MPI_INT, MPI_STATUS_IGNORE);

    /*--- Broadcast the number of variables to all procs and store clearly. ---*/

    SU2_MPI::Bcast(&magic_number, 1, MPI_INT, MASTER_NODE, MPI_COMM_WORLD);

    /*--- Check that this is an SU2 binary file. SU2 binary files
     have the hex representation of "SU2" as the first int in the file. ---*/

    if (magic_number == 535532) {
      SU2_MPI::Error(string("File ") + string(fname) + string(" is a binary SU2 restart file, expected ASCII.\n") +
                     string("SU2 reads/writes binary restart files by default.\n") +
                     string("Note that backward compatibility for ASCII restart files is\n") +
                     string("possible with the WRT_BINARY_RESTART / READ_BINARY_RESTART options."), CURRENT_FUNCTION);
    }
    
    MPI_File_close(&fhw);
    
#endif

    /*--- Open the restart file ---*/

    restart_file.open(filename.data(), ios::in);

    /*--- In case there is no restart file ---*/

    if (restart_file.fail()) {
      SU2_MPI::Error(string("SU2 solution file ") + filename + string(" not found"), CURRENT_FUNCTION);
    }
    
    /*--- Identify the number of fields (and names) in the restart file ---*/

    getline (restart_file, text_line);

    stringstream ss(text_line);
    while (ss >> Tag) {
      config->fields.push_back(Tag);
      if (ss.peek() == ',') ss.ignore();
    }

    /*--- Close the file (the solution date is read later). ---*/
    
    restart_file.close();

    /*--- Set the number of variables, one per field in the
     restart file (without including the PointID) ---*/

    nVar = config->fields.size() - 1;

    /*--- Clear the fields vector since we'll read it again. ---*/

    config->fields.clear();

  }

}

void CBaselineSolver::LoadRestart(CGeometry **geometry, CSolver ***solver, CConfig *config, int val_iter, bool val_update_geo) {

  /*--- Restart the solution from file information ---*/

  string filename;
  unsigned long index;
  string UnstExt, text_line, AdjExt;
  ifstream solution_file;
  unsigned short iDim, iVar;
  unsigned long iExtIter = config->GetExtIter();
  bool fem = (config->GetKind_Solver() == FEM_ELASTICITY);
  bool adjoint = ( config->GetContinuous_Adjoint() || config->GetDiscrete_Adjoint() ); 
  unsigned short iZone = config->GetiZone();
  unsigned short nZone = config->GetnZone();
  unsigned short iInst = config->GetiInst();
  bool grid_movement  = config->GetGrid_Movement();
  bool steady_restart = config->GetSteadyRestart();
  unsigned short turb_model = config->GetKind_Turb_Model();

  su2double *Coord = new su2double [nDim];
  for (iDim = 0; iDim < nDim; iDim++)
    Coord[iDim] = 0.0;

  /*--- Skip coordinates ---*/

  unsigned short skipVars = geometry[iInst]->GetnDim();

  /*--- Retrieve filename from config ---*/

  if (adjoint) {
    filename = config->GetSolution_AdjFileName();
    filename = config->GetObjFunc_Extension(filename);
  } else if (fem) {
    filename = config->GetSolution_FEMFileName();
  } else {
    filename = config->GetSolution_FlowFileName();
  }

  /*--- Multizone problems require the number of the zone to be appended. ---*/

  if (nZone > 1 )
    filename = config->GetMultizone_FileName(filename, iZone);

  if (config->GetUnsteady_Simulation() == HARMONIC_BALANCE)
    filename = config->GetMultiInstance_FileName(filename, config->GetiInst());

  /*--- Unsteady problems require an iteration number to be appended. ---*/

  if (config->GetWrt_Unsteady() || config->GetUnsteady_Simulation() != HARMONIC_BALANCE) {
    filename = config->GetUnsteady_FileName(filename, SU2_TYPE::Int(iExtIter));
  } else if (config->GetWrt_Dynamic()) {
    filename = config->GetUnsteady_FileName(filename, SU2_TYPE::Int(iExtIter));
  }

  /*--- Output the file name to the console. ---*/

  if (rank == MASTER_NODE)
    cout << "Reading and storing the solution from " << filename
    << "." << endl;

  /*--- Read the restart data from either an ASCII or binary SU2 file. ---*/

  if (config->GetRead_Binary_Restart()) {
    Read_SU2_Restart_Binary(geometry[iInst], config, filename);
  } else {
    Read_SU2_Restart_ASCII(geometry[iInst], config, filename);
  }

  int counter = 0;
  long iPoint_Local = 0; unsigned long iPoint_Global = 0;

  /*--- Load data from the restart into correct containers. ---*/

  for (iPoint_Global = 0; iPoint_Global < geometry[iInst]->GetGlobal_nPointDomain(); iPoint_Global++ ) {

    /*--- Retrieve local index. If this node from the restart file lives
     on the current processor, we will load and instantiate the vars. ---*/

    iPoint_Local = geometry[iInst]->GetGlobal_to_Local_Point(iPoint_Global);

    if (iPoint_Local > -1) {
      
      /*--- We need to store this point's data, so jump to the correct
       offset in the buffer of data from the restart file and load it. ---*/

      index = counter*Restart_Vars[1];
      for (iVar = 0; iVar < nVar; iVar++) Solution[iVar] = Restart_Data[index+iVar];
      node[iPoint_Local]->SetSolution(Solution);
     
      /*--- For dynamic meshes, read in and store the
       grid coordinates and grid velocities for each node. ---*/
      
      if (grid_movement && val_update_geo) {

        /*--- First, remove any variables for the turbulence model that
         appear in the restart file before the grid velocities. ---*/

        if (turb_model == SA || turb_model == SA_NEG) {
          index++;
        } else if (turb_model == SST) {
          index+=2;
        }
        
        /*--- Read in the next 2 or 3 variables which are the grid velocities ---*/
        /*--- If we are restarting the solution from a previously computed static calculation (no grid movement) ---*/
        /*--- the grid velocities are set to 0. This is useful for FSI computations ---*/
        
        su2double GridVel[3] = {0.0,0.0,0.0};
        if (!steady_restart) {

          /*--- Rewind the index to retrieve the Coords. ---*/
          index = counter*Restart_Vars[1];
          for (iDim = 0; iDim < nDim; iDim++) { Coord[iDim] = Restart_Data[index+iDim]; }

          /*--- Move the index forward to get the grid velocities. ---*/
          index = counter*Restart_Vars[1] + skipVars + nVar;
          for (iDim = 0; iDim < nDim; iDim++) { GridVel[iDim] = Restart_Data[index+iDim]; }
        }

        for (iDim = 0; iDim < nDim; iDim++) {
          geometry[iInst]->node[iPoint_Local]->SetCoord(iDim, Coord[iDim]);
          geometry[iInst]->node[iPoint_Local]->SetGridVel(iDim, GridVel[iDim]);
        }
      }

      /*--- Increment the overall counter for how many points have been loaded. ---*/
      counter++;
    }
    
  }

  /*--- MPI solution ---*/
  
  InitiateComms(geometry[iInst], config, SOLUTION);
  CompleteComms(geometry[iInst], config, SOLUTION);

  /*--- Update the geometry for flows on dynamic meshes ---*/
  
  if (grid_movement && val_update_geo) {
    
    /*--- Communicate the new coordinates and grid velocities at the halos ---*/
    
    geometry[iInst]->InitiateComms(geometry[iInst], config, COORDINATES);
    geometry[iInst]->CompleteComms(geometry[iInst], config, COORDINATES);
        
    geometry[iInst]->InitiateComms(geometry[iInst], config, GRID_VELOCITY);
    geometry[iInst]->CompleteComms(geometry[iInst], config, GRID_VELOCITY);

  }
  
  delete [] Coord;

  /*--- Delete the class memory that is used to load the restart. ---*/

  if (Restart_Vars != NULL) delete [] Restart_Vars;
  if (Restart_Data != NULL) delete [] Restart_Data;
  Restart_Vars = NULL; Restart_Data = NULL;

}

void CBaselineSolver::LoadRestart_FSI(CGeometry *geometry, CConfig *config, int val_iter) {

  /*--- Restart the solution from file information ---*/
  string filename;
  unsigned long index;
  string UnstExt, text_line, AdjExt;
  ifstream solution_file;
  unsigned short iVar;
  unsigned long iExtIter = config->GetExtIter();
  bool fem = (config->GetKind_Solver() == FEM_ELASTICITY);
  bool adjoint = (config->GetContinuous_Adjoint() || config->GetDiscrete_Adjoint());
  unsigned short iZone = config->GetiZone();
  unsigned short nZone = geometry->GetnZone();

  /*--- Retrieve filename from config ---*/
  if (adjoint) {
    filename = config->GetSolution_AdjFileName();
    filename = config->GetObjFunc_Extension(filename);
  } else if (fem) {
    filename = config->GetSolution_FEMFileName();
  } else {
    filename = config->GetSolution_FlowFileName();
  }

  /*--- Multizone problems require the number of the zone to be appended. ---*/

  if (nZone > 1)
    filename = config->GetMultizone_FileName(filename, iZone);

  /*--- Unsteady problems require an iteration number to be appended. ---*/
  if (config->GetWrt_Unsteady() || config->GetUnsteady_Simulation() != HARMONIC_BALANCE) {
    filename = config->GetUnsteady_FileName(filename, SU2_TYPE::Int(iExtIter));
  } else if (config->GetWrt_Dynamic()) {
    filename = config->GetUnsteady_FileName(filename, SU2_TYPE::Int(iExtIter));
  }

  /*--- Output the file name to the console. ---*/

  if (rank == MASTER_NODE)
    cout << "Reading and storing the solution from " << filename
    << "." << endl;

  /*--- Read the restart data from either an ASCII or binary SU2 file. ---*/

  if (config->GetRead_Binary_Restart()) {
    Read_SU2_Restart_Binary(geometry, config, filename);
  } else {
    Read_SU2_Restart_ASCII(geometry, config, filename);
  }

  unsigned short nVar_Local = Restart_Vars[1];
  su2double *Solution_Local = new su2double[nVar_Local];

  int counter = 0;
  long iPoint_Local = 0; unsigned long iPoint_Global = 0;

  /*--- Load data from the restart into correct containers. ---*/
  
  for (iPoint_Global = 0; iPoint_Global < geometry->GetGlobal_nPointDomain(); iPoint_Global++ ) {

    /*--- Retrieve local index. If this node from the restart file lives
     on the current processor, we will load and instantiate the vars. ---*/

    iPoint_Local = geometry->GetGlobal_to_Local_Point(iPoint_Global);

    if (iPoint_Local > -1) {

      /*--- We need to store this point's data, so jump to the correct
       offset in the buffer of data from the restart file and load it. ---*/

      index = counter*Restart_Vars[1];
      for (iVar = 0; iVar < nVar_Local; iVar++) Solution[iVar] = Restart_Data[index+iVar];
      node[iPoint_Local]->SetSolution(Solution);

      /*--- Increment the overall counter for how many points have been loaded. ---*/

      counter++;

    }

  }

  delete [] Solution_Local;

}

CBaselineSolver::~CBaselineSolver(void) { }

CBaselineSolver_FEM::CBaselineSolver_FEM(void) : CSolver() { }

CBaselineSolver_FEM::CBaselineSolver_FEM(CGeometry *geometry, CConfig *config) {

  /*--- Define geometry constants in the solver structure ---*/

  nDim = geometry->GetnDim();

  /*--- Create an object of the class CMeshFEM_DG and retrieve the necessary
   geometrical information for the FEM DG solver. If necessary, it is
   possible to increase nMatchingFacesWithHaloElem a bit, such that
   the computation of the external faces may be more efficient when
   using multiple threads. ---*/

  CMeshFEM_DG *DGGeometry = dynamic_cast<CMeshFEM_DG *>(geometry);

  nVolElemTot   = DGGeometry->GetNVolElemTot();
  nVolElemOwned = DGGeometry->GetNVolElemOwned();
  volElem       = DGGeometry->GetVolElem();

  /*--- Routines to access the number of variables and string names. ---*/

  SetOutputVariables(geometry, config);

  /*--- Determine the total number of DOFs stored on this rank and allocate the memory
   to store the conservative variables. ---*/
  nDOFsLocOwned = 0;
  for(unsigned long i=0; i<nVolElemOwned; ++i) nDOFsLocOwned += volElem[i].nDOFsSol;

  nDOFsLocTot = nDOFsLocOwned;
  for(unsigned long i=nVolElemOwned; i<nVolElemTot; ++i) nDOFsLocTot += volElem[i].nDOFsSol;

  VecSolDOFs.resize(nVar*nDOFsLocTot);

  /*--- Determine the global number of DOFs. ---*/
#ifdef HAVE_MPI
  SU2_MPI::Allreduce(&nDOFsLocOwned, &nDOFsGlobal, 1, MPI_UNSIGNED_LONG, MPI_SUM, MPI_COMM_WORLD);
#else
  nDOFsGlobal = nDOFsLocOwned;
#endif

  /*--- Store the number of DOFs in the geometry class in case of restart. ---*/
  geometry->SetnPointDomain(nDOFsLocOwned);
  geometry->SetGlobal_nPointDomain(nDOFsGlobal);

  /*--- Initialize the solution to zero. ---*/

  unsigned long ii = 0;
  for(unsigned long i=0; i<nDOFsLocTot; ++i) {
    for(unsigned short j=0; j<nVar; ++j, ++ii) {
      VecSolDOFs[ii] = 0.0;
    }
  }

}

void CBaselineSolver_FEM::SetOutputVariables(CGeometry *geometry, CConfig *config) {

  /*--- Open the restart file and extract the nVar and field names. ---*/

  string Tag, text_line, AdjExt, UnstExt;
  unsigned long iExtIter = config->GetExtIter();

  ifstream restart_file;
  string filename;

  /*--- Retrieve filename from config ---*/

  filename = config->GetSolution_FlowFileName();

  /*--- Unsteady problems require an iteration number to be appended. ---*/

  if (config->GetWrt_Unsteady()) {
    filename = config->GetUnsteady_FileName(filename, SU2_TYPE::Int(iExtIter));
  }

  /*--- Read only the number of variables in the restart file. ---*/

  if (config->GetRead_Binary_Restart()) {

    int nVar_Buf = 5;
    int var_buf[5];

#ifndef HAVE_MPI

    /*--- Serial binary input. ---*/

    FILE *fhw;
    fhw = fopen(filename.c_str(),"rb");
    size_t ret;

    /*--- Error check for opening the file. ---*/

    if (!fhw)
      SU2_MPI::Error(string("Unable to open SU2 restart file ") + filename,
                     CURRENT_FUNCTION);

    /*--- First, read the number of variables and points. ---*/

    ret = fread(var_buf, sizeof(int), nVar_Buf, fhw);
    if (ret != (unsigned long)nVar_Buf) {
      SU2_MPI::Error("Error reading restart file.", CURRENT_FUNCTION);
    }

    /*--- Check that this is an SU2 binary file. SU2 binary files
     have the hex representation of "SU2" as the first int in the file. ---*/

    if (var_buf[0] != 535532)
      SU2_MPI::Error(string("File ") + filename + string(" is not a binary SU2 restart file.\n") +
                     string("SU2 reads/writes binary restart files by default.\n") +
                     string("Note that backward compatibility for ASCII restart files is\n") +
                     string("possible with the WRT_BINARY_RESTART / READ_BINARY_RESTART options."), CURRENT_FUNCTION);

    /*--- Close the file. ---*/

    fclose(fhw);

#else

    /*--- Parallel binary input using MPI I/O. ---*/

    MPI_File fhw;
    int ierr;

    /*--- All ranks open the file using MPI. ---*/

    char fname[100];
    strcpy(fname, filename.c_str());
    ierr = MPI_File_open(MPI_COMM_WORLD, fname, MPI_MODE_RDONLY, MPI_INFO_NULL, &fhw);

    /*--- Error check opening the file. ---*/

    if (ierr)
      SU2_MPI::Error(string("Unable to open SU2 restart file ") + filename,
                     CURRENT_FUNCTION);

    /*--- First, read the number of variables and points (i.e., cols and rows),
     which we will need in order to read the file later. Also, read the
     variable string names here. Only the master rank reads the header. ---*/

    if (rank == MASTER_NODE)
      MPI_File_read(fhw, var_buf, nVar_Buf, MPI_INT, MPI_STATUS_IGNORE);

    /*--- Broadcast the number of variables to all procs and store more clearly. ---*/

    SU2_MPI::Bcast(var_buf, nVar_Buf, MPI_INT, MASTER_NODE, MPI_COMM_WORLD);

    /*--- Check that this is an SU2 binary file. SU2 binary files
     have the hex representation of "SU2" as the first int in the file. ---*/

    if (var_buf[0] != 535532)
      SU2_MPI::Error(string("File ") + filename + string(" is not a binary SU2 restart file.\n") +
                     string("SU2 reads/writes binary restart files by default.\n") +
                     string("Note that backward compatibility for ASCII restart files is\n") +
                     string("possible with the WRT_BINARY_RESTART / READ_BINARY_RESTART options."), CURRENT_FUNCTION);

    /*--- All ranks close the file after writing. ---*/

    MPI_File_close(&fhw);

#endif

    /*--- Set the number of variables, one per field in the
     restart file (without including the PointID) ---*/

    nVar = var_buf[1];

  } else {

    /*--- First, check that this is not a binary restart file. ---*/

    int magic_number;

#ifndef HAVE_MPI

    /*--- Serial binary input. ---*/

    FILE *fhw;
    fhw = fopen(filename.c_str(), "rb");
    size_t ret;

    /*--- Error check for opening the file. ---*/

    if (!fhw)
      SU2_MPI::Error(string("Unable to open SU2 restart file ") + filename,
                     CURRENT_FUNCTION);

    /*--- Attempt to read the first int, which should be our magic number. ---*/

    ret = fread(&magic_number, sizeof(int), 1, fhw);
    if (ret != 1) {
      SU2_MPI::Error("Error reading restart file.", CURRENT_FUNCTION);
    }

    /*--- Check that this is an SU2 binary file. SU2 binary files
     have the hex representation of "SU2" as the first int in the file. ---*/

    if (magic_number == 535532)
      SU2_MPI::Error(string("File ") + filename + string(" is a binary SU2 restart file, expected ASCII.\n") +
                     string("SU2 reads/writes binary restart files by default.\n") +
                     string("Note that backward compatibility for ASCII restart files is\n") +
                     string("possible with the WRT_BINARY_RESTART / READ_BINARY_RESTART options."), CURRENT_FUNCTION);
    fclose(fhw);

#else

    /*--- Parallel binary input using MPI I/O. ---*/

    MPI_File fhw;
    int ierr;

    /*--- All ranks open the file using MPI. ---*/

    char fname[100];
    strcpy(fname, filename.c_str());
    ierr = MPI_File_open(MPI_COMM_WORLD, fname, MPI_MODE_RDONLY, MPI_INFO_NULL, &fhw);

    /*--- Error check opening the file. ---*/

    if (ierr)
      SU2_MPI::Error(string("Unable to open SU2 restart file ") + filename,
                     CURRENT_FUNCTION);

    /*--- Have the master attempt to read the magic number. ---*/

    if (rank == MASTER_NODE)
      MPI_File_read(fhw, &magic_number, 1, MPI_INT, MPI_STATUS_IGNORE);

    /*--- Broadcast the number of variables to all procs and store clearly. ---*/

    SU2_MPI::Bcast(&magic_number, 1, MPI_INT, MASTER_NODE, MPI_COMM_WORLD);

    /*--- Check that this is an SU2 binary file. SU2 binary files
     have the hex representation of "SU2" as the first int in the file. ---*/

    if (magic_number == 535532)
      SU2_MPI::Error(string("File ") + filename + string(" is a binary SU2 restart file, expected ASCII.\n") +
                     string("SU2 reads/writes binary restart files by default.\n") +
                     string("Note that backward compatibility for ASCII restart files is\n") +
                     string("possible with the WRT_BINARY_RESTART / READ_BINARY_RESTART options."), CURRENT_FUNCTION);

    MPI_File_close(&fhw);
    
#endif

    /*--- Open the restart file ---*/

    restart_file.open(filename.data(), ios::in);

    /*--- In case there is no restart file ---*/

    if (restart_file.fail())
      SU2_MPI::Error(string("SU2 solution file ") + filename + string(" not found"), CURRENT_FUNCTION);

    /*--- Identify the number of fields (and names) in the restart file ---*/

    getline (restart_file, text_line);

    stringstream ss(text_line);
    while (ss >> Tag) {
      config->fields.push_back(Tag);
      if (ss.peek() == ',') ss.ignore();
    }

    /*--- Close the file (the solution date is read later). ---*/

    restart_file.close();

    /*--- Set the number of variables, one per field in the
     restart file (without including the PointID) ---*/

    nVar = config->fields.size() - 1;

    /*--- Clear the fields vector since we'll read it again. ---*/

    config->fields.clear();

  }

}

void CBaselineSolver_FEM::LoadRestart(CGeometry **geometry, CSolver ***solver, CConfig *config, int val_iter, bool val_update_geo) {

  /*--- Restart the solution from file information ---*/
  unsigned short iVar;
  unsigned long index;

  string UnstExt, text_line;
  ifstream restart_file;

  string restart_filename = config->GetSolution_FlowFileName();

  if (config->GetWrt_Unsteady()) {
    restart_filename = config->GetUnsteady_FileName(restart_filename, SU2_TYPE::Int(val_iter));
  }

  int counter = 0;
  long iPoint_Local = 0; unsigned long iPoint_Global = 0;
  unsigned short rbuf_NotMatching = 0;
  unsigned long nDOF_Read = 0;

  /*--- Read the restart data from either an ASCII or binary SU2 file. ---*/

  if (config->GetRead_Binary_Restart()) {
    Read_SU2_Restart_Binary(geometry[MESH_0], config, restart_filename);
  } else {
    Read_SU2_Restart_ASCII(geometry[MESH_0], config, restart_filename);
  }

  /*--- Load data from the restart into correct containers. ---*/

  counter = 0;
  for (iPoint_Global = 0; iPoint_Global < geometry[MESH_0]->GetGlobal_nPointDomain(); iPoint_Global++) {

    /*--- Retrieve local index. If this node from the restart file lives
     on the current processor, we will load and instantiate the vars. ---*/

    iPoint_Local = geometry[MESH_0]->GetGlobal_to_Local_Point(iPoint_Global);

    if (iPoint_Local > -1) {

      /*--- We need to store this point's data, so jump to the correct
       offset in the buffer of data from the restart file and load it. ---*/

      index = counter*Restart_Vars[1];
      for (iVar = 0; iVar < nVar; iVar++) {
        VecSolDOFs[nVar*iPoint_Local+iVar] = Restart_Data[index+iVar];
      }
      /*--- Update the local counter nDOF_Read. ---*/
      ++nDOF_Read;

      /*--- Increment the overall counter for how many points have been loaded. ---*/
      counter++;
    }

  }

  /*--- Detect a wrong solution file ---*/
  if(nDOF_Read < nDOFsLocOwned) rbuf_NotMatching = 1;

#ifdef HAVE_MPI
  unsigned short sbuf_NotMatching = rbuf_NotMatching;
  SU2_MPI::Allreduce(&sbuf_NotMatching, &rbuf_NotMatching, 1, MPI_UNSIGNED_SHORT, MPI_MAX, MPI_COMM_WORLD);
#endif

  if (rbuf_NotMatching != 0)
    SU2_MPI::Error(string("The solution file ") + restart_filename +
                   string(" doesn't match with the mesh file!\n") +
                   string("It could be empty lines at the end of the file."),
                   CURRENT_FUNCTION);

  /*--- Delete the class memory that is used to load the restart. ---*/

  if (Restart_Vars != NULL) delete [] Restart_Vars;
  if (Restart_Data != NULL) delete [] Restart_Data;
  Restart_Vars = NULL; Restart_Data = NULL;

}

CBaselineSolver_FEM::~CBaselineSolver_FEM(void) { }<|MERGE_RESOLUTION|>--- conflicted
+++ resolved
@@ -3325,12 +3325,6 @@
         
       }
       
-<<<<<<< HEAD
-=======
-    }
-    
-    if (config->GetKind_SlopeLimit_Flow() == VENKATAKRISHNAN_WANG) {
->>>>>>> d70213f2
 #ifdef HAVE_MPI
       SU2_MPI::Allreduce(LocalMinSolution, GlobalMinSolution, nVar, MPI_DOUBLE, MPI_MIN, MPI_COMM_WORLD);
       SU2_MPI::Allreduce(LocalMaxSolution, GlobalMaxSolution, nVar, MPI_DOUBLE, MPI_MAX, MPI_COMM_WORLD);
@@ -3568,30 +3562,21 @@
     }
   }
 
-<<<<<<< HEAD
+  /*--- Correct the limiter values across any periodic boundaries. ---*/
+
+  for (unsigned short iPeriodic = 1; iPeriodic <= config->GetnMarker_Periodic()/2; iPeriodic++) {
+    InitiatePeriodicComms(geometry, config, iPeriodic, PERIODIC_LIM_SOL_2);
+    CompletePeriodicComms(geometry, config, iPeriodic, PERIODIC_LIM_SOL_2);
+  }
   
   /*--- Limiter MPI ---*/
   
-  Set_MPI_Solution_Limiter(geometry, config);
-  
+  InitiateComms(geometry, config, SOLUTION_LIMITER);
+  CompleteComms(geometry, config, SOLUTION_LIMITER);
+
 #ifdef CODI_REVERSE_TYPE
   if (TapeActive) AD::StartRecording();
 #endif
-}
-=======
-  /*--- Correct the limiter values across any periodic boundaries. ---*/
->>>>>>> d70213f2
-
-  for (unsigned short iPeriodic = 1; iPeriodic <= config->GetnMarker_Periodic()/2; iPeriodic++) {
-    InitiatePeriodicComms(geometry, config, iPeriodic, PERIODIC_LIM_SOL_2);
-    CompletePeriodicComms(geometry, config, iPeriodic, PERIODIC_LIM_SOL_2);
-  }
-  
-  /*--- Limiter MPI ---*/
-  
-  InitiateComms(geometry, config, SOLUTION_LIMITER);
-  CompleteComms(geometry, config, SOLUTION_LIMITER);
-
 }
 
 void CSolver::Gauss_Elimination(su2double** A, su2double* rhs, unsigned short nVar) {
