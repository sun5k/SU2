--- conflicted
+++ resolved
@@ -45,63 +45,7 @@
   }
 }
 
-<<<<<<< HEAD
-bool CIncNSVariable::SetVorticity_StrainMag() {
-
-  for (unsigned long iPoint = 0; iPoint < nPoint; ++iPoint) {
-
-    /*--- Vorticity ---*/
-
-    Vorticity(iPoint,0) = 0.0; Vorticity(iPoint,1) = 0.0;
-
-    Vorticity(iPoint,2) = Gradient_Primitive(iPoint,2,0)-Gradient_Primitive(iPoint,1,1);
-
-    if (nDim == 3) {
-      Vorticity(iPoint,0) = Gradient_Primitive(iPoint,3,1)-Gradient_Primitive(iPoint,2,2);
-      Vorticity(iPoint,1) = -(Gradient_Primitive(iPoint,3,0)-Gradient_Primitive(iPoint,1,2));
-    }
-
-    /*--- Strain Magnitude ---*/
-
-    AD::StartPreacc();
-    AD::SetPreaccIn(Gradient_Primitive[iPoint], nDim+1, nDim);
-
-    su2double Div = 0.0;
-    for (unsigned long iDim = 0; iDim < nDim; iDim++)
-      Div += Gradient_Primitive(iPoint,iDim+1,iDim);
-
-    StrainMag(iPoint) = 0.0;
-
-    /*--- Add diagonal part ---*/
-
-    for (unsigned long iDim = 0; iDim < nDim; iDim++) {
-      StrainMag(iPoint) += pow(Gradient_Primitive(iPoint,iDim+1,iDim) - 1.0/3.0*Div, 2.0);
-    }
-    if (nDim == 2) {
-      StrainMag(iPoint) += pow(1.0/3.0*Div, 2.0);
-    }
-
-    /*--- Add off diagonals ---*/
-
-    StrainMag(iPoint) += 2.0*pow(0.5*(Gradient_Primitive(iPoint,1,1) + Gradient_Primitive(iPoint,2,0)), 2);
-
-    if (nDim == 3) {
-      StrainMag(iPoint) += 2.0*pow(0.5*(Gradient_Primitive(iPoint,1,2) + Gradient_Primitive(iPoint,3,0)), 2);
-      StrainMag(iPoint) += 2.0*pow(0.5*(Gradient_Primitive(iPoint,2,2) + Gradient_Primitive(iPoint,3,1)), 2);
-    }
-
-    StrainMag(iPoint) = sqrt(2.0*StrainMag(iPoint));
-
-    AD::SetPreaccOut(StrainMag(iPoint));
-    AD::EndPreacc();
-  }
-  return false;
-}
-
-bool CIncNSVariable::SetPrimVar(unsigned long iPoint, su2double eddy_visc, su2double turb_ke, su2double *scalar, CFluidModel *FluidModel) {
-=======
 bool CIncNSVariable::SetPrimVar(unsigned long iPoint, su2double eddy_visc, su2double turb_ke, CFluidModel *FluidModel) {
->>>>>>> 9ab0335b
 
   unsigned short iVar;
   bool check_dens = false, check_temp = false, physical = true;
