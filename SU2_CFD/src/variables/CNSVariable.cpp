/*!
 * \file CNSVariable.cpp
 * \brief Definition of the solution fields.
 * \author F. Palacios, T. Economon
 * \version 6.2.0 "Falcon"
 *
 * The current SU2 release has been coordinated by the
 * SU2 International Developers Society <www.su2devsociety.org>
 * with selected contributions from the open-source community.
 *
 * The main research teams contributing to the current release are:
 *  - Prof. Juan J. Alonso's group at Stanford University.
 *  - Prof. Piero Colonna's group at Delft University of Technology.
 *  - Prof. Nicolas R. Gauger's group at Kaiserslautern University of Technology.
 *  - Prof. Alberto Guardone's group at Polytechnic University of Milan.
 *  - Prof. Rafael Palacios' group at Imperial College London.
 *  - Prof. Vincent Terrapon's group at the University of Liege.
 *  - Prof. Edwin van der Weide's group at the University of Twente.
 *  - Lab. of New Concepts in Aeronautics at Tech. Institute of Aeronautics.
 *
 * Copyright 2012-2019, Francisco D. Palacios, Thomas D. Economon,
 *                      Tim Albring, and the SU2 contributors.
 *
 * SU2 is free software; you can redistribute it and/or
 * modify it under the terms of the GNU Lesser General Public
 * License as published by the Free Software Foundation; either
 * version 2.1 of the License, or (at your option) any later version.
 *
 * SU2 is distributed in the hope that it will be useful,
 * but WITHOUT ANY WARRANTY; without even the implied warranty of
 * MERCHANTABILITY or FITNESS FOR A PARTICULAR PURPOSE. See the GNU
 * Lesser General Public License for more details.
 *
 * You should have received a copy of the GNU Lesser General Public
 * License along with SU2. If not, see <http://www.gnu.org/licenses/>.
 */

#include "../../include/variables/CNSVariable.hpp"


CNSVariable::CNSVariable(su2double density, const su2double *velocity, su2double energy,
                         unsigned long npoint, unsigned long ndim, unsigned long nvar, CConfig *config) :
                         CEulerVariable(density,velocity,energy,npoint,ndim,nvar,config) {

  inv_TimeScale = config->GetModVel_FreeStream() / config->GetRefLength();

  Vorticity.resize(nPoint,3) = su2double(0.0);
  StrainMag.resize(nPoint) = su2double(0.0);
  Tau_Wall.resize(nPoint) = su2double(-1.0);
  DES_LengthScale.resize(nPoint) = su2double(0.0);
  Roe_Dissipation.resize(nPoint) = su2double(0.0);
  Vortex_Tilting.resize(nPoint) = su2double(0.0);
  Max_Lambda_Visc.resize(nPoint) = su2double(0.0);
}

bool CNSVariable::SetVorticity_StrainMag() {

  for (unsigned long iPoint = 0; iPoint < nPoint; ++iPoint) {

    /*--- Vorticity ---*/

    Vorticity(iPoint,0) = 0.0; Vorticity(iPoint,1) = 0.0;

    Vorticity(iPoint,2) = Gradient_Primitive(iPoint,2,0)-Gradient_Primitive(iPoint,1,1);

    if (nDim == 3) {
      Vorticity(iPoint,0) = Gradient_Primitive(iPoint,3,1)-Gradient_Primitive(iPoint,2,2);
      Vorticity(iPoint,1) = -(Gradient_Primitive(iPoint,3,0)-Gradient_Primitive(iPoint,1,2));
    }

    /*--- Strain Magnitude ---*/

    AD::StartPreacc();
    AD::SetPreaccIn(Gradient_Primitive[iPoint], nDim+1, nDim);

    su2double Div = 0.0;
    for (unsigned long iDim = 0; iDim < nDim; iDim++)
      Div += Gradient_Primitive(iPoint,iDim+1,iDim);

    StrainMag(iPoint) = 0.0;

    /*--- Add diagonal part ---*/

    for (unsigned long iDim = 0; iDim < nDim; iDim++) {
      StrainMag(iPoint) += pow(Gradient_Primitive(iPoint,iDim+1,iDim) - 1.0/3.0*Div, 2.0);
    }
    if (nDim == 2) {
      StrainMag(iPoint) += pow(1.0/3.0*Div, 2.0);
    }

    /*--- Add off diagonals ---*/

    StrainMag(iPoint) += 2.0*pow(0.5*(Gradient_Primitive(iPoint,1,1) + Gradient_Primitive(iPoint,2,0)), 2);

    if (nDim == 3) {
      StrainMag(iPoint) += 2.0*pow(0.5*(Gradient_Primitive(iPoint,1,2) + Gradient_Primitive(iPoint,3,0)), 2);
      StrainMag(iPoint) += 2.0*pow(0.5*(Gradient_Primitive(iPoint,2,2) + Gradient_Primitive(iPoint,3,1)), 2);
    }

    StrainMag(iPoint) = sqrt(2.0*StrainMag(iPoint));

    AD::SetPreaccOut(StrainMag(iPoint));
    AD::EndPreacc();
  }
  return false;
}

void CNSVariable::SetRoe_Dissipation_NTS(unsigned long iPoint,
                                         su2double val_delta,
                                         su2double val_const_DES){

  static const su2double cnu = pow(0.09, 1.5),
                         ch1 = 3.0,
                         ch2 = 1.0,
                         ch3 = 2.0,
                         sigma_max = 1.0;

  unsigned long iDim;
  su2double Omega, Omega_2 = 0.0, Baux, Gaux, Lturb, Kaux, Aaux;

  AD::StartPreacc();
  AD::SetPreaccIn(Vorticity[iPoint], 3);
  AD::SetPreaccIn(StrainMag(iPoint));
  AD::SetPreaccIn(val_delta);
  AD::SetPreaccIn(val_const_DES);
  /*--- Density ---*/
  AD::SetPreaccIn(Solution(iPoint,0));
  /*--- Laminar viscosity --- */
  AD::SetPreaccIn(Primitive(iPoint,nDim+5));
  /*--- Eddy viscosity ---*/
  AD::SetPreaccIn(Primitive(iPoint,nDim+6));

  /*--- Central/upwind blending based on:
   * Zhixiang Xiao, Jian Liu, Jingbo Huang, and Song Fu.  "Numerical
   * Dissipation Effects on Massive Separation Around Tandem Cylinders",
   * AIAA Journal, Vol. 50, No. 5 (2012), pp. 1119-1136.
   * https://doi.org/10.2514/1.J051299
   * ---*/

  for (iDim = 0; iDim < 3; iDim++){
    Omega_2 += pow(Vorticity(iPoint,iDim),2);
  }
  Omega = sqrt(Omega_2);

  Baux = (ch3 * Omega * max(StrainMag(iPoint), Omega)) /
      max((pow(StrainMag(iPoint),2)+Omega_2)*0.5, 1E-20);
  Gaux = tanh(pow(Baux,4.0));

  Kaux = max(sqrt((Omega_2 + pow(StrainMag(iPoint), 2))*0.5), 0.1 * inv_TimeScale);

  const su2double nu = GetLaminarViscosity(iPoint)/GetDensity(iPoint);
  const su2double nu_t = GetEddyViscosity(iPoint)/GetDensity(iPoint);
  Lturb = sqrt((nu + nu_t)/(cnu*Kaux));

  Aaux = ch2*max((val_const_DES*val_delta/Lturb)/Gaux -  0.5, 0.0);

  Roe_Dissipation(iPoint) = sigma_max * tanh(pow(Aaux, ch1));

  AD::SetPreaccOut(Roe_Dissipation(iPoint));
  AD::EndPreacc();

}

void CNSVariable::SetRoe_Dissipation_FD(unsigned long iPoint, su2double val_wall_dist){

  /*--- Constants for Roe Dissipation ---*/

  const passivedouble k2 = pow(0.41,2.0);

  AD::StartPreacc();
  AD::SetPreaccIn(Gradient_Primitive[iPoint], nVar, nDim);
  AD::SetPreaccIn(val_wall_dist);
  /*--- Eddy viscosity ---*/
  AD::SetPreaccIn(Primitive(iPoint,nDim+5));
  /*--- Laminar viscosity --- */
  AD::SetPreaccIn(Primitive(iPoint,nDim+6));

  su2double uijuij = 0.0;

  for(unsigned long iDim = 0; iDim < nDim; ++iDim)
    for(unsigned long jDim = 0; jDim < nDim; ++jDim)
      uijuij += pow(Gradient_Primitive(iPoint,1+iDim,jDim),2);

  uijuij = max(sqrt(uijuij),1e-10);

  const su2double nu = GetLaminarViscosity(iPoint)/GetDensity(iPoint);
  const su2double nu_t = GetEddyViscosity(iPoint)/GetDensity(iPoint);
  const su2double r_d = (nu + nu_t)/(uijuij*k2*pow(val_wall_dist,2));

  Roe_Dissipation(iPoint) = 1.0-tanh(pow(8.0*r_d,3.0));

  AD::SetPreaccOut(Roe_Dissipation(iPoint));
  AD::EndPreacc();
}

<<<<<<< HEAD
bool CNSVariable::SetPrimVar(su2double eddy_visc, su2double turb_ke, su2double *scalar, CFluidModel *FluidModel) {
=======
bool CNSVariable::SetPrimVar(unsigned long iPoint, su2double eddy_visc, su2double turb_ke, CFluidModel *FluidModel) {
>>>>>>> 972606f5

  bool RightVol = true;

  SetVelocity(iPoint); // Computes velocity and velocity^2
  su2double density      = GetDensity(iPoint);
  su2double staticEnergy = GetEnergy(iPoint)-0.5*Velocity2(iPoint) - turb_ke;

  /*--- Check will be moved inside fluid model plus error description strings ---*/

  FluidModel->SetTDState_rhoe(density, staticEnergy);

  bool check_dens  = SetDensity(iPoint);
  bool check_press = SetPressure(iPoint, FluidModel->GetPressure());
  bool check_sos   = SetSoundSpeed(iPoint, FluidModel->GetSoundSpeed2());
  bool check_temp  = SetTemperature(iPoint, FluidModel->GetTemperature());

  /*--- Check that the solution has a physical meaning ---*/

  if (check_dens || check_press || check_sos  || check_temp) {

    /*--- Copy the old solution ---*/

    for (unsigned long iVar = 0; iVar < nVar; iVar++)
      Solution(iPoint,iVar) = Solution_Old(iPoint,iVar);

    /*--- Recompute the primitive variables ---*/

    SetVelocity(iPoint); // Computes velocity and velocity^2
    density      = GetDensity(iPoint);
    staticEnergy = GetEnergy(iPoint)-0.5*Velocity2(iPoint) - turb_ke;

    /*--- Check will be moved inside fluid model plus error description strings ---*/

    FluidModel->SetTDState_rhoe(density, staticEnergy);

    SetDensity(iPoint);
    SetPressure(iPoint, FluidModel->GetPressure());
    SetSoundSpeed(iPoint, FluidModel->GetSoundSpeed2());
    SetTemperature(iPoint, FluidModel->GetTemperature());

    RightVol = false;

  }

  /*--- Set enthalpy ---*/

  SetEnthalpy(iPoint); // Requires pressure computation.

  /*--- Set laminar viscosity ---*/

  SetLaminarViscosity(iPoint, FluidModel->GetLaminarViscosity());

  /*--- Set eddy viscosity ---*/

  SetEddyViscosity(iPoint, eddy_visc);

  /*--- Set thermal conductivity ---*/

  SetThermalConductivity(iPoint, FluidModel->GetThermalConductivity());

  /*--- Set specific heat ---*/

  SetSpecificHeatCp(iPoint, FluidModel->GetCp());

  return RightVol;
}

void CNSVariable::SetSecondaryVar(unsigned long iPoint, CFluidModel *FluidModel) {

    /*--- Compute secondary thermodynamic properties (partial derivatives...) ---*/

    SetdPdrho_e( iPoint, FluidModel->GetdPdrho_e() );
    SetdPde_rho( iPoint, FluidModel->GetdPde_rho() );

    SetdTdrho_e( iPoint, FluidModel->GetdTdrho_e() );
    SetdTde_rho( iPoint, FluidModel->GetdTde_rho() );

    /*--- Compute secondary thermo-physical properties (partial derivatives...) ---*/

    Setdmudrho_T( iPoint, FluidModel->Getdmudrho_T() );
    SetdmudT_rho( iPoint, FluidModel->GetdmudT_rho() );

    Setdktdrho_T( iPoint, FluidModel->Getdktdrho_T() );
    SetdktdT_rho( iPoint, FluidModel->GetdktdT_rho() );

}
<|MERGE_RESOLUTION|>--- conflicted
+++ resolved
@@ -193,11 +193,7 @@
   AD::EndPreacc();
 }
 
-<<<<<<< HEAD
-bool CNSVariable::SetPrimVar(su2double eddy_visc, su2double turb_ke, su2double *scalar, CFluidModel *FluidModel) {
-=======
-bool CNSVariable::SetPrimVar(unsigned long iPoint, su2double eddy_visc, su2double turb_ke, CFluidModel *FluidModel) {
->>>>>>> 972606f5
+bool CNSVariable::SetPrimVar(unsigned long iPoint, su2double eddy_visc, su2double turb_ke, su2double *scalar, CFluidModel *FluidModel) {
 
   bool RightVol = true;
 
