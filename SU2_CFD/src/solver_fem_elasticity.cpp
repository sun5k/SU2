/*!
 * \file solution_template.cpp
 * \brief Main subroutines for solving direct FEM elasticity problems.
 * \author R. Sanchez
 * \version 4.0.0 "Cardinal"
 *
 * SU2 Lead Developers: Dr. Francisco Palacios (Francisco.D.Palacios@boeing.com).
 *                      Dr. Thomas D. Economon (economon@stanford.edu).
 *
 * SU2 Developers: Prof. Juan J. Alonso's group at Stanford University.
 *                 Prof. Piero Colonna's group at Delft University of Technology.
 *                 Prof. Nicolas R. Gauger's group at Kaiserslautern University of Technology.
 *                 Prof. Alberto Guardone's group at Polytechnic University of Milan.
 *                 Prof. Rafael Palacios' group at Imperial College London.
 *
 * SU2 is free software; you can redistribute it and/or
 * modify it under the terms of the GNU Lesser General Public
 * License as published by the Free Software Foundation; either
 * version 2.1 of the License, or (at your option) any later version.
 *
 * SU2 is distributed in the hope that it will be useful,
 * but WITHOUT ANY WARRANTY; without even the implied warranty of
 * MERCHANTABILITY or FITNESS FOR A PARTICULAR PURPOSE. See the GNU
 * Lesser General Public License for more details.
 *
 * You should have received a copy of the GNU Lesser General Public
 * License along with SU2. If not, see <http://www.gnu.org/licenses/>.
 */

#include "../include/solver_structure.hpp"

CFEM_ElasticitySolver::CFEM_ElasticitySolver(void) : CSolver() {

	nElement = 0;
	nDim = 0;
	nMarker = 0;

	nPoint = 0;
	nPointDomain = 0;

	Total_CFEA = 0.0;
	WAitken_Dyn = 0.0;
	WAitken_Dyn_tn1 = 0.0;
	loadIncrement = 1.0;

	element_container = NULL;
	node = NULL;

	GradN_X = NULL;
	GradN_x = NULL;

	Jacobian_c_ij = NULL;
	Jacobian_s_ij = NULL;
	Jacobian_k_ij = NULL;

	MassMatrix_ij = NULL;

	mZeros_Aux = NULL;
	mId_Aux = NULL;

	Res_Stress_i = NULL;
	Res_Ext_Surf = NULL;
	Res_Time_Cont = NULL;
	Res_FSI_Cont = NULL;

	Res_Dead_Load = NULL;

	nodeReactions = NULL;

	solutionPredictor = NULL;

	SolRest = NULL;

	normalVertex = NULL;
	stressTensor = NULL;

	Solution_Interm = NULL;

}

CFEM_ElasticitySolver::CFEM_ElasticitySolver(CGeometry *geometry, CConfig *config) : CSolver() {

	unsigned long iPoint;
	unsigned short iVar, jVar, iDim, jDim;
	unsigned short iTerm, iKind;

	unsigned short iZone = config->GetiZone();
	unsigned short nZone = geometry->GetnZone();

	bool dynamic = (config->GetDynamic_Analysis() == DYNAMIC);							// Dynamic simulations.
	bool nonlinear_analysis = (config->GetGeometricConditions() == LARGE_DEFORMATIONS);	// Nonlinear analysis.
	bool fsi = config->GetFSI_Simulation();												// FSI simulation
	bool gen_alpha = (config->GetKind_TimeIntScheme_FEA() == GENERALIZED_ALPHA);	// Generalized alpha method requires residual at previous time step.

	bool de_effects = config->GetDE_Effects();											// Test whether we consider dielectric elastomers

	bool body_forces = config->GetDeadLoad();	// Body forces (dead loads).
	bool incompressible = (config->GetMaterialCompressibility() == INCOMPRESSIBLE_MAT);

	int rank = MASTER_NODE;
	#ifdef HAVE_MPI
		MPI_Comm_rank(MPI_COMM_WORLD, &rank);
	#endif

	su2double E = config->GetElasticyMod();

	nElement      = geometry->GetnElem();
	nDim          = geometry->GetnDim();
	nMarker       = geometry->GetnMarker();

	nPoint        = geometry->GetnPoint();
	nPointDomain  = geometry->GetnPointDomain();


	/*--- Here is where we assign the kind of each element ---*/

	/*--- First level: different possible terms of the equations ---*/
	element_container = new CElement** [MAX_TERMS];
	for (iTerm = 0; iTerm < MAX_TERMS; iTerm++)
		element_container[iTerm] = new CElement* [MAX_FE_KINDS];

	if (nDim == 2){
		if (incompressible){
			element_container[FEA_TERM][EL_TRIA] = new CTRIA1(nDim, config);
			element_container[FEA_TERM][EL_QUAD] = new CQUAD4P1(nDim, config);
		}
		else{
			element_container[FEA_TERM][EL_TRIA] = new CTRIA1(nDim, config);
			element_container[FEA_TERM][EL_QUAD] = new CQUAD4(nDim, config);
		}
	}
	else if (nDim == 3){
		if (incompressible){
			element_container[FEA_TERM][EL_TETRA] = new CTETRA1(nDim, config);
			element_container[FEA_TERM][EL_HEXA] = new CHEXA8P1(nDim, config);
		}
		else{
			element_container[FEA_TERM][EL_TETRA] = new CTETRA1(nDim, config);
			element_container[FEA_TERM][EL_HEXA] = new CHEXA8(nDim, config);
		}
	}

	node          	  = new CVariable*[nPoint];

	GradN_X = new su2double [nDim];
	GradN_x = new su2double [nDim];

	Total_CFEA			= 0.0;
	WAitken_Dyn      	= 0.0;
	WAitken_Dyn_tn1  	= 0.0;
	loadIncrement 		= 0.0;

  	SetFSI_ConvValue(0,0.0);
  	SetFSI_ConvValue(1,0.0);

	nVar = nDim;

	/*--- Define some auxiliary vectors related to the residual ---*/

	Residual = new su2double[nVar];          for (iVar = 0; iVar < nVar; iVar++) Residual[iVar]      = 0.0;
	Residual_RMS = new su2double[nVar];      for (iVar = 0; iVar < nVar; iVar++) Residual_RMS[iVar]  = 0.0;
	Residual_Max = new su2double[nVar];      for (iVar = 0; iVar < nVar; iVar++) Residual_Max[iVar]  = 0.0;
	Point_Max = new unsigned long[nVar];  for (iVar = 0; iVar < nVar; iVar++) Point_Max[iVar]     = 0;
	Point_Max_Coord = new su2double*[nVar];
	for (iVar = 0; iVar < nVar; iVar++) {
		Point_Max_Coord[iVar] = new su2double[nDim];
		for (iDim = 0; iDim < nDim; iDim++) Point_Max_Coord[iVar][iDim] = 0.0;
	}

	/*--- Define some auxiliary vectors related to the solution ---*/

	Solution   = new su2double[nVar]; for (iVar = 0; iVar < nVar; iVar++) Solution[iVar] = 0.0;

	if (gen_alpha) {
		Solution_Interm = new su2double[nVar];
		for (iVar = 0; iVar < nVar; iVar++) Solution_Interm[iVar] = 0.0;
	}
	else{
		Solution_Interm = NULL;
	}

	nodeReactions = new su2double[nVar];  for (iVar = 0; iVar < nVar; iVar++) nodeReactions[iVar]   = 0.0;

	/*--- The length of the solution vector depends on whether the problem is static or dynamic ---*/


	unsigned short nSolVar;
	unsigned long index;
	string text_line, filename;
	ifstream restart_file;
	su2double dull_val;
	long Dyn_RestartIter;

	if (dynamic) nSolVar = 3 * nVar;
	else nSolVar = nVar;

	SolRest = new su2double[nSolVar];

	bool restart = (config->GetRestart() || config->GetRestart_Flow());

	/*--- Check for a restart, initialize from zero otherwise ---*/

	if (!restart) {
		for (iVar = 0; iVar < nSolVar; iVar++) SolRest[iVar] = 0.0;
		for (iPoint = 0; iPoint < nPoint; iPoint++) {
			node[iPoint] = new CFEM_ElasVariable(SolRest, nDim, nVar, config);
		}
	}
	else {

		/*--- Restart the solution from file information ---*/

		filename = config->GetSolution_FEMFileName();

		/*--- If multizone, append zone name ---*/
	    if (nZone > 1)
	      filename = config->GetMultizone_FileName(filename, iZone);

	    if (dynamic) {

	      Dyn_RestartIter = SU2_TYPE::Int(config->GetDyn_RestartIter())-1;

	      filename = config->GetUnsteady_FileName(filename, Dyn_RestartIter);
	    }

		restart_file.open(filename.data(), ios::in);

		/*--- In case there is no file ---*/

		if (restart_file.fail()) {
		    if (rank == MASTER_NODE)
			cout << "There is no FEM restart file!!" << endl;
			exit(EXIT_FAILURE);
		}

		/*--- In case this is a parallel simulation, we need to perform the
     	 Global2Local index transformation first. ---*/

		long *Global2Local = new long[geometry->GetGlobal_nPointDomain()];

		/*--- First, set all indices to a negative value by default ---*/

	    for (iPoint = 0; iPoint < geometry->GetGlobal_nPointDomain(); iPoint++)
	      Global2Local[iPoint] = -1;

		/*--- Now fill array with the transform values only for local points ---*/

	    for (iPoint = 0; iPoint < nPointDomain; iPoint++)
	      Global2Local[geometry->node[iPoint]->GetGlobalIndex()] = iPoint;

	    /*--- Read all lines in the restart file ---*/

	    long iPoint_Local;
	    unsigned long iPoint_Global_Local = 0, iPoint_Global = 0; string text_line;
	    unsigned short rbuf_NotMatching = 0, sbuf_NotMatching = 0;

		/*--- The first line is the header ---*/

		getline (restart_file, text_line);

		while (getline (restart_file, text_line)) {
		   istringstream point_line(text_line);

		/*--- Retrieve local index. If this node from the restart file lives
       	   on a different processor, the value of iPoint_Local will be -1.
       	   Otherwise, the local index for this node on the current processor
       	   will be returned and used to instantiate the vars. ---*/

		   iPoint_Local = Global2Local[iPoint_Global];

			if (iPoint_Local >= 0) {
				if (dynamic){
					if (nDim == 2) point_line >> index >> dull_val >> dull_val >> SolRest[0] >> SolRest[1] >> SolRest[2] >> SolRest[3] >> SolRest[4] >> SolRest[5];
					if (nDim == 3) point_line >> index >> dull_val >> dull_val >> dull_val >> SolRest[0] >> SolRest[1] >> SolRest[2] >> SolRest[3] >> SolRest[4] >> SolRest[5] >> SolRest[6] >> SolRest[7] >> SolRest[8];
				}
				else {
					if (nDim == 2) point_line >> index >> dull_val >> dull_val >> SolRest[0] >> SolRest[1];
					if (nDim == 3) point_line >> index >> dull_val >> dull_val >> dull_val >> SolRest[0] >> SolRest[1] >> SolRest[2];
				}

				node[iPoint_Local] = new CFEM_ElasVariable(SolRest, nDim, nVar, config);
				iPoint_Global_Local++;
			}
			iPoint_Global++;
		}

	    /*--- Detect a wrong solution file ---*/

	    if (iPoint_Global_Local < nPointDomain) { sbuf_NotMatching = 1; }

		#ifndef HAVE_MPI
	    	rbuf_NotMatching = sbuf_NotMatching;
		#else
	    	SU2_MPI::Allreduce(&sbuf_NotMatching, &rbuf_NotMatching, 1, MPI_UNSIGNED_SHORT, MPI_SUM, MPI_COMM_WORLD);
		#endif

	    if (rbuf_NotMatching != 0) {
	      if (rank == MASTER_NODE) {
	        cout << endl << "The solution file " << filename.data() << " doesn't match with the mesh file!" << endl;
	        cout << "It could be empty lines at the end of the file." << endl << endl;
	      }
		#ifndef HAVE_MPI
	      	  exit(EXIT_FAILURE);
		#else
	      	  MPI_Barrier(MPI_COMM_WORLD);
	      	  MPI_Abort(MPI_COMM_WORLD,1);
	      	  MPI_Finalize();
		#endif
	    }

		/*--- Instantiate the variable class with an arbitrary solution
     	 at any halo/periodic nodes. The initial solution can be arbitrary,
     	 because a send/recv is performed immediately in the solver (Set_MPI_Solution()). ---*/

		for (iPoint = nPointDomain; iPoint < nPoint; iPoint++) {
			node[iPoint] = new CFEM_ElasVariable(SolRest, nDim, nVar, config);
		}


		/*--- Close the restart file ---*/

		restart_file.close();

		/*--- Free memory needed for the transformation ---*/

		delete [] Global2Local;

	}

	/*--- Term ij of the Jacobian ---*/

	Jacobian_ij = new su2double*[nVar];
	for (iVar = 0; iVar < nVar; iVar++) {
		Jacobian_ij[iVar] = new su2double [nVar];
		for (jVar = 0; jVar < nVar; jVar++) {
			Jacobian_ij[iVar][jVar] = 0.0;
		}
	}

	/*--- Term ij of the Mass Matrix (only if dynamic analysis) ---*/

	if (dynamic){
		MassMatrix_ij = new su2double*[nVar];
		for (iVar = 0; iVar < nVar; iVar++) {
			MassMatrix_ij[iVar] = new su2double [nVar];
				for (jVar = 0; jVar < nVar; jVar++) {
					MassMatrix_ij[iVar][jVar] = 0.0;
				}
		}
	}
	else {
		MassMatrix_ij = NULL;
	}


	if (nonlinear_analysis){

		/*--- Term ij of the Jacobian (constitutive contribution) ---*/

		Jacobian_c_ij = new su2double*[nVar];
		for (iVar = 0; iVar < nVar; iVar++) {
			Jacobian_c_ij[iVar] = new su2double [nVar];
				for (jVar = 0; jVar < nVar; jVar++) {
					Jacobian_c_ij[iVar][jVar] = 0.0;
				}
		}

		/*--- Term ij of the Jacobian (stress contribution) ---*/

		Jacobian_s_ij = new su2double*[nVar];
		for (iVar = 0; iVar < nVar; iVar++) {
			Jacobian_s_ij[iVar] = new su2double [nVar];
				for (jVar = 0; jVar < nVar; jVar++) {
					Jacobian_s_ij[iVar][jVar] = 0.0;
				}
		}

	}
	else{
		Jacobian_c_ij = NULL;
		Jacobian_s_ij = NULL;
	}

	/*--- Term ij of the Jacobian (incompressibility term) ---*/

	if (incompressible){
		Jacobian_k_ij = new su2double*[nVar];
		for (iVar = 0; iVar < nVar; iVar++) {
			Jacobian_k_ij[iVar] = new su2double [nVar];
				for (jVar = 0; jVar < nVar; jVar++) {
					Jacobian_k_ij[iVar][jVar] = 0.0;
				}
		}
	}
	else {
		Jacobian_k_ij = NULL;
	}

	/*--- Stress contribution to the node i ---*/
	Res_Stress_i = new su2double[nVar];

	/*--- Contribution of the external surface forces to the residual (auxiliary vector) ---*/
	Res_Ext_Surf = new su2double[nVar];

	/*--- Contribution of the body forces to the residual (auxiliary vector) ---*/
	if (body_forces){
		Res_Dead_Load = new su2double[nVar];
	}
	else {
		Res_Dead_Load = NULL;
	}

	/*--- Contribution of the fluid tractions to the residual (auxiliary vector) ---*/
	if (fsi){
		Res_FSI_Cont = new su2double[nVar];
	}
	else {
		Res_FSI_Cont = NULL;
	}

	/*--- Time integration contribution to the residual ---*/
	if (dynamic) {
		Res_Time_Cont = new su2double [nVar];
	}
	else {
		Res_Time_Cont = NULL;
	}

	/*--- Matrices to impose clamped boundary conditions ---*/

	mZeros_Aux = new su2double *[nDim];
	for(iDim = 0; iDim < nDim; iDim++)
		mZeros_Aux[iDim] = new su2double[nDim];

	mId_Aux = new su2double *[nDim];
	for(iDim = 0; iDim < nDim; iDim++)
		mId_Aux[iDim] = new su2double[nDim];

	for(iDim = 0; iDim < nDim; iDim++){
		for (jDim = 0; jDim < nDim; jDim++){
			mZeros_Aux[iDim][jDim] = 0.0;
			mId_Aux[iDim][jDim] = 0.0;
		}
		mId_Aux[iDim][iDim] = E;
	}


	/*--- Initialization of matrix structures ---*/
	if (rank == MASTER_NODE) cout << "Initialize Jacobian structure (Non-Linear Elasticity)." << endl;

	Jacobian.Initialize(nPoint, nPointDomain, nVar, nVar, false, geometry, config);

	if (dynamic) {
		MassMatrix.Initialize(nPoint, nPointDomain, nVar, nVar, false, geometry, config);
		TimeRes_Aux.Initialize(nPoint, nPointDomain, nVar, 0.0);
		TimeRes.Initialize(nPoint, nPointDomain, nVar, 0.0);
	}


	/*--- Initialization of linear solver structures ---*/
	LinSysSol.Initialize(nPoint, nPointDomain, nVar, 0.0);
	LinSysRes.Initialize(nPoint, nPointDomain, nVar, 0.0);

	LinSysAux.Initialize(nPoint, nPointDomain, nVar, 0.0);

	LinSysReact.Initialize(nPoint, nPointDomain, nVar, 0.0);

<<<<<<< HEAD
	/*--- Here is where we assign the kind of each element ---*/
	/*--- If DE effects considered, we need the P1 component to subintegrate the electric stress ---*/

	if (nDim == 2){
		if (incompressible || de_effects){
			element_container[EL_TRIA] = new CTRIA1(nDim, config);
			element_container[EL_QUAD] = new CQUAD4P1(nDim, config);
		}
		else{
			element_container[EL_TRIA] = new CTRIA1(nDim, config);
			element_container[EL_QUAD] = new CQUAD4(nDim, config);
		}
	}
	else if (nDim == 3){
		if (incompressible || de_effects){
			element_container[EL_TETRA] = new CTETRA1(nDim, config);
			element_container[EL_HEXA] = new CHEXA8P1(nDim, config);
		}
		else{
			element_container[EL_TETRA] = new CTETRA1(nDim, config);
			element_container[EL_HEXA] = new CHEXA8(nDim, config);
		}
	}

=======
>>>>>>> 243d9f95
	/*--- Initialize the auxiliary vector and matrix for the computation of the nodal Reactions ---*/

	normalVertex = new su2double [nDim];

	stressTensor = new su2double* [nDim];
	for (iVar = 0; iVar < nVar; iVar++){
		stressTensor[iVar] = new su2double [nDim];
	}

	/*---- Initialize the auxiliary vector for the solution predictor ---*/

	solutionPredictor = new su2double [nVar];

	/*--- Perform the MPI communication of the solution ---*/

	Set_MPI_Solution(geometry, config);

	/*--- If dynamic, we also need to communicate the old solution ---*/

	if(dynamic) Set_MPI_Solution_Old(geometry, config);

}

CFEM_ElasticitySolver::~CFEM_ElasticitySolver(void) {

	unsigned short iVar, jVar;
	unsigned long iPoint;

	for (iPoint = 0; iPoint < nPoint; iPoint++){
		delete [] node[iPoint];
	}

	for (iVar = 0; iVar < MAX_TERMS; iVar++){
		for (jVar = 0; jVar < MAX_FE_KINDS; iVar++)
			if (element_container[iVar][jVar] != NULL) delete [] element_container[iVar][jVar];
	}

	for (iVar = 0; iVar < nVar; iVar++){
		delete [] Jacobian_ij[iVar];
		if (Jacobian_s_ij != NULL) delete [] Jacobian_s_ij[iVar];
		if (Jacobian_c_ij != NULL) delete [] Jacobian_c_ij[iVar];
		if (Jacobian_k_ij != NULL) delete[] Jacobian_k_ij[iVar];
		delete [] Point_Max_Coord[iVar];
		delete [] mZeros_Aux[iVar];
		delete [] mId_Aux[iVar];
		delete [] stressTensor[iVar];
	}

	if (element_container != NULL) delete [] element_container;
	delete [] node;
	delete [] Jacobian_ij;
	if (Jacobian_s_ij != NULL) delete [] Jacobian_s_ij;
	if (Jacobian_c_ij != NULL) delete [] Jacobian_c_ij;
	if (Jacobian_k_ij != NULL) delete [] Jacobian_k_ij;
	delete [] Res_Stress_i;
	delete [] Res_Ext_Surf;
	if (Res_Time_Cont != NULL) delete[] Res_Time_Cont;
	if (Res_Dead_Load != NULL) delete[] Res_Dead_Load;
	delete [] Solution;
	delete [] SolRest;
	delete [] GradN_X;
	delete [] GradN_x;

	delete [] Residual;
	delete [] Residual_RMS;
	delete [] Residual_Max;
	delete [] Point_Max;
	delete [] Point_Max_Coord;

	delete [] mZeros_Aux;
	delete [] mId_Aux;

	delete [] nodeReactions;

	delete [] normalVertex;
	delete [] stressTensor;

}

void CFEM_ElasticitySolver::Set_MPI_Solution(CGeometry *geometry, CConfig *config) {


	  unsigned short iVar, iMarker, MarkerS, MarkerR;
	  unsigned long iVertex, iPoint, nVertexS, nVertexR, nBufferS_Vector, nBufferR_Vector;
	  su2double *Buffer_Receive_U = NULL, *Buffer_Send_U = NULL;

	  bool dynamic = (config->GetDynamic_Analysis() == DYNAMIC);							// Dynamic simulations.

	  unsigned short nSolVar;

	  if (dynamic) nSolVar = 3 * nVar;
	  else nSolVar = nVar;

	#ifdef HAVE_MPI
	  int send_to, receive_from;
	  MPI_Status status;
	#endif

	  for (iMarker = 0; iMarker < nMarker; iMarker++) {

	    if ((config->GetMarker_All_KindBC(iMarker) == SEND_RECEIVE) &&
	        (config->GetMarker_All_SendRecv(iMarker) > 0)) {

	      MarkerS = iMarker;  MarkerR = iMarker+1;

	#ifdef HAVE_MPI
	      send_to = config->GetMarker_All_SendRecv(MarkerS)-1;
	      receive_from = abs(config->GetMarker_All_SendRecv(MarkerR))-1;
	#endif

	      nVertexS = geometry->nVertex[MarkerS];  nVertexR = geometry->nVertex[MarkerR];
	      nBufferS_Vector = nVertexS*nSolVar;     nBufferR_Vector = nVertexR*nSolVar;

	      /*--- Allocate Receive and send buffers  ---*/
	      Buffer_Receive_U = new su2double [nBufferR_Vector];
	      Buffer_Send_U = new su2double[nBufferS_Vector];

	      /*--- Copy the solution that should be sent ---*/
	      for (iVertex = 0; iVertex < nVertexS; iVertex++) {
	        iPoint = geometry->vertex[MarkerS][iVertex]->GetNode();
	        for (iVar = 0; iVar < nVar; iVar++)
	          Buffer_Send_U[iVar*nVertexS+iVertex] = node[iPoint]->GetSolution(iVar);
	        if (dynamic){
	            for (iVar = 0; iVar < nVar; iVar++){
	            	Buffer_Send_U[(iVar+nVar)*nVertexS+iVertex] = node[iPoint]->GetSolution_Vel(iVar);
	            	Buffer_Send_U[(iVar+2*nVar)*nVertexS+iVertex] = node[iPoint]->GetSolution_Accel(iVar);
	            }
	        }
	      }

	#ifdef HAVE_MPI

	      /*--- Send/Receive information using Sendrecv ---*/
	      SU2_MPI::Sendrecv(Buffer_Send_U, nBufferS_Vector, MPI_DOUBLE, send_to, 0,
	                   Buffer_Receive_U, nBufferR_Vector, MPI_DOUBLE, receive_from, 0, MPI_COMM_WORLD, &status);

	#else

	      /*--- Receive information without MPI ---*/
	      for (iVertex = 0; iVertex < nVertexR; iVertex++) {
	        for (iVar = 0; iVar < nVar; iVar++)
	          Buffer_Receive_U[iVar*nVertexR+iVertex] = Buffer_Send_U[iVar*nVertexR+iVertex];
	        if (dynamic){
	            for (iVar = nVar; iVar < 3*nVar; iVar++)
	            	Buffer_Receive_U[iVar*nVertexR+iVertex] = Buffer_Send_U[iVar*nVertexR+iVertex];
	        }
	      }

	#endif

	      /*--- Deallocate send buffer ---*/
	      delete [] Buffer_Send_U;

	      /*--- Do the coordinate transformation ---*/
	      for (iVertex = 0; iVertex < nVertexR; iVertex++) {

	        /*--- Find point and its type of transformation ---*/
	        iPoint = geometry->vertex[MarkerR][iVertex]->GetNode();

	        /*--- Copy solution variables. ---*/
	        for (iVar = 0; iVar < nSolVar; iVar++)
	        	SolRest[iVar] = Buffer_Receive_U[iVar*nVertexR+iVertex];

	        /*--- Store received values back into the variable. ---*/
	        for (iVar = 0; iVar < nVar; iVar++)
	          node[iPoint]->SetSolution(iVar, SolRest[iVar]);

	        if (dynamic){

	            for (iVar = 0; iVar < nVar; iVar++){
	            	node[iPoint]->SetSolution_Vel(iVar, SolRest[iVar+nVar]);
	            	node[iPoint]->SetSolution_Accel(iVar, SolRest[iVar+2*nVar]);
	            }

	        }

	      }

	      /*--- Deallocate receive buffer ---*/
	      delete [] Buffer_Receive_U;

	    }

	  }

}

void CFEM_ElasticitySolver::Set_MPI_Solution_Old(CGeometry *geometry, CConfig *config) {


	  unsigned short iVar, iMarker, MarkerS, MarkerR;
	  unsigned long iVertex, iPoint, nVertexS, nVertexR, nBufferS_Vector, nBufferR_Vector;
	  su2double *Buffer_Receive_U = NULL, *Buffer_Send_U = NULL;

	  unsigned short nSolVar;

	  nSolVar = 3 * nVar;

	#ifdef HAVE_MPI
	  int send_to, receive_from;
	  MPI_Status status;
	#endif

	  for (iMarker = 0; iMarker < nMarker; iMarker++) {

	    if ((config->GetMarker_All_KindBC(iMarker) == SEND_RECEIVE) &&
	        (config->GetMarker_All_SendRecv(iMarker) > 0)) {

	      MarkerS = iMarker;  MarkerR = iMarker+1;

	#ifdef HAVE_MPI
	      send_to = config->GetMarker_All_SendRecv(MarkerS)-1;
	      receive_from = abs(config->GetMarker_All_SendRecv(MarkerR))-1;
	#endif

	      nVertexS = geometry->nVertex[MarkerS];  nVertexR = geometry->nVertex[MarkerR];
	      nBufferS_Vector = nVertexS*nSolVar;     nBufferR_Vector = nVertexR*nSolVar;

	      /*--- Allocate Receive and send buffers  ---*/
	      Buffer_Receive_U = new su2double [nBufferR_Vector];
	      Buffer_Send_U = new su2double[nBufferS_Vector];

	      /*--- Copy the solution that should be sent ---*/
	      for (iVertex = 0; iVertex < nVertexS; iVertex++) {
	        iPoint = geometry->vertex[MarkerS][iVertex]->GetNode();
	        for (iVar = 0; iVar < nVar; iVar++){
	        		Buffer_Send_U[iVar*nVertexS+iVertex] = node[iPoint]->GetSolution_time_n(iVar);
	        		Buffer_Send_U[(iVar+nVar)*nVertexS+iVertex] = node[iPoint]->GetSolution_Vel_time_n(iVar);
	        		Buffer_Send_U[(iVar+2*nVar)*nVertexS+iVertex] = node[iPoint]->GetSolution_Accel_time_n(iVar);
	        	}
	      }

	#ifdef HAVE_MPI

	      /*--- Send/Receive information using Sendrecv ---*/
	      SU2_MPI::Sendrecv(Buffer_Send_U, nBufferS_Vector, MPI_DOUBLE, send_to, 0,
	                   Buffer_Receive_U, nBufferR_Vector, MPI_DOUBLE, receive_from, 0, MPI_COMM_WORLD, &status);

	#else

	      /*--- Receive information without MPI ---*/
	      for (iVertex = 0; iVertex < nVertexR; iVertex++) {
	        for (iVar = 0; iVar < nSolVar; iVar++)
	          Buffer_Receive_U[iVar*nVertexR+iVertex] = Buffer_Send_U[iVar*nVertexR+iVertex];
	      }

	#endif

	      /*--- Deallocate send buffer ---*/
	      delete [] Buffer_Send_U;

	      /*--- Do the coordinate transformation ---*/
	      for (iVertex = 0; iVertex < nVertexR; iVertex++) {

	        /*--- Find point and its type of transformation ---*/
	        iPoint = geometry->vertex[MarkerR][iVertex]->GetNode();

	        /*--- Copy solution variables. ---*/
	        for (iVar = 0; iVar < nSolVar; iVar++)
	        	SolRest[iVar] = Buffer_Receive_U[iVar*nVertexR+iVertex];

	        /*--- Store received values back into the variable. ---*/
	        for (iVar = 0; iVar < nVar; iVar++){
	          node[iPoint]->SetSolution_time_n(iVar, SolRest[iVar]);
	          node[iPoint]->SetSolution_Vel_time_n(iVar, SolRest[iVar+nVar]);
	          node[iPoint]->SetSolution_Accel_time_n(iVar, SolRest[iVar+2*nVar]);
	        }

	      }

	      /*--- Deallocate receive buffer ---*/
	      delete [] Buffer_Receive_U;

	    }

	  }

}

void CFEM_ElasticitySolver::Set_MPI_Solution_DispOnly(CGeometry *geometry, CConfig *config) {


	  unsigned short iVar, iMarker, MarkerS, MarkerR;
	  unsigned long iVertex, iPoint, nVertexS, nVertexR, nBufferS_Vector, nBufferR_Vector;
	  su2double *Buffer_Receive_U = NULL, *Buffer_Send_U = NULL;

	#ifdef HAVE_MPI
	  int send_to, receive_from;
	  MPI_Status status;
	#endif

	  for (iMarker = 0; iMarker < nMarker; iMarker++) {

	    if ((config->GetMarker_All_KindBC(iMarker) == SEND_RECEIVE) &&
	        (config->GetMarker_All_SendRecv(iMarker) > 0)) {

	      MarkerS = iMarker;  MarkerR = iMarker+1;

	#ifdef HAVE_MPI
	      send_to = config->GetMarker_All_SendRecv(MarkerS)-1;
	      receive_from = abs(config->GetMarker_All_SendRecv(MarkerR))-1;
	#endif

	      nVertexS = geometry->nVertex[MarkerS];  nVertexR = geometry->nVertex[MarkerR];
	      nBufferS_Vector = nVertexS*nVar;     	  nBufferR_Vector = nVertexR*nVar;

	      /*--- Allocate Receive and send buffers  ---*/
	      Buffer_Receive_U = new su2double [nBufferR_Vector];
	      Buffer_Send_U = new su2double[nBufferS_Vector];

	      /*--- Copy the solution that should be sent ---*/
	      for (iVertex = 0; iVertex < nVertexS; iVertex++) {
	        iPoint = geometry->vertex[MarkerS][iVertex]->GetNode();
	        for (iVar = 0; iVar < nVar; iVar++)
	          Buffer_Send_U[iVar*nVertexS+iVertex] = node[iPoint]->GetSolution(iVar);
	      }

	#ifdef HAVE_MPI

	      /*--- Send/Receive information using Sendrecv ---*/
	      SU2_MPI::Sendrecv(Buffer_Send_U, nBufferS_Vector, MPI_DOUBLE, send_to, 0,
	                   Buffer_Receive_U, nBufferR_Vector, MPI_DOUBLE, receive_from, 0, MPI_COMM_WORLD, &status);

	#else

	      /*--- Receive information without MPI ---*/
	      for (iVertex = 0; iVertex < nVertexR; iVertex++) {
	        for (iVar = 0; iVar < nVar; iVar++)
	          Buffer_Receive_U[iVar*nVertexR+iVertex] = Buffer_Send_U[iVar*nVertexR+iVertex];
	      }

	#endif

	      /*--- Deallocate send buffer ---*/
	      delete [] Buffer_Send_U;

	      /*--- Do the coordinate transformation ---*/
	      for (iVertex = 0; iVertex < nVertexR; iVertex++) {

	        /*--- Find point and its type of transformation ---*/
	        iPoint = geometry->vertex[MarkerR][iVertex]->GetNode();

	        /*--- Copy solution variables. ---*/
	        for (iVar = 0; iVar < nVar; iVar++)
	        	SolRest[iVar] = Buffer_Receive_U[iVar*nVertexR+iVertex];

	        /*--- Store received values back into the variable. ---*/
	        for (iVar = 0; iVar < nVar; iVar++)
	          node[iPoint]->SetSolution(iVar, SolRest[iVar]);

	      }

	      /*--- Deallocate receive buffer ---*/
	      delete [] Buffer_Receive_U;

	    }

	  }

}

void CFEM_ElasticitySolver::Set_MPI_Solution_Pred(CGeometry *geometry, CConfig *config) {


	  unsigned short iVar, iMarker, MarkerS, MarkerR;
	  unsigned long iVertex, iPoint, nVertexS, nVertexR, nBufferS_Vector, nBufferR_Vector;
	  su2double *Buffer_Receive_U = NULL, *Buffer_Send_U = NULL;

	#ifdef HAVE_MPI
	  int send_to, receive_from;
	  MPI_Status status;
	#endif

	  for (iMarker = 0; iMarker < nMarker; iMarker++) {

	    if ((config->GetMarker_All_KindBC(iMarker) == SEND_RECEIVE) &&
	        (config->GetMarker_All_SendRecv(iMarker) > 0)) {

	      MarkerS = iMarker;  MarkerR = iMarker+1;

	#ifdef HAVE_MPI
	      send_to = config->GetMarker_All_SendRecv(MarkerS)-1;
	      receive_from = abs(config->GetMarker_All_SendRecv(MarkerR))-1;
	#endif

	      nVertexS = geometry->nVertex[MarkerS];  nVertexR = geometry->nVertex[MarkerR];
	      nBufferS_Vector = nVertexS*nVar;     nBufferR_Vector = nVertexR*nVar;

	      /*--- Allocate Receive and send buffers  ---*/
	      Buffer_Receive_U = new su2double [nBufferR_Vector];
	      Buffer_Send_U = new su2double[nBufferS_Vector];

	      /*--- Copy the solution that should be sent ---*/
	      for (iVertex = 0; iVertex < nVertexS; iVertex++) {
	        iPoint = geometry->vertex[MarkerS][iVertex]->GetNode();
	        for (iVar = 0; iVar < nVar; iVar++)
	          Buffer_Send_U[iVar*nVertexS+iVertex] = node[iPoint]->GetSolution_Pred(iVar);
	      }

	#ifdef HAVE_MPI

	      /*--- Send/Receive information using Sendrecv ---*/
	      SU2_MPI::Sendrecv(Buffer_Send_U, nBufferS_Vector, MPI_DOUBLE, send_to, 0,
	                   Buffer_Receive_U, nBufferR_Vector, MPI_DOUBLE, receive_from, 0, MPI_COMM_WORLD, &status);

	#else

	      /*--- Receive information without MPI ---*/
	      for (iVertex = 0; iVertex < nVertexR; iVertex++) {
	        for (iVar = 0; iVar < nVar; iVar++)
	          Buffer_Receive_U[iVar*nVertexR+iVertex] = Buffer_Send_U[iVar*nVertexR+iVertex];
	      }

	#endif

	      /*--- Deallocate send buffer ---*/
	      delete [] Buffer_Send_U;

	      /*--- Do the coordinate transformation ---*/
	      for (iVertex = 0; iVertex < nVertexR; iVertex++) {

	        /*--- Find point and its type of transformation ---*/
	        iPoint = geometry->vertex[MarkerR][iVertex]->GetNode();

	        /*--- Copy predicted solution variables back into the variables. ---*/
	        for (iVar = 0; iVar < nVar; iVar++)
	          node[iPoint]->SetSolution_Pred(iVar, Buffer_Receive_U[iVar*nVertexR+iVertex]);

	      }

	      /*--- Deallocate receive buffer ---*/
	      delete [] Buffer_Receive_U;

	    }

	  }

}

void CFEM_ElasticitySolver::Set_MPI_Solution_Pred_Old(CGeometry *geometry, CConfig *config) {

	  /*--- We are communicating the solution predicted, current and old, and the old solution ---*/
	  /*--- necessary for the Aitken relaxation ---*/

	  unsigned short iVar, iMarker, MarkerS, MarkerR;
	  unsigned long iVertex, iPoint, nVertexS, nVertexR, nBufferS_Vector, nBufferR_Vector;
	  su2double *Buffer_Receive_U = NULL, *Buffer_Send_U = NULL;

	  /*--- Analogous to the dynamic solution, in this case we need 3 * nVar variables per node ---*/
	  unsigned short nSolVar;
	  nSolVar = 3 * nVar;

	#ifdef HAVE_MPI
	  int send_to, receive_from;
	  MPI_Status status;
	#endif

	  for (iMarker = 0; iMarker < nMarker; iMarker++) {

	    if ((config->GetMarker_All_KindBC(iMarker) == SEND_RECEIVE) &&
	        (config->GetMarker_All_SendRecv(iMarker) > 0)) {

	      MarkerS = iMarker;  MarkerR = iMarker+1;

	#ifdef HAVE_MPI
	      send_to = config->GetMarker_All_SendRecv(MarkerS)-1;
	      receive_from = abs(config->GetMarker_All_SendRecv(MarkerR))-1;
	#endif

	      nVertexS = geometry->nVertex[MarkerS];  nVertexR = geometry->nVertex[MarkerR];
	      nBufferS_Vector = nVertexS*nSolVar;     nBufferR_Vector = nVertexR*nSolVar;

	      /*--- Allocate Receive and send buffers  ---*/
	      Buffer_Receive_U = new su2double [nBufferR_Vector];
	      Buffer_Send_U = new su2double[nBufferS_Vector];

	      /*--- Copy the solution that should be sent ---*/
	      for (iVertex = 0; iVertex < nVertexS; iVertex++) {
	        iPoint = geometry->vertex[MarkerS][iVertex]->GetNode();
	        for (iVar = 0; iVar < nVar; iVar++){
	        	Buffer_Send_U[iVar*nVertexS+iVertex] = node[iPoint]->GetSolution_Old(iVar);
	        	Buffer_Send_U[(iVar+nVar)*nVertexS+iVertex] = node[iPoint]->GetSolution_Pred(iVar);
	        	Buffer_Send_U[(iVar+2*nVar)*nVertexS+iVertex] = node[iPoint]->GetSolution_Pred_Old(iVar);
	        }
	      }

	#ifdef HAVE_MPI

	      /*--- Send/Receive information using Sendrecv ---*/
	      SU2_MPI::Sendrecv(Buffer_Send_U, nBufferS_Vector, MPI_DOUBLE, send_to, 0,
	                   Buffer_Receive_U, nBufferR_Vector, MPI_DOUBLE, receive_from, 0, MPI_COMM_WORLD, &status);

	#else

	      /*--- Receive information without MPI ---*/
	      for (iVertex = 0; iVertex < nVertexR; iVertex++) {
	        for (iVar = 0; iVar < nSolVar; iVar++)
	          Buffer_Receive_U[iVar*nVertexR+iVertex] = Buffer_Send_U[iVar*nVertexR+iVertex];
	      }

	#endif

	      /*--- Deallocate send buffer ---*/
	      delete [] Buffer_Send_U;

	      /*--- Do the coordinate transformation ---*/
	      for (iVertex = 0; iVertex < nVertexR; iVertex++) {

	        /*--- Find point and its type of transformation ---*/
	        iPoint = geometry->vertex[MarkerR][iVertex]->GetNode();

	        /*--- Store received values back into the variable. ---*/
	        for (iVar = 0; iVar < nVar; iVar++){
	        	node[iPoint]->SetSolution_Old(iVar, Buffer_Receive_U[iVar*nVertexR+iVertex]);
	        	node[iPoint]->SetSolution_Pred(iVar, Buffer_Receive_U[(iVar+nVar)*nVertexR+iVertex]);
	        	node[iPoint]->SetSolution_Pred_Old(iVar, Buffer_Receive_U[(iVar+2*nVar)*nVertexR+iVertex]);
	        }

	      }

	      /*--- Deallocate receive buffer ---*/
	      delete [] Buffer_Receive_U;

	    }

	  }

}


void CFEM_ElasticitySolver::Preprocessing(CGeometry *geometry, CSolver **solver_container, CConfig *config, CNumerics **numerics, unsigned short iMesh, unsigned long Iteration, unsigned short RunTime_EqSystem, bool Output) {


	unsigned long iPoint;
	bool initial_calc = (config->GetExtIter() == 0);									// Checks if it is the first calculation.
	bool first_iter = (config->GetIntIter() == 0);													// Checks if it is the first iteration
	bool dynamic = (config->GetDynamic_Analysis() == DYNAMIC);							// Dynamic simulations.
	bool linear_analysis = (config->GetGeometricConditions() == SMALL_DEFORMATIONS);	// Linear analysis.
	bool nonlinear_analysis = (config->GetGeometricConditions() == LARGE_DEFORMATIONS);	// Nonlinear analysis.
	bool newton_raphson = (config->GetKind_SpaceIteScheme_FEA() == NEWTON_RAPHSON);		// Newton-Raphson method
	bool restart = config->GetRestart();												// Restart analysis
	bool initial_calc_restart = (SU2_TYPE::Int(config->GetExtIter()) == config->GetDyn_RestartIter()); // Initial calculation for restart

	bool incremental_load = config->GetIncrementalLoad();								// If an incremental load is applied

	bool body_forces = config->GetDeadLoad();											// Body forces (dead loads).

	/*--- Set vector entries to zero ---*/
	for (iPoint = 0; iPoint < geometry->GetnPoint(); iPoint ++) {
		LinSysAux.SetBlock_Zero(iPoint);
		LinSysRes.SetBlock_Zero(iPoint);
		LinSysSol.SetBlock_Zero(iPoint);
	}

	/*--- Set matrix entries to zero ---*/

	/*
	 * If the problem is linear, we only need one Jacobian matrix in the problem, because
	 * it is going to be constant along the calculations. Therefore, we only initialize
	 * the Jacobian matrix once, at the beginning of the simulation.
	 *
	 * We don't need first_iter, because there is only one iteration per time step in linear analysis.
	 */
	if ((initial_calc && linear_analysis)||
		(restart && initial_calc_restart && linear_analysis)){
		Jacobian.SetValZero();
	}

	/*
	 * If the problem is dynamic, we need a mass matrix, which will be constant along the calculation
	 * both for linear and nonlinear analysis. Only initialized once, at the first time step.
	 *
	 * The same with the integration constants, as for now we consider the time step to be constant.
	 *
	 * We need first_iter, because in nonlinear problems there are more than one subiterations in the first time step.
	 */
	if ((dynamic && initial_calc && first_iter) ||
		(dynamic && restart && initial_calc_restart && first_iter)) {
		MassMatrix.SetValZero();
		Compute_IntegrationConstants(config);
		Compute_MassMatrix(geometry, solver_container, numerics, config);
	}

	/*
	 * If body forces are taken into account, we need to compute the term that goes into the residual,
	 * which will be constant along the calculation both for linear and nonlinear analysis.
	 *
	 * Only initialized once, at the first iteration or the beginning of the calculation after a restart.
	 *
	 * We need first_iter, because in nonlinear problems there are more than one subiterations in the first time step.
	 */

	if ((body_forces && initial_calc && first_iter) ||
		(body_forces && restart && initial_calc_restart && first_iter)) {
		// If the load is incremental, we have to reset the variable to avoid adding up over the increments
		if (incremental_load){
			for (iPoint = 0; iPoint < nPoint; iPoint++) node[iPoint]->Clear_BodyForces_Res();
		}
		// Compute the dead load term
		Compute_DeadLoad(geometry, solver_container, numerics, config);
	}

	/*
	 * If the problem is nonlinear, we need to initialize the Jacobian and the stiffness matrix at least at the beginning
	 * of each time step. If the solution method is Newton Rapshon, we initialize it also at the beginning of each
	 * iteration.
	 */

	if ((nonlinear_analysis) && ((newton_raphson) || (first_iter)))	{
		Jacobian.SetValZero();
//		StiffMatrix.SetValZero();
	}

	/*
	 * Some external forces may be considered constant over the time step.
	 */
	if (first_iter)	{
		for (iPoint = 0; iPoint < nPoint; iPoint++) node[iPoint]->Clear_SurfaceLoad_Res();
	}


}

void CFEM_ElasticitySolver::SetTime_Step(CGeometry *geometry, CSolver **solver_container, CConfig *config, unsigned short iMesh, unsigned long Iteration) { }

void CFEM_ElasticitySolver::SetInitialCondition(CGeometry **geometry, CSolver ***solver_container, CConfig *config, unsigned long ExtIter) {

	unsigned long iPoint, nPoint;
	bool incremental_load = config->GetIncrementalLoad();							// If an incremental load is applied

	nPoint = geometry[MESH_0]->GetnPoint();

	/*--- We store the current solution as "Solution Old", for the case that we need to retrieve it ---*/

	if (incremental_load){
		for (iPoint = 0; iPoint < nPoint; iPoint++) node[iPoint]->Set_OldSolution();
	}


}

void CFEM_ElasticitySolver::ResetInitialCondition(CGeometry **geometry, CSolver ***solver_container, CConfig *config, unsigned long ExtIter) {

	unsigned long iPoint, nPoint;
	bool incremental_load = config->GetIncrementalLoad();							// If an incremental load is applied

	nPoint = geometry[MESH_0]->GetnPoint();

	/*--- We store the current solution as "Solution Old", for the case that we need to retrieve it ---*/

	if (incremental_load){
		for (iPoint = 0; iPoint < nPoint; iPoint++) node[iPoint]->Set_Solution();
	}

}

void CFEM_ElasticitySolver::Compute_StiffMatrix(CGeometry *geometry, CSolver **solver_container, CNumerics **numerics, CConfig *config) {

	unsigned long iElem, iVar, jVar;
	unsigned short iNode,  iDim, nNodes;
	unsigned long indexNode[8]={0,0,0,0,0,0,0,0};
	su2double val_Coord;
	int EL_KIND;

	su2double *Kab = NULL;
	unsigned short NelNodes, jNode;

	/*--- Loops over all the elements ---*/

	for (iElem = 0; iElem < geometry->GetnElem(); iElem++) {

		if (geometry->elem[iElem]->GetVTK_Type() == TRIANGLE)     {nNodes = 3; EL_KIND = EL_TRIA;}
		if (geometry->elem[iElem]->GetVTK_Type() == QUADRILATERAL)    {nNodes = 4; EL_KIND = EL_QUAD;}

		if (geometry->elem[iElem]->GetVTK_Type() == TETRAHEDRON)  {nNodes = 4; EL_KIND = EL_TETRA;}
		if (geometry->elem[iElem]->GetVTK_Type() == PYRAMID)      {nNodes = 5; EL_KIND = EL_TRIA;}
		if (geometry->elem[iElem]->GetVTK_Type() == PRISM)        {nNodes = 6; EL_KIND = EL_TRIA;}
		if (geometry->elem[iElem]->GetVTK_Type() == HEXAHEDRON)   {nNodes = 8; EL_KIND = EL_HEXA;}

		/*--- For the number of nodes, we get the coordinates from the connectivity matrix ---*/

		for (iNode = 0; iNode < nNodes; iNode++) {

		  indexNode[iNode] = geometry->elem[iElem]->GetNode(iNode);

		  for (iDim = 0; iDim < nDim; iDim++) {
			  val_Coord = geometry->node[indexNode[iNode]]->GetCoord(iDim);
			  element_container[FEA_TERM][EL_KIND]->SetRef_Coord(val_Coord, iNode, iDim);
		  }
		}

		numerics[FEA_TERM]->Compute_Tangent_Matrix(element_container[FEA_TERM][EL_KIND]);

		NelNodes = element_container[FEA_TERM][EL_KIND]->GetnNodes();

		for (iNode = 0; iNode < NelNodes; iNode++){

			for (jNode = 0; jNode < NelNodes; jNode++){

				Kab = element_container[FEA_TERM][EL_KIND]->Get_Kab(iNode, jNode);

				for (iVar = 0; iVar < nVar; iVar++){
					for (jVar = 0; jVar < nVar; jVar++){
						Jacobian_ij[iVar][jVar] = Kab[iVar*nVar+jVar];
					}
				}

				Jacobian.AddBlock(indexNode[iNode], indexNode[jNode], Jacobian_ij);

			}

		}

	}


}

void CFEM_ElasticitySolver::Compute_StiffMatrix_NodalStressRes(CGeometry *geometry, CSolver **solver_container, CNumerics **numerics, CConfig *config) {

	unsigned long iElem, iVar, jVar;
	unsigned short iNode, iDim, nNodes;
	unsigned long indexNode[8]={0,0,0,0,0,0,0,0};
	su2double val_Coord, val_Sol;
	int EL_KIND;

	su2double Ks_ab;
	su2double *Kab = NULL;
	su2double *Kk_ab = NULL;
	su2double *Ta = NULL;
	unsigned short NelNodes, jNode;

	bool incompressible = (config->GetMaterialCompressibility() == INCOMPRESSIBLE_MAT);
	bool de_effects = config->GetDE_Effects();

	/*--- Loops over all the elements ---*/

	for (iElem = 0; iElem < geometry->GetnElem(); iElem++) {

		if (geometry->elem[iElem]->GetVTK_Type() == TRIANGLE)     {nNodes = 3; EL_KIND = EL_TRIA;}
		if (geometry->elem[iElem]->GetVTK_Type() == QUADRILATERAL)    {nNodes = 4; EL_KIND = EL_QUAD;}

		if (geometry->elem[iElem]->GetVTK_Type() == TETRAHEDRON)  {nNodes = 4; EL_KIND = EL_TETRA;}
		if (geometry->elem[iElem]->GetVTK_Type() == PYRAMID)      {nNodes = 5; EL_KIND = EL_TRIA;}
		if (geometry->elem[iElem]->GetVTK_Type() == PRISM)        {nNodes = 6; EL_KIND = EL_TRIA;}
		if (geometry->elem[iElem]->GetVTK_Type() == HEXAHEDRON)   {nNodes = 8; EL_KIND = EL_HEXA;}

		/*--- For the number of nodes, we get the coordinates from the connectivity matrix ---*/

		for (iNode = 0; iNode < nNodes; iNode++) {
		  indexNode[iNode] = geometry->elem[iElem]->GetNode(iNode);
		  for (iDim = 0; iDim < nDim; iDim++) {
			  val_Coord = geometry->node[indexNode[iNode]]->GetCoord(iDim);
			  val_Sol = node[indexNode[iNode]]->GetSolution(iDim) + val_Coord;
			  element_container[FEA_TERM][EL_KIND]->SetRef_Coord(val_Coord, iNode, iDim);
			  element_container[FEA_TERM][EL_KIND]->SetCurr_Coord(val_Sol, iNode, iDim);
		  }
		}

		/*--- If incompressible, we compute the Mean Dilatation term first so the volume is already computed ---*/

		if (incompressible) numerics[FEA_TERM]->Compute_MeanDilatation_Term(element_container[FEA_TERM][EL_KIND]);

		numerics[FEA_TERM]->Compute_Tangent_Matrix(element_container[FEA_TERM][EL_KIND]);

<<<<<<< HEAD
		if (de_effects) numerics->Compute_Tangent_Matrix_DE(element_container[EL_KIND]);

		NelNodes = element_container[EL_KIND]->GetnNodes();
=======
		NelNodes = element_container[FEA_TERM][EL_KIND]->GetnNodes();
>>>>>>> 243d9f95

		for (iNode = 0; iNode < NelNodes; iNode++){

			Ta = element_container[FEA_TERM][EL_KIND]->Get_Kt_a(iNode);
			for (iVar = 0; iVar < nVar; iVar++) Res_Stress_i[iVar] = Ta[iVar];

			/*--- Check if this is my node or not ---*/
			LinSysRes.SubtractBlock(indexNode[iNode], Res_Stress_i);

			for (jNode = 0; jNode < NelNodes; jNode++){

				Kab = element_container[FEA_TERM][EL_KIND]->Get_Kab(iNode, jNode);
				Ks_ab = element_container[FEA_TERM][EL_KIND]->Get_Ks_ab(iNode,jNode);
				if (incompressible) Kk_ab = element_container[FEA_TERM][EL_KIND]->Get_Kk_ab(iNode,jNode);

				for (iVar = 0; iVar < nVar; iVar++){
					Jacobian_s_ij[iVar][iVar] = Ks_ab;
					for (jVar = 0; jVar < nVar; jVar++){
						Jacobian_c_ij[iVar][jVar] = Kab[iVar*nVar+jVar];
						if (incompressible) Jacobian_k_ij[iVar][jVar] = Kk_ab[iVar*nVar+jVar];
					}
				}

				Jacobian.AddBlock(indexNode[iNode], indexNode[jNode], Jacobian_c_ij);
				Jacobian.AddBlock(indexNode[iNode], indexNode[jNode], Jacobian_s_ij);
				if (incompressible) Jacobian.AddBlock(indexNode[iNode], indexNode[jNode], Jacobian_k_ij);

			}

		}

	}

}

void CFEM_ElasticitySolver::Compute_MassMatrix(CGeometry *geometry, CSolver **solver_container, CNumerics **numerics, CConfig *config) {

	unsigned long iElem, iVar;
	unsigned short iNode, iDim, nNodes;
	unsigned long indexNode[8]={0,0,0,0,0,0,0,0};
	su2double val_Coord;
	int EL_KIND;

	su2double Mab;
	unsigned short NelNodes, jNode;

	/*--- Loops over all the elements ---*/

	for (iElem = 0; iElem < geometry->GetnElem(); iElem++) {

		if (geometry->elem[iElem]->GetVTK_Type() == TRIANGLE)     {nNodes = 3; EL_KIND = EL_TRIA;}
		if (geometry->elem[iElem]->GetVTK_Type() == QUADRILATERAL)    {nNodes = 4; EL_KIND = EL_QUAD;}

		if (geometry->elem[iElem]->GetVTK_Type() == TETRAHEDRON)  {nNodes = 4; EL_KIND = EL_TETRA;}
		if (geometry->elem[iElem]->GetVTK_Type() == PYRAMID)      {nNodes = 5; EL_KIND = EL_TRIA;}
		if (geometry->elem[iElem]->GetVTK_Type() == PRISM)        {nNodes = 6; EL_KIND = EL_TRIA;}
		if (geometry->elem[iElem]->GetVTK_Type() == HEXAHEDRON)   {nNodes = 8; EL_KIND = EL_HEXA;}

		/*--- For the number of nodes, we get the coordinates from the connectivity matrix ---*/

		for (iNode = 0; iNode < nNodes; iNode++) {
		  indexNode[iNode] = geometry->elem[iElem]->GetNode(iNode);
		  for (iDim = 0; iDim < nDim; iDim++) {
			  val_Coord = geometry->node[indexNode[iNode]]->GetCoord(iDim);
			  element_container[FEA_TERM][EL_KIND]->SetRef_Coord(val_Coord, iNode, iDim);
		  }
		}

		numerics[FEA_TERM]->Compute_Mass_Matrix(element_container[FEA_TERM][EL_KIND]);

		NelNodes = element_container[FEA_TERM][EL_KIND]->GetnNodes();

		for (iNode = 0; iNode < NelNodes; iNode++){

			for (jNode = 0; jNode < NelNodes; jNode++){

				Mab = element_container[FEA_TERM][EL_KIND]->Get_Mab(iNode, jNode);

				for (iVar = 0; iVar < nVar; iVar++){
					MassMatrix_ij[iVar][iVar] = Mab;
				}

				MassMatrix.AddBlock(indexNode[iNode], indexNode[jNode], MassMatrix_ij);

			}

		}

	}

}

void CFEM_ElasticitySolver::Compute_NodalStressRes(CGeometry *geometry, CSolver **solver_container, CNumerics **numerics, CConfig *config) {


	unsigned long iElem, iVar;
	unsigned short iNode, iDim, nNodes;
	unsigned long indexNode[8]={0,0,0,0,0,0,0,0};
	su2double val_Coord, val_Sol;
	int EL_KIND;

	su2double *Ta = NULL;
	unsigned short NelNodes;

	/*--- Loops over all the elements ---*/

	for (iElem = 0; iElem < geometry->GetnElem(); iElem++) {

		if (geometry->elem[iElem]->GetVTK_Type() == TRIANGLE)     {nNodes = 3; EL_KIND = EL_TRIA;}
		if (geometry->elem[iElem]->GetVTK_Type() == QUADRILATERAL)    {nNodes = 4; EL_KIND = EL_QUAD;}

		if (geometry->elem[iElem]->GetVTK_Type() == TETRAHEDRON)  {nNodes = 4; EL_KIND = EL_TETRA;}
		if (geometry->elem[iElem]->GetVTK_Type() == PYRAMID)      {nNodes = 5; EL_KIND = EL_TRIA;}
		if (geometry->elem[iElem]->GetVTK_Type() == PRISM)        {nNodes = 6; EL_KIND = EL_TRIA;}
		if (geometry->elem[iElem]->GetVTK_Type() == HEXAHEDRON)   {nNodes = 8; EL_KIND = EL_HEXA;}

		/*--- For the number of nodes, we get the coordinates from the connectivity matrix ---*/

		for (iNode = 0; iNode < nNodes; iNode++) {
		  indexNode[iNode] = geometry->elem[iElem]->GetNode(iNode);
		  for (iDim = 0; iDim < nDim; iDim++) {
			  val_Coord = geometry->node[indexNode[iNode]]->GetCoord(iDim);
			  val_Sol = node[indexNode[iNode]]->GetSolution(iDim) + val_Coord;
			  element_container[FEA_TERM][EL_KIND]->SetRef_Coord(val_Coord, iNode, iDim);
			  element_container[FEA_TERM][EL_KIND]->SetCurr_Coord(val_Sol, iNode, iDim);
		  }
		}

		numerics[FEA_TERM]->Compute_NodalStress_Term(element_container[FEA_TERM][EL_KIND]);

		NelNodes = element_container[FEA_TERM][EL_KIND]->GetnNodes();

		for (iNode = 0; iNode < NelNodes; iNode++){

			Ta = element_container[FEA_TERM][EL_KIND]->Get_Kt_a(iNode);
			for (iVar = 0; iVar < nVar; iVar++) Res_Stress_i[iVar] = Ta[iVar];

			LinSysRes.SubtractBlock(indexNode[iNode], Res_Stress_i);

		}

	}

	for (iDim = 0; iDim < nDim; iDim++) {
		val_Coord = geometry->node[0]->GetCoord(iDim);
		val_Sol = node[0]->GetSolution(iDim) + val_Coord;
	}

}

void CFEM_ElasticitySolver::Compute_NodalStress(CGeometry *geometry, CSolver **solver_container, CNumerics **numerics, CConfig *config) {

	unsigned long iPoint, iElem, iVar;
	unsigned short iNode, iDim, iStress;
	unsigned short nNodes, nStress;
	unsigned long indexNode[8]={0,0,0,0,0,0,0,0};
	su2double val_Coord, val_Sol;
	int EL_KIND;

	bool dynamic = (config->GetDynamic_Analysis() == DYNAMIC);

	if (nDim == 2) nStress = 3;
	else nStress = 6;

	su2double *Ta = NULL;

	unsigned short NelNodes;

	/*--- Restart stress to avoid adding results from previous time steps ---*/

	 for (iPoint = 0; iPoint < nPointDomain; iPoint++){
		for (iStress = 0; iStress < nStress; iStress++){
				node[iPoint]->SetStress_FEM(iStress, 0.0);
		}
	}

	/*--- Loops over all the elements ---*/

	for (iElem = 0; iElem < geometry->GetnElem(); iElem++) {

		if (geometry->elem[iElem]->GetVTK_Type() == TRIANGLE)     {nNodes = 3; EL_KIND = EL_TRIA;}
		if (geometry->elem[iElem]->GetVTK_Type() == QUADRILATERAL)    {nNodes = 4; EL_KIND = EL_QUAD;}

		if (geometry->elem[iElem]->GetVTK_Type() == TETRAHEDRON)  {nNodes = 4; EL_KIND = EL_TETRA;}
		if (geometry->elem[iElem]->GetVTK_Type() == PYRAMID)      {nNodes = 5; EL_KIND = EL_TRIA;}
		if (geometry->elem[iElem]->GetVTK_Type() == PRISM)        {nNodes = 6; EL_KIND = EL_TRIA;}
		if (geometry->elem[iElem]->GetVTK_Type() == HEXAHEDRON)   {nNodes = 8; EL_KIND = EL_HEXA;}

		/*--- For the number of nodes, we get the coordinates from the connectivity matrix ---*/

		for (iNode = 0; iNode < nNodes; iNode++) {
		  indexNode[iNode] = geometry->elem[iElem]->GetNode(iNode);
		  for (iDim = 0; iDim < nDim; iDim++) {
			  val_Coord = geometry->node[indexNode[iNode]]->GetCoord(iDim);
			  val_Sol = node[indexNode[iNode]]->GetSolution(iDim) + val_Coord;
			  element_container[FEA_TERM][EL_KIND]->SetRef_Coord(val_Coord, iNode, iDim);
			  element_container[FEA_TERM][EL_KIND]->SetCurr_Coord(val_Sol, iNode, iDim);
		  }
		}

		numerics[FEA_TERM]->Compute_Averaged_NodalStress(element_container[FEA_TERM][EL_KIND]);

		NelNodes = element_container[FEA_TERM][EL_KIND]->GetnNodes();

		for (iNode = 0; iNode < NelNodes; iNode++){

			/*--- This only works if the problem is nonlinear ---*/
			Ta = element_container[FEA_TERM][EL_KIND]->Get_Kt_a(iNode);
			for (iVar = 0; iVar < nVar; iVar++) Res_Stress_i[iVar] = Ta[iVar];

			LinSysReact.AddBlock(indexNode[iNode], Res_Stress_i);

			for (iStress = 0; iStress < nStress; iStress++){
				node[indexNode[iNode]]->AddStress_FEM(iStress,
						(element_container[FEA_TERM][EL_KIND]->Get_NodalStress(iNode, iStress) /
								geometry->node[indexNode[iNode]]->GetnElem()) );
			}

		}

	}

	  su2double *Stress;
	  su2double VonMises_Stress, MaxVonMises_Stress = 0.0;
	  su2double Sxx,Syy,Szz,Sxy,Sxz,Syz,S1,S2;

	 /* --- For the number of nodes in the mesh ---*/
	  for (iPoint = 0; iPoint < nPointDomain; iPoint++) {

		  /* --- Get the stresses, added up from all the elements that connect to the node ---*/

		  Stress  = node[iPoint]->GetStress_FEM();

		  /* --- Compute the stress averaged from all the elements connecting to the node and the Von Mises stress ---*/

		  if (nDim == 2) {

			  Sxx=Stress[0];
			  Syy=Stress[1];
			  Sxy=Stress[2];

			  S1=(Sxx+Syy)/2+sqrt(((Sxx-Syy)/2)*((Sxx-Syy)/2)+Sxy*Sxy);
			  S2=(Sxx+Syy)/2-sqrt(((Sxx-Syy)/2)*((Sxx-Syy)/2)+Sxy*Sxy);

			  VonMises_Stress = sqrt(S1*S1+S2*S2-2*S1*S2);

		  }
		  else {

			  Sxx = Stress[0];
			  Syy = Stress[1];
			  Szz = Stress[3];

			  Sxy = Stress[2];
			  Sxz = Stress[4];
			  Syz = Stress[5];

			  VonMises_Stress = sqrt(0.5*(   pow(Sxx - Syy, 2.0)
											+ pow(Syy - Szz, 2.0)
											+ pow(Szz - Sxx, 2.0)
											+ 6.0*(Sxy*Sxy+Sxz*Sxz+Syz*Syz)
											));

		  }

		  node[iPoint]->SetVonMises_Stress(VonMises_Stress);

		  /*--- Compute the maximum value of the Von Mises Stress ---*/

		  MaxVonMises_Stress = max(MaxVonMises_Stress, VonMises_Stress);

	  }

#ifdef HAVE_MPI

	  /*--- Compute MaxVonMises_Stress using all the nodes ---*/

	  su2double MyMaxVonMises_Stress = MaxVonMises_Stress; MaxVonMises_Stress = 0.0;
	  SU2_MPI::Allreduce(&MyMaxVonMises_Stress, &MaxVonMises_Stress, 1, MPI_DOUBLE, MPI_MAX, MPI_COMM_WORLD);

#endif

	/*--- Set the value of the MaxVonMises_Stress as the CFEA coeffient ---*/

	Total_CFEA = MaxVonMises_Stress;


  	bool outputReactions = true;

	if (outputReactions) {

	  	ofstream myfile;
	  	myfile.open ("Reactions.txt");

		unsigned short iMarker;
		unsigned long iVertex;
		su2double val_Reaction;

		bool linear_analysis = (config->GetGeometricConditions() == SMALL_DEFORMATIONS);	// Linear analysis.
		bool nonlinear_analysis = (config->GetGeometricConditions() == LARGE_DEFORMATIONS);	// Nonlinear analysis.

		if (!dynamic){
			/*--- Loop over all the markers  ---*/
			for (iMarker = 0; iMarker < config->GetnMarker_All(); iMarker++)
				switch (config->GetMarker_All_KindBC(iMarker)) {

					/*--- If it corresponds to a clamped boundary  ---*/

					case CLAMPED_BOUNDARY:

						myfile << "MARKER " << iMarker << ":" << endl;

						/*--- Loop over all the vertices  ---*/
						for (iVertex = 0; iVertex < geometry->nVertex[iMarker]; iVertex++) {

						/*--- Get node index ---*/
						iPoint = geometry->vertex[iMarker][iVertex]->GetNode();

						myfile << "Node " << iPoint << "." << " \t ";

						for (iDim = 0; iDim < nDim; iDim++){
							/*--- Retrieve coordinate ---*/
							val_Coord = geometry->node[iPoint]->GetCoord(iDim);
							myfile << "X" << iDim + 1 << ": " << val_Coord << " \t " ;
						}

						for (iVar = 0; iVar < nVar; iVar++){
							/*--- Retrieve reaction ---*/
							val_Reaction = LinSysReact.GetBlock(iPoint, iVar);
							myfile << "F" << iVar + 1 << ": " << val_Reaction << " \t " ;
						}

						myfile << endl;
					}
				  myfile << endl;
				  break;
			}
		}
		else if (dynamic){

			switch (config->GetKind_TimeIntScheme_FEA()) {
				case (CD_EXPLICIT):
						  cout << "NOT IMPLEMENTED YET" << endl;
				  break;
				case (NEWMARK_IMPLICIT):

					/*--- Loop over all points, and set aux vector TimeRes_Aux = a0*U+a2*U'+a3*U'' ---*/
					if (linear_analysis){
						for (iPoint = 0; iPoint < geometry->GetnPoint(); iPoint++) {
							for (iVar = 0; iVar < nVar; iVar++){
								Residual[iVar] = a_dt[0]*node[iPoint]->GetSolution_time_n(iVar)+		//a0*U(t)
												 a_dt[2]*node[iPoint]->GetSolution_Vel_time_n(iVar)+	//a2*U'(t)
												 a_dt[3]*node[iPoint]->GetSolution_Accel_time_n(iVar);	//a3*U''(t)
							}
							TimeRes_Aux.SetBlock(iPoint, Residual);
						}
					}
					else if (nonlinear_analysis){
						for (iPoint = 0; iPoint < geometry->GetnPoint(); iPoint++) {
							for (iVar = 0; iVar < nVar; iVar++){
								Residual[iVar] =   a_dt[0]*node[iPoint]->GetSolution_time_n(iVar)  			//a0*U(t)
												 - a_dt[0]*node[iPoint]->GetSolution(iVar) 					//a0*U(t+dt)(k-1)
												 + a_dt[2]*node[iPoint]->GetSolution_Vel_time_n(iVar)		//a2*U'(t)
												 + a_dt[3]*node[iPoint]->GetSolution_Accel_time_n(iVar);	//a3*U''(t)
							}
							TimeRes_Aux.SetBlock(iPoint, Residual);
						}
					}
					/*--- Once computed, compute M*TimeRes_Aux ---*/
					MassMatrix.MatrixVectorProduct(TimeRes_Aux,TimeRes,geometry,config);

					/*--- Loop over all the markers  ---*/
					for (iMarker = 0; iMarker < config->GetnMarker_All(); iMarker++)
						switch (config->GetMarker_All_KindBC(iMarker)) {

							/*--- If it corresponds to a clamped boundary  ---*/

							case CLAMPED_BOUNDARY:

							myfile << "MARKER " << iMarker << ":" << endl;

								/*--- Loop over all the vertices  ---*/
								for (iVertex = 0; iVertex < geometry->nVertex[iMarker]; iVertex++) {

								/*--- Get node index ---*/
								iPoint = geometry->vertex[iMarker][iVertex]->GetNode();

								myfile << "Node " << iPoint << "." << " \t ";

								for (iDim = 0; iDim < nDim; iDim++){
									/*--- Retrieve coordinate ---*/
									val_Coord = geometry->node[iPoint]->GetCoord(iDim);
									myfile << "X" << iDim + 1 << ": " << val_Coord << " \t " ;
								}

								/*--- Retrieve the time contribution ---*/
								Res_Time_Cont = TimeRes.GetBlock(iPoint);

								for (iVar = 0; iVar < nVar; iVar++){
									/*--- Retrieve reaction ---*/
									val_Reaction = LinSysReact.GetBlock(iPoint, iVar) + Res_Time_Cont[iVar];
									myfile << "F" << iVar + 1 << ": " << val_Reaction << " \t " ;
								}

								myfile << endl;
							}
						  myfile << endl;
						  break;
					}


				  break;
				case (GENERALIZED_ALPHA):
						  cout << "NOT IMPLEMENTED YET" << endl;
				  break;
			  }

		}



		myfile.close();

	}

}

void CFEM_ElasticitySolver::Compute_DeadLoad(CGeometry *geometry, CSolver **solver_container, CNumerics **numerics, CConfig *config) {

	unsigned long iElem, iVar;
	unsigned short iNode, iDim, nNodes;
	unsigned long indexNode[8]={0,0,0,0,0,0,0,0};
	su2double val_Coord;
	int EL_KIND;

	su2double *Dead_Load = NULL;
	unsigned short NelNodes;

	/*--- Loops over all the elements ---*/

	for (iElem = 0; iElem < geometry->GetnElem(); iElem++) {

		if (geometry->elem[iElem]->GetVTK_Type() == TRIANGLE)     {nNodes = 3; EL_KIND = EL_TRIA;}
		if (geometry->elem[iElem]->GetVTK_Type() == QUADRILATERAL)    {nNodes = 4; EL_KIND = EL_QUAD;}

		if (geometry->elem[iElem]->GetVTK_Type() == TETRAHEDRON)  {nNodes = 4; EL_KIND = EL_TETRA;}
		if (geometry->elem[iElem]->GetVTK_Type() == PYRAMID)      {nNodes = 5; EL_KIND = EL_TRIA;}
		if (geometry->elem[iElem]->GetVTK_Type() == PRISM)        {nNodes = 6; EL_KIND = EL_TRIA;}
		if (geometry->elem[iElem]->GetVTK_Type() == HEXAHEDRON)   {nNodes = 8; EL_KIND = EL_HEXA;}

		/*--- For the number of nodes, we get the coordinates from the connectivity matrix ---*/

		for (iNode = 0; iNode < nNodes; iNode++) {
		  indexNode[iNode] = geometry->elem[iElem]->GetNode(iNode);
		  for (iDim = 0; iDim < nDim; iDim++) {
			  val_Coord = geometry->node[indexNode[iNode]]->GetCoord(iDim);
			  element_container[FEA_TERM][EL_KIND]->SetRef_Coord(val_Coord, iNode, iDim);
		  }
		}

		numerics[FEA_TERM]->Compute_Dead_Load(element_container[FEA_TERM][EL_KIND]);

		NelNodes = element_container[FEA_TERM][EL_KIND]->GetnNodes();

		for (iNode = 0; iNode < NelNodes; iNode++){

			Dead_Load = element_container[FEA_TERM][EL_KIND]->Get_FDL_a(iNode);
			for (iVar = 0; iVar < nVar; iVar++) Res_Dead_Load[iVar] = Dead_Load[iVar];

			node[indexNode[iNode]]->Add_BodyForces_Res(Res_Dead_Load);

		}

	}


}

void CFEM_ElasticitySolver::Initialize_SystemMatrix(CGeometry *geometry, CSolver **solver_container, CConfig *config) {

}

void CFEM_ElasticitySolver::Compute_IntegrationConstants(CConfig *config) {

	su2double Delta_t= config->GetDelta_DynTime();

	su2double delta = config->GetNewmark_delta(), alpha = config->GetNewmark_alpha();

	su2double beta = config->Get_Int_Coeffs(0);
//	su2double gamma =  config->Get_Int_Coeffs(1);
	su2double alpha_f = config->Get_Int_Coeffs(2), alpha_m =  config->Get_Int_Coeffs(3);

	switch (config->GetKind_TimeIntScheme_FEA()) {
		case (CD_EXPLICIT):
				  cout << "NOT IMPLEMENTED YET" << endl;
		  break;
		case (NEWMARK_IMPLICIT):

			/*--- Integration constants for Newmark scheme ---*/

			a_dt[0]= 1 / (alpha*pow(Delta_t,2.0));
			a_dt[1]= delta / (alpha*Delta_t);
			a_dt[2]= 1 / (alpha*Delta_t);
			a_dt[3]= 1 /(2*alpha) - 1;
			a_dt[4]= delta/alpha - 1;
			a_dt[5]= (Delta_t/2) * (delta/alpha - 2);
			a_dt[6]= Delta_t * (1-delta);
			a_dt[7]= delta * Delta_t;
			a_dt[8]= 0.0;

			break;

		case (GENERALIZED_ALPHA):

			/*--- Integration constants for Generalized Alpha ---*/
			/*--- Needs to be updated if accounting for structural damping ---*/

			a_dt[0]= (1 / (beta*pow(Delta_t,2.0))) * ((1 - alpha_m) / (1 - alpha_f)) ;
			a_dt[1]= 0.0 ;
			a_dt[2]= (1 - alpha_m) / (beta*Delta_t);
			a_dt[3]= ((1 - 2*beta)*(1-alpha_m) / (2*beta)) - alpha_m;
			a_dt[4]= 0.0;
			a_dt[5]= 0.0;
			a_dt[6]= Delta_t * (1-delta);
			a_dt[7]= delta * Delta_t;
			a_dt[8]= (1 - alpha_m) / (beta*pow(Delta_t,2.0));

			break;
	}


}


void CFEM_ElasticitySolver::BC_Clamped(CGeometry *geometry, CSolver **solver_container, CNumerics *numerics, CConfig *config,
                                        unsigned short val_marker) {

	unsigned long iPoint, iVertex;
	unsigned short iVar, jVar;

	bool dynamic = (config->GetDynamic_Analysis() == DYNAMIC);

	for (iVertex = 0; iVertex < geometry->nVertex[val_marker]; iVertex++) {

		/*--- Get node index ---*/

		iPoint = geometry->vertex[val_marker][iVertex]->GetNode();

	    if (geometry->node[iPoint]->GetDomain()) {

	    	if (nDim == 2) {
	    		Solution[0] = 0.0;  Solution[1] = 0.0;
	    		Residual[0] = 0.0;  Residual[1] = 0.0;
	    	}
	    	else {
	    		Solution[0] = 0.0;  Solution[1] = 0.0;  Solution[2] = 0.0;
	    		Residual[0] = 0.0;  Residual[1] = 0.0;  Residual[2] = 0.0;
	    	}

	    	node[iPoint]->SetSolution(Solution);

	    	if (dynamic){
	    		node[iPoint]->SetSolution_Vel(Solution);
	    		node[iPoint]->SetSolution_Accel(Solution);
	    	}


	    	/*--- Initialize the reaction vector ---*/
	    	LinSysReact.SetBlock(iPoint, Residual);

	    	LinSysRes.SetBlock(iPoint, Residual);

	    	/*--- STRONG ENFORCEMENT OF THE DISPLACEMENT BOUNDARY CONDITION ---*/

	    	/*--- Delete the columns for a particular node ---*/

	    	for (iVar = 0; iVar < nPoint; iVar++){
	    		if (iVar==iPoint) {
	    			Jacobian.SetBlock(iVar,iPoint,mId_Aux);
	    		}
	    		else {
	    			Jacobian.SetBlock(iVar,iPoint,mZeros_Aux);
	    		}
	    	}

	    	/*--- Delete the rows for a particular node ---*/
	    	for (jVar = 0; jVar < nPoint; jVar++){
	    		if (iPoint!=jVar) {
	    			Jacobian.SetBlock(iPoint,jVar,mZeros_Aux);
	    		}
	    	}

	    	/*--- If the problem is dynamic ---*/
	    	/*--- Enforce that in the previous time step all nodes had 0 U, U', U'' ---*/

	    	if(dynamic){

	    		node[iPoint]->SetSolution_time_n(Solution);
	    		node[iPoint]->SetSolution_Vel_time_n(Solution);
	    		node[iPoint]->SetSolution_Accel_time_n(Solution);

	    	}

	    }

	}

}

void CFEM_ElasticitySolver::BC_Clamped_Post(CGeometry *geometry, CSolver **solver_container, CNumerics *numerics, CConfig *config,
                                        unsigned short val_marker) {

	unsigned long iPoint, iVertex;
	bool dynamic = (config->GetDynamic_Analysis() == DYNAMIC);

	for (iVertex = 0; iVertex < geometry->nVertex[val_marker]; iVertex++) {

		/*--- Get node index ---*/

		iPoint = geometry->vertex[val_marker][iVertex]->GetNode();

		if (nDim == 2) {
			Solution[0] = 0.0;  Solution[1] = 0.0;
		}
		else {
			Solution[0] = 0.0;  Solution[1] = 0.0;  Solution[2] = 0.0;
		}

		node[iPoint]->SetSolution(Solution);

		if (dynamic){
			node[iPoint]->SetSolution_Vel(Solution);
			node[iPoint]->SetSolution_Accel(Solution);
		}

	}

}

void CFEM_ElasticitySolver::Postprocessing(CGeometry *geometry, CSolver **solver_container, CConfig *config,  CNumerics **numerics,
		unsigned short iMesh) {

    unsigned short iVar;
	unsigned long iPoint, total_index;

	bool first_iter = (config->GetIntIter() == 0);
	bool nonlinear_analysis = (config->GetGeometricConditions() == LARGE_DEFORMATIONS);		// Nonlinear analysis.

	su2double solNorm = 0.0, solNorm_recv = 0.0;

    int rank = MASTER_NODE;

#ifdef HAVE_MPI
    MPI_Comm_rank(MPI_COMM_WORLD, &rank);
#endif

	if (nonlinear_analysis){

		/*--- If the problem is nonlinear, we have 3 convergence criteria ---*/

		/*--- UTOL = norm(Delta_U(k)) / norm(U(k)) --------------------------*/
		/*--- RTOL = norm(Residual(k)) / norm(Residual(0)) ------------------*/
		/*--- ETOL = Delta_U(k) * Residual(k) / Delta_U(0) * Residual(0) ----*/

		if (first_iter){
			Conv_Ref[0] = 1.0;											// Position for the norm of the solution
			Conv_Ref[1] = max(LinSysRes.norm(), EPS);					// Position for the norm of the residual
			Conv_Ref[2] = max(dotProd(LinSysSol, LinSysRes), EPS);		// Position for the energy tolerance

			/*--- Make sure the computation runs at least 2 iterations ---*/
			Conv_Check[0] = 1.0;
			Conv_Check[1] = 1.0;
			Conv_Check[2] = 1.0;
		}
		else {
			/*--- Compute the norm of the solution vector Uk ---*/
			for (iPoint = 0; iPoint < nPointDomain; iPoint++){
				for (iVar = 0; iVar < nVar; iVar++){
					solNorm += node[iPoint]->GetSolution(iVar) * node[iPoint]->GetSolution(iVar);
				}
			}

			// We need to communicate the norm of the solution and compute the RMS throughout the different processors

			#ifdef HAVE_MPI
					/*--- We sum the squares of the norms across the different processors ---*/
					SU2_MPI::Allreduce(&solNorm, &solNorm_recv, 1, MPI_DOUBLE, MPI_SUM, MPI_COMM_WORLD);
			#else
					solNorm_recv         = solNorm;
			#endif

			Conv_Ref[0] = max(sqrt(solNorm_recv), EPS);						// Norm of the solution vector

			Conv_Check[0] = LinSysSol.norm() / Conv_Ref[0];					// Norm of the delta-solution vector
			Conv_Check[1] = LinSysRes.norm() / Conv_Ref[1];					// Norm of the residual
			Conv_Check[2] = dotProd(LinSysSol, LinSysRes) / Conv_Ref[2];	// Position for the energy tolerance

		}

		/*--- MPI solution ---*/

		Set_MPI_Solution(geometry, config);

	}
	else{

			/*--- If the problem is linear, the only check we do is the RMS of the displacements ---*/

			/*---  Compute the residual Ax-f ---*/

			Jacobian.ComputeResidual(LinSysSol, LinSysRes, LinSysAux);

			  /*--- Set maximum residual to zero ---*/

				for (iVar = 0; iVar < nVar; iVar++) {
					SetRes_RMS(iVar, 0.0);
					SetRes_Max(iVar, 0.0, 0);
				}

			  /*--- Compute the residual ---*/

				for (iPoint = 0; iPoint < geometry->GetnPoint(); iPoint++) {
					for (iVar = 0; iVar < nVar; iVar++) {
						total_index = iPoint*nVar+iVar;
						AddRes_RMS(iVar, LinSysAux[total_index]*LinSysAux[total_index]);
						AddRes_Max(iVar, fabs(LinSysAux[total_index]), geometry->node[iPoint]->GetGlobalIndex(), geometry->node[iPoint]->GetCoord());
					}
				}


			  /*--- MPI solution ---*/

			  Set_MPI_Solution(geometry, config);

			  /*--- Compute the root mean square residual ---*/

			  SetResidual_RMS(geometry, config);
	}

}

void CFEM_ElasticitySolver::BC_Normal_Displacement(CGeometry *geometry, CSolver **solver_container, CNumerics *numerics, CConfig *config,
                         unsigned short val_marker) { }

void CFEM_ElasticitySolver::BC_Normal_Load(CGeometry *geometry, CSolver **solver_container, CNumerics *numerics, CConfig *config,
        unsigned short val_marker) { }

void CFEM_ElasticitySolver::BC_Dir_Load(CGeometry *geometry, CSolver **solver_container, CNumerics *numerics, CConfig *config,
        unsigned short val_marker) {

	su2double a[3], b[3], AC[3], BD[3];
	unsigned long iElem, Point_0 = 0, Point_1 = 0, Point_2 = 0, Point_3=0;
	su2double *Coord_0 = NULL, *Coord_1= NULL, *Coord_2= NULL, *Coord_3= NULL;
	su2double Length_Elem = 0.0, Area_Elem = 0.0;
	unsigned short iDim;

	su2double LoadDirVal = config->GetLoad_Dir_Value(config->GetMarker_All_TagBound(val_marker));
	su2double LoadDirMult = config->GetLoad_Dir_Multiplier(config->GetMarker_All_TagBound(val_marker));
	su2double *Load_Dir_Local= config->GetLoad_Dir(config->GetMarker_All_TagBound(val_marker));

	su2double TotalLoad;

	bool Sigmoid_Load = config->GetSigmoid_Load();
	su2double Sigmoid_Time = config->GetSigmoid_Time();
	su2double Sigmoid_K = config->GetSigmoid_K();
	su2double SigAux = 0.0;

	su2double CurrentTime=config->GetCurrent_DynTime();
	su2double ModAmpl, NonModAmpl;

	bool Ramp_Load = config->GetRamp_Load();
	su2double Ramp_Time = config->GetRamp_Time();

	if (Ramp_Load){
		ModAmpl=LoadDirVal*LoadDirMult*CurrentTime/Ramp_Time;
		NonModAmpl=LoadDirVal*LoadDirMult;
		TotalLoad=min(ModAmpl,NonModAmpl);
	}
	else if (Sigmoid_Load){
		SigAux = CurrentTime/ Sigmoid_Time;
		ModAmpl = (1 / (1+exp(-1*Sigmoid_K*(SigAux - 0.5)) ) );
		ModAmpl = max(ModAmpl,0.0);
		ModAmpl = min(ModAmpl,1.0);
		TotalLoad=ModAmpl*LoadDirVal*LoadDirMult;
	}
	else{
		TotalLoad=LoadDirVal*LoadDirMult;
	}

	/*--- Compute the norm of the vector that was passed in the config file ---*/
	su2double Norm = 1.0;
	if (nDim==2) Norm=sqrt(Load_Dir_Local[0]*Load_Dir_Local[0]+Load_Dir_Local[1]*Load_Dir_Local[1]);
	if (nDim==3) Norm=sqrt(Load_Dir_Local[0]*Load_Dir_Local[0]+Load_Dir_Local[1]*Load_Dir_Local[1]+Load_Dir_Local[2]*Load_Dir_Local[2]);

	for (iElem = 0; iElem < geometry->GetnElem_Bound(val_marker); iElem++) {

		Point_0 = geometry->bound[val_marker][iElem]->GetNode(0);     Coord_0 = geometry->node[Point_0]->GetCoord();
		Point_1 = geometry->bound[val_marker][iElem]->GetNode(1);     Coord_1 = geometry->node[Point_1]->GetCoord();
		if (nDim == 3) {

			Point_2 = geometry->bound[val_marker][iElem]->GetNode(2);	Coord_2 = geometry->node[Point_2]->GetCoord();
		    if (geometry->bound[val_marker][iElem]->GetVTK_Type() == QUADRILATERAL){
		    	Point_3 = geometry->bound[val_marker][iElem]->GetNode(3);	Coord_3 = geometry->node[Point_3]->GetCoord();
		    }

		}

		/*--- Compute area (3D), and length of the surfaces (2D) ---*/

		if (nDim == 2) {

			for (iDim = 0; iDim < nDim; iDim++) a[iDim] = Coord_0[iDim]-Coord_1[iDim];

			Length_Elem = sqrt(a[0]*a[0]+a[1]*a[1]);
//			Normal_Elem[0] =   a[1];
//			Normal_Elem[1] = -(a[0]);

		}

		if (nDim == 3) {

			if (geometry->bound[val_marker][iElem]->GetVTK_Type() == TRIANGLE){

				for (iDim = 0; iDim < nDim; iDim++) {
					a[iDim] = Coord_1[iDim]-Coord_0[iDim];
					b[iDim] = Coord_2[iDim]-Coord_0[iDim];
				}

				su2double Ni=0 , Nj=0, Nk=0;

				Ni=a[1]*b[2]-a[2]*b[1];
				Nj=-a[0]*b[2]+a[2]*b[0];
				Nk=a[0]*b[1]-a[1]*b[0];

				Area_Elem = 0.5*sqrt(Ni*Ni+Nj*Nj+Nk*Nk);

			}

			else if (geometry->bound[val_marker][iElem]->GetVTK_Type() == QUADRILATERAL){

				for (iDim = 0; iDim < nDim; iDim++) {
					AC[iDim] = Coord_2[iDim]-Coord_0[iDim];
					BD[iDim] = Coord_3[iDim]-Coord_1[iDim];
				}

				su2double Ni=0 , Nj=0, Nk=0;

				Ni=AC[1]*BD[2]-AC[2]*BD[1];
				Nj=-AC[0]*BD[2]+AC[2]*BD[0];
				Nk=AC[0]*BD[1]-AC[1]*BD[0];

				Area_Elem = 0.5*sqrt(Ni*Ni+Nj*Nj+Nk*Nk);

			}
		}

      if (nDim == 2) {

        Residual[0] = (1.0/2.0)*Length_Elem*TotalLoad*Load_Dir_Local[0]/Norm;
        Residual[1] = (1.0/2.0)*Length_Elem*TotalLoad*Load_Dir_Local[1]/Norm;

        node[Point_0]->Add_SurfaceLoad_Res(Residual);
        node[Point_1]->Add_SurfaceLoad_Res(Residual);

      }

      else {
    	  if (geometry->bound[val_marker][iElem]->GetVTK_Type() == TRIANGLE){

    		  Residual[0] = (1.0/3.0)*Area_Elem*TotalLoad*Load_Dir_Local[0]/Norm;
    		  Residual[1] = (1.0/3.0)*Area_Elem*TotalLoad*Load_Dir_Local[1]/Norm;
    		  Residual[2] = (1.0/3.0)*Area_Elem*TotalLoad*Load_Dir_Local[2]/Norm;

    	      node[Point_0]->Add_SurfaceLoad_Res(Residual);
    	      node[Point_1]->Add_SurfaceLoad_Res(Residual);
    	      node[Point_2]->Add_SurfaceLoad_Res(Residual);

    	  }
    	  else if (geometry->bound[val_marker][iElem]->GetVTK_Type() == QUADRILATERAL){

    		  Residual[0] = (1.0/4.0)*Area_Elem*TotalLoad*Load_Dir_Local[0]/Norm;
    		  Residual[1] = (1.0/4.0)*Area_Elem*TotalLoad*Load_Dir_Local[1]/Norm;
    		  Residual[2] = (1.0/4.0)*Area_Elem*TotalLoad*Load_Dir_Local[2]/Norm;

    	      node[Point_0]->Add_SurfaceLoad_Res(Residual);
    	      node[Point_1]->Add_SurfaceLoad_Res(Residual);
    	      node[Point_2]->Add_SurfaceLoad_Res(Residual);
    	      node[Point_3]->Add_SurfaceLoad_Res(Residual);

    	  }

      }

	}

}

void CFEM_ElasticitySolver::BC_Sine_Load(CGeometry *geometry, CSolver **solver_container, CNumerics *numerics, CConfig *config,
        unsigned short val_marker) { }

void CFEM_ElasticitySolver::BC_Pressure(CGeometry *geometry, CSolver **solver_container, CNumerics *numerics, CConfig *config,
        unsigned short val_marker) { }

void CFEM_ElasticitySolver::ImplicitEuler_Iteration(CGeometry *geometry, CSolver **solver_container, CConfig *config) { }

void CFEM_ElasticitySolver::ImplicitNewmark_Iteration(CGeometry *geometry, CSolver **solver_container, CConfig *config) {

	unsigned long iPoint, jPoint;
	unsigned short iVar, jVar;

	bool initial_calc = (config->GetExtIter() == 0);									// Checks if it is the first calculation.
	bool first_iter = (config->GetIntIter() == 0);
	bool dynamic = (config->GetDynamic_Analysis() == DYNAMIC);							// Dynamic simulations.
	bool linear_analysis = (config->GetGeometricConditions() == SMALL_DEFORMATIONS);	// Linear analysis.
	bool nonlinear_analysis = (config->GetGeometricConditions() == LARGE_DEFORMATIONS);	// Nonlinear analysis.
	bool newton_raphson = (config->GetKind_SpaceIteScheme_FEA() == NEWTON_RAPHSON);		// Newton-Raphson method
	bool fsi = config->GetFSI_Simulation();												// FSI simulation.

	bool body_forces = config->GetDeadLoad();											// Body forces (dead loads).

	bool restart = config->GetRestart();													// Restart solution
	bool initial_calc_restart = (SU2_TYPE::Int(config->GetExtIter()) == config->GetDyn_RestartIter());	// Restart iteration

	bool incremental_load = config->GetIncrementalLoad();

	if (!dynamic){

		for (iPoint = 0; iPoint < nPointDomain; iPoint++){
			/*--- Add the external contribution to the residual    ---*/
			/*--- (the terms that are constant over the time step) ---*/
			if (incremental_load){
				for (iVar = 0; iVar < nVar; iVar++){
					Res_Ext_Surf[iVar] = loadIncrement * node[iPoint]->Get_SurfaceLoad_Res(iVar);
				}
			}
			else {
				Res_Ext_Surf = node[iPoint]->Get_SurfaceLoad_Res();
			}

			LinSysRes.AddBlock(iPoint, Res_Ext_Surf);

			/*--- Add the contribution to the residual due to body forces ---*/

			if (body_forces){
				if (incremental_load){
					for (iVar = 0; iVar < nVar; iVar++){
						Res_Dead_Load[iVar] = loadIncrement * node[iPoint]->Get_BodyForces_Res(iVar);
					}
				}
				else{
					Res_Dead_Load = node[iPoint]->Get_BodyForces_Res();
				}

				LinSysRes.AddBlock(iPoint, Res_Dead_Load);
			}
		}

	}

	if (dynamic) {

		/*--- Add the mass matrix contribution to the Jacobian ---*/

		/*
		 * If the problem is nonlinear, we need to add the Mass Matrix contribution to the Jacobian at the beginning
		 * of each time step. If the solution method is Newton Rapshon, we repeat this step at the beginning of each
		 * iteration, as the Jacobian is recomputed
		 *
		 * If the problem is linear, we add the Mass Matrix contribution to the Jacobian at the first calculation.
		 * From then on, the Jacobian is always the same matrix.
		 *
		 */

		if ((nonlinear_analysis && (newton_raphson || first_iter)) ||
			(linear_analysis && initial_calc) ||
			(linear_analysis && restart && initial_calc_restart)) {
			for (iPoint = 0; iPoint < nPoint; iPoint++){
				for (jPoint = 0; jPoint < nPoint; jPoint++){
					for(iVar = 0; iVar < nVar; iVar++){
						for (jVar = 0; jVar < nVar; jVar++){
							Jacobian_ij[iVar][jVar] = a_dt[0] * MassMatrix.GetBlock(iPoint, jPoint, iVar, jVar);
						}
					}
					Jacobian.AddBlock(iPoint, jPoint, Jacobian_ij);
				}
			}
		}


		/*--- Loop over all points, and set aux vector TimeRes_Aux = a0*U+a2*U'+a3*U'' ---*/
		if (linear_analysis){
			for (iPoint = 0; iPoint < nPoint; iPoint++) {
				for (iVar = 0; iVar < nVar; iVar++){
					Residual[iVar] = a_dt[0]*node[iPoint]->GetSolution_time_n(iVar)+		//a0*U(t)
								 	 a_dt[2]*node[iPoint]->GetSolution_Vel_time_n(iVar)+	//a2*U'(t)
								 	 a_dt[3]*node[iPoint]->GetSolution_Accel_time_n(iVar);	//a3*U''(t)
				}
				TimeRes_Aux.SetBlock(iPoint, Residual);
			}
		}
		else if (nonlinear_analysis){
			for (iPoint = 0; iPoint < nPoint; iPoint++) {
				for (iVar = 0; iVar < nVar; iVar++){
					Residual[iVar] =   a_dt[0]*node[iPoint]->GetSolution_time_n(iVar)  			//a0*U(t)
									 - a_dt[0]*node[iPoint]->GetSolution(iVar) 					//a0*U(t+dt)(k-1)
								 	 + a_dt[2]*node[iPoint]->GetSolution_Vel_time_n(iVar)		//a2*U'(t)
								 	 + a_dt[3]*node[iPoint]->GetSolution_Accel_time_n(iVar);	//a3*U''(t)
				}
				TimeRes_Aux.SetBlock(iPoint, Residual);
			}

		}

		/*--- Once computed, compute M*TimeRes_Aux ---*/
		MassMatrix.MatrixVectorProduct(TimeRes_Aux,TimeRes,geometry,config);
		/*--- Add the components of M*TimeRes_Aux to the residual R(t+dt) ---*/
		for (iPoint = 0; iPoint < nPoint; iPoint++) {
			/*--- Dynamic contribution ---*/
			Res_Time_Cont = TimeRes.GetBlock(iPoint);
			LinSysRes.AddBlock(iPoint, Res_Time_Cont);

			/*--- External surface load contribution ---*/
			if (incremental_load){
				for (iVar = 0; iVar < nVar; iVar++){
					Res_Ext_Surf[iVar] = loadIncrement * node[iPoint]->Get_SurfaceLoad_Res(iVar);

				}
			}
			else {
				Res_Ext_Surf = node[iPoint]->Get_SurfaceLoad_Res();
			}
			LinSysRes.AddBlock(iPoint, Res_Ext_Surf);


			/*--- Body forces contribution (dead load) ---*/

			if (body_forces){
				if (incremental_load){
					for (iVar = 0; iVar < nVar; iVar++){
						Res_Dead_Load[iVar] = loadIncrement * node[iPoint]->Get_BodyForces_Res(iVar);
					}
				}
				else{
					Res_Dead_Load = node[iPoint]->Get_BodyForces_Res();
				}

				LinSysRes.AddBlock(iPoint, Res_Dead_Load);
			}

			/*--- FSI contribution (flow loads) ---*/
			if (fsi) {
				if (incremental_load){
					for (iVar = 0; iVar < nVar; iVar++){
						Res_FSI_Cont[iVar] = loadIncrement * node[iPoint]->Get_FlowTraction(iVar);
					}
				}
				else {
					Res_FSI_Cont = node[iPoint]->Get_FlowTraction();
				}
				LinSysRes.AddBlock(iPoint, Res_FSI_Cont);
			}
		}
	}


}

void CFEM_ElasticitySolver::ImplicitNewmark_Update(CGeometry *geometry, CSolver **solver_container, CConfig *config) {

    unsigned short iVar;
	unsigned long iPoint;

	bool linear = (config->GetGeometricConditions() == SMALL_DEFORMATIONS);		// Geometrically linear problems
	bool nonlinear = (config->GetGeometricConditions() == LARGE_DEFORMATIONS);	// Geometrically non-linear problems
	bool dynamic = (config->GetDynamic_Analysis() == DYNAMIC);					// Dynamic simulations.

	/*--- Update solution ---*/

	for (iPoint = 0; iPoint < nPointDomain; iPoint++) {

		for (iVar = 0; iVar < nVar; iVar++) {

			/*--- Displacements component of the solution ---*/

			/*--- If it's a non-linear problem, the result is the DELTA_U, not U itself ---*/

			if (linear) node[iPoint]->SetSolution(iVar, LinSysSol[iPoint*nVar+iVar]);

			if (nonlinear)	node[iPoint]->Add_DeltaSolution(iVar, LinSysSol[iPoint*nVar+iVar]);

		}

	}

	if (dynamic){

		for (iPoint = 0; iPoint < nPointDomain; iPoint++) {

			for (iVar = 0; iVar < nVar; iVar++) {

				/*--- Acceleration component of the solution ---*/
				/*--- U''(t+dt) = a0*(U(t+dt)-U(t))+a2*(U'(t))+a3*(U''(t)) ---*/

				Solution[iVar]=a_dt[0]*(node[iPoint]->GetSolution(iVar) -
										node[iPoint]->GetSolution_time_n(iVar)) -
							   a_dt[2]* node[iPoint]->GetSolution_Vel_time_n(iVar) -
							   a_dt[3]* node[iPoint]->GetSolution_Accel_time_n(iVar);
			}

			/*--- Set the acceleration in the node structure ---*/

			node[iPoint]->SetSolution_Accel(Solution);

			for (iVar = 0; iVar < nVar; iVar++) {

				/*--- Velocity component of the solution ---*/
				/*--- U'(t+dt) = U'(t)+ a6*(U''(t)) + a7*(U''(t+dt)) ---*/

				Solution[iVar]=node[iPoint]->GetSolution_Vel_time_n(iVar)+
							   a_dt[6]* node[iPoint]->GetSolution_Accel_time_n(iVar) +
							   a_dt[7]* node[iPoint]->GetSolution_Accel(iVar);

			}

			/*--- Set the velocity in the node structure ---*/

			node[iPoint]->SetSolution_Vel(Solution);

		}

	}

	/*--- Perform the MPI communication of the solution ---*/

	Set_MPI_Solution(geometry, config);


}

void CFEM_ElasticitySolver::ImplicitNewmark_Relaxation(CGeometry *geometry, CSolver **solver_container, CConfig *config) {

    unsigned short iVar;
	unsigned long iPoint;
    su2double *valSolutionPred;

	/*--- Update solution and set it to be the solution after applying relaxation---*/

    for (iPoint=0; iPoint < nPointDomain; iPoint++){

    	valSolutionPred = node[iPoint]->GetSolution_Pred();

		node[iPoint]->SetSolution(valSolutionPred);
    }

	/*--- Compute velocities and accelerations ---*/

	for (iPoint = 0; iPoint < nPointDomain; iPoint++) {

		for (iVar = 0; iVar < nVar; iVar++) {

			/*--- Acceleration component of the solution ---*/
			/*--- U''(t+dt) = a0*(U(t+dt)-U(t))+a2*(U'(t))+a3*(U''(t)) ---*/

			Solution[iVar]=a_dt[0]*(node[iPoint]->GetSolution(iVar) -
									node[iPoint]->GetSolution_time_n(iVar)) -
						   a_dt[2]* node[iPoint]->GetSolution_Vel_time_n(iVar) -
						   a_dt[3]* node[iPoint]->GetSolution_Accel_time_n(iVar);
		}

		/*--- Set the acceleration in the node structure ---*/

		node[iPoint]->SetSolution_Accel(Solution);

		for (iVar = 0; iVar < nVar; iVar++) {

			/*--- Velocity component of the solution ---*/
			/*--- U'(t+dt) = U'(t)+ a6*(U''(t)) + a7*(U''(t+dt)) ---*/

			Solution[iVar]=node[iPoint]->GetSolution_Vel_time_n(iVar)+
						   a_dt[6]* node[iPoint]->GetSolution_Accel_time_n(iVar) +
						   a_dt[7]* node[iPoint]->GetSolution_Accel(iVar);

		}

		/*--- Set the velocity in the node structure ---*/

		node[iPoint]->SetSolution_Vel(Solution);

	}


	/*--- Perform the MPI communication of the solution ---*/

	Set_MPI_Solution(geometry, config);

	/*--- After the solution has been communicated, set the 'old' predicted solution as the solution ---*/
	/*--- Loop over n points (as we have already communicated everything ---*/

	for (iPoint = 0; iPoint < nPoint; iPoint++) {
		for (iVar = 0; iVar < nVar; iVar++) {
			node[iPoint]->SetSolution_Pred_Old(iVar,node[iPoint]->GetSolution(iVar));
		}
	}


}


void CFEM_ElasticitySolver::GeneralizedAlpha_Iteration(CGeometry *geometry, CSolver **solver_container, CConfig *config) {

	unsigned long iPoint, jPoint;
	unsigned short iVar, jVar;

	bool initial_calc = (config->GetExtIter() == 0);									// Checks if it is the first calculation.
	bool first_iter = (config->GetIntIter() == 0);
	bool dynamic = (config->GetDynamic_Analysis() == DYNAMIC);							// Dynamic simulations.
	bool linear_analysis = (config->GetGeometricConditions() == SMALL_DEFORMATIONS);	// Linear analysis.
	bool nonlinear_analysis = (config->GetGeometricConditions() == LARGE_DEFORMATIONS);	// Nonlinear analysis.
	bool newton_raphson = (config->GetKind_SpaceIteScheme_FEA() == NEWTON_RAPHSON);		// Newton-Raphson method
	bool fsi = config->GetFSI_Simulation();												// FSI simulation.

	bool body_forces = config->GetDeadLoad();											// Body forces (dead loads).

	bool restart = config->GetRestart();													// Restart solution
	bool initial_calc_restart = (SU2_TYPE::Int(config->GetExtIter()) == config->GetDyn_RestartIter());	// Restart iteration

	su2double alpha_f = config->Get_Int_Coeffs(2);

	bool incremental_load = config->GetIncrementalLoad();

	if (!dynamic){

		for (iPoint = 0; iPoint < nPointDomain; iPoint++){
			/*--- Add the external contribution to the residual    ---*/
			/*--- (the terms that are constant over the time step) ---*/
			if (incremental_load){
				for (iVar = 0; iVar < nVar; iVar++){
					Res_Ext_Surf[iVar] = loadIncrement * node[iPoint]->Get_SurfaceLoad_Res(iVar);
				}
			}
			else {
				Res_Ext_Surf = node[iPoint]->Get_SurfaceLoad_Res();
			}

			LinSysRes.AddBlock(iPoint, Res_Ext_Surf);

			/*--- Add the contribution to the residual due to body forces ---*/

			if (body_forces){
				if (incremental_load){
					for (iVar = 0; iVar < nVar; iVar++){
						Res_Dead_Load[iVar] = loadIncrement * node[iPoint]->Get_BodyForces_Res(iVar);
					}
				}
				else{
					Res_Dead_Load = node[iPoint]->Get_BodyForces_Res();
				}

				LinSysRes.AddBlock(iPoint, Res_Dead_Load);
			}

		}

	}

	if (dynamic) {

		/*--- Add the mass matrix contribution to the Jacobian ---*/

		/*
		 * If the problem is nonlinear, we need to add the Mass Matrix contribution to the Jacobian at the beginning
		 * of each time step. If the solution method is Newton Rapshon, we repeat this step at the beginning of each
		 * iteration, as the Jacobian is recomputed
		 *
		 * If the problem is linear, we add the Mass Matrix contribution to the Jacobian at the first calculation.
		 * From then on, the Jacobian is always the same matrix.
		 *
		 */

		if ((nonlinear_analysis && (newton_raphson || first_iter)) ||
			(linear_analysis && initial_calc) ||
			(linear_analysis && restart && initial_calc_restart)) {
			for (iPoint = 0; iPoint < nPoint; iPoint++){
				for (jPoint = 0; jPoint < nPoint; jPoint++){
					for(iVar = 0; iVar < nVar; iVar++){
						for (jVar = 0; jVar < nVar; jVar++){
							Jacobian_ij[iVar][jVar] = a_dt[0] * MassMatrix.GetBlock(iPoint, jPoint, iVar, jVar);
						}
					}
					Jacobian.AddBlock(iPoint, jPoint, Jacobian_ij);
				}
			}
		}


		/*--- Loop over all points, and set aux vector TimeRes_Aux = a0*U+a2*U'+a3*U'' ---*/
		if (linear_analysis){
			for (iPoint = 0; iPoint < nPoint; iPoint++) {
				for (iVar = 0; iVar < nVar; iVar++){
					Residual[iVar] = a_dt[0]*node[iPoint]->GetSolution_time_n(iVar)+		//a0*U(t)
								 	 a_dt[2]*node[iPoint]->GetSolution_Vel_time_n(iVar)+	//a2*U'(t)
								 	 a_dt[3]*node[iPoint]->GetSolution_Accel_time_n(iVar);	//a3*U''(t)
				}
				TimeRes_Aux.SetBlock(iPoint, Residual);
			}
		}
		else if (nonlinear_analysis){
			for (iPoint = 0; iPoint < nPoint; iPoint++) {
				for (iVar = 0; iVar < nVar; iVar++){
					Residual[iVar] =   a_dt[0]*node[iPoint]->GetSolution_time_n(iVar)  			//a0*U(t)
									 - a_dt[0]*node[iPoint]->GetSolution(iVar) 					//a0*U(t+dt)(k-1)
								 	 + a_dt[2]*node[iPoint]->GetSolution_Vel_time_n(iVar)		//a2*U'(t)
								 	 + a_dt[3]*node[iPoint]->GetSolution_Accel_time_n(iVar);	//a3*U''(t)
				}
				TimeRes_Aux.SetBlock(iPoint, Residual);
			}
		}
		/*--- Once computed, compute M*TimeRes_Aux ---*/
		MassMatrix.MatrixVectorProduct(TimeRes_Aux,TimeRes,geometry,config);
		/*--- Add the components of M*TimeRes_Aux to the residual R(t+dt) ---*/
		for (iPoint = 0; iPoint < nPoint; iPoint++) {
			/*--- Dynamic contribution ---*/
			Res_Time_Cont = TimeRes.GetBlock(iPoint);
			LinSysRes.AddBlock(iPoint, Res_Time_Cont);
			/*--- External surface load contribution ---*/
			if (incremental_load){
				for (iVar = 0; iVar < nVar; iVar++){
					Res_Ext_Surf[iVar] = loadIncrement * ( (1 - alpha_f) * node[iPoint]->Get_SurfaceLoad_Res(iVar) +
															    alpha_f  * node[iPoint]->Get_SurfaceLoad_Res_n(iVar) );
				}
			}
			else {
				for (iVar = 0; iVar < nVar; iVar++){
					Res_Ext_Surf[iVar] = (1 - alpha_f) * node[iPoint]->Get_SurfaceLoad_Res(iVar) +
										      alpha_f  * node[iPoint]->Get_SurfaceLoad_Res_n(iVar);
				}
			}
			LinSysRes.AddBlock(iPoint, Res_Ext_Surf);

			/*--- Add the contribution to the residual due to body forces.
			 *--- It is constant over time, so it's not necessary to distribute it. ---*/

			if (body_forces){
				if (incremental_load){
					for (iVar = 0; iVar < nVar; iVar++){
						Res_Dead_Load[iVar] = loadIncrement * node[iPoint]->Get_BodyForces_Res(iVar);
					}
				}
				else{
					Res_Dead_Load = node[iPoint]->Get_BodyForces_Res();
				}

				LinSysRes.AddBlock(iPoint, Res_Dead_Load);
			}

			/*--- Add FSI contribution ---*/
			if (fsi) {
				if (incremental_load){
					for (iVar = 0; iVar < nVar; iVar++){
						Res_FSI_Cont[iVar] = loadIncrement * ( (1 - alpha_f) * node[iPoint]->Get_FlowTraction(iVar) +
							    									alpha_f  * node[iPoint]->Get_FlowTraction_n(iVar) );
					}
				}
				else {
					for (iVar = 0; iVar < nVar; iVar++){
						Res_FSI_Cont[iVar] = (1 - alpha_f) * node[iPoint]->Get_FlowTraction(iVar) +
												  alpha_f  * node[iPoint]->Get_FlowTraction_n(iVar);
					}
				}
				LinSysRes.AddBlock(iPoint, Res_FSI_Cont);
			}
		}
	}

}

void CFEM_ElasticitySolver::GeneralizedAlpha_UpdateDisp(CGeometry *geometry, CSolver **solver_container, CConfig *config) {

    unsigned short iVar;
	unsigned long iPoint;

	bool linear = (config->GetGeometricConditions() == SMALL_DEFORMATIONS);		// Geometrically linear problems
	bool nonlinear = (config->GetGeometricConditions() == LARGE_DEFORMATIONS);	// Geometrically non-linear problems

	/*--- Update solution ---*/

	for (iPoint = 0; iPoint < nPointDomain; iPoint++) {

		for (iVar = 0; iVar < nVar; iVar++) {

			/*--- Displacements component of the solution ---*/

			/*--- If it's a non-linear problem, the result is the DELTA_U, not U itself ---*/

			if (linear) node[iPoint]->SetSolution(iVar, LinSysSol[iPoint*nVar+iVar]);

			if (nonlinear)	node[iPoint]->Add_DeltaSolution(iVar, LinSysSol[iPoint*nVar+iVar]);

		}

	}

	/*--- Perform the MPI communication of the solution, displacements only ---*/

	Set_MPI_Solution_DispOnly(geometry, config);

}

void CFEM_ElasticitySolver::GeneralizedAlpha_UpdateSolution(CGeometry *geometry, CSolver **solver_container, CConfig *config) {

    unsigned short iVar;
	unsigned long iPoint;

	su2double alpha_f = config->Get_Int_Coeffs(2), alpha_m =  config->Get_Int_Coeffs(3);

	/*--- Compute solution at t_n+1, and update velocities and accelerations ---*/

	for (iPoint = 0; iPoint < nPointDomain; iPoint++) {

		for (iVar = 0; iVar < nVar; iVar++) {

			/*--- Compute the solution from the previous time step and the solution computed at t+1-alpha_f ---*/
			/*--- U(t+dt) = 1/alpha_f*(U(t+1-alpha_f)-alpha_f*U(t)) ---*/

			Solution[iVar]=(1 / (1 - alpha_f))*(node[iPoint]->GetSolution(iVar) -
							alpha_f * node[iPoint]->GetSolution_time_n(iVar));

		}

		/*--- Set the solution in the node structure ---*/

		node[iPoint]->SetSolution(Solution);

		for (iVar = 0; iVar < nVar; iVar++) {

			/*--- Acceleration component of the solution ---*/
			/*--- U''(t+dt-alpha_m) = a8*(U(t+dt)-U(t))+a2*(U'(t))+a3*(U''(t)) ---*/

			Solution_Interm[iVar]=a_dt[8]*( node[iPoint]->GetSolution(iVar) -
						   	   	    		node[iPoint]->GetSolution_time_n(iVar)) -
						   	   	  a_dt[2]* node[iPoint]->GetSolution_Vel_time_n(iVar) -
						   	   	  a_dt[3]* node[iPoint]->GetSolution_Accel_time_n(iVar);

			/*--- Compute the solution from the previous time step and the solution computed at t+1-alpha_f ---*/
			/*--- U''(t+dt) = 1/alpha_m*(U''(t+1-alpha_m)-alpha_m*U''(t)) ---*/

			Solution[iVar]=(1 / (1 - alpha_m))*(Solution_Interm[iVar] - alpha_m * node[iPoint]->GetSolution_Accel_time_n(iVar));
		}

		/*--- Set the acceleration in the node structure ---*/

		node[iPoint]->SetSolution_Accel(Solution);

		for (iVar = 0; iVar < nVar; iVar++) {

			/*--- Velocity component of the solution ---*/
			/*--- U'(t+dt) = U'(t)+ a6*(U''(t)) + a7*(U''(t+dt)) ---*/

			Solution[iVar]=node[iPoint]->GetSolution_Vel_time_n(iVar)+
						   a_dt[6]* node[iPoint]->GetSolution_Accel_time_n(iVar) +
						   a_dt[7]* node[iPoint]->GetSolution_Accel(iVar);

		}

		/*--- Set the velocity in the node structure ---*/

		node[iPoint]->SetSolution_Vel(Solution);

	}

	/*--- Perform the MPI communication of the solution ---*/

	Set_MPI_Solution(geometry, config);

}

void CFEM_ElasticitySolver::GeneralizedAlpha_UpdateLoads(CGeometry *geometry, CSolver **solver_container, CConfig *config) {

	unsigned long iPoint;
	bool fsi = config->GetFSI_Simulation();

	/*--- Set the load conditions of the time step n+1 as the load conditions for time step n ---*/
	for (iPoint = 0; iPoint < nPointDomain; iPoint++){
		node[iPoint]->Set_SurfaceLoad_Res_n();
		if (fsi) node[iPoint]->Set_FlowTraction_n();
	}

}

void CFEM_ElasticitySolver::Solve_System(CGeometry *geometry, CSolver **solver_container, CConfig *config){

	unsigned long IterLinSol = 0, iPoint, total_index;
	unsigned short iVar;

	/*--- Initialize residual and solution at the ghost points ---*/

	for (iPoint = nPointDomain; iPoint < nPoint; iPoint++) {

		for (iVar = 0; iVar < nVar; iVar++) {
		  total_index = iPoint*nVar + iVar;
		  LinSysRes[total_index] = 0.0;
		  LinSysSol[total_index] = 0.0;
		}

	 }

	CSysSolve femSystem;
	IterLinSol = femSystem.Solve(Jacobian, LinSysRes, LinSysSol, geometry, config);

	/*--- The the number of iterations of the linear solver ---*/

	SetIterLinSolver(IterLinSol);

}



void CFEM_ElasticitySolver::SetFEA_Load(CSolver ***flow_solution, CGeometry **fea_geometry,
											CGeometry **flow_geometry, CConfig *fea_config,
											CConfig *flow_config, CNumerics *fea_numerics) {

	unsigned short nMarkerFSI, nMarkerStruct, nMarkerFlow;		// Number of markers on FSI problem, FEA and Flow side
	unsigned short iMarkerFSI, iMarkerStruct, iMarkerFlow;		// Variables for iteration over markers
	int Marker_Flow = -1, Marker_Struct = -1;

	unsigned long iVertex, iPoint;								// Variables for iteration over vertices and nodes

	unsigned short iDim, jDim;

	// Check the kind of fluid problem
	bool compressible       = (flow_config->GetKind_Regime() == COMPRESSIBLE);
	bool incompressible     = (flow_config->GetKind_Regime() == INCOMPRESSIBLE);
	bool viscous_flow       = ((flow_config->GetKind_Solver() == NAVIER_STOKES) ||
								(flow_config->GetKind_Solver() == RANS) );

  	/*--- Redimensionalize the pressure ---*/

	su2double *Velocity_ND, *Velocity_Real;
	su2double Density_ND,  Density_Real, Velocity2_Real, Velocity2_ND;
	su2double factorForces;

    Velocity_Real = flow_config->GetVelocity_FreeStream();
    Density_Real = flow_config->GetDensity_FreeStream();

    Velocity_ND = flow_config->GetVelocity_FreeStreamND();
    Density_ND = flow_config->GetDensity_FreeStreamND();

	Velocity2_Real = 0.0;
	Velocity2_ND = 0.0;
    for (iDim = 0; iDim < nDim; iDim++){
    	Velocity2_Real += Velocity_Real[iDim]*Velocity_Real[iDim];
    	Velocity2_ND += Velocity_ND[iDim]*Velocity_ND[iDim];
    }

    factorForces = Density_Real*Velocity2_Real/(Density_ND*Velocity2_ND);

	/*--- Apply a ramp to the transfer of the fluid loads ---*/

	su2double ModAmpl;
	su2double CurrentTime = fea_config->GetCurrent_DynTime();
	su2double Static_Time = fea_config->GetStatic_Time();

	bool Ramp_Load = fea_config->GetRamp_Load();
	su2double Ramp_Time = fea_config->GetRamp_Time();

	if (CurrentTime <= Static_Time){ ModAmpl=0.0; }
	else if((CurrentTime > Static_Time) &&
			(CurrentTime <= (Static_Time + Ramp_Time)) &&
			(Ramp_Load)){
		ModAmpl = (CurrentTime-Static_Time) / Ramp_Time;
		ModAmpl = max(ModAmpl,0.0);
		ModAmpl = min(ModAmpl,1.0);
	}
	else{ ModAmpl = 1.0; }

	/*--- Number of markers on the FSI interface ---*/

	nMarkerFSI = (fea_config->GetMarker_n_FSIinterface())/2;

	nMarkerStruct  = fea_geometry[MESH_0]->GetnMarker();		// Retrieve total number of markers on FEA side
	nMarkerFlow = flow_geometry[MESH_0]->GetnMarker();		// Retrieve total number of markers on Fluid side

	// Parameters for the calculations
	// Pn: Pressure
	// Pinf: Pressure_infinite
	// div_vel: Velocity divergence
	// Dij: Dirac delta
	su2double Pn = 0.0, Pinf = 0.0, div_vel = 0.0, Dij = 0.0;
	su2double Viscosity = 0.0;
	su2double **Grad_PrimVar;
	su2double Tau[3][3];

	unsigned long Point_Flow, Point_Struct;
	su2double *Normal_Flow;

	su2double *tn_f;
	tn_f 				= new su2double [nVar];			// Fluid traction

#ifndef HAVE_MPI

	unsigned long nVertexFEA, nVertexFlow;						// Number of vertices on FEA and Flow side

	for (iPoint = 0; iPoint < nPoint; iPoint++){
		node[iPoint]->Clear_FlowTraction();
	}

	/*--- Loop over all the markers on the interface ---*/

	for (iMarkerFSI = 0; iMarkerFSI < nMarkerFSI; iMarkerFSI++){

		/*--- Identification of the markers ---*/

		/*--- Current structural marker ---*/
		for (iMarkerStruct = 0; iMarkerStruct < nMarkerStruct; iMarkerStruct++){
			if ( fea_config->GetMarker_All_FSIinterface(iMarkerStruct) == (iMarkerFSI+1)){
				Marker_Struct = iMarkerStruct;
			}
		}

		/*--- Current fluid marker ---*/
		for (iMarkerFlow = 0; iMarkerFlow < nMarkerFlow; iMarkerFlow++){
			if (flow_config->GetMarker_All_FSIinterface(iMarkerFlow) == (iMarkerFSI+1)){
				Marker_Flow = iMarkerFlow;
			}
		}

		nVertexFEA = fea_geometry[MESH_0]->GetnVertex(Marker_Struct);		// Retrieve total number of vertices on FEA marker
		nVertexFlow = flow_geometry[MESH_0]->GetnVertex(Marker_Flow);  // Retrieve total number of vertices on Fluid marker

		/*--- Loop over the nodes in the fluid mesh, calculate the tf vector (unitary) ---*/
		/*--- Here, we are looping over the fluid, and we find the pointer to the structure (Point_Struct) ---*/
		for (iVertex = 0; iVertex < nVertexFlow; iVertex++){

			// Node from the flow mesh
			Point_Flow = flow_geometry[MESH_0]->vertex[Marker_Flow][iVertex]->GetNode();

			// Normals at the vertex: these normals go inside the fluid domain.
			Normal_Flow = flow_geometry[MESH_0]->vertex[Marker_Flow][iVertex]->GetNormal();

			// Corresponding node on the structural mesh
			Point_Struct = flow_geometry[MESH_0]->vertex[Marker_Flow][iVertex]->GetDonorPoint();

			// Retrieve the values of pressure, viscosity and density
			if (incompressible){

				Pn = flow_solution[MESH_0][FLOW_SOL]->node[Point_Flow]->GetPressureInc();
				Pinf = flow_solution[MESH_0][FLOW_SOL]->GetPressure_Inf();

				if (viscous_flow){

					Grad_PrimVar = flow_solution[MESH_0][FLOW_SOL]->node[Point_Flow]->GetGradient_Primitive();
					Viscosity = flow_solution[MESH_0][FLOW_SOL]->node[Point_Flow]->GetLaminarViscosityInc();
				}
			}
			else if (compressible){

				Pn = flow_solution[MESH_0][FLOW_SOL]->node[Point_Flow]->GetPressure();
				Pinf = flow_solution[MESH_0][FLOW_SOL]->GetPressure_Inf();

				if (viscous_flow){

					Grad_PrimVar = flow_solution[MESH_0][FLOW_SOL]->node[Point_Flow]->GetGradient_Primitive();
					Viscosity = flow_solution[MESH_0][FLOW_SOL]->node[Point_Flow]->GetLaminarViscosity();
				}
			}

			// Calculate tn in the fluid nodes for the inviscid term --> Units of force (non-dimensional).
			for (iDim = 0; iDim < nDim; iDim++) {
				tn_f[iDim] = -(Pn-Pinf)*Normal_Flow[iDim];
			}

			// Calculate tn in the fluid nodes for the viscous term

			if (viscous_flow){

				// Divergence of the velocity
				div_vel = 0.0; for (iDim = 0; iDim < nDim; iDim++) div_vel += Grad_PrimVar[iDim+1][iDim];
				if (incompressible) div_vel = 0.0;

				for (iDim = 0; iDim < nDim; iDim++) {

					for (jDim = 0 ; jDim < nDim; jDim++) {
						// Dirac delta
						Dij = 0.0; if (iDim == jDim) Dij = 1.0;

						// Viscous stress
						Tau[iDim][jDim] = Viscosity*(Grad_PrimVar[jDim+1][iDim] + Grad_PrimVar[iDim+1][jDim]) -
								TWO3*Viscosity*div_vel*Dij;

						// Viscous component in the tn vector --> Units of force (non-dimensional).
						tn_f[iDim] += Tau[iDim][jDim]*Normal_Flow[jDim];
					}
				}
			}

			// Rescale tn to SI units and apply time-dependent coefficient (static structure, ramp load, full load)

			for (iDim = 0; iDim < nDim; iDim++) {
				Residual[iDim] = tn_f[iDim]*factorForces*ModAmpl;
			}

			/*--- Set the Flow traction ---*/
			//node[Point_Struct]->Set_FlowTraction(Residual);
			/*--- Add to the Flow traction (to add values to corners...) ---*/
			node[Point_Struct]->Add_FlowTraction(Residual);
		}

	}

#else

    int rank = MASTER_NODE;
    int size = SINGLE_NODE;

    MPI_Comm_rank(MPI_COMM_WORLD, &rank);
    MPI_Comm_size(MPI_COMM_WORLD, &size);

    unsigned long nLocalVertexStruct = 0, nLocalVertexFlow = 0;

	unsigned long MaxLocalVertexStruct = 0, MaxLocalVertexFlow = 0;

	unsigned long nBuffer_FlowTraction = 0, nBuffer_StructTraction = 0;
	unsigned long nBuffer_DonorIndices = 0, nBuffer_SetIndex = 0;

	unsigned long Processor_Struct;

	int iProcessor, nProcessor = 0;

	/*--- Number of markers on the FSI interface ---*/

	nMarkerFSI     = (flow_config->GetMarker_n_FSIinterface())/2;
	nMarkerStruct  = fea_geometry[MESH_0]->GetnMarker();
	nMarkerFlow    = flow_geometry[MESH_0]->GetnMarker();

	nProcessor = size;

	for (iPoint = 0; iPoint < nPoint; iPoint++){
		node[iPoint]->Clear_FlowTraction();
	}

	/*--- Outer loop over the markers on the FSI interface: compute one by one ---*/
	/*--- The tags are always an integer greater than 1: loop from 1 to nMarkerFSI ---*/

	for (iMarkerFSI = 1; iMarkerFSI <= nMarkerFSI; iMarkerFSI++){

		Marker_Struct = -1;
		Marker_Flow = -1;

		/*--- Initialize pointer buffers inside the loop, so we can delete for each marker. ---*/
		unsigned long Buffer_Send_nVertexStruct[1], *Buffer_Recv_nVertexStruct = NULL;
		unsigned long Buffer_Send_nVertexFlow[1], *Buffer_Recv_nVertexFlow = NULL;

		/*--- The markers on the fluid and structural side are tagged with the same index.
		 *--- This is independent of the MPI domain decomposition.
		 *--- We need to loop over all markers on both sides and get the number of nodes
		 *--- that belong to each FSI marker for each processor ---*/

		/*--- On the structural side ---*/

		for (iMarkerStruct = 0; iMarkerStruct < nMarkerStruct; iMarkerStruct++){
			/*--- If the tag GetMarker_All_FSIinterface(iMarkerStruct) equals the index we are looping at ---*/
			if ( fea_config->GetMarker_All_FSIinterface(iMarkerStruct) == iMarkerFSI ){
				/*--- We have identified the local index of the FEA marker ---*/
				/*--- Store the number of local points that belong to Marker_Struct on each processor ---*/
				/*--- This includes the halo nodes ---*/
				nLocalVertexStruct = fea_geometry[MESH_0]->GetnVertex(iMarkerStruct);
				/*--- Store the identifier for the structural marker ---*/
				Marker_Struct = iMarkerStruct;
				/*--- Exit the for loop: we have found the local index for iMarkerFSI on the FEA side ---*/
				break;
			}
			else {
				/*--- If the tag hasn't matched any tag within the FEA markers ---*/
				nLocalVertexStruct = 0;
				Marker_Struct = -1;
			}
		}

		/*--- On the fluid side ---*/

		for (iMarkerFlow = 0; iMarkerFlow < nMarkerFlow; iMarkerFlow++){
			/*--- If the tag GetMarker_All_FSIinterface(iMarkerFlow) equals the index we are looping at ---*/
			if ( flow_config->GetMarker_All_FSIinterface(iMarkerFlow) == iMarkerFSI ){
				/*--- We have identified the local index of the Flow marker ---*/
				/*--- Store the number of local points that belong to Marker_Flow on each processor ---*/
				/*--- This includes the halo nodes ---*/
				nLocalVertexFlow = flow_geometry[MESH_0]->GetnVertex(iMarkerFlow);
				/*--- Store the identifier for the fluid marker ---*/
				Marker_Flow = iMarkerFlow;
				/*--- Exit the for loop: we have found the local index for iMarkerFSI on the FEA side ---*/
				break;
			}
			else {
				/*--- If the tag hasn't matched any tag within the Flow markers ---*/
				nLocalVertexFlow = 0;
				Marker_Flow = -1;
			}
		}

		Buffer_Send_nVertexStruct[0] = nLocalVertexStruct;							    // Retrieve total number of vertices on FEA marker
		Buffer_Send_nVertexFlow[0] = nLocalVertexFlow;								    // Retrieve total number of vertices on Flow marker
		if (rank == MASTER_NODE) Buffer_Recv_nVertexStruct = new unsigned long[size];   // Allocate memory to receive how many vertices are on each rank on the structural side
		if (rank == MASTER_NODE) Buffer_Recv_nVertexFlow = new unsigned long[size];     // Allocate memory to receive how many vertices are on each rank on the fluid side

		/*--- We receive MaxLocalVertexFEA as the maximum number of vertices in one single processor on the structural side---*/
		SU2_MPI::Allreduce(&nLocalVertexStruct, &MaxLocalVertexStruct, 1, MPI_UNSIGNED_LONG, MPI_MAX, MPI_COMM_WORLD);
		/*--- We receive MaxLocalVertexFlow as the maximum number of vertices in one single processor on the fluid side ---*/
		SU2_MPI::Allreduce(&nLocalVertexFlow, &MaxLocalVertexFlow, 1, MPI_UNSIGNED_LONG, MPI_MAX, MPI_COMM_WORLD);

		/*--- We gather a vector in MASTER_NODE that determines how many elements are there on each processor on the structural side ---*/
		SU2_MPI::Gather(&Buffer_Send_nVertexStruct, 1, MPI_UNSIGNED_LONG, Buffer_Recv_nVertexStruct, 1, MPI_UNSIGNED_LONG, MASTER_NODE, MPI_COMM_WORLD);
		/*--- We gather a vector in MASTER_NODE that determines how many elements are there on each processor on the fluid side ---*/
		SU2_MPI::Gather(&Buffer_Send_nVertexFlow, 1, MPI_UNSIGNED_LONG, Buffer_Recv_nVertexFlow, 1, MPI_UNSIGNED_LONG, MASTER_NODE, MPI_COMM_WORLD);

		/*--- We will be gathering the structural coordinates into the master node ---*/
		/*--- Then we will distribute them using a scatter operation into the appropriate fluid processor ---*/
		nBuffer_FlowTraction = MaxLocalVertexFlow * nDim;
		nBuffer_StructTraction = MaxLocalVertexStruct * nDim;

		/*--- We will be gathering donor index and donor processor (for flow -> donor = structure) ---*/
		/*--- Then we will pass on to the structural side the index (fea point) to the appropriate processor ---*/
		nBuffer_DonorIndices = 2 * MaxLocalVertexFlow;
		nBuffer_SetIndex = MaxLocalVertexStruct;

		/*--- Send and Recv buffers ---*/

		/*--- Buffers to send and receive the structural coordinates ---*/
		su2double *Buffer_Send_FlowTraction = new su2double[nBuffer_FlowTraction];
		su2double *Buffer_Recv_FlowTraction = NULL;

		/*--- Buffers to send and receive the donor index and processor ---*/
		long *Buffer_Send_DonorIndices = new long[nBuffer_DonorIndices];
		long *Buffer_Recv_DonorIndices = NULL;

		/*--- Buffers to send and receive the new fluid coordinates ---*/
		su2double *Buffer_Send_StructTraction = NULL;
		su2double *Buffer_Recv_StructTraction = new su2double[nBuffer_StructTraction];

		/*--- Buffers to send and receive the fluid index ---*/
		long *Buffer_Send_SetIndex = NULL;
		long *Buffer_Recv_SetIndex = new long[nBuffer_SetIndex];

		/*--- Prepare the receive buffers (1st step) and send buffers (2nd step) on the master node only. ---*/

		if (rank == MASTER_NODE) {
			Buffer_Recv_FlowTraction  = new su2double[size*nBuffer_FlowTraction];
			Buffer_Recv_DonorIndices = new long[size*nBuffer_DonorIndices];
			Buffer_Send_StructTraction = new su2double[size*nBuffer_StructTraction];
			Buffer_Send_SetIndex     = new long[size*nBuffer_SetIndex];
		}

		/*--- On the fluid side ---*/

		/*--- If this processor owns the marker we are looping at on the structural side ---*/

		/*--- First we initialize all of the indices and processors to -1 ---*/
		/*--- This helps on identifying halo nodes and avoids setting wrong values ---*/
		for (iVertex = 0; iVertex < nBuffer_DonorIndices; iVertex++)
			Buffer_Send_DonorIndices[iVertex] = -1;

		if (Marker_Flow >= 0){

			/*--- We have identified the local index of the FEA marker ---*/
			/*--- We loop over all the vertices in that marker and in that particular processor ---*/

			for (iVertex = 0; iVertex < nLocalVertexFlow; iVertex++){

		        Point_Flow = flow_geometry[MESH_0]->vertex[Marker_Flow][iVertex]->GetNode();

		        Point_Struct = flow_geometry[MESH_0]->vertex[Marker_Flow][iVertex]->GetDonorPoint();

		        Processor_Struct = flow_geometry[MESH_0]->vertex[Marker_Flow][iVertex]->GetDonorProcessor();

				// Get the normal at the vertex: this normal goes inside the fluid domain.
				Normal_Flow = flow_geometry[MESH_0]->vertex[Marker_Flow][iVertex]->GetNormal();

				// Retrieve the values of pressure, viscosity and density
				if (incompressible){

					Pn = flow_solution[MESH_0][FLOW_SOL]->node[Point_Flow]->GetPressureInc();
					Pinf = flow_solution[MESH_0][FLOW_SOL]->GetPressure_Inf();

					if (viscous_flow){

						Grad_PrimVar = flow_solution[MESH_0][FLOW_SOL]->node[Point_Flow]->GetGradient_Primitive();
						Viscosity = flow_solution[MESH_0][FLOW_SOL]->node[Point_Flow]->GetLaminarViscosityInc();
					}
				}
				else if (compressible){

					Pn = flow_solution[MESH_0][FLOW_SOL]->node[Point_Flow]->GetPressure();
					Pinf = flow_solution[MESH_0][FLOW_SOL]->GetPressure_Inf();

					if (viscous_flow){

						Grad_PrimVar = flow_solution[MESH_0][FLOW_SOL]->node[Point_Flow]->GetGradient_Primitive();
						Viscosity = flow_solution[MESH_0][FLOW_SOL]->node[Point_Flow]->GetLaminarViscosity();
					}
				}

				// Calculate tn in the fluid nodes for the inviscid term --> Units of force (non-dimensional).
				for (iDim = 0; iDim < nDim; iDim++) {
					tn_f[iDim] = -(Pn-Pinf)*Normal_Flow[iDim];
				}

				// Calculate tn in the fluid nodes for the viscous term

				if ((incompressible || compressible) && viscous_flow){

					// Divergence of the velocity
					div_vel = 0.0; for (iDim = 0; iDim < nDim; iDim++) div_vel += Grad_PrimVar[iDim+1][iDim];
					if (incompressible) div_vel = 0.0;

					for (iDim = 0; iDim < nDim; iDim++) {

						for (jDim = 0 ; jDim < nDim; jDim++) {
							// Dirac delta
							Dij = 0.0; if (iDim == jDim) Dij = 1.0;

							// Viscous stress
							Tau[iDim][jDim] = Viscosity*(Grad_PrimVar[jDim+1][iDim] + Grad_PrimVar[iDim+1][jDim]) -
									TWO3*Viscosity*div_vel*Dij;

							// Viscous component in the tn vector --> Units of force (non-dimensional).
							tn_f[iDim] += Tau[iDim][jDim]*Normal_Flow[jDim];
						}
					}
				}

				for (iDim = 0; iDim < nDim; iDim++){
					Buffer_Send_FlowTraction[iVertex*nDim+iDim] = tn_f[iDim]*factorForces*ModAmpl;
				}
				/*--- If this processor owns the node ---*/
				if (flow_geometry[MESH_0]->node[Point_Flow]->GetDomain()){
					Buffer_Send_DonorIndices[2*iVertex]     = Point_Struct;
					Buffer_Send_DonorIndices[2*iVertex + 1] = Processor_Struct;
				}
				else{
					/*--- We set the values to be -1 to be able to identify them later as halo nodes ---*/
					Buffer_Send_DonorIndices[2*iVertex]     = -1;
					Buffer_Send_DonorIndices[2*iVertex + 1] = -1;
				}

			}
		}

		/*--- Once all the messages have been sent, we gather them all into the MASTER_NODE ---*/
		SU2_MPI::Gather(Buffer_Send_FlowTraction, nBuffer_FlowTraction, MPI_DOUBLE, Buffer_Recv_FlowTraction, nBuffer_FlowTraction, MPI_DOUBLE, MASTER_NODE, MPI_COMM_WORLD);
		SU2_MPI::Gather(Buffer_Send_DonorIndices, nBuffer_DonorIndices, MPI_LONG, Buffer_Recv_DonorIndices, nBuffer_DonorIndices, MPI_LONG, MASTER_NODE, MPI_COMM_WORLD);

//		if (rank == MASTER_NODE){
//			cout << endl << "-----------------------------------------------------------" << endl;
//			cout << "For tag " << iMarkerFSI << ":" << endl;
//			for (iProcessor = 0; iProcessor < nProcessor; iProcessor++){
//				cout << "The processor " << iProcessor << " has " << Buffer_Recv_nVertexStruct[iProcessor] << " nodes on the structural side and ";
//				cout << Buffer_Recv_nVertexFlow[iProcessor] << " nodes on the fluid side " << endl;
//			}
//			cout << "The max number of vertices is " << MaxLocalVertexStruct << " on the structural side and ";
//			cout << MaxLocalVertexFlow << " on the fluid side." << endl;
//
//			cout << "---------------- Check received buffers ---------------------" << endl;
//			for (iProcessor = 0; iProcessor < nProcessor; iProcessor++){
//				long initialIndex, initialIndex2;
//				initialIndex = iProcessor*nBuffer_FlowTraction;
//				initialIndex2 = iProcessor*nBuffer_DonorIndices;
//				for (long iCheck = 0; iCheck < Buffer_Recv_nVertexStruct[iProcessor]; iCheck++){
//					cout << "From processor " << iProcessor << " we get coordinates (";
//						for (iDim = 0; iDim < nDim; iDim++)
//							cout << Buffer_Recv_FlowTraction[initialIndex+iCheck*nDim+iDim] << ",";
//					cout << "), the donor index for the flow " << Buffer_Recv_DonorIndices[initialIndex2+iCheck*2] ;
//					cout << " and the donor processor " << Buffer_Recv_DonorIndices[initialIndex2+iCheck*2+1] << endl;
//
//				}
//			}
//
//		}

		/*--- Counter to determine where in the array we have to set the information ---*/
		long *Counter_Processor_Struct = NULL;
		long iProcessor_Flow = 0, iIndex_Flow = 0;
		long iProcessor_Struct = 0, iPoint_Struct = 0, iIndex_Struct = 0;
		long Point_Struct_Send, Processor_Struct_Send;

		/*--- Now we pack the information to send it over to the different processors ---*/

		if (rank == MASTER_NODE){

			/*--- We set the counter to 0 ---*/
			Counter_Processor_Struct = new long[nProcessor];
			for (iProcessor = 0; iProcessor < nProcessor; iProcessor++){
				Counter_Processor_Struct[iProcessor] = 0;
			}

			/*--- First we initialize the index vector to -1 ---*/
			/*--- This helps on identifying halo nodes and avoids setting wrong values ---*/
			for (iVertex = 0; iVertex < nProcessor*nBuffer_SetIndex; iVertex++)
				Buffer_Send_SetIndex[iVertex] = -2;

			/*--- As of now we do the loop over the flow points ---*/
			/*--- The number of points for flow and structure does not necessarily have to match ---*/
			/*--- In fact, it's possible that a processor asks for nStruct nodes and there are only ---*/
			/*--- nFlow < nStruct available; this is due to halo nodes ---*/

			/*--- For every processor from which we have received information ---*/
			/*--- (This is, for every processor on the structural side) ---*/
			for (iProcessor = 0; iProcessor < nProcessor; iProcessor++){

				/*--- This is the initial index on the coordinates buffer for that particular processor on the structural side ---*/
				iProcessor_Flow = iProcessor*nBuffer_FlowTraction;
				/*--- This is the initial index on the donor index/processor buffer for that particular processor on the structural side ---*/
				iIndex_Flow = iProcessor*nBuffer_DonorIndices;

				/*--- For every vertex in the information retreived from iProcessor ---*/
				for (iVertex = 0; iVertex < Buffer_Recv_nVertexFlow[iProcessor]; iVertex++) {

					/*--- The processor and index for the flow are: ---*/
					Processor_Struct_Send = Buffer_Recv_DonorIndices[iIndex_Flow+iVertex*2+1];
					Point_Struct_Send     = Buffer_Recv_DonorIndices[iIndex_Flow+iVertex*2];

					/*--- Load the buffer at the appropriate position ---*/
					/*--- This is determined on the fluid side by:
					 *--- Processor_Flow*nBuffer_StructTraction -> Initial position of the processor array (fluid side)
					 *--- +
					 *--- Counter_Processor_Struct*nDim -> Initial position of the nDim array for the particular point on the fluid side
					 *--- +
					 *--- iDim -> Position within the nDim array that corresponds to a point
					 *---
					 *--- While on the structural side is:
					 *--- iProcessor*nBuffer_FlowTraction -> Initial position on the processor array (structural side)
					 *--- +
					 *--- iVertex*nDim -> Initial position of the nDim array for the particular point on the structural side
					 */

					/*--- We check that we are not setting the value for a halo node ---*/
					if (Point_Struct_Send != -1){
						iProcessor_Struct = Processor_Struct_Send*nBuffer_StructTraction;
						iIndex_Struct = Processor_Struct_Send*nBuffer_SetIndex;
						iPoint_Struct = Counter_Processor_Struct[Processor_Struct_Send]*nDim;

						for (iDim = 0; iDim < nDim; iDim++)
							Buffer_Send_StructTraction[iProcessor_Struct + iPoint_Struct + iDim] = Buffer_Recv_FlowTraction[iProcessor_Flow + iVertex*nDim + iDim];

						/*--- We set the fluid index at an appropriate position matching the coordinates ---*/
						Buffer_Send_SetIndex[iIndex_Struct + Counter_Processor_Struct[Processor_Struct_Send]] = Point_Struct_Send;

						Counter_Processor_Struct[Processor_Struct_Send]++;
					}

				}

			}

//			cout << "---------------- Check send buffers ---------------------" << endl;
//
//			for (iProcessor = 0; iProcessor < nProcessor; iProcessor++){
//				long initialIndex, initialIndex2;
//				initialIndex = iProcessor*nBuffer_StructTraction;
//				initialIndex2 = iProcessor*nBuffer_SetIndex;
//				for (long iCheck = 0; iCheck < Buffer_Recv_nVertexFlow[iProcessor]; iCheck++){
//					cout << "Processor " << iProcessor << " will receive the node " ;
//					cout << Buffer_Send_SetIndex[initialIndex2+iCheck] << " which corresponds to the coordinates ";
//					for (iDim = 0; iDim < nDim; iDim++)
//						cout << "x" << iDim << "=" << Buffer_Send_StructTraction[initialIndex + iCheck*nDim + iDim] << ", ";
//					cout << endl;
//				}
//
//			}

		}

		/*--- Once all the messages have been prepared, we scatter them all from the MASTER_NODE ---*/
		SU2_MPI::Scatter(Buffer_Send_StructTraction, nBuffer_StructTraction, MPI_DOUBLE, Buffer_Recv_StructTraction, nBuffer_StructTraction, MPI_DOUBLE, MASTER_NODE, MPI_COMM_WORLD);
		SU2_MPI::Scatter(Buffer_Send_SetIndex, nBuffer_SetIndex, MPI_LONG, Buffer_Recv_SetIndex, nBuffer_SetIndex, MPI_LONG, MASTER_NODE, MPI_COMM_WORLD);

		long indexPoint_iVertex, Point_Struct_Check;
		long Point_Struct_Recv;

		/*--- For the flow marker we are studying ---*/
		if (Marker_Struct >= 0){

			/*--- We have identified the local index of the Structural marker ---*/
			/*--- We loop over all the vertices in that marker and in that particular processor ---*/

			for (iVertex = 0; iVertex < nLocalVertexStruct; iVertex++){

				Point_Struct_Recv = fea_geometry[MESH_0]->vertex[Marker_Struct][iVertex]->GetNode();

				if (fea_geometry[MESH_0]->node[Point_Struct_Recv]->GetDomain()){
					/*--- Find the index of the point Point_Struct in the buffer Buffer_Recv_SetIndex ---*/
					indexPoint_iVertex = std::distance(Buffer_Recv_SetIndex, std::find(Buffer_Recv_SetIndex, Buffer_Recv_SetIndex + MaxLocalVertexStruct, Point_Struct_Recv));

					Point_Struct_Check = Buffer_Recv_SetIndex[indexPoint_iVertex];

					if (Point_Struct_Check < 0) {
						cout << "WARNING: A nonphysical point is being considered for traction transfer." << endl;
						exit(EXIT_FAILURE);
					}

					for (iDim = 0; iDim < nDim; iDim++)
						Residual[iDim] = Buffer_Recv_StructTraction[indexPoint_iVertex*nDim+iDim];

					/*--- Add to the Flow traction ---*/
					node[Point_Struct_Recv]->Add_FlowTraction(Residual);

				}

			}

		}

		delete [] Buffer_Send_FlowTraction;
		delete [] Buffer_Send_DonorIndices;
		delete [] Buffer_Recv_StructTraction;
		delete [] Buffer_Recv_SetIndex;

		if (rank == MASTER_NODE) {
			delete [] Buffer_Recv_nVertexStruct;
			delete [] Buffer_Recv_nVertexFlow;
			delete [] Buffer_Recv_FlowTraction;
			delete [] Buffer_Recv_DonorIndices;
			delete [] Buffer_Send_StructTraction;
			delete [] Buffer_Send_SetIndex;
			delete [] Counter_Processor_Struct;
		}

	}

#endif

	delete[] tn_f;


}

void CFEM_ElasticitySolver::SetFEA_Load_Int(CSolver ***flow_solution, CGeometry **fea_geometry,
											CGeometry **flow_geometry, CConfig *fea_config,
											CConfig *flow_config, CNumerics *fea_numerics){ }

void CFEM_ElasticitySolver::PredictStruct_Displacement(CGeometry **fea_geometry,
                            				CConfig *fea_config, CSolver ***fea_solution){

    unsigned short predOrder = fea_config->GetPredictorOrder();
	su2double Delta_t = fea_config->GetDelta_DynTime();
    unsigned long iPoint, iDim;
    su2double *solDisp, *solVel, *solVel_tn, *valPred;

    //To nPointDomain: we need to communicate the predicted solution after setting it
    for (iPoint=0; iPoint < nPointDomain; iPoint++){
    	if (predOrder==0) fea_solution[MESH_0][FEA_SOL]->node[iPoint]->SetSolution_Pred();
    	else if (predOrder==1) {

    		solDisp = fea_solution[MESH_0][FEA_SOL]->node[iPoint]->GetSolution();
    		solVel = fea_solution[MESH_0][FEA_SOL]->node[iPoint]->GetSolution_Vel();
    		valPred = fea_solution[MESH_0][FEA_SOL]->node[iPoint]->GetSolution_Pred();

    		for (iDim=0; iDim < nDim; iDim++){
    			valPred[iDim] = solDisp[iDim] + Delta_t*solVel[iDim];
    		}

    	}
    	else if (predOrder==2) {

    		solDisp = fea_solution[MESH_0][FEA_SOL]->node[iPoint]->GetSolution();
    		solVel = fea_solution[MESH_0][FEA_SOL]->node[iPoint]->GetSolution_Vel();
    		solVel_tn = fea_solution[MESH_0][FEA_SOL]->node[iPoint]->GetSolution_Vel_time_n();
    		valPred = fea_solution[MESH_0][FEA_SOL]->node[iPoint]->GetSolution_Pred();

    		for (iDim=0; iDim < nDim; iDim++){
    			valPred[iDim] = solDisp[iDim] + 0.5*Delta_t*(3*solVel[iDim]-solVel_tn[iDim]);
    		}

    	}
    	else {
    		cout<< "Higher order predictor not implemented. Solving with order 0." << endl;
    		fea_solution[MESH_0][FEA_SOL]->node[iPoint]->SetSolution_Pred();
    	}
    }

}

void CFEM_ElasticitySolver::ComputeAitken_Coefficient(CGeometry **fea_geometry, CConfig *fea_config,
        				  CSolver ***fea_solution, unsigned long iFSIIter){

    unsigned long iPoint, iDim;
    su2double rbuf_numAitk = 0, sbuf_numAitk = 0;
    su2double rbuf_denAitk = 0, sbuf_denAitk = 0;

    su2double *dispPred, *dispCalc, *dispPred_Old, *dispCalc_Old;
    su2double deltaU[3] = {0.0, 0.0, 0.0}, deltaU_p1[3] = {0.0, 0.0, 0.0};
    su2double delta_deltaU[3] = {0.0, 0.0, 0.0};
	su2double CurrentTime=fea_config->GetCurrent_DynTime();
	su2double Static_Time=fea_config->GetStatic_Time();
	su2double WAitkDyn_tn1, WAitkDyn_Max, WAitkDyn_Min, WAitkDyn;

	unsigned short RelaxMethod_FSI = fea_config->GetRelaxation_Method_FSI();

	int rank = MASTER_NODE;
	#ifdef HAVE_MPI
		MPI_Comm_rank(MPI_COMM_WORLD, &rank);
	#endif

    ofstream historyFile_FSI;
	bool writeHistFSI = fea_config->GetWrite_Conv_FSI();
	if (writeHistFSI && (rank == MASTER_NODE)){
		char cstrFSI[200];
		string filenameHistFSI = fea_config->GetConv_FileName_FSI();
		strcpy (cstrFSI, filenameHistFSI.data());
		historyFile_FSI.open (cstrFSI, std::ios_base::app);
	}


	/*--- Only when there is movement, and a dynamic coefficient is requested, it makes sense to compute the Aitken's coefficient ---*/

	if (CurrentTime > Static_Time) {

		if (RelaxMethod_FSI == NO_RELAXATION){

			if (writeHistFSI && (rank == MASTER_NODE)){

				SetWAitken_Dyn(1.0);

				if (iFSIIter == 0) historyFile_FSI << " " << endl ;
				historyFile_FSI << setiosflags(ios::fixed) << setprecision(4) << CurrentTime << "," ;
				historyFile_FSI << setiosflags(ios::fixed) << setprecision(1) << iFSIIter << "," ;
				if (iFSIIter == 0) historyFile_FSI << setiosflags(ios::scientific) << setprecision(4) << 1.0 ;
				else historyFile_FSI << setiosflags(ios::scientific) << setprecision(4) << 1.0 << "," ;
			}

		}
		else if (RelaxMethod_FSI == FIXED_PARAMETER){

			if (writeHistFSI && (rank == MASTER_NODE)){

				SetWAitken_Dyn(fea_config->GetAitkenStatRelax());

				if (iFSIIter == 0) historyFile_FSI << " " << endl ;
				historyFile_FSI << setiosflags(ios::fixed) << setprecision(4) << CurrentTime << "," ;
				historyFile_FSI << setiosflags(ios::fixed) << setprecision(1) << iFSIIter << "," ;
				if (iFSIIter == 0) historyFile_FSI << setiosflags(ios::scientific) << setprecision(4) << fea_config->GetAitkenStatRelax() ;
				else historyFile_FSI << setiosflags(ios::scientific) << setprecision(4) << fea_config->GetAitkenStatRelax() << "," ;
			}

		}
		else if (RelaxMethod_FSI == AITKEN_DYNAMIC){

			if (iFSIIter == 0){

				WAitkDyn_tn1 = GetWAitken_Dyn_tn1();
				WAitkDyn_Max = fea_config->GetAitkenDynMaxInit();
				WAitkDyn_Min = fea_config->GetAitkenDynMinInit();

				WAitkDyn = min(WAitkDyn_tn1, WAitkDyn_Max);
				WAitkDyn = max(WAitkDyn, WAitkDyn_Min);

				SetWAitken_Dyn(WAitkDyn);
				if (writeHistFSI && (rank == MASTER_NODE)){
					if (iFSIIter == 0) historyFile_FSI << " " << endl ;
					historyFile_FSI << setiosflags(ios::fixed) << setprecision(4) << CurrentTime << "," ;
					historyFile_FSI << setiosflags(ios::fixed) << setprecision(1) << iFSIIter << "," ;
					historyFile_FSI << setiosflags(ios::scientific) << setprecision(4) << WAitkDyn ;
				}

			}
			else{
				// To nPointDomain; we need to communicate the values
				for (iPoint = 0; iPoint < nPointDomain; iPoint++){

					dispPred = fea_solution[MESH_0][FEA_SOL]->node[iPoint]->GetSolution_Pred();
					dispPred_Old = fea_solution[MESH_0][FEA_SOL]->node[iPoint]->GetSolution_Pred_Old();
					dispCalc = fea_solution[MESH_0][FEA_SOL]->node[iPoint]->GetSolution();
					dispCalc_Old = fea_solution[MESH_0][FEA_SOL]->node[iPoint]->GetSolution_Old();

					for (iDim = 0; iDim < nDim; iDim++){

						/*--- Compute the deltaU and deltaU_n+1 ---*/
						deltaU[iDim] = dispCalc_Old[iDim] - dispPred_Old[iDim];
						deltaU_p1[iDim] = dispCalc[iDim] - dispPred[iDim];

						/*--- Compute the difference ---*/
						delta_deltaU[iDim] = deltaU_p1[iDim] - deltaU[iDim];

						/*--- Add numerator and denominator ---*/
						sbuf_numAitk += deltaU[iDim] * delta_deltaU[iDim];
						sbuf_denAitk += delta_deltaU[iDim] * delta_deltaU[iDim];

					}

				}

#ifdef HAVE_MPI
				SU2_MPI::Allreduce(&sbuf_numAitk, &rbuf_numAitk, 1, MPI_DOUBLE, MPI_SUM, MPI_COMM_WORLD);
				SU2_MPI::Allreduce(&sbuf_denAitk, &rbuf_denAitk, 1, MPI_DOUBLE, MPI_SUM, MPI_COMM_WORLD);
#else
				rbuf_numAitk = sbuf_numAitk;
				rbuf_denAitk = sbuf_denAitk;
#endif

				WAitkDyn = GetWAitken_Dyn();

				if (rbuf_denAitk > 1E-15){
					WAitkDyn = - 1.0 * WAitkDyn * rbuf_numAitk / rbuf_denAitk ;
				}

				WAitkDyn = max(WAitkDyn, 0.1);
				WAitkDyn = min(WAitkDyn, 1.0);

				SetWAitken_Dyn(WAitkDyn);

				if (writeHistFSI && (rank == MASTER_NODE)){
					historyFile_FSI << setiosflags(ios::fixed) << setprecision(4) << CurrentTime << "," ;
					historyFile_FSI << setiosflags(ios::fixed) << setprecision(1) << iFSIIter << "," ;
					historyFile_FSI << setiosflags(ios::scientific) << setprecision(4) << WAitkDyn << "," ;
				}

			}

		}
		else {
			if (rank == MASTER_NODE) cout << "No relaxation method used. " << endl;
		}

	}

	if (writeHistFSI && (rank == MASTER_NODE)){historyFile_FSI.close();}

}

void CFEM_ElasticitySolver::SetAitken_Relaxation(CGeometry **fea_geometry,
        				  CConfig *fea_config, CSolver ***fea_solution){

    unsigned long iPoint, iDim;
    unsigned short RelaxMethod_FSI;
    su2double *dispPred, *dispCalc;
    su2double WAitken;
	su2double CurrentTime=fea_config->GetCurrent_DynTime();
	su2double Static_Time=fea_config->GetStatic_Time();

    RelaxMethod_FSI = fea_config->GetRelaxation_Method_FSI();

	/*--- Only when there is movement it makes sense to update the solutions... ---*/

	if (CurrentTime > Static_Time) {

		if (RelaxMethod_FSI == NO_RELAXATION){
			WAitken = 1.0;
		}
		else if (RelaxMethod_FSI == FIXED_PARAMETER){
			WAitken = fea_config->GetAitkenStatRelax();
		}
		else if (RelaxMethod_FSI == AITKEN_DYNAMIC){
			WAitken = GetWAitken_Dyn();
		}
		else {
			WAitken = 1.0;
		}

	    // To nPointDomain; we need to communicate the solutions (predicted, old and old predicted) after this routine
		for (iPoint=0; iPoint < nPointDomain; iPoint++){

			/*--- Retrieve pointers to the predicted and calculated solutions ---*/
			dispPred = fea_solution[MESH_0][FEA_SOL]->node[iPoint]->GetSolution_Pred();
			dispCalc = fea_solution[MESH_0][FEA_SOL]->node[iPoint]->GetSolution();

			/*--- Set predicted solution as the old predicted solution ---*/
			fea_solution[MESH_0][FEA_SOL]->node[iPoint]->SetSolution_Pred_Old();

			/*--- Set calculated solution as the old solution (needed for dynamic Aitken relaxation) ---*/
			fea_solution[MESH_0][FEA_SOL]->node[iPoint]->SetSolution_Old(dispCalc);

			/*--- Apply the Aitken relaxation ---*/
			for (iDim=0; iDim < nDim; iDim++){
				dispPred[iDim] = (1.0 - WAitken)*dispPred[iDim] + WAitken*dispCalc[iDim];
			}

		}

	}

}

void CFEM_ElasticitySolver::Update_StructSolution(CGeometry **fea_geometry,
        				  CConfig *fea_config, CSolver ***fea_solution){

    unsigned long iPoint;
    su2double *valSolutionPred;

    for (iPoint=0; iPoint < nPointDomain; iPoint++){

    	valSolutionPred = fea_solution[MESH_0][FEA_SOL]->node[iPoint]->GetSolution_Pred();

		fea_solution[MESH_0][FEA_SOL]->node[iPoint]->SetSolution(valSolutionPred);

    }

	/*--- Perform the MPI communication of the solution, displacements only ---*/

	Set_MPI_Solution_DispOnly(fea_geometry[MESH_0], fea_config);

}
<|MERGE_RESOLUTION|>--- conflicted
+++ resolved
@@ -465,33 +465,6 @@
 
 	LinSysReact.Initialize(nPoint, nPointDomain, nVar, 0.0);
 
-<<<<<<< HEAD
-	/*--- Here is where we assign the kind of each element ---*/
-	/*--- If DE effects considered, we need the P1 component to subintegrate the electric stress ---*/
-
-	if (nDim == 2){
-		if (incompressible || de_effects){
-			element_container[EL_TRIA] = new CTRIA1(nDim, config);
-			element_container[EL_QUAD] = new CQUAD4P1(nDim, config);
-		}
-		else{
-			element_container[EL_TRIA] = new CTRIA1(nDim, config);
-			element_container[EL_QUAD] = new CQUAD4(nDim, config);
-		}
-	}
-	else if (nDim == 3){
-		if (incompressible || de_effects){
-			element_container[EL_TETRA] = new CTETRA1(nDim, config);
-			element_container[EL_HEXA] = new CHEXA8P1(nDim, config);
-		}
-		else{
-			element_container[EL_TETRA] = new CTETRA1(nDim, config);
-			element_container[EL_HEXA] = new CHEXA8(nDim, config);
-		}
-	}
-
-=======
->>>>>>> 243d9f95
 	/*--- Initialize the auxiliary vector and matrix for the computation of the nodal Reactions ---*/
 
 	normalVertex = new su2double [nDim];
@@ -1257,13 +1230,9 @@
 
 		numerics[FEA_TERM]->Compute_Tangent_Matrix(element_container[FEA_TERM][EL_KIND]);
 
-<<<<<<< HEAD
-		if (de_effects) numerics->Compute_Tangent_Matrix_DE(element_container[EL_KIND]);
-
-		NelNodes = element_container[EL_KIND]->GetnNodes();
-=======
+		if (de_effects) numerics[FEA_TERM]->Compute_Tangent_Matrix_DE(element_container[FEA_TERM][EL_KIND]);
+
 		NelNodes = element_container[FEA_TERM][EL_KIND]->GetnNodes();
->>>>>>> 243d9f95
 
 		for (iNode = 0; iNode < NelNodes; iNode++){
 
