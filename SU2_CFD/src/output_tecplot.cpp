/*!
 * \file output_tecplot.cpp
 * \brief Main subroutines for output solver information.
 * \author F. Palacios, T. Economon, M. Colonno
<<<<<<< HEAD
 * \version 4.0.0 "Cardinal"
=======
 * \version 4.1.0 "Cardinal"
>>>>>>> 47b0d6fe
 *
 * SU2 Lead Developers: Dr. Francisco Palacios (Francisco.D.Palacios@boeing.com).
 *                      Dr. Thomas D. Economon (economon@stanford.edu).
 *
 * SU2 Developers: Prof. Juan J. Alonso's group at Stanford University.
 *                 Prof. Piero Colonna's group at Delft University of Technology.
 *                 Prof. Nicolas R. Gauger's group at Kaiserslautern University of Technology.
 *                 Prof. Alberto Guardone's group at Polytechnic University of Milan.
 *                 Prof. Rafael Palacios' group at Imperial College London.
 *
 * Copyright (C) 2012-2015 SU2, the open-source CFD code.
 *
 * SU2 is free software; you can redistribute it and/or
 * modify it under the terms of the GNU Lesser General Public
 * License as published by the Free Software Foundation; either
 * version 2.1 of the License, or (at your option) any later version.
 *
 * SU2 is distributed in the hope that it will be useful,
 * but WITHOUT ANY WARRANTY; without even the implied warranty of
 * MERCHANTABILITY or FITNESS FOR A PARTICULAR PURPOSE. See the GNU
 * Lesser General Public License for more details.
 *
 * You should have received a copy of the GNU Lesser General Public
 * License along with SU2. If not, see <http://www.gnu.org/licenses/>.
 */

#include "../include/output_structure.hpp"

void COutput::SetTecplotASCII(CConfig *config, CGeometry *geometry, CSolver **solver, unsigned short val_iZone, unsigned short val_nZone, bool surf_sol) {
  
<<<<<<< HEAD
  /*--- Local variables and initialization ---*/
=======
>>>>>>> 47b0d6fe
  unsigned short iDim, iVar, nDim = geometry->GetnDim();
  unsigned short Kind_Solver = config->GetKind_Solver();
  
  unsigned long iPoint, iElem, iNode;
  unsigned long iExtIter = config->GetExtIter();
  unsigned long *LocalIndex = NULL;
  bool *SurfacePoint = NULL;
  
  bool grid_movement  = config->GetGrid_Movement();
  bool adjoint = config->GetAdjoint() || config->GetDiscrete_Adjoint();

  char cstr[200], buffer[50];
  string filename;
  
  /*--- Write file name with extension ---*/
  
  if (surf_sol) {
    if (adjoint) filename = config->GetSurfAdjCoeff_FileName();
    else filename = config->GetSurfFlowCoeff_FileName();
  }
  else {
    if (adjoint)
    filename = config->GetAdj_FileName();
    else filename = config->GetFlow_FileName();
  }
  
  if (Kind_Solver == LINEAR_ELASTICITY) {
    if (surf_sol) filename = config->GetSurfStructure_FileName().c_str();
    else filename = config->GetStructure_FileName().c_str();
  }
  
  if (Kind_Solver == WAVE_EQUATION) {
    if (surf_sol) filename = config->GetSurfWave_FileName().c_str();
    else filename = config->GetWave_FileName().c_str();
  }
  
  if (Kind_Solver == HEAT_EQUATION) {
    if (surf_sol) filename = config->GetSurfHeat_FileName().c_str();
    else filename = config->GetHeat_FileName().c_str();
  }
  
  if (Kind_Solver == POISSON_EQUATION) {
    if (surf_sol) filename = config->GetSurfStructure_FileName().c_str();
    else filename = config->GetStructure_FileName().c_str();
  }
  
  strcpy (cstr, filename.c_str());
  
  /*--- Special cases where a number needs to be appended to the file name. ---*/
  
  if ((Kind_Solver == EULER || Kind_Solver == NAVIER_STOKES || Kind_Solver == RANS ||
       Kind_Solver == ADJ_EULER || Kind_Solver == ADJ_NAVIER_STOKES || Kind_Solver == ADJ_RANS ||
       Kind_Solver == DISC_ADJ_EULER || Kind_Solver == DISC_ADJ_NAVIER_STOKES || Kind_Solver == DISC_ADJ_RANS) &&
<<<<<<< HEAD
      (val_nZone > 1) && (config->GetUnsteady_Simulation() != SPECTRAL_METHOD)) {
=======
      (val_nZone > 1) && (config->GetUnsteady_Simulation() != TIME_SPECTRAL)) {
>>>>>>> 47b0d6fe
    SPRINTF (buffer, "_%d", SU2_TYPE::Int(val_iZone));
    strcat(cstr, buffer);
  }
  
<<<<<<< HEAD
  if (config->GetUnsteady_Simulation() == SPECTRAL_METHOD) {
=======
  if (config->GetUnsteady_Simulation() == TIME_SPECTRAL) {
>>>>>>> 47b0d6fe
    
    if (config->GetKind_SU2() == SU2_SOL) { val_iZone = iExtIter; }
    
    if (SU2_TYPE::Int(val_iZone) < 10) SPRINTF (buffer, "_0000%d.dat", SU2_TYPE::Int(val_iZone));
    if ((SU2_TYPE::Int(val_iZone) >= 10) && (SU2_TYPE::Int(val_iZone) < 100)) SPRINTF (buffer, "_000%d.dat", SU2_TYPE::Int(val_iZone));
    if ((SU2_TYPE::Int(val_iZone) >= 100) && (SU2_TYPE::Int(val_iZone) < 1000)) SPRINTF (buffer, "_00%d.dat", SU2_TYPE::Int(val_iZone));
    if ((SU2_TYPE::Int(val_iZone) >= 1000) && (SU2_TYPE::Int(val_iZone) < 10000)) SPRINTF (buffer, "_0%d.dat", SU2_TYPE::Int(val_iZone));
    if (SU2_TYPE::Int(val_iZone) >= 10000) SPRINTF (buffer, "_%d.dat", SU2_TYPE::Int(val_iZone));
    
  }
  else if (config->GetUnsteady_Simulation() && config->GetWrt_Unsteady()) {
    if (SU2_TYPE::Int(iExtIter) < 10) SPRINTF (buffer, "_0000%d.dat", SU2_TYPE::Int(iExtIter));
    if ((SU2_TYPE::Int(iExtIter) >= 10) && (SU2_TYPE::Int(iExtIter) < 100)) SPRINTF (buffer, "_000%d.dat", SU2_TYPE::Int(iExtIter));
    if ((SU2_TYPE::Int(iExtIter) >= 100) && (SU2_TYPE::Int(iExtIter) < 1000)) SPRINTF (buffer, "_00%d.dat", SU2_TYPE::Int(iExtIter));
    if ((SU2_TYPE::Int(iExtIter) >= 1000) && (SU2_TYPE::Int(iExtIter) < 10000)) SPRINTF (buffer, "_0%d.dat", SU2_TYPE::Int(iExtIter));
    if (SU2_TYPE::Int(iExtIter) >= 10000) SPRINTF (buffer, "_%d.dat", SU2_TYPE::Int(iExtIter));
  }
  else { SPRINTF (buffer, ".dat"); }
  
  strcat(cstr, buffer);
  
  /*--- Open Tecplot ASCII file and write the header. ---*/
  ofstream Tecplot_File;
  Tecplot_File.open(cstr, ios::out);
  Tecplot_File.precision(6);
  if (surf_sol) Tecplot_File << "TITLE = \"Visualization of the surface solution\"" << endl;
  else Tecplot_File << "TITLE = \"Visualization of the volumetric solution\"" << endl;
  
  /*--- Prepare the variable lists. ---*/
  
  /*--- Write the list of the fields in the restart file.
   Without including the PointID---*/
  if (config->GetKind_SU2() == SU2_SOL) {
    
    /*--- If SU2_SOL called this routine, we already have a set of output
     variables with the appropriate string tags stored in the config class. ---*/
    Tecplot_File << "VARIABLES = ";
    nVar_Total = config->fields.size() - 1;
    for (unsigned short iField = 1; iField < config->fields.size(); iField++) {
      Tecplot_File << config->fields[iField];
    }
    Tecplot_File << endl;
    
  } else {
    
    if (nDim == 2) {
      Tecplot_File << "VARIABLES = \"x\",\"y\"";
    } else {
      Tecplot_File << "VARIABLES = \"x\",\"y\",\"z\"";
    }
    
    /*--- Add names for conservative and residual variables ---*/
    for (iVar = 0; iVar < nVar_Consv; iVar++) {
      Tecplot_File << ",\"Conservative_" << iVar+1 << "\"";
    }
    
    if (!config->GetLow_MemoryOutput()) {
      
      if (config->GetWrt_Limiters()) {
        for (iVar = 0; iVar < nVar_Consv; iVar++) {
          Tecplot_File << ",\"Limiter_" << iVar+1 << "\"";
        }
      }
      if (config->GetWrt_Residuals()) {
        for (iVar = 0; iVar < nVar_Consv; iVar++) {
          Tecplot_File << ",\"Residual_" << iVar+1 << "\"";
        }
      }
      
      /*--- Add names for any extra variables (this will need to be adjusted). ---*/
      if (grid_movement) {
        if (nDim == 2) {
          Tecplot_File << ",\"Grid_Velx\",\"Grid_Vely\"";
        } else {
          Tecplot_File << ",\"Grid_Velx\",\"Grid_Vely\",\"Grid_Velz\"";
        }
      }
      
      if (config->GetKind_Regime() == FREESURFACE) {
        Tecplot_File << ",\"Density\"";
      }
      
      if ((Kind_Solver == EULER) || (Kind_Solver == NAVIER_STOKES) || (Kind_Solver == RANS)) {
        Tecplot_File << ",\"Pressure\",\"Temperature\",\"Pressure_Coefficient\",\"Mach\"";
      }
      
      if ((Kind_Solver == NAVIER_STOKES) || (Kind_Solver == RANS)) {
        Tecplot_File << ",\"Laminar_Viscosity\", \"Skin_Friction_Coefficient\", \"Heat_Flux\", \"Y_Plus\"";
      }
      
      if (Kind_Solver == RANS) {
        Tecplot_File << ", \"Eddy_Viscosity\"";
      }
      
      if (config->GetWrt_SharpEdges()) {
        if ((Kind_Solver == EULER) || (Kind_Solver == NAVIER_STOKES) || (Kind_Solver == RANS)) {
          Tecplot_File << ", \"Sharp_Edge_Dist\"";
        }
      }
      
<<<<<<< HEAD
      if ((Kind_Solver == TNE2_EULER) || (Kind_Solver == TNE2_NAVIER_STOKES)) {
        Tecplot_File << ",\"Mach\",\"Pressure\",\"Temperature\",\"Temperature_ve\"";
      }
      
      if (Kind_Solver == TNE2_NAVIER_STOKES) {
        for (unsigned short iSpecies = 0; iSpecies < config->GetnSpecies(); iSpecies++)
          Tecplot_File << ",\"DiffusionCoeff_" << iSpecies << "\"";
        Tecplot_File << ",\"Laminar_Viscosity\",\"ThermConductivity\",\"ThermConductivity_ve\"";
      }
      
=======
>>>>>>> 47b0d6fe
      if (Kind_Solver == POISSON_EQUATION) {
        unsigned short iDim;
        for (iDim = 0; iDim < geometry->GetnDim(); iDim++)
          Tecplot_File << ",\"poissonField_" << iDim+1 << "\"";
      }
      
      if (( Kind_Solver == ADJ_EULER              ) ||
          ( Kind_Solver == ADJ_NAVIER_STOKES      ) ||
<<<<<<< HEAD
          ( Kind_Solver == ADJ_RANS               ) ||
          ( Kind_Solver == ADJ_TNE2_EULER         ) ||
          ( Kind_Solver == ADJ_TNE2_NAVIER_STOKES )   ) {
=======
          ( Kind_Solver == ADJ_RANS               )   ) {
>>>>>>> 47b0d6fe
        Tecplot_File << ", \"Surface_Sensitivity\", \"Solution_Sensor\"";
      }

      if (( Kind_Solver == DISC_ADJ_EULER              ) ||
          ( Kind_Solver == DISC_ADJ_NAVIER_STOKES      ) ||
          ( Kind_Solver == DISC_ADJ_RANS               )) {
        Tecplot_File << ", \"Surface_Sensitivity\", \"Sensitivity_x\", \"Sensitivity_y\"";
        if (geometry->GetnDim() == 3){
          Tecplot_File << ",\"Sensitivity_z\"";
        }
      }
      
      if (Kind_Solver == LINEAR_ELASTICITY) {
        Tecplot_File << ", \"Von_Mises_Stress\", \"Flow_Pressure\"";
      }
      
      if (config->GetExtraOutput()) {
        string *headings = NULL;
        //if (Kind_Solver == RANS) {
        headings = solver[TURB_SOL]->OutputHeadingNames;
        //}
        for (iVar = 0; iVar < nVar_Extra; iVar++) {
          //Tecplot_File << ", \"ExtraOutput_" << iVar+1<<"\"";
          if (headings == NULL) {
            Tecplot_File << ", \"ExtraOutput_" << iVar+1<<"\"";
          } else{
            Tecplot_File << ", \""<< headings[iVar] <<"\"";
          }
        }
      }
    }
    
    Tecplot_File << endl;
    
  }
  
  /*--- If it's a surface output, print only the points
   that are in the element list, change the numbering ---*/
  
  if (surf_sol) {
    
    LocalIndex = new unsigned long [nGlobal_Poin+1];
    SurfacePoint = new bool [nGlobal_Poin+1];
    
    for (iPoint = 0; iPoint < nGlobal_Poin+1; iPoint++) SurfacePoint[iPoint] = false;
    
    for (iElem = 0; iElem < nGlobal_Line; iElem++) {
      iNode = iElem*N_POINTS_LINE;
      SurfacePoint[Conn_Line[iNode+0]] = true;
      SurfacePoint[Conn_Line[iNode+1]] = true;
    }
    for (iElem = 0; iElem < nGlobal_BoundTria; iElem++) {
      iNode = iElem*N_POINTS_TRIANGLE;
      SurfacePoint[Conn_BoundTria[iNode+0]] = true;
      SurfacePoint[Conn_BoundTria[iNode+1]] = true;
      SurfacePoint[Conn_BoundTria[iNode+2]] = true;
    }
    for (iElem = 0; iElem < nGlobal_BoundQuad; iElem++) {
      iNode = iElem*N_POINTS_QUADRILATERAL;
      SurfacePoint[Conn_BoundQuad[iNode+0]] = true;
      SurfacePoint[Conn_BoundQuad[iNode+1]] = true;
      SurfacePoint[Conn_BoundQuad[iNode+2]] = true;
      SurfacePoint[Conn_BoundQuad[iNode+3]] = true;
    }
    
    nSurf_Poin = 0;
    for (iPoint = 0; iPoint < nGlobal_Poin+1; iPoint++) {
      LocalIndex[iPoint] = 0;
      if (SurfacePoint[iPoint]) { nSurf_Poin++; LocalIndex[iPoint] = nSurf_Poin; }
    }
    
  }
  
  /*--- Write the header ---*/
  Tecplot_File << "ZONE ";
  if (config->GetUnsteady_Simulation() && config->GetWrt_Unsteady()) {
    Tecplot_File << "STRANDID="<<SU2_TYPE::Int(iExtIter+1)<<", SOLUTIONTIME="<<config->GetDelta_UnstTime()*iExtIter<<", ";
<<<<<<< HEAD
  } else if (config->GetUnsteady_Simulation() == SPECTRAL_METHOD) {
    /*--- Compute period of oscillation & compute time interval using nTimeInstances ---*/
    su2double period = config->GetSpectralMethod_Period();
=======
  } else if (config->GetUnsteady_Simulation() == TIME_SPECTRAL) {
    /*--- Compute period of oscillation & compute time interval using nTimeInstances ---*/
    su2double period = config->GetTimeSpectral_Period();
>>>>>>> 47b0d6fe
    su2double deltaT = period/(su2double)(config->GetnTimeInstances());
    Tecplot_File << "STRANDID="<<SU2_TYPE::Int(iExtIter+1)<<", SOLUTIONTIME="<<deltaT*iExtIter<<", ";
  }
  
  if (nDim == 2) {
    if (surf_sol) Tecplot_File << "NODES= "<< nSurf_Poin <<", ELEMENTS= "<< nSurf_Elem <<", DATAPACKING=POINT, ZONETYPE=FELINESEG"<< endl;
    else Tecplot_File << "NODES= "<< nGlobal_Poin <<", ELEMENTS= "<< nGlobal_Elem <<", DATAPACKING=POINT, ZONETYPE=FEQUADRILATERAL"<< endl;
  } else {
    if (surf_sol) Tecplot_File << "NODES= "<< nSurf_Poin<<", ELEMENTS= "<< nSurf_Elem <<", DATAPACKING=POINT, ZONETYPE=FEQUADRILATERAL"<< endl;
    else Tecplot_File << "NODES= "<< nGlobal_Poin <<", ELEMENTS= "<< nGlobal_Elem <<", DATAPACKING=POINT, ZONETYPE=FEBRICK"<< endl;
  }
  
  /*--- Write surface and volumetric solution data. ---*/
  
  for (iPoint = 0; iPoint < nGlobal_Poin; iPoint++) {
    
    if (surf_sol) {
      
      if (LocalIndex[iPoint+1] != 0) {
        
        /*--- Write the node coordinates ---*/
        if (config->GetKind_SU2() != SU2_SOL) {
          for (iDim = 0; iDim < nDim; iDim++)
          Tecplot_File << scientific << Coords[iDim][iPoint] << "\t";
        }
        
        /*--- Loop over the vars/residuals and write the values to file ---*/
        for (iVar = 0; iVar < nVar_Total; iVar++)
        Tecplot_File << scientific << Data[iVar][iPoint] << "\t";
        
        Tecplot_File << endl;
        
      }
      
    } else {
      
      /*--- Write the node coordinates ---*/
      if (config->GetKind_SU2() != SU2_SOL) {
        for (iDim = 0; iDim < nDim; iDim++)
        Tecplot_File << scientific << Coords[iDim][iPoint] << "\t";
      }
      
      /*--- Loop over the vars/residuals and write the values to file ---*/
      for (iVar = 0; iVar < nVar_Total; iVar++)
      Tecplot_File << scientific << Data[iVar][iPoint] << "\t";
      
      Tecplot_File << endl;
      
    }
    
  }
  
  
  /*--- Write connectivity data. ---*/
  if (surf_sol) {
    
    for (iElem = 0; iElem < nGlobal_Line; iElem++) {
      iNode = iElem*N_POINTS_LINE;
      Tecplot_File << LocalIndex[Conn_Line[iNode+0]] << "\t";
      Tecplot_File << LocalIndex[Conn_Line[iNode+1]] << "\n";
    }
    
    for (iElem = 0; iElem < nGlobal_BoundTria; iElem++) {
      iNode = iElem*N_POINTS_TRIANGLE;
      Tecplot_File << LocalIndex[Conn_BoundTria[iNode+0]] << "\t";
      Tecplot_File << LocalIndex[Conn_BoundTria[iNode+1]] << "\t";
      Tecplot_File << LocalIndex[Conn_BoundTria[iNode+2]] << "\t";
      Tecplot_File << LocalIndex[Conn_BoundTria[iNode+2]] << "\n";
    }
    
    for (iElem = 0; iElem < nGlobal_BoundQuad; iElem++) {
      iNode = iElem*N_POINTS_QUADRILATERAL;
      Tecplot_File << LocalIndex[Conn_BoundQuad[iNode+0]] << "\t";
      Tecplot_File << LocalIndex[Conn_BoundQuad[iNode+1]] << "\t";
      Tecplot_File << LocalIndex[Conn_BoundQuad[iNode+2]] << "\t";
      Tecplot_File << LocalIndex[Conn_BoundQuad[iNode+3]] << "\n";
    }
    
  } else {
    
    for (iElem = 0; iElem < nGlobal_Tria; iElem++) {
      iNode = iElem*N_POINTS_TRIANGLE;
      Tecplot_File << Conn_Tria[iNode+0] << "\t";
      Tecplot_File << Conn_Tria[iNode+1] << "\t";
      Tecplot_File << Conn_Tria[iNode+2] << "\t";
      Tecplot_File << Conn_Tria[iNode+2] << "\n";
    }
    
    for (iElem = 0; iElem < nGlobal_Quad; iElem++) {
      iNode = iElem*N_POINTS_QUADRILATERAL;
      Tecplot_File << Conn_Quad[iNode+0] << "\t";
      Tecplot_File << Conn_Quad[iNode+1] << "\t";
      Tecplot_File << Conn_Quad[iNode+2] << "\t";
      Tecplot_File << Conn_Quad[iNode+3] << "\n";
    }
    
    for (iElem = 0; iElem < nGlobal_Tetr; iElem++) {
      iNode = iElem*N_POINTS_TETRAHEDRON;
      Tecplot_File << Conn_Tetr[iNode+0] << "\t" << Conn_Tetr[iNode+1] << "\t";
      Tecplot_File << Conn_Tetr[iNode+2] << "\t" << Conn_Tetr[iNode+2] << "\t";
      Tecplot_File << Conn_Tetr[iNode+3] << "\t" << Conn_Tetr[iNode+3] << "\t";
      Tecplot_File << Conn_Tetr[iNode+3] << "\t" << Conn_Tetr[iNode+3] << "\n";
    }
    
    for (iElem = 0; iElem < nGlobal_Hexa; iElem++) {
      iNode = iElem*N_POINTS_HEXAHEDRON;
      Tecplot_File << Conn_Hexa[iNode+0] << "\t" << Conn_Hexa[iNode+1] << "\t";
      Tecplot_File << Conn_Hexa[iNode+2] << "\t" << Conn_Hexa[iNode+3] << "\t";
      Tecplot_File << Conn_Hexa[iNode+4] << "\t" << Conn_Hexa[iNode+5] << "\t";
      Tecplot_File << Conn_Hexa[iNode+6] << "\t" << Conn_Hexa[iNode+7] << "\n";
    }
    
    for (iElem = 0; iElem < nGlobal_Pris; iElem++) {
      iNode = iElem*N_POINTS_PRISM;
      Tecplot_File << Conn_Pris[iNode+0] << "\t" << Conn_Pris[iNode+1] << "\t";
      Tecplot_File << Conn_Pris[iNode+1] << "\t" << Conn_Pris[iNode+2] << "\t";
      Tecplot_File << Conn_Pris[iNode+3] << "\t" << Conn_Pris[iNode+4] << "\t";
      Tecplot_File << Conn_Pris[iNode+4] << "\t" << Conn_Pris[iNode+5] << "\n";
    }
    
    for (iElem = 0; iElem < nGlobal_Pyra; iElem++) {
      iNode = iElem*N_POINTS_PYRAMID;
      Tecplot_File << Conn_Pyra[iNode+0] << "\t" << Conn_Pyra[iNode+1] << "\t";
      Tecplot_File << Conn_Pyra[iNode+2] << "\t" << Conn_Pyra[iNode+3] << "\t";
      Tecplot_File << Conn_Pyra[iNode+4] << "\t" << Conn_Pyra[iNode+4] << "\t";
      Tecplot_File << Conn_Pyra[iNode+4] << "\t" << Conn_Pyra[iNode+4] << "\n";
    }
  }
  
  Tecplot_File.close();
  
  if (surf_sol) delete [] LocalIndex;
  
}

void COutput::SetTecplotASCII_LowMemory(CConfig *config, CGeometry *geometry, CSolver **solver, char mesh_filename[MAX_STRING_SIZE], bool surf_sol) {
  
  int rank = MASTER_NODE;
#ifdef HAVE_MPI
  int size = SINGLE_NODE;
  MPI_Comm_size(MPI_COMM_WORLD, &size);
  MPI_Comm_rank(MPI_COMM_WORLD, &rank);
#endif
  
  unsigned long iElem, iPoint;
  unsigned short iVar;
  bool grid_movement  = config->GetGrid_Movement();
  unsigned short Kind_Solver = config->GetKind_Solver();
  ofstream Tecplot_File;
  unsigned long Total_nElem_Bound, *PointSurface = NULL, nPointSurface = 0;
  unsigned short iMarker;
  
  /*--- Open Tecplot ASCII file and write the header. ---*/
  
  Tecplot_File.open(mesh_filename, ios::out);
  Tecplot_File.precision(6);
  if (surf_sol) Tecplot_File << "TITLE = \"Visualization of the surface solution\"" << endl;
  else Tecplot_File << "TITLE = \"Visualization of the volumetric solution\"" << endl;
  
  /*--- Write the list of the fields in the restart file.
   Without including the PointID---*/
  if (config->GetKind_SU2() == SU2_SOL) {
    
    /*--- If SU2_SOL called this routine, we already have a set of output
     variables with the appropriate string tags stored in the config class. ---*/
    Tecplot_File << "VARIABLES = ";
    nVar_Total = config->fields.size() - 1;
    for (unsigned short iField = 1; iField < config->fields.size(); iField++) {
      Tecplot_File << config->fields[iField];
    }
    
    Tecplot_File << endl;
    
  } else {
    
    if (geometry->GetnDim() == 2) { Tecplot_File << "VARIABLES = \"x\",\"y\""; }
    else { Tecplot_File << "VARIABLES = \"x\",\"y\",\"z\""; }
    
    /*--- Add names for conservative, limiters, and residual variables ---*/
    
    for (iVar = 0; iVar < nVar_Consv; iVar++) {
      Tecplot_File << ",\"Conservative_" << iVar+1 << "\"";
    }
    
    if (!config->GetLow_MemoryOutput()) {
      
      if (config->GetWrt_Limiters()) {
        for (iVar = 0; iVar < nVar_Consv; iVar++) {
          Tecplot_File << ",\"Limiter_" << iVar+1 << "\"";
        }
      }
      if (config->GetWrt_Residuals()) {
        for (iVar = 0; iVar < nVar_Consv; iVar++) {
          Tecplot_File << ",\"Residual_" << iVar+1 << "\"";
        }
      }
      
      /*--- Add names for any extra variables (this will need to be adjusted). ---*/
      
      if (grid_movement) {
        if (geometry->GetnDim() == 2) {
          Tecplot_File << ",\"Grid_Velx\",\"Grid_Vely\"";
        } else {
          Tecplot_File << ",\"Grid_Velx\",\"Grid_Vely\",\"Grid_Velz\"";
        }
      }
      
      if ((Kind_Solver == EULER) || (Kind_Solver == NAVIER_STOKES) || (Kind_Solver == RANS)) {
        Tecplot_File << ",\"Pressure\",\"Temperature\",\"Pressure_Coefficient\",\"Mach\"";
        if ((Kind_Solver == NAVIER_STOKES) || (Kind_Solver == RANS)) {
          Tecplot_File << ",\"Laminar_Viscosity\", \"Skin_Friction_Coefficient\", \"Heat_Flux\", \"Y_Plus\"";
          if (Kind_Solver == RANS) { Tecplot_File << ", \"Eddy_Viscosity\""; }
        }
        if (config->GetWrt_SharpEdges()) { Tecplot_File << ", \"Sharp_Edge_Dist\""; }
      }
      
      if ((Kind_Solver == ADJ_EULER) || (Kind_Solver == ADJ_NAVIER_STOKES) || (Kind_Solver == ADJ_RANS) ) {
        Tecplot_File << ", \"Surface_Sensitivity\", \"Solution_Sensor\"";
      }

      if (( Kind_Solver == DISC_ADJ_EULER              ) ||
          ( Kind_Solver == DISC_ADJ_NAVIER_STOKES      ) ||
          ( Kind_Solver == DISC_ADJ_RANS               )) {
        Tecplot_File << ", \"Surface_Sensitivity\", \"Sensitivity_x\", \"Sensitivity_y\"";
        if (geometry->GetnDim() == 3){
          Tecplot_File << ",\"Sensitivity_z\"";
        }
      }
      
    }
    
    Tecplot_File << endl;
    
  }
  
  
  if (surf_sol) {
    
    /*--- It is important to do a renumbering to don't add points
     that do not belong to the surfaces ---*/
    
    PointSurface = new unsigned long[geometry->GetnPoint()];
    for (iPoint = 0; iPoint < geometry->GetnPoint(); iPoint++)
      if (geometry->node[iPoint]->GetBoundary()) {
        PointSurface[iPoint] = nPointSurface;
        nPointSurface++;
      }
    
    /*--- Compute the total number of elements ---*/
    
    Total_nElem_Bound = 0;
    for (iMarker = 0; iMarker < config->GetnMarker_All(); iMarker++) {
      if (config->GetMarker_All_Plotting(iMarker) == YES) {
        Total_nElem_Bound += geometry->GetnElem_Bound(iMarker);
      }
    }
    
    if (Total_nElem_Bound != 0) {
      
      /*--- Write the header of the file ---*/
      
      Tecplot_File << "ZONE T= \"MPI rank: " << rank << "\", ";
      Tecplot_File << "NODES= "<< nPointSurface <<", ELEMENTS= "<< Total_nElem_Bound <<", DATAPACKING= POINT";
      if (geometry->GetnDim() == 2) Tecplot_File << ", ZONETYPE= FELINESEG"<< endl;
      if (geometry->GetnDim() == 3) Tecplot_File << ", ZONETYPE= FEQUADRILATERAL"<< endl;
      
      /*--- Only write the coordiantes of the points that are on the surfaces ---*/
      
      if (geometry->GetnDim() == 3) {
        for (iPoint = 0; iPoint < geometry->GetnPoint(); iPoint++)
          if (geometry->node[iPoint]->GetBoundary()) {
            for (iVar = 0; iVar < solver[FLOW_SOL]->GetnVar(); iVar++)
              Tecplot_File << scientific << solver[FLOW_SOL]->node[iPoint]->GetSolution(iVar) << "\t";
            Tecplot_File << "\n";
          }
      }
      else {
        for (iPoint = 0; iPoint < geometry->GetnPoint(); iPoint++)
          if (geometry->node[iPoint]->GetBoundary()) {
            for (iVar = 0; iVar < solver[FLOW_SOL]->GetnVar(); iVar++)
              Tecplot_File << scientific << solver[FLOW_SOL]->node[iPoint]->GetSolution(iVar) << "\t";
            Tecplot_File << "\n";
          }
      }
      
      /*--- Write the cells using the new numbering ---*/
      
      for (iMarker = 0; iMarker < config->GetnMarker_All(); iMarker++)
        if (config->GetMarker_All_Plotting(iMarker) == YES)
          for (iElem = 0; iElem < geometry->GetnElem_Bound(iMarker); iElem++) {
            if (geometry->GetnDim() == 2) {
              Tecplot_File << PointSurface[geometry->bound[iMarker][iElem]->GetNode(0)]+1 << " "
              << PointSurface[geometry->bound[iMarker][iElem]->GetNode(1)]+1 << endl;
            }
            if (geometry->GetnDim() == 3) {
              if (geometry->bound[iMarker][iElem]->GetnNodes() == 3) {
                Tecplot_File << PointSurface[geometry->bound[iMarker][iElem]->GetNode(0)]+1 << " "
                << PointSurface[geometry->bound[iMarker][iElem]->GetNode(1)]+1 << " "
                << PointSurface[geometry->bound[iMarker][iElem]->GetNode(2)]+1 << " "
                << PointSurface[geometry->bound[iMarker][iElem]->GetNode(2)]+1 << endl;
              }
              if (geometry->bound[iMarker][iElem]->GetnNodes() == 4) {
                Tecplot_File << PointSurface[geometry->bound[iMarker][iElem]->GetNode(0)]+1 << " "
                << PointSurface[geometry->bound[iMarker][iElem]->GetNode(1)]+1 << " "
                << PointSurface[geometry->bound[iMarker][iElem]->GetNode(2)]+1 << " "
                << PointSurface[geometry->bound[iMarker][iElem]->GetNode(3)]+1 << endl;
              }
            }
          }
    }
    else {
      
      /*--- No elements in the surface ---*/
      
      if (geometry->GetnDim() == 2) {
        Tecplot_File << "ZONE ";
        Tecplot_File << "T= \"MPI rank: " << rank << "\", ";
        Tecplot_File << "NODES= 1, ELEMENTS= 1, DATAPACKING=POINT, ZONETYPE=FELINESEG"<< endl;
        for (iVar = 0; iVar < solver[FLOW_SOL]->GetnVar(); iVar++)
          Tecplot_File << scientific << "0.0\t";
        Tecplot_File << "\n";
        Tecplot_File << "1 1"<< endl;
      }
      if (geometry->GetnDim() == 3) {
        Tecplot_File << "ZONE ";
        Tecplot_File << "T= \"MPI rank: " << rank << "\", ";
        Tecplot_File << "NODES= 1, ELEMENTS= 1, DATAPACKING=POINT, ZONETYPE=FEQUADRILATERAL"<< endl;
        for (iVar = 0; iVar < solver[FLOW_SOL]->GetnVar(); iVar++)
          Tecplot_File << scientific << "0.0\t";
        Tecplot_File << "\n";
        Tecplot_File << "1 1 1 1"<< endl;
      }
    }
    
    /*--- Dealocate memory and close the file ---*/
    
    delete[] PointSurface;
    Tecplot_File.close();
    
  }
  
  else {
    
    Tecplot_File << "ZONE ";
    Tecplot_File << "T= \"MPI rank: " << rank << "\", ";
    Tecplot_File << "NODES= "<< geometry->GetnPoint() <<", ELEMENTS= "<< geometry->GetnElem() <<", DATAPACKING= POINT";
    if (geometry->GetnDim() == 2) Tecplot_File << ", ZONETYPE= FEQUADRILATERAL"<< endl;
    if (geometry->GetnDim() == 3) Tecplot_File << ", ZONETYPE= FEBRICK"<< endl;
    
    /*--- Adding coordinates ---*/
    
    for (iPoint = 0; iPoint < geometry->GetnPoint(); iPoint++) {
      for (iVar = 0; iVar < solver[FLOW_SOL]->GetnVar(); iVar++)
        Tecplot_File << scientific << solver[FLOW_SOL]->node[iPoint]->GetSolution(iVar) << "\t";
      Tecplot_File << "\n";
    }
    
    /*--- Adding conectivity ---*/
    
    for (iElem = 0; iElem < geometry->GetnElem(); iElem++) {
      if (geometry->elem[iElem]->GetVTK_Type() == TRIANGLE) {
        Tecplot_File <<
        geometry->elem[iElem]->GetNode(0)+1 <<" "<< geometry->elem[iElem]->GetNode(1)+1 <<" "<<
        geometry->elem[iElem]->GetNode(2)+1 <<" "<< geometry->elem[iElem]->GetNode(2)+1 << endl;
      }
<<<<<<< HEAD
      if (geometry->elem[iElem]->GetVTK_Type() == RECTANGLE) {
=======
      if (geometry->elem[iElem]->GetVTK_Type() == QUADRILATERAL) {
>>>>>>> 47b0d6fe
        Tecplot_File <<
        geometry->elem[iElem]->GetNode(0)+1 <<" "<< geometry->elem[iElem]->GetNode(1)+1 <<" "<<
        geometry->elem[iElem]->GetNode(2)+1 <<" "<< geometry->elem[iElem]->GetNode(3)+1 << endl;
      }
      if (geometry->elem[iElem]->GetVTK_Type() == TETRAHEDRON) {
        Tecplot_File <<
        geometry->elem[iElem]->GetNode(0)+1 <<" "<< geometry->elem[iElem]->GetNode(1)+1 <<" "<<
        geometry->elem[iElem]->GetNode(2)+1 <<" "<< geometry->elem[iElem]->GetNode(2)+1 <<" "<<
        geometry->elem[iElem]->GetNode(3)+1 <<" "<< geometry->elem[iElem]->GetNode(3)+1 <<" "<<
        geometry->elem[iElem]->GetNode(3)+1 <<" "<< geometry->elem[iElem]->GetNode(3)+1 << endl;
      }
      if (geometry->elem[iElem]->GetVTK_Type() == HEXAHEDRON) {
        Tecplot_File <<
        geometry->elem[iElem]->GetNode(0)+1 <<" "<< geometry->elem[iElem]->GetNode(1)+1 <<" "<<
        geometry->elem[iElem]->GetNode(2)+1 <<" "<< geometry->elem[iElem]->GetNode(3)+1 <<" "<<
        geometry->elem[iElem]->GetNode(4)+1 <<" "<< geometry->elem[iElem]->GetNode(5)+1 <<" "<<
        geometry->elem[iElem]->GetNode(6)+1 <<" "<< geometry->elem[iElem]->GetNode(7)+1 << endl;
      }
      if (geometry->elem[iElem]->GetVTK_Type() == PYRAMID) {
        Tecplot_File <<
        geometry->elem[iElem]->GetNode(0)+1 <<" "<< geometry->elem[iElem]->GetNode(1)+1 <<" "<<
        geometry->elem[iElem]->GetNode(2)+1 <<" "<< geometry->elem[iElem]->GetNode(3)+1 <<" "<<
        geometry->elem[iElem]->GetNode(4)+1 <<" "<< geometry->elem[iElem]->GetNode(4)+1 <<" "<<
        geometry->elem[iElem]->GetNode(4)+1 <<" "<< geometry->elem[iElem]->GetNode(4)+1 << endl;
      }
      if (geometry->elem[iElem]->GetVTK_Type() == PRISM) {
        Tecplot_File <<
        geometry->elem[iElem]->GetNode(0)+1 <<" "<< geometry->elem[iElem]->GetNode(1)+1 <<" "<<
        geometry->elem[iElem]->GetNode(1)+1 <<" "<< geometry->elem[iElem]->GetNode(2)+1 <<" "<<
        geometry->elem[iElem]->GetNode(3)+1 <<" "<< geometry->elem[iElem]->GetNode(4)+1 <<" "<<
        geometry->elem[iElem]->GetNode(4)+1 <<" "<< geometry->elem[iElem]->GetNode(5)+1 << endl;
      }
    }
    
    Tecplot_File.close();
    
  }
  
  
#ifdef HAVE_MPI
  
  /*--- Add solution files to a single file ---*/
  
  if (rank == MASTER_NODE) {
    
    ofstream Tecplot_File;
    string filename, text_line;
    char buffer_char[50], out_file[MAX_STRING_SIZE];
    
    if (!config->GetAdjoint()) {
      if (surf_sol) filename = config->GetSurfFlowCoeff_FileName();
      else filename = config->GetFlow_FileName();
    }
    else {
      if (surf_sol) filename = config->GetSurfAdjCoeff_FileName();
      else filename = config->GetAdj_FileName();
    }
    
    strcpy(mesh_filename, filename.c_str());
    SPRINTF (buffer_char, ".dat");
    strcat(mesh_filename, buffer_char);
    
    Tecplot_File.open(mesh_filename, ios::out);
    
    for (int iRank = 0; iRank < size; iRank++) {
      
      if (!config->GetAdjoint()) {
        if (surf_sol) filename = config->GetSurfFlowCoeff_FileName();
        else filename = config->GetFlow_FileName();
      }
      else {
        if (surf_sol) filename = config->GetSurfAdjCoeff_FileName();
        else filename = config->GetAdj_FileName();
      }
      
      strcpy(out_file, filename.c_str());
      SPRINTF (buffer_char, "_%i.dat", iRank+1);
      strcat(out_file, buffer_char);
      ifstream Tecplot_File_;
      Tecplot_File_.open(out_file, ios::in);
      while (getline (Tecplot_File_, text_line)) {
        Tecplot_File << text_line << endl;
      }
      Tecplot_File_.close();
      remove (out_file);
    }
    
    Tecplot_File.close();
    
  }
  
#endif
  
}

void COutput::SetTecplotASCII_Mesh(CConfig *config, CGeometry *geometry, bool surf_sol, bool new_file) {
  
  unsigned short iDim, nDim = geometry->GetnDim();
  unsigned long iPoint, iElem, iNode;
  unsigned long *LocalIndex = NULL;
  bool *SurfacePoint = NULL;
  char cstr[200];
  ofstream Tecplot_File;

  if (surf_sol) strcpy(cstr, "surface_grid.dat");
  else strcpy(cstr, "volumetric_grid.dat");
  
  /*--- Open Tecplot ASCII file and write the header. ---*/
  
  if (new_file) {
    Tecplot_File.open(cstr, ios::out);
    Tecplot_File.precision(6);
    if (surf_sol) Tecplot_File << "TITLE = \"Visualization of the surface solution\"" << endl;
    else Tecplot_File << "TITLE = \"Visualization of the volumetric solution\"" << endl;
    
    if (nDim == 2) Tecplot_File << "VARIABLES = \"x\",\"y\"";
    else Tecplot_File << "VARIABLES = \"x\",\"y\",\"z\"";
  }
  else Tecplot_File.open(cstr, ios::out | ios::app);
  Tecplot_File << endl;
  
  /*--- If it's a surface output, print only the points
   that are in the element list, change the numbering ---*/
  
  if (surf_sol) {
    
    LocalIndex = new unsigned long [nGlobal_Poin+1];
    SurfacePoint = new bool [nGlobal_Poin+1];
    
    for (iPoint = 0; iPoint < nGlobal_Poin+1; iPoint++) SurfacePoint[iPoint] = false;
    
    for (iElem = 0; iElem < nGlobal_Line; iElem++) {
      iNode = iElem*N_POINTS_LINE;
      SurfacePoint[Conn_Line[iNode+0]] = true;
      SurfacePoint[Conn_Line[iNode+1]] = true;
    }
    for (iElem = 0; iElem < nGlobal_BoundTria; iElem++) {
      iNode = iElem*N_POINTS_TRIANGLE;
      SurfacePoint[Conn_BoundTria[iNode+0]] = true;
      SurfacePoint[Conn_BoundTria[iNode+1]] = true;
      SurfacePoint[Conn_BoundTria[iNode+2]] = true;
    }
    for (iElem = 0; iElem < nGlobal_BoundQuad; iElem++) {
      iNode = iElem*N_POINTS_QUADRILATERAL;
      SurfacePoint[Conn_BoundQuad[iNode+0]] = true;
      SurfacePoint[Conn_BoundQuad[iNode+1]] = true;
      SurfacePoint[Conn_BoundQuad[iNode+2]] = true;
      SurfacePoint[Conn_BoundQuad[iNode+3]] = true;
    }
    
    nSurf_Poin = 0;
    for (iPoint = 0; iPoint < nGlobal_Poin+1; iPoint++) {
      LocalIndex[iPoint] = 0;
      if (SurfacePoint[iPoint]) { nSurf_Poin++; LocalIndex[iPoint] = nSurf_Poin; }
    }
    
  }
  
  /*--- Write the header ---*/
  
  Tecplot_File << "ZONE T= ";
  if (new_file) Tecplot_File << "\"Original grid\", C=BLACK, ";
  else Tecplot_File << "\"Deformed grid\", C=RED, ";
  
  if (nDim == 2) {
    if (surf_sol) Tecplot_File << "NODES= "<< nSurf_Poin <<", ELEMENTS= "<< nSurf_Elem <<", DATAPACKING=POINT, ZONETYPE=FELINESEG"<< endl;
    else Tecplot_File << "NODES= "<< nGlobal_Poin <<", ELEMENTS= "<< nGlobal_Elem <<", DATAPACKING=POINT, ZONETYPE=FEQUADRILATERAL"<< endl;
  } else {
    if (surf_sol) Tecplot_File << "NODES= "<< nSurf_Poin<<", ELEMENTS= "<< nSurf_Elem <<", DATAPACKING=POINT, ZONETYPE=FEQUADRILATERAL"<< endl;
    else Tecplot_File << "NODES= "<< nGlobal_Poin <<", ELEMENTS= "<< nGlobal_Elem <<", DATAPACKING=POINT, ZONETYPE=FEBRICK"<< endl;
  }
  
  /*--- Write surface and volumetric solution data. ---*/
  
  for (iPoint = 0; iPoint < nGlobal_Poin; iPoint++) {
    
    if (surf_sol) {
      
      if (LocalIndex[iPoint+1] != 0) {
        
        /*--- Write the node coordinates ---*/
          for (iDim = 0; iDim < nDim; iDim++)
            Tecplot_File << scientific << Coords[iDim][iPoint] << "\t";
        
        Tecplot_File << endl;
        
      }
      
    } else {
      
      /*--- Write the node coordinates ---*/

      for (iDim = 0; iDim < nDim; iDim++)
          Tecplot_File << scientific << Coords[iDim][iPoint] << "\t";
      
      
      Tecplot_File << endl;
      
    }
    
  }
  
  
  /*--- Write connectivity data. ---*/
  
  if (surf_sol) {
    
    for (iElem = 0; iElem < nGlobal_Line; iElem++) {
      iNode = iElem*N_POINTS_LINE;
      Tecplot_File << LocalIndex[Conn_Line[iNode+0]] << "\t";
      Tecplot_File << LocalIndex[Conn_Line[iNode+1]] << "\n";
    }
    
    for (iElem = 0; iElem < nGlobal_BoundTria; iElem++) {
      iNode = iElem*N_POINTS_TRIANGLE;
      Tecplot_File << LocalIndex[Conn_BoundTria[iNode+0]] << "\t";
      Tecplot_File << LocalIndex[Conn_BoundTria[iNode+1]] << "\t";
      Tecplot_File << LocalIndex[Conn_BoundTria[iNode+2]] << "\t";
      Tecplot_File << LocalIndex[Conn_BoundTria[iNode+2]] << "\n";
    }
    
    for (iElem = 0; iElem < nGlobal_BoundQuad; iElem++) {
      iNode = iElem*N_POINTS_QUADRILATERAL;
      Tecplot_File << LocalIndex[Conn_BoundQuad[iNode+0]] << "\t";
      Tecplot_File << LocalIndex[Conn_BoundQuad[iNode+1]] << "\t";
      Tecplot_File << LocalIndex[Conn_BoundQuad[iNode+2]] << "\t";
      Tecplot_File << LocalIndex[Conn_BoundQuad[iNode+3]] << "\n";
    }
    
  } else {
    
    for (iElem = 0; iElem < nGlobal_Tria; iElem++) {
      iNode = iElem*N_POINTS_TRIANGLE;
      Tecplot_File << Conn_Tria[iNode+0] << "\t";
      Tecplot_File << Conn_Tria[iNode+1] << "\t";
      Tecplot_File << Conn_Tria[iNode+2] << "\t";
      Tecplot_File << Conn_Tria[iNode+2] << "\n";
    }
    
    for (iElem = 0; iElem < nGlobal_Quad; iElem++) {
      iNode = iElem*N_POINTS_QUADRILATERAL;
      Tecplot_File << Conn_Quad[iNode+0] << "\t";
      Tecplot_File << Conn_Quad[iNode+1] << "\t";
      Tecplot_File << Conn_Quad[iNode+2] << "\t";
      Tecplot_File << Conn_Quad[iNode+3] << "\n";
    }
    
    for (iElem = 0; iElem < nGlobal_Tetr; iElem++) {
      iNode = iElem*N_POINTS_TETRAHEDRON;
      Tecplot_File << Conn_Tetr[iNode+0] << "\t" << Conn_Tetr[iNode+1] << "\t";
      Tecplot_File << Conn_Tetr[iNode+2] << "\t" << Conn_Tetr[iNode+2] << "\t";
      Tecplot_File << Conn_Tetr[iNode+3] << "\t" << Conn_Tetr[iNode+3] << "\t";
      Tecplot_File << Conn_Tetr[iNode+3] << "\t" << Conn_Tetr[iNode+3] << "\n";
    }
    
    for (iElem = 0; iElem < nGlobal_Hexa; iElem++) {
      iNode = iElem*N_POINTS_HEXAHEDRON;
      Tecplot_File << Conn_Hexa[iNode+0] << "\t" << Conn_Hexa[iNode+1] << "\t";
      Tecplot_File << Conn_Hexa[iNode+2] << "\t" << Conn_Hexa[iNode+3] << "\t";
      Tecplot_File << Conn_Hexa[iNode+4] << "\t" << Conn_Hexa[iNode+5] << "\t";
      Tecplot_File << Conn_Hexa[iNode+6] << "\t" << Conn_Hexa[iNode+7] << "\n";
    }
    
    for (iElem = 0; iElem < nGlobal_Pris; iElem++) {
      iNode = iElem*N_POINTS_PRISM;
      Tecplot_File << Conn_Pris[iNode+0] << "\t" << Conn_Pris[iNode+1] << "\t";
      Tecplot_File << Conn_Pris[iNode+1] << "\t" << Conn_Pris[iNode+2] << "\t";
      Tecplot_File << Conn_Pris[iNode+3] << "\t" << Conn_Pris[iNode+4] << "\t";
      Tecplot_File << Conn_Pris[iNode+4] << "\t" << Conn_Pris[iNode+5] << "\n";
    }
    
    for (iElem = 0; iElem < nGlobal_Pyra; iElem++) {
      iNode = iElem*N_POINTS_PYRAMID;
      Tecplot_File << Conn_Pyra[iNode+0] << "\t" << Conn_Pyra[iNode+1] << "\t";
      Tecplot_File << Conn_Pyra[iNode+2] << "\t" << Conn_Pyra[iNode+3] << "\t";
      Tecplot_File << Conn_Pyra[iNode+4] << "\t" << Conn_Pyra[iNode+4] << "\t";
      Tecplot_File << Conn_Pyra[iNode+4] << "\t" << Conn_Pyra[iNode+4] << "\n";
    }
  }
  
  Tecplot_File.close();
  
  if (surf_sol) delete [] LocalIndex;
  
}

void COutput::SetTecplotBinary_DomainMesh(CConfig *config, CGeometry *geometry, unsigned short val_iZone) {
  
#ifdef HAVE_TECIO
  
<<<<<<< HEAD
  double   t;
  INTEGER4 i, N, err, Debug, NPts, NElm, IsDouble, KMax;
=======
  passivedouble   t;
  INTEGER4 i, err, Debug, NPts, NElm, IsDouble, KMax;
>>>>>>> 47b0d6fe
  INTEGER4 ICellMax, JCellMax, KCellMax, ZoneType, StrandID, ParentZn, FileType;
  INTEGER4 *ShareFromZone = NULL, IsBlock, NumFaceConnections, FaceNeighborMode, ShareConnectivityFromZone;
  string buffer, variables;
  stringstream file;
  bool first_zone = true;
  unsigned short dims = geometry->GetnDim();
  enum     FileType { FULL = 0, GRID = 1, SOLUTION = 2 };
  enum	 ZoneType { ORDERED=0, FELINESEG=1, FETRIANGLE=2, FEQUADRILATERAL=3, FETETRAHEDRON=4, FEBRICK=5, FEPOLYGON=6, FEPOLYHEDRON=7 };
  
  /*--- Consistent data for Tecplot zones ---*/
  
  Debug						= 0;
  IsDouble					= 1;
  NPts						= (INTEGER4)nGlobal_Poin;
  t							= 0.0;//iExtIter*config->GetDelta_UnstTimeND();
  KMax						= 0;
  ICellMax					= 0;
  JCellMax					= 0;
  KCellMax					= 0;
  StrandID					= 0;//(INTEGER4)iExtIter;
  ParentZn					= 0;
  IsBlock						= 1;
  NumFaceConnections			= 0;
  FaceNeighborMode			= 0;
  ShareConnectivityFromZone	= 0;
  
  /*--- Write Tecplot solution file ---*/
  
  if (!wrote_base_file) {
    
    file.str(string());
    buffer = config->GetFlow_FileName();

    file << buffer << ".mesh.plt";
    FileType = GRID;
    
    if (dims == 2) variables = "x y";
    else if (dims == 3) variables = "x y z";
    else cout << "Error: wrong number of dimensions: " << dims << endl;
    
    /*--- Open Tecplot file ---*/
    
    err = TECINI112((char *)config->GetFlow_FileName().c_str(),
                    (char *)variables.c_str(),
                    (char *)file.str().c_str(),
                    (char *)".",
                    &FileType,
                    &Debug,
                    &IsDouble);
    if (err) cout << "Error in opening Tecplot file" << endl;
    
    first_zone = true;
//    ShareFromZone = new INTEGER4[dims];
//    for (i = 0; i < dims; i++) ShareFromZone[i] = 0;
    
    if (nGlobal_Tria > 0) {
      
      /*--- Write the zone header information ---*/
<<<<<<< HEAD
      ZoneType = FETRIANGLE; NElm = (INTEGER4)nGlobal_Tria; N = NElm*N_POINTS_TRIANGLE;
=======
      ZoneType = FETRIANGLE; NElm = (INTEGER4)nGlobal_Tria;
>>>>>>> 47b0d6fe
      
      err = TECZNE112((char*)"Triangle Elements",
                      &ZoneType,
                      &NPts,
                      &NElm,
                      &KMax,
                      &ICellMax,
                      &JCellMax,
                      &KCellMax,
                      &t,
                      &StrandID,
                      &ParentZn,
                      &IsBlock,
                      &NumFaceConnections,
                      &FaceNeighborMode,
                      0,         /* TotalNumFaceNodes */
                      0,         /* NumConnectedBoundaryFaces */
                      0,         /* TotalNumBoundaryConnections */
                      NULL,      /* PassiveVarList */
                      NULL,      /* ValueLocation */
                      ShareFromZone,      /* ShareVarFromZone */
                      &ShareConnectivityFromZone);
      if (err) cout << "Error writing Tecplot zone data" << endl;
      
      /*--- write node coordinates and data if not done already---*/
      
      if (first_zone) {
        
        ShareFromZone = new INTEGER4[dims];
        for (i = 0; i < dims; i++) ShareFromZone[i] = 0;
        
        if (config->GetKind_SU2() == SU2_SOL) {
          err = TECDAT112(&NPts, Data[0], &IsDouble); ShareFromZone[0] = 1;
          err = TECDAT112(&NPts, Data[1], &IsDouble); ShareFromZone[1] = 1;
          if (geometry->GetnDim() == 3) {
            err = TECDAT112(&NPts, Data[2], &IsDouble);
            ShareFromZone[2] = 1;
          }
        } else {
          err = TECDAT112(&NPts, Coords[0], &IsDouble); ShareFromZone[0] = 1;
          err = TECDAT112(&NPts, Coords[1], &IsDouble); ShareFromZone[1] = 1;
          if (geometry->GetnDim() == 3) {
            err = TECDAT112(&NPts, Coords[2], &IsDouble);
            ShareFromZone[2] = 1;
          }
        }
        if (err) cout << "Error writing coordinates to Tecplot file" << endl;
        first_zone = false;
      }
      
      err = TECNOD112(Conn_Tria);
      if (err) cout << "Error writing connectivity to Tecplot file" << endl;
      
    }
    if (nGlobal_Quad > 0) {
      
      /*--- Write the zone header information ---*/
      
<<<<<<< HEAD
      ZoneType = FEQUADRILATERAL; NElm = (INTEGER4)nGlobal_Quad; N = NElm*N_POINTS_QUADRILATERAL;
=======
      ZoneType = FEQUADRILATERAL; NElm = (INTEGER4)nGlobal_Quad;
>>>>>>> 47b0d6fe
      
      err = TECZNE112((char*)"Quadrilateral Elements",
                      &ZoneType,
                      &NPts,
                      &NElm,
                      &KMax,
                      &ICellMax,
                      &JCellMax,
                      &KCellMax,
                      &t,
                      &StrandID,
                      &ParentZn,
                      &IsBlock,
                      &NumFaceConnections,
                      &FaceNeighborMode,
                      0,         /* TotalNumFaceNodes */
                      0,         /* NumConnectedBoundaryFaces */
                      0,         /* TotalNumBoundaryConnections */
                      NULL,      /* PassiveVarList */
                      NULL,      /* ValueLocation */
                      ShareFromZone,      /* ShareVarFromZone */
                      &ShareConnectivityFromZone);
      if (err) cout << "Error writing Tecplot zone data" << endl;
      
      /*--- write node coordinates and data if not done already---*/
      
      if (first_zone) {
        
        ShareFromZone = new INTEGER4[dims];
        for (i = 0; i < dims; i++) ShareFromZone[i] = 0;
        
        if (config->GetKind_SU2() == SU2_SOL) {
          err = TECDAT112(&NPts, Data[0], &IsDouble); ShareFromZone[0] = 1;
          err = TECDAT112(&NPts, Data[1], &IsDouble); ShareFromZone[1] = 1;
          if (geometry->GetnDim() == 3) {
            err = TECDAT112(&NPts, Data[2], &IsDouble);
            ShareFromZone[2] = 1;
          }
        } else {
          err = TECDAT112(&NPts, Coords[0], &IsDouble); ShareFromZone[0] = 1;
          err = TECDAT112(&NPts, Coords[1], &IsDouble); ShareFromZone[1] = 1;
          if (geometry->GetnDim() == 3) {
            err = TECDAT112(&NPts, Coords[2], &IsDouble);
            ShareFromZone[2] = 1;
          }
        }
        if (err) cout << "Error writing coordinates to Tecplot file" << endl;
        first_zone = false;
      }
      
      err = TECNOD112(Conn_Quad);
      if (err) cout << "Error writing connectivity to Tecplot file" << endl;
      
    }
    if (nGlobal_Tetr > 0) {
      
      /*--- Write the zone header information ---*/
      
<<<<<<< HEAD
      ZoneType = FETETRAHEDRON; NElm = (INTEGER4)nGlobal_Tetr; N = NElm*N_POINTS_TETRAHEDRON;
=======
      ZoneType = FETETRAHEDRON; NElm = (INTEGER4)nGlobal_Tetr;
>>>>>>> 47b0d6fe
      
      err = TECZNE112((char*)"Tetrahedral Elements",
                      &ZoneType,
                      &NPts,
                      &NElm,
                      &KMax,
                      &ICellMax,
                      &JCellMax,
                      &KCellMax,
                      &t,
                      &StrandID,
                      &ParentZn,
                      &IsBlock,
                      &NumFaceConnections,
                      &FaceNeighborMode,
                      0,         /* TotalNumFaceNodes */
                      0,         /* NumConnectedBoundaryFaces */
                      0,         /* TotalNumBoundaryConnections */
                      NULL,      /* PassiveVarList */
                      NULL,      /* ValueLocation */
                      ShareFromZone,      /* ShareVarFromZone */
                      &ShareConnectivityFromZone);
      if (err) cout << "Error writing Tecplot zone data" << endl;
      
      /*--- write node coordinates and data if not done already---*/
      
      if (first_zone) {
        
        ShareFromZone = new INTEGER4[dims];
        for (i = 0; i < dims; i++) ShareFromZone[i] = 0;
        
        if (config->GetKind_SU2() == SU2_SOL) {
          err = TECDAT112(&NPts, Data[0], &IsDouble); ShareFromZone[0] = 1;
          err = TECDAT112(&NPts, Data[1], &IsDouble); ShareFromZone[1] = 1;
          if (geometry->GetnDim() == 3) {
            err = TECDAT112(&NPts, Data[2], &IsDouble);
            ShareFromZone[2] = 1;
          }
        } else {
          err = TECDAT112(&NPts, Coords[0], &IsDouble); ShareFromZone[0] = 1;
          err = TECDAT112(&NPts, Coords[1], &IsDouble); ShareFromZone[1] = 1;
          if (geometry->GetnDim() == 3) {
            err = TECDAT112(&NPts, Coords[2], &IsDouble);
            ShareFromZone[2] = 1;
          }
        }
        if (err) cout << "Error writing coordinates to Tecplot file" << endl;
        first_zone = false;
      }
      
      err = TECNOD112(Conn_Tetr);
      if (err) cout << "Error writing connectivity to Tecplot file" << endl;
      
    }
    if (nGlobal_Hexa > 0) {
      
      /*--- Write the zone header information ---*/
      
<<<<<<< HEAD
      ZoneType = FEBRICK; NElm = (INTEGER4)nGlobal_Hexa; N = NElm*N_POINTS_HEXAHEDRON;
=======
      ZoneType = FEBRICK; NElm = (INTEGER4)nGlobal_Hexa;
>>>>>>> 47b0d6fe
      
      err = TECZNE112((char*)"Hexahedral Elements",
                      &ZoneType,
                      &NPts,
                      &NElm,
                      &KMax,
                      &ICellMax,
                      &JCellMax,
                      &KCellMax,
                      &t,
                      &StrandID,
                      &ParentZn,
                      &IsBlock,
                      &NumFaceConnections,
                      &FaceNeighborMode,
                      0,         /* TotalNumFaceNodes */
                      0,         /* NumConnectedBoundaryFaces */
                      0,         /* TotalNumBoundaryConnections */
                      NULL,      /* PassiveVarList */
                      NULL,      /* ValueLocation */
                      ShareFromZone,      /* ShareVarFromZone */
                      &ShareConnectivityFromZone);
      if (err) cout << "Error writing Tecplot zone data" << endl;
      
      /*--- write node coordinates and data if not done already---*/
      
      if (first_zone) {
        
        ShareFromZone = new INTEGER4[dims];
        for (i = 0; i < dims; i++) ShareFromZone[i] = 0;
        
        if (config->GetKind_SU2() == SU2_SOL) {
          err = TECDAT112(&NPts, Data[0], &IsDouble); ShareFromZone[0] = 1;
          err = TECDAT112(&NPts, Data[1], &IsDouble); ShareFromZone[1] = 1;
          if (geometry->GetnDim() == 3) {
            err = TECDAT112(&NPts, Data[2], &IsDouble);
            ShareFromZone[2] = 1;
          }
        } else {
          err = TECDAT112(&NPts, Coords[0], &IsDouble); ShareFromZone[0] = 1;
          err = TECDAT112(&NPts, Coords[1], &IsDouble); ShareFromZone[1] = 1;
          if (geometry->GetnDim() == 3) {
            err = TECDAT112(&NPts, Coords[2], &IsDouble);
            ShareFromZone[2] = 1;
          }
        }
        if (err) cout << "Error writing coordinates to Tecplot file" << endl;
        first_zone = false;
      }
      
      err = TECNOD112(Conn_Hexa);
      if (err) cout << "Error writing connectivity to Tecplot file" << endl;
      
    }
    
    if (nGlobal_Pyra > 0) {
      
      /*--- Here, we reuse the hex implementation to write pyramid elements.
       Write the zone header information. ---*/
<<<<<<< HEAD
      ZoneType = FEBRICK; NElm = (INTEGER4)nGlobal_Pyra; N = NElm*N_POINTS_HEXAHEDRON;
=======
      ZoneType = FEBRICK; NElm = (INTEGER4)nGlobal_Pyra;
>>>>>>> 47b0d6fe
      
      err = TECZNE112((char*)"Pyramid Elements",
                      &ZoneType,
                      &NPts,
                      &NElm,
                      &KMax,
                      &ICellMax,
                      &JCellMax,
                      &KCellMax,
                      &t,
                      &StrandID,
                      &ParentZn,
                      &IsBlock,
                      &NumFaceConnections,
                      &FaceNeighborMode,
                      0,         /* TotalNumFaceNodes */
                      0,         /* NumConnectedBoundaryFaces */
                      0,         /* TotalNumBoundaryConnections */
                      NULL,      /* PassiveVarList */
                      NULL,      /* ValueLocation */
                      ShareFromZone,      /* ShareVarFromZone */
                      &ShareConnectivityFromZone);
      if (err) cout << "Error writing Tecplot zone data" << endl;
      
      /*--- write node coordinates and data if not done already---*/
      
      if (first_zone) {
        
        ShareFromZone = new INTEGER4[dims];
        for (i = 0; i < dims; i++) ShareFromZone[i] = 0;
        
        if (config->GetKind_SU2() == SU2_SOL) {
          err = TECDAT112(&NPts, Data[0], &IsDouble); ShareFromZone[0] = 1;
          err = TECDAT112(&NPts, Data[1], &IsDouble); ShareFromZone[1] = 1;
          if (geometry->GetnDim() == 3) {
            err = TECDAT112(&NPts, Data[2], &IsDouble);
            ShareFromZone[2] = 1;
          }
        } else {
          err = TECDAT112(&NPts, Coords[0], &IsDouble); ShareFromZone[0] = 1;
          err = TECDAT112(&NPts, Coords[1], &IsDouble); ShareFromZone[1] = 1;
          if (geometry->GetnDim() == 3) {
            err = TECDAT112(&NPts, Coords[2], &IsDouble);
            ShareFromZone[2] = 1;
          }
        }
        if (err) cout << "Error writing grid coordinates to Tecplot file" << endl;
        first_zone = false;
      }
      
      /*--- Convert the pyramid connectivity from 5 nodes to 8 nodes for FEBRICK ---*/
      int *Conn_Pyra_Mod = new int[nGlobal_Pyra*N_POINTS_HEXAHEDRON];
      unsigned long iNode_Pyra, iNode_Hexa;
      for (unsigned long iElem = 0; iElem < nGlobal_Pyra; iElem++) {
        iNode_Pyra = iElem*N_POINTS_PYRAMID;
        iNode_Hexa = iElem*N_POINTS_HEXAHEDRON;
        Conn_Pyra_Mod[iNode_Hexa+0] = Conn_Pyra[iNode_Pyra+4];
        Conn_Pyra_Mod[iNode_Hexa+1] = Conn_Pyra[iNode_Pyra+4];
        Conn_Pyra_Mod[iNode_Hexa+2] = Conn_Pyra[iNode_Pyra+4];
        Conn_Pyra_Mod[iNode_Hexa+3] = Conn_Pyra[iNode_Pyra+4];
        Conn_Pyra_Mod[iNode_Hexa+4] = Conn_Pyra[iNode_Pyra+0];
        Conn_Pyra_Mod[iNode_Hexa+5] = Conn_Pyra[iNode_Pyra+1];
        Conn_Pyra_Mod[iNode_Hexa+6] = Conn_Pyra[iNode_Pyra+2];
        Conn_Pyra_Mod[iNode_Hexa+7] = Conn_Pyra[iNode_Pyra+3];
      }
      err = TECNOD112(Conn_Pyra_Mod);
      if (err) cout << "Error writing pyramid connectivity to Tecplot file" << endl;
      delete [] Conn_Pyra_Mod;
      
    }
    
    if (nGlobal_Pris > 0) {
      
      /*--- Here, we reuse the hex implementation to write prism elements.
       Write the zone header information ---*/
<<<<<<< HEAD
      ZoneType = FEBRICK; NElm = (INTEGER4)nGlobal_Pris; N = NElm*N_POINTS_HEXAHEDRON;
=======
      ZoneType = FEBRICK; NElm = (INTEGER4)nGlobal_Pris;
>>>>>>> 47b0d6fe
      
      err = TECZNE112((char*)"Prism Elements",
                      &ZoneType,
                      &NPts,
                      &NElm,
                      &KMax,
                      &ICellMax,
                      &JCellMax,
                      &KCellMax,
                      &t,
                      &StrandID,
                      &ParentZn,
                      &IsBlock,
                      &NumFaceConnections,
                      &FaceNeighborMode,
                      0,         /* TotalNumFaceNodes */
                      0,         /* NumConnectedBoundaryFaces */
                      0,         /* TotalNumBoundaryConnections */
                      NULL,      /* PassiveVarList */
                      NULL,      /* ValueLocation */
                      ShareFromZone,      /* ShareVarFromZone */
                      &ShareConnectivityFromZone);
      if (err) cout << "Error writing Tecplot zone data" << endl;
      
      /*--- write node coordinates and data if not done already---*/
      
      if (first_zone) {
        
        ShareFromZone = new INTEGER4[dims];
        for (i = 0; i < dims; i++) ShareFromZone[i] = 0;
        
        if (config->GetKind_SU2() == SU2_SOL) {
          err = TECDAT112(&NPts, Data[0], &IsDouble); ShareFromZone[0] = 1;
          err = TECDAT112(&NPts, Data[1], &IsDouble); ShareFromZone[1] = 1;
          if (geometry->GetnDim() == 3) {
            err = TECDAT112(&NPts, Data[2], &IsDouble);
            ShareFromZone[2] = 1;
          }
        } else {
          err = TECDAT112(&NPts, Coords[0], &IsDouble); ShareFromZone[0] = 1;
          err = TECDAT112(&NPts, Coords[1], &IsDouble); ShareFromZone[1] = 1;
          if (geometry->GetnDim() == 3) {
            err = TECDAT112(&NPts, Coords[2], &IsDouble);
            ShareFromZone[2] = 1;
          }
        }
        if (err) cout << "Error writing grid coordinates to Tecplot file" << endl;
        first_zone = false;
      }
      
      /*--- Convert the prism connectivity from 6 nodes to 8 nodes for FEBRICK ---*/
      int *Conn_Pris_Mod = new int[nGlobal_Pris*N_POINTS_HEXAHEDRON];
      unsigned long iNode_Pris, iNode_Hexa;
      for (unsigned long iElem = 0; iElem < nGlobal_Pris; iElem++) {
        iNode_Pris = iElem*N_POINTS_PRISM;
        iNode_Hexa = iElem*N_POINTS_HEXAHEDRON;
        Conn_Pris_Mod[iNode_Hexa+0] = Conn_Pris[iNode_Pris+0];
        Conn_Pris_Mod[iNode_Hexa+1] = Conn_Pris[iNode_Pris+0];
        Conn_Pris_Mod[iNode_Hexa+2] = Conn_Pris[iNode_Pris+1];
        Conn_Pris_Mod[iNode_Hexa+3] = Conn_Pris[iNode_Pris+2];
        Conn_Pris_Mod[iNode_Hexa+4] = Conn_Pris[iNode_Pris+3];
        Conn_Pris_Mod[iNode_Hexa+5] = Conn_Pris[iNode_Pris+3];
        Conn_Pris_Mod[iNode_Hexa+6] = Conn_Pris[iNode_Pris+4];
        Conn_Pris_Mod[iNode_Hexa+7] = Conn_Pris[iNode_Pris+5];
      }
      err = TECNOD112(Conn_Pris_Mod);
      if (err) cout << "Error writing prism connectivity to Tecplot file" << endl;
      delete [] Conn_Pris_Mod;
      
    }
    
    delete [] ShareFromZone;
    wrote_base_file = true;
    
    err = TECEND112();
    if (err) cout << "Error in closing Tecplot file" << endl;
    
  }
  
#endif
  
}

void COutput::SetTecplotBinary_DomainSolution(CConfig *config, CGeometry *geometry, unsigned short val_iZone) {
  
#ifdef HAVE_TECIO
  
<<<<<<< HEAD
  double   t;
  INTEGER4 i, N, iVar, err, Debug, NPts, NElm, IsDouble, KMax;
=======
  passivedouble   t;
  INTEGER4 i, iVar, err, Debug, NPts, NElm, IsDouble, KMax;
>>>>>>> 47b0d6fe
  INTEGER4 ICellMax, JCellMax, KCellMax, ZoneType, StrandID, ParentZn, FileType;
  INTEGER4 *ShareFromZone = NULL, IsBlock, NumFaceConnections, FaceNeighborMode, ShareConnectivityFromZone;
  string buffer, variables;
  stringstream file;
  bool first_zone = true, unsteady = config->GetUnsteady_Simulation(), GridMovement = config->GetGrid_Movement();
  bool Wrt_Unsteady = config->GetWrt_Unsteady();
  unsigned long iExtIter = config->GetExtIter();
  unsigned short NVar, dims = geometry->GetnDim();
  enum     FileType { FULL = 0, GRID = 1, SOLUTION = 2 };
  enum	 ZoneType { ORDERED=0, FELINESEG=1, FETRIANGLE=2, FEQUADRILATERAL=3, FETETRAHEDRON=4, FEBRICK=5, FEPOLYGON=6, FEPOLYHEDRON=7 };
  
  /*--- Consistent data for Tecplot zones ---*/
  Debug						= 0;
  IsDouble					= 1;
  NPts						= (INTEGER4)nGlobal_Poin;
<<<<<<< HEAD
  t							= SU2_TYPE::GetPrimary(iExtIter*config->GetDelta_UnstTime());
=======
  t							= SU2_TYPE::GetValue(iExtIter*config->GetDelta_UnstTime());
>>>>>>> 47b0d6fe
  KMax						= 0;
  ICellMax					= 0;
  JCellMax					= 0;
  KCellMax					= 0;
  StrandID					= (INTEGER4)iExtIter+1;
  ParentZn					= 0;
  IsBlock						= 1;
  NumFaceConnections			= 0;
  FaceNeighborMode			= 0;
  ShareConnectivityFromZone	= 0;
  
  file.str(string());
  buffer = config->GetFlow_FileName();

  file << buffer;
  
  if (unsteady) {
    if (((int)iExtIter >= 0) && ((int)iExtIter < 10))			file << "_0000" << iExtIter;
    if (((int)iExtIter >= 10) && ((int)iExtIter < 100))		file << "_000" << iExtIter;
    if (((int)iExtIter >= 100) && ((int)iExtIter < 1000))		file << "_00" << iExtIter;
    if (((int)iExtIter >= 1000) && ((int)iExtIter < 10000))	file << "_0" << iExtIter;
    if ((int)iExtIter >= 10000)							file << iExtIter;
  }
  file << ".sol.plt";
  FileType = SOLUTION;
  variables = AssembleVariableNames(geometry, config, nVar_Consv, &NVar);
  if (config->GetKind_SU2() == SU2_SOL) {
    if (Wrt_Unsteady && GridMovement) nVar_Total = NVar;
    else nVar_Total = NVar+dims;
  }

  /*--- Open Tecplot file ---*/
  err = TECINI112((char *)config->GetFlow_FileName().c_str(),
                  (char *)variables.c_str(),
                  (char *)file.str().c_str(),
                  (char *)".",
                  &FileType,
                  &Debug,
                  &IsDouble);
  if (err) cout << "Error in opening Tecplot file" << endl;
  
//  first_zone = true;
//  ShareFromZone = new INTEGER4[NVar];
//  for (i = 0; i < NVar; i++) ShareFromZone[i] = 0;
  
  if (nGlobal_Tria > 0) {
    
    /*--- Write the zone header information ---*/
<<<<<<< HEAD
    ZoneType = FETRIANGLE; NElm = (INTEGER4)nGlobal_Tria; N = NElm*N_POINTS_TRIANGLE;
=======
    ZoneType = FETRIANGLE; NElm = (INTEGER4)nGlobal_Tria;
>>>>>>> 47b0d6fe
    
    err = TECZNE112((char*)"Triangle Elements",
                    &ZoneType,
                    &NPts,
                    &NElm,
                    &KMax,
                    &ICellMax,
                    &JCellMax,
                    &KCellMax,
                    &t,
                    &StrandID,
                    &ParentZn,
                    &IsBlock,
                    &NumFaceConnections,
                    &FaceNeighborMode,
                    0,         /* TotalNumFaceNodes */
                    0,         /* NumConnectedBoundaryFaces */
                    0,         /* TotalNumBoundaryConnections */
                    NULL,      /* PassiveVarList */
                    NULL,      /* ValueLocation */
                    ShareFromZone,      /* ShareVarFromZone */
                    &ShareConnectivityFromZone);
    if (err) cout << "Error writing Tecplot zone data" << endl;
    
    /*--- write node coordinates and data if not done already---*/
    if (first_zone) {
      
      ShareFromZone = new INTEGER4[NVar];
      for (i = 0; i < NVar; i++) ShareFromZone[i] = 0;

      i = 0;
      if (config->GetKind_SU2() == SU2_SOL) {
        if (Wrt_Unsteady && GridMovement) {
          for (iVar = 0; iVar < nVar_Total; iVar++) {
            err = TECDAT112(&NPts, Data[iVar], &IsDouble); ShareFromZone[i++] = 1;
            if (err) cout << "Error writing data to Tecplot file" << endl;
          }
        } else {
          for (iVar = dims; iVar < nVar_Total; iVar++) {
            err = TECDAT112(&NPts, Data[iVar], &IsDouble); ShareFromZone[i++] = 1;
            if (err) cout << "Error writing data to Tecplot file" << endl;
          }
        }
      } else {

        if (Wrt_Unsteady && GridMovement) {

          err = TECDAT112(&NPts, Coords[0], &IsDouble); ShareFromZone[i++] = 1;
          if (err) cout << "Error writing coordinates to Tecplot file" << endl;
          err = TECDAT112(&NPts, Coords[1], &IsDouble); ShareFromZone[i++] = 1;
          if (err) cout << "Error writing coordinates to Tecplot file" << endl;
          if (dims == 3) {
            err = TECDAT112(&NPts, Coords[2], &IsDouble);
            if (err) cout << "Error writing coordinates to Tecplot file" << endl;
            ShareFromZone[i++] = 1;
          }
        }

        for (iVar = 0; iVar < nVar_Total; iVar++) {
          err = TECDAT112(&NPts, Data[iVar], &IsDouble); ShareFromZone[i++] = 1;
          if (err) cout << "Error writing data to Tecplot file" << endl;
        }
      }
      first_zone = false;
    }
    
  }
  if (nGlobal_Quad > 0) {
    
    /*--- Write the zone header information ---*/
<<<<<<< HEAD
    ZoneType = FEQUADRILATERAL; NElm = (INTEGER4)nGlobal_Quad; N = NElm*N_POINTS_QUADRILATERAL;
=======
    ZoneType = FEQUADRILATERAL; NElm = (INTEGER4)nGlobal_Quad;
>>>>>>> 47b0d6fe
    
    err = TECZNE112((char*)"Quadrilateral Elements",
                    &ZoneType,
                    &NPts,
                    &NElm,
                    &KMax,
                    &ICellMax,
                    &JCellMax,
                    &KCellMax,
                    &t,
                    &StrandID,
                    &ParentZn,
                    &IsBlock,
                    &NumFaceConnections,
                    &FaceNeighborMode,
                    0,         /* TotalNumFaceNodes */
                    0,         /* NumConnectedBoundaryFaces */
                    0,         /* TotalNumBoundaryConnections */
                    NULL,      /* PassiveVarList */
                    NULL,      /* ValueLocation */
                    ShareFromZone,      /* ShareVarFromZone */
                    &ShareConnectivityFromZone);
    if (err) cout << "Error writing Tecplot zone data" << endl;
    
    /*--- write node coordinates and data if not done already---*/
    if (first_zone) {
      
      ShareFromZone = new INTEGER4[NVar];
      for (i = 0; i < NVar; i++) ShareFromZone[i] = 0;
      
      i = 0;
      if (config->GetKind_SU2() == SU2_SOL) {
        if (Wrt_Unsteady && GridMovement) {
          for (iVar = 0; iVar < nVar_Total; iVar++) {
            err = TECDAT112(&NPts, Data[iVar], &IsDouble); ShareFromZone[i++] = 1;
            if (err) cout << "Error writing data to Tecplot file" << endl;
          }
        } else {
          for (iVar = dims; iVar < nVar_Total; iVar++) {
            err = TECDAT112(&NPts, Data[iVar], &IsDouble); ShareFromZone[i++] = 1;
            if (err) cout << "Error writing data to Tecplot file" << endl;
          }
        }
      } else {
        if (Wrt_Unsteady && GridMovement) {
          err = TECDAT112(&NPts, Coords[0], &IsDouble); ShareFromZone[i++] = 1;
          if (err) cout << "Error writing coordinates to Tecplot file" << endl;
          err = TECDAT112(&NPts, Coords[1], &IsDouble); ShareFromZone[i++] = 1;
          if (err) cout << "Error writing coordinates to Tecplot file" << endl;
          if (dims == 3) {
            err = TECDAT112(&NPts, Coords[2], &IsDouble);
            if (err) cout << "Error writing coordinates to Tecplot file" << endl;
            ShareFromZone[i++] = 1;
          }
        }
        for (iVar = 0; iVar < nVar_Total; iVar++) {
          err = TECDAT112(&NPts, Data[iVar], &IsDouble); ShareFromZone[i++] = 1;
          if (err) cout << "Error writing data to Tecplot file" << endl;
        }
      }
      
      first_zone = false;
    }
    
  }
  if (nGlobal_Tetr > 0) {
    
    /*--- Write the zone header information ---*/
<<<<<<< HEAD
    ZoneType = FETETRAHEDRON; NElm = (INTEGER4)nGlobal_Tetr; N = NElm*N_POINTS_TETRAHEDRON;
=======
    ZoneType = FETETRAHEDRON; NElm = (INTEGER4)nGlobal_Tetr;
>>>>>>> 47b0d6fe
    
    err = TECZNE112((char*)"Tetrahedral Elements",
                    &ZoneType,
                    &NPts,
                    &NElm,
                    &KMax,
                    &ICellMax,
                    &JCellMax,
                    &KCellMax,
                    &t,
                    &StrandID,
                    &ParentZn,
                    &IsBlock,
                    &NumFaceConnections,
                    &FaceNeighborMode,
                    0,         /* TotalNumFaceNodes */
                    0,         /* NumConnectedBoundaryFaces */
                    0,         /* TotalNumBoundaryConnections */
                    NULL,      /* PassiveVarList */
                    NULL,      /* ValueLocation */
                    ShareFromZone,      /* ShareVarFromZone */
                    &ShareConnectivityFromZone);
    if (err) cout << "Error writing Tecplot zone data" << endl;
    
    /*--- write node coordinates and data if not done already---*/
    if (first_zone) {
      
      ShareFromZone = new INTEGER4[NVar];
      for (i = 0; i < NVar; i++) ShareFromZone[i] = 0;
      
      i = 0;
      if (config->GetKind_SU2() == SU2_SOL) {
        if (Wrt_Unsteady && GridMovement) {
          for (iVar = 0; iVar < nVar_Total; iVar++) {
            err = TECDAT112(&NPts, Data[iVar], &IsDouble); ShareFromZone[i++] = 1;
            if (err) cout << "Error writing data to Tecplot file" << endl;
          }
        } else {
          for (iVar = dims; iVar < nVar_Total; iVar++) {
            err = TECDAT112(&NPts, Data[iVar], &IsDouble); ShareFromZone[i++] = 1;
            if (err) cout << "Error writing data to Tecplot file" << endl;
          }
        }
      } else {
        if (Wrt_Unsteady && GridMovement) {
          err = TECDAT112(&NPts, Coords[0], &IsDouble); ShareFromZone[i++] = 1;
          if (err) cout << "Error writing coordinates to Tecplot file" << endl;
          err = TECDAT112(&NPts, Coords[1], &IsDouble); ShareFromZone[i++] = 1;
          if (err) cout << "Error writing coordinates to Tecplot file" << endl;
          if (dims == 3) {
            err = TECDAT112(&NPts, Coords[2], &IsDouble);
            if (err) cout << "Error writing coordinates to Tecplot file" << endl;
            ShareFromZone[i++] = 1;
          }
        }
        for (iVar = 0; iVar < nVar_Total; iVar++) {
          err = TECDAT112(&NPts, Data[iVar], &IsDouble); ShareFromZone[i++] = 1;
          if (err) cout << "Error writing data to Tecplot file" << endl;
        }
      }
      
      first_zone = false;
    }
    
  }
  if (nGlobal_Hexa > 0) {
    
    /*--- Write the zone header information ---*/
<<<<<<< HEAD
    ZoneType = FEBRICK; NElm = (INTEGER4)nGlobal_Hexa; N = NElm*N_POINTS_HEXAHEDRON;
=======
    ZoneType = FEBRICK; NElm = (INTEGER4)nGlobal_Hexa;
>>>>>>> 47b0d6fe
    
    err = TECZNE112((char*)"Hexahedral Elements",
                    &ZoneType,
                    &NPts,
                    &NElm,
                    &KMax,
                    &ICellMax,
                    &JCellMax,
                    &KCellMax,
                    &t,
                    &StrandID,
                    &ParentZn,
                    &IsBlock,
                    &NumFaceConnections,
                    &FaceNeighborMode,
                    0,         /* TotalNumFaceNodes */
                    0,         /* NumConnectedBoundaryFaces */
                    0,         /* TotalNumBoundaryConnections */
                    NULL,      /* PassiveVarList */
                    NULL,      /* ValueLocation */
                    ShareFromZone,      /* ShareVarFromZone */
                    &ShareConnectivityFromZone);
    if (err) cout << "Error writing Tecplot zone data" << endl;
    
    /*--- write node coordinates and data if not done already---*/
    if (first_zone) {
      
      ShareFromZone = new INTEGER4[NVar];
      for (i = 0; i < NVar; i++) ShareFromZone[i] = 0;
      
      i = 0;
      if (config->GetKind_SU2() == SU2_SOL) {
        if (Wrt_Unsteady && GridMovement) {
          for (iVar = 0; iVar < nVar_Total; iVar++) {
            err = TECDAT112(&NPts, Data[iVar], &IsDouble); ShareFromZone[i++] = 1;
            if (err) cout << "Error writing data to Tecplot file" << endl;
          }
        } else {
          for (iVar = dims; iVar < nVar_Total; iVar++) {
            err = TECDAT112(&NPts, Data[iVar], &IsDouble); ShareFromZone[i++] = 1;
            if (err) cout << "Error writing data to Tecplot file" << endl;
          }
        }
      } else {
        if (Wrt_Unsteady && GridMovement) {
          err = TECDAT112(&NPts, Coords[0], &IsDouble); ShareFromZone[i++] = 1;
          if (err) cout << "Error writing coordinates to Tecplot file" << endl;
          err = TECDAT112(&NPts, Coords[1], &IsDouble); ShareFromZone[i++] = 1;
          if (err) cout << "Error writing coordinates to Tecplot file" << endl;
          if (dims == 3) {
            err = TECDAT112(&NPts, Coords[2], &IsDouble);
            if (err) cout << "Error writing coordinates to Tecplot file" << endl;
            ShareFromZone[i++] = 1;
          }
        }
        for (iVar = 0; iVar < nVar_Total; iVar++) {
          err = TECDAT112(&NPts, Data[iVar], &IsDouble); ShareFromZone[i++] = 1;
          if (err) cout << "Error writing data to Tecplot file" << endl;
        }
      }
      
      first_zone = false;
    }
    
  }
  if (nGlobal_Pyra > 0) {
    
    /*--- Write the zone header information ---*/
<<<<<<< HEAD
    ZoneType = FEBRICK; NElm = (INTEGER4)nGlobal_Pyra; N = NElm*N_POINTS_HEXAHEDRON;
=======
    ZoneType = FEBRICK; NElm = (INTEGER4)nGlobal_Pyra;
>>>>>>> 47b0d6fe
    
    err = TECZNE112((char*)"Pyramid Elements",
                    &ZoneType,
                    &NPts,
                    &NElm,
                    &KMax,
                    &ICellMax,
                    &JCellMax,
                    &KCellMax,
                    &t,
                    &StrandID,
                    &ParentZn,
                    &IsBlock,
                    &NumFaceConnections,
                    &FaceNeighborMode,
                    0,         /* TotalNumFaceNodes */
                    0,         /* NumConnectedBoundaryFaces */
                    0,         /* TotalNumBoundaryConnections */
                    NULL,      /* PassiveVarList */
                    NULL,      /* ValueLocation */
                    ShareFromZone,      /* ShareVarFromZone */
                    &ShareConnectivityFromZone);
    if (err) cout << "Error writing Tecplot zone data" << endl;
    
    /*--- write node coordinates and data if not done already---*/
    if (first_zone) {
      
      ShareFromZone = new INTEGER4[NVar];
      for (i = 0; i < NVar; i++) ShareFromZone[i] = 0;
      
      i = 0;
      if (config->GetKind_SU2() == SU2_SOL) {
        if (Wrt_Unsteady && GridMovement) {
          for (iVar = 0; iVar < nVar_Total; iVar++) {
            err = TECDAT112(&NPts, Data[iVar], &IsDouble); ShareFromZone[i++] = 1;
            if (err) cout << "Error writing data to Tecplot file" << endl;
          }
        } else {
          for (iVar = dims; iVar < nVar_Total; iVar++) {
            err = TECDAT112(&NPts, Data[iVar], &IsDouble); ShareFromZone[i++] = 1;
            if (err) cout << "Error writing data to Tecplot file" << endl;
          }
        }
      } else {
        if (Wrt_Unsteady && GridMovement) {
          err = TECDAT112(&NPts, Coords[0], &IsDouble); ShareFromZone[i++] = 1;
          if (err) cout << "Error writing coordinates to Tecplot file" << endl;
          err = TECDAT112(&NPts, Coords[1], &IsDouble); ShareFromZone[i++] = 1;
          if (err) cout << "Error writing coordinates to Tecplot file" << endl;
          if (dims == 3) {
            err = TECDAT112(&NPts, Coords[2], &IsDouble);
            if (err) cout << "Error writing coordinates to Tecplot file" << endl;
            ShareFromZone[i++] = 1;
          }
        }
        for (iVar = 0; iVar < nVar_Total; iVar++) {
          err = TECDAT112(&NPts, Data[iVar], &IsDouble); ShareFromZone[i++] = 1;
          if (err) cout << "Error writing data to Tecplot file" << endl;
        }
      }
      
      first_zone = false;
    }
    
  }
  if (nGlobal_Pris > 0) {

    /*--- Write the zone header information ---*/
<<<<<<< HEAD
    ZoneType = FEBRICK; NElm = (INTEGER4)nGlobal_Pris; N = NElm*N_POINTS_HEXAHEDRON;
=======
    ZoneType = FEBRICK; NElm = (INTEGER4)nGlobal_Pris;
>>>>>>> 47b0d6fe
    
    err = TECZNE112((char*)"Prism Elements",
                    &ZoneType,
                    &NPts,
                    &NElm,
                    &KMax,
                    &ICellMax,
                    &JCellMax,
                    &KCellMax,
                    &t,
                    &StrandID,
                    &ParentZn,
                    &IsBlock,
                    &NumFaceConnections,
                    &FaceNeighborMode,
                    0,         /* TotalNumFaceNodes */
                    0,         /* NumConnectedBoundaryFaces */
                    0,         /* TotalNumBoundaryConnections */
                    NULL,      /* PassiveVarList */
                    NULL,      /* ValueLocation */
                    ShareFromZone,      /* ShareVarFromZone */
                    &ShareConnectivityFromZone);
    if (err) cout << "Error writing Tecplot zone data" << endl;
    
    /*--- write node coordinates and data if not done already---*/
    if (first_zone) {
      
      ShareFromZone = new INTEGER4[NVar];
      for (i = 0; i < NVar; i++) ShareFromZone[i] = 0;
      
      i = 0;
      if (config->GetKind_SU2() == SU2_SOL) {
        if (Wrt_Unsteady && GridMovement) {
          for (iVar = 0; iVar < nVar_Total; iVar++) {
            err = TECDAT112(&NPts, Data[iVar], &IsDouble); ShareFromZone[i++] = 1;
            if (err) cout << "Error writing data to Tecplot file" << endl;
          }
        } else {
          for (iVar = dims; iVar < nVar_Total; iVar++) {
            err = TECDAT112(&NPts, Data[iVar], &IsDouble); ShareFromZone[i++] = 1;
            if (err) cout << "Error writing data to Tecplot file" << endl;
          }
        }
      } else {
        if (Wrt_Unsteady && GridMovement) {
          err = TECDAT112(&NPts, Coords[0], &IsDouble); ShareFromZone[i++] = 1;
          if (err) cout << "Error writing coordinates to Tecplot file" << endl;
          err = TECDAT112(&NPts, Coords[1], &IsDouble); ShareFromZone[i++] = 1;
          if (err) cout << "Error writing coordinates to Tecplot file" << endl;
          if (dims == 3) {
            err = TECDAT112(&NPts, Coords[2], &IsDouble);
            if (err) cout << "Error writing coordinates to Tecplot file" << endl;
            ShareFromZone[i++] = 1;
          }
        }
        for (iVar = 0; iVar < nVar_Total; iVar++) {
          err = TECDAT112(&NPts, Data[iVar], &IsDouble); ShareFromZone[i++] = 1;
          if (err) cout << "Error writing data to Tecplot file" << endl;
        }
      }
      
      first_zone = false;
    }
  }
  
  delete [] ShareFromZone;
  
  err = TECEND112();
  if (err) cout << "Error in closing Tecplot file" << endl;
  
#endif
  
}

void COutput::SetTecplotBinary_SurfaceMesh(CConfig *config, CGeometry *geometry, unsigned short val_iZone) {
  
#ifdef HAVE_TECIO
  
<<<<<<< HEAD
  double   t;
  INTEGER4 i, N, err, Debug, NPts, NElm, IsDouble, KMax;
=======
  passivedouble   t;
  INTEGER4 i, err, Debug, NPts, NElm, IsDouble, KMax;
>>>>>>> 47b0d6fe
  INTEGER4 ICellMax, JCellMax, KCellMax, ZoneType, StrandID, ParentZn, FileType;
  INTEGER4 *ShareFromZone, IsBlock, NumFaceConnections, FaceNeighborMode, ShareConnectivityFromZone;
  string buffer, variables;
  stringstream file;
  bool first_zone = true;
  unsigned short iDim, dims = geometry->GetnDim();
  unsigned long iPoint, iElem, iNode;
  enum     FileType { FULL = 0, GRID = 1, SOLUTION = 2 };
  enum	 ZoneType { ORDERED=0, FELINESEG=1, FETRIANGLE=2, FEQUADRILATERAL=3, FETETRAHEDRON=4, FEBRICK=5, FEPOLYGON=6, FEPOLYHEDRON=7 };
  
  /*--- Write Tecplot solution file ---*/
  if (!wrote_surf_file) {
    
    file.str(string());
    buffer = config->GetSurfFlowCoeff_FileName();
    
    file << buffer << ".mesh.plt";
    FileType = GRID;
    
    if (dims == 2) variables = "x y";
    else if (dims == 3) variables = "x y z";
    else cout << "Error: wrong number of dimensions: " << dims << endl;
    
    first_zone = true;
    ShareFromZone = new INTEGER4[dims];
    for (i = 0; i < dims; i++) ShareFromZone[i] = 0;
    
    /*--- Perform a renumbering for the surface points/elements ---*/
    unsigned long *LocalIndex = new unsigned long [nGlobal_Poin+1];
    bool *SurfacePoint = new bool [nGlobal_Poin+1];
    
    for (iPoint = 0; iPoint < nGlobal_Poin+1; iPoint++) SurfacePoint[iPoint] = false;
    
    for (iElem = 0; iElem < nGlobal_Line; iElem++) {
      iNode = iElem*N_POINTS_LINE;
      SurfacePoint[Conn_Line[iNode+0]] = true;
      SurfacePoint[Conn_Line[iNode+1]] = true;
    }
    for (iElem = 0; iElem < nGlobal_BoundTria; iElem++) {
      iNode = iElem*N_POINTS_TRIANGLE;
      SurfacePoint[Conn_BoundTria[iNode+0]] = true;
      SurfacePoint[Conn_BoundTria[iNode+1]] = true;
      SurfacePoint[Conn_BoundTria[iNode+2]] = true;
    }
    for (iElem = 0; iElem < nGlobal_BoundQuad; iElem++) {
      iNode = iElem*N_POINTS_QUADRILATERAL;
      SurfacePoint[Conn_BoundQuad[iNode+0]] = true;
      SurfacePoint[Conn_BoundQuad[iNode+1]] = true;
      SurfacePoint[Conn_BoundQuad[iNode+2]] = true;
      SurfacePoint[Conn_BoundQuad[iNode+3]] = true;
    }
    
    unsigned long nSurf_Poin = 0;
    for (iPoint = 0; iPoint < nGlobal_Poin+1; iPoint++) {
      LocalIndex[iPoint] = 0;
      if (SurfacePoint[iPoint]) { nSurf_Poin++; LocalIndex[iPoint] = nSurf_Poin; }
    }
    
    /*--- Collect surface coordinates into one array as well ---*/
    /*--- Note the -1 in the Coords/Data array in order to undo the 1-based indexing ---*/
    su2double **Surf_Coords = new su2double*[dims];
    for (iDim = 0; iDim < dims; iDim++)
      Surf_Coords[iDim] = new su2double[nSurf_Poin];
    
    unsigned long iSurf_Poin = 0;
    for (iPoint = 0; iPoint < nGlobal_Poin+1; iPoint++) {
      if (SurfacePoint[iPoint]) {
        for (iDim = 0; iDim < dims; iDim++) {
          if (config->GetKind_SU2() == SU2_SOL)
            Surf_Coords[iDim][iSurf_Poin] = Data[iDim][iPoint-1];
          else
            Surf_Coords[iDim][iSurf_Poin] = Coords[iDim][iPoint-1];
        }
        iSurf_Poin++;
      }
    }
    
    /*--- Consistent data for Tecplot zones ---*/
    Debug						= 0;
    IsDouble					= 1;
    NPts						= (INTEGER4)nSurf_Poin;
    t							= 0.0;//iExtIter*config->GetDelta_UnstTimeND();
    KMax						= 0;
    ICellMax					= 0;
    JCellMax					= 0;
    KCellMax					= 0;
    StrandID					= 0;//(INTEGER4)iExtIter;
    ParentZn					= 0;
    IsBlock						= 1;
    NumFaceConnections			= 0;
    FaceNeighborMode			= 0;
    ShareConnectivityFromZone	= 0;
    
    /*--- Open Tecplot file ---*/
    err = TECINI112((char *)config->GetSurfFlowCoeff_FileName().c_str(),
                    (char *)variables.c_str(),
                    (char *)file.str().c_str(),
                    (char *)".",
                    &FileType,
                    &Debug,
                    &IsDouble);
    if (err) cout << "Error in opening Tecplot file" << endl;
    
    
    if (nGlobal_Line > 0) {
      
      /*--- Put the connectivity into a single array for writing ---*/
      int *Conn_Line_New = new int[nGlobal_Line*N_POINTS_LINE];
      iNode = 0;
      for (iElem = 0; iElem < nGlobal_Line; iElem++) {
        iNode = iElem*N_POINTS_LINE;
        Conn_Line_New[iNode+0] = LocalIndex[Conn_Line[iNode+0]];
        Conn_Line_New[iNode+1] = LocalIndex[Conn_Line[iNode+1]];
      }
      
      /*--- Write the zone header information ---*/
<<<<<<< HEAD
      ZoneType = FELINESEG; NElm = (INTEGER4)nGlobal_Line; N = NElm*N_POINTS_LINE;
=======
      ZoneType = FELINESEG; NElm = (INTEGER4)nGlobal_Line;
>>>>>>> 47b0d6fe
      
      err = TECZNE112((char*)"Line Elements",
                      &ZoneType,
                      &NPts,
                      &NElm,
                      &KMax,
                      &ICellMax,
                      &JCellMax,
                      &KCellMax,
                      &t,
                      &StrandID,
                      &ParentZn,
                      &IsBlock,
                      &NumFaceConnections,
                      &FaceNeighborMode,
                      0,         /* TotalNumFaceNodes */
                      0,         /* NumConnectedBoundaryFaces */
                      0,         /* TotalNumBoundaryConnections */
                      NULL,      /* PassiveVarList */
                      NULL,      /* ValueLocation */
                      NULL,      /* ShareVarFromZone */
                      &ShareConnectivityFromZone);
      if (err) cout << "Error writing Tecplot zone data" << endl;
      
      /*--- write node coordinates and data if not done already---*/
      if (first_zone) {
        
        err = TECDAT112(&NPts, Surf_Coords[0], &IsDouble); ShareFromZone[0] = 1;
        err = TECDAT112(&NPts, Surf_Coords[1], &IsDouble); ShareFromZone[1] = 1;
        if (geometry->GetnDim() == 3) {
          err = TECDAT112(&NPts, Surf_Coords[2], &IsDouble);
          ShareFromZone[2] = 1;
        }
        if (err) cout << "Error writing coordinates to Tecplot file" << endl;
        first_zone = false;
      }
      
      err = TECNOD112(Conn_Line_New);
      if (err) cout << "Error writing connectivity to Tecplot file" << endl;
      
      delete [] Conn_Line_New;
    }
    
    if (nGlobal_BoundTria > 0) {
      
      /*--- Put the connectivity into a single array for writing ---*/
      int *Conn_BoundTria_New = new int[nGlobal_BoundTria*N_POINTS_TRIANGLE];
      
      iNode = 0;
      for (iElem = 0; iElem < nGlobal_BoundTria; iElem++) {
        iNode = iElem*N_POINTS_TRIANGLE;
        Conn_BoundTria_New[iNode+0] = LocalIndex[Conn_BoundTria[iNode+0]];
        Conn_BoundTria_New[iNode+1] = LocalIndex[Conn_BoundTria[iNode+1]];
        Conn_BoundTria_New[iNode+2] = LocalIndex[Conn_BoundTria[iNode+2]];
      }
      
      /*--- Write the zone header information ---*/
<<<<<<< HEAD
      ZoneType = FETRIANGLE; NElm = (INTEGER4)nGlobal_BoundTria; N = NElm*N_POINTS_TRIANGLE;
=======
      ZoneType = FETRIANGLE; NElm = (INTEGER4)nGlobal_BoundTria;
>>>>>>> 47b0d6fe
      
      err = TECZNE112((char*)"Triangle Elements",
                      &ZoneType,
                      &NPts,
                      &NElm,
                      &KMax,
                      &ICellMax,
                      &JCellMax,
                      &KCellMax,
                      &t,
                      &StrandID,
                      &ParentZn,
                      &IsBlock,
                      &NumFaceConnections,
                      &FaceNeighborMode,
                      0,         /* TotalNumFaceNodes */
                      0,         /* NumConnectedBoundaryFaces */
                      0,         /* TotalNumBoundaryConnections */
                      NULL,      /* PassiveVarList */
                      NULL,      /* ValueLocation */
                      ShareFromZone,      /* ShareVarFromZone */
                      &ShareConnectivityFromZone);
      if (err) cout << "Error writing Tecplot zone data" << endl;
      
      /*--- write node coordinates and data if not done already---*/
      if (first_zone) {
        
        err = TECDAT112(&NPts, Surf_Coords[0], &IsDouble); ShareFromZone[0] = 1;
        err = TECDAT112(&NPts, Surf_Coords[1], &IsDouble); ShareFromZone[1] = 1;
        if (geometry->GetnDim() == 3) {
          err = TECDAT112(&NPts, Surf_Coords[2], &IsDouble);
          ShareFromZone[2] = 1;
        }
        if (err) cout << "Error writing coordinates to Tecplot file" << endl;
        first_zone = false;
      }
      
      err = TECNOD112(Conn_BoundTria_New);
      if (err) cout << "Error writing connectivity to Tecplot file" << endl;
      
      delete [] Conn_BoundTria_New;
    }
    
    if (nGlobal_BoundQuad > 0) {
      
      
      /*--- Put the connectivity into a single array for writing ---*/
      int *Conn_BoundQuad_New = new int[nGlobal_BoundQuad*N_POINTS_QUADRILATERAL];
      iNode = 0;
      for (iElem = 0; iElem < nGlobal_BoundQuad; iElem++) {
        iNode = iElem*N_POINTS_QUADRILATERAL;
        Conn_BoundQuad_New[iNode+0] = LocalIndex[Conn_BoundQuad[iNode+0]];
        Conn_BoundQuad_New[iNode+1] = LocalIndex[Conn_BoundQuad[iNode+1]];
        Conn_BoundQuad_New[iNode+2] = LocalIndex[Conn_BoundQuad[iNode+2]];
        Conn_BoundQuad_New[iNode+3] = LocalIndex[Conn_BoundQuad[iNode+3]];
      }
      
      /*--- Write the zone header information ---*/
<<<<<<< HEAD
      ZoneType = FEQUADRILATERAL; NElm = (INTEGER4)nGlobal_BoundQuad; N = NElm*N_POINTS_QUADRILATERAL;
=======
      ZoneType = FEQUADRILATERAL; NElm = (INTEGER4)nGlobal_BoundQuad;
>>>>>>> 47b0d6fe
      
      err = TECZNE112((char*)"Quadrilateral Elements",
                      &ZoneType,
                      &NPts,
                      &NElm,
                      &KMax,
                      &ICellMax,
                      &JCellMax,
                      &KCellMax,
                      &t,
                      &StrandID,
                      &ParentZn,
                      &IsBlock,
                      &NumFaceConnections,
                      &FaceNeighborMode,
                      0,         /* TotalNumFaceNodes */
                      0,         /* NumConnectedBoundaryFaces */
                      0,         /* TotalNumBoundaryConnections */
                      NULL,      /* PassiveVarList */
                      NULL,      /* ValueLocation */
                      ShareFromZone,      /* ShareVarFromZone */
                      &ShareConnectivityFromZone);
      if (err) cout << "Error writing Tecplot zone data" << endl;
      
      /*--- write node coordinates and data if not done already---*/
      if (first_zone) {
        
        err = TECDAT112(&NPts, Surf_Coords[0], &IsDouble); ShareFromZone[0] = 1;
        err = TECDAT112(&NPts, Surf_Coords[1], &IsDouble); ShareFromZone[1] = 1;
        if (geometry->GetnDim() == 3) {
          err = TECDAT112(&NPts, Surf_Coords[2], &IsDouble);
          ShareFromZone[2] = 1;
        }
        if (err) cout << "Error writing coordinates to Tecplot file" << endl;
        first_zone = false;
      }
      
      err = TECNOD112(Conn_BoundQuad_New);
      if (err) cout << "Error writing connectivity to Tecplot file" << endl;
      
      delete [] Conn_BoundQuad_New;
    }
    
    for (iDim = 0; iDim < dims; iDim++)
      delete [] Surf_Coords[iDim];
    delete [] Surf_Coords;
    delete [] ShareFromZone;
    delete [] LocalIndex;
    delete [] SurfacePoint;
    wrote_surf_file = true;
    
    err = TECEND112();
    if (err) cout << "Error in closing Tecplot file" << endl;
    
  }
  
#endif
  
}

void COutput::SetTecplotBinary_SurfaceSolution(CConfig *config, CGeometry *geometry, unsigned short val_iZone) {
  
#ifdef HAVE_TECIO
  
<<<<<<< HEAD
  double   t;
  INTEGER4 i, N, iVar, err, Debug, NPts, NElm, IsDouble, KMax;
=======
  passivedouble   t;
  INTEGER4 i, iVar, err, Debug, NPts, NElm, IsDouble, KMax;
>>>>>>> 47b0d6fe
  INTEGER4 ICellMax, JCellMax, KCellMax, ZoneType, StrandID, ParentZn, FileType;
  INTEGER4 *ShareFromZone, IsBlock, NumFaceConnections, FaceNeighborMode, ShareConnectivityFromZone;
  string buffer, variables;
  stringstream file;
  bool first_zone = true, unsteady = config->GetUnsteady_Simulation(), GridMovement = config->GetGrid_Movement();
  bool Wrt_Unsteady = config->GetWrt_Unsteady();
  unsigned long iPoint, iElem, iNode, iSurf_Poin, iExtIter = config->GetExtIter();
  unsigned short iDim, NVar, dims = geometry->GetnDim();
  enum     FileType { FULL = 0, GRID = 1, SOLUTION = 2 };
  enum	 ZoneType { ORDERED=0, FELINESEG=1, FETRIANGLE=2, FEQUADRILATERAL=3, FETETRAHEDRON=4, FEBRICK=5, FEPOLYGON=6, FEPOLYHEDRON=7 };
  
  
  file.str(string());
  buffer = config->GetSurfFlowCoeff_FileName();
  
  file << buffer;
  
  if (unsteady) {
    if (((int)iExtIter >= 0) && ((int)iExtIter < 10))			file << "_0000" << iExtIter;
    if (((int)iExtIter >= 10) && ((int)iExtIter < 100))		file << "_000" << iExtIter;
    if (((int)iExtIter >= 100) && ((int)iExtIter < 1000))		file << "_00" << iExtIter;
    if (((int)iExtIter >= 1000) && ((int)iExtIter < 10000))	file << "_0" << iExtIter;
    if ((int)iExtIter >= 10000)							file << iExtIter;
  }
  file << ".sol.plt";
  FileType = SOLUTION;
  variables = AssembleVariableNames(geometry, config, nVar_Consv, &NVar);
  if (config->GetKind_SU2() == SU2_SOL) {
    if (Wrt_Unsteady && GridMovement) nVar_Total = NVar;
    else nVar_Total = NVar+dims;
  }
  
  first_zone = true;
  ShareFromZone = new INTEGER4[NVar];
  for (i = 0; i < NVar; i++) ShareFromZone[i] = 0;
  
  
  /*--- Perform a renumbering for the surface points/elements ---*/
  unsigned long *LocalIndex = new unsigned long [nGlobal_Poin+1];
  bool *SurfacePoint = new bool [nGlobal_Poin+1];
  
  for (iPoint = 0; iPoint < nGlobal_Poin+1; iPoint++) SurfacePoint[iPoint] = false;
  
  for (iElem = 0; iElem < nGlobal_Line; iElem++) {
    iNode = iElem*N_POINTS_LINE;
    SurfacePoint[Conn_Line[iNode+0]] = true;
    SurfacePoint[Conn_Line[iNode+1]] = true;
  }
  for (iElem = 0; iElem < nGlobal_BoundTria; iElem++) {
    iNode = iElem*N_POINTS_TRIANGLE;
    SurfacePoint[Conn_BoundTria[iNode+0]] = true;
    SurfacePoint[Conn_BoundTria[iNode+1]] = true;
    SurfacePoint[Conn_BoundTria[iNode+2]] = true;
  }
  for (iElem = 0; iElem < nGlobal_BoundQuad; iElem++) {
    iNode = iElem*N_POINTS_QUADRILATERAL;
    SurfacePoint[Conn_BoundQuad[iNode+0]] = true;
    SurfacePoint[Conn_BoundQuad[iNode+1]] = true;
    SurfacePoint[Conn_BoundQuad[iNode+2]] = true;
    SurfacePoint[Conn_BoundQuad[iNode+3]] = true;
  }
  
  unsigned long nSurf_Poin = 0;
  for (iPoint = 0; iPoint < nGlobal_Poin+1; iPoint++) {
    LocalIndex[iPoint] = 0;
    if (SurfacePoint[iPoint]) { nSurf_Poin++; LocalIndex[iPoint] = nSurf_Poin; }
  }
  
  /*--- Collect surface coordinates into one array as well ---*/
  /*--- Note the -1 in the Coords/Data array in order to undo the 1-based indexing ---*/
<<<<<<< HEAD
  su2double **Surf_Coords;
=======
  su2double **Surf_Coords = NULL;
>>>>>>> 47b0d6fe
  if (Wrt_Unsteady && GridMovement) {
    Surf_Coords = new su2double*[dims];
    for (iDim = 0; iDim < dims; iDim++)
    Surf_Coords[iDim] = new su2double[nSurf_Poin];
    
    iSurf_Poin = 0;
    for (iPoint = 0; iPoint < nGlobal_Poin+1; iPoint++) {
      if (SurfacePoint[iPoint]) {
        for (iDim = 0; iDim < dims; iDim++) {
          if (config->GetKind_SU2() == SU2_SOL)
          Surf_Coords[iDim][iSurf_Poin] = Data[iDim][iPoint-1];
          else
          Surf_Coords[iDim][iSurf_Poin] = Coords[iDim][iPoint-1];
        }
        iSurf_Poin++;
      }
    }
  }
  
  /*--- Collect surface data into one array for the surface as well ---*/
  /*--- Note the -1 in the Coords/Data array in order to undo the 1-based indexing ---*/
  su2double **Surf_Data = new su2double*[nVar_Total];
  for (iVar = 0; iVar < nVar_Total; iVar++)
  Surf_Data[iVar] = new su2double[nSurf_Poin];
  
  iSurf_Poin = 0;
  for (iPoint = 0; iPoint < nGlobal_Poin+1; iPoint++) {
    if (SurfacePoint[iPoint]) {
      for (iVar = 0; iVar < nVar_Total; iVar++) {
        if (config->GetKind_SU2() == SU2_SOL) {
          if (Wrt_Unsteady && GridMovement)
          Surf_Data[iVar][iSurf_Poin] = Data[iVar][iPoint-1];
          else
          Surf_Data[iVar][iSurf_Poin] = Data[iVar][iPoint-1];
        } else
        Surf_Data[iVar][iSurf_Poin] = Data[iVar][iPoint-1];
      }
      iSurf_Poin++;
    }
  }
  
  /*--- Consistent data for Tecplot zones ---*/
  Debug						= 0;
  IsDouble					= 1;
  NPts						= (INTEGER4)nSurf_Poin;
<<<<<<< HEAD
  t							= SU2_TYPE::GetPrimary(iExtIter*config->GetDelta_UnstTime());
=======
  t							= SU2_TYPE::GetValue(iExtIter*config->GetDelta_UnstTime());
>>>>>>> 47b0d6fe
  KMax						= 0;
  ICellMax					= 0;
  JCellMax					= 0;
  KCellMax					= 0;
  StrandID					= (INTEGER4)iExtIter+1;
  ParentZn					= 0;
  IsBlock						= 1;
  NumFaceConnections			= 0;
  FaceNeighborMode			= 0;
  ShareConnectivityFromZone	= 0;
  
  
  /*--- Open Tecplot file ---*/
  err = TECINI112((char *)config->GetFlow_FileName().c_str(),
                  (char *)variables.c_str(),
                  (char *)file.str().c_str(),
                  (char *)".",
                  &FileType,
                  &Debug,
                  &IsDouble);
  if (err) cout << "Error in opening Tecplot file" << endl;
  
  
  if (nGlobal_Line > 0) {
    
    /*--- Write the zone header information ---*/
<<<<<<< HEAD
    ZoneType = FELINESEG; NElm = (INTEGER4)nGlobal_Line; N = NElm*N_POINTS_LINE;
=======
    ZoneType = FELINESEG; NElm = (INTEGER4)nGlobal_Line;
>>>>>>> 47b0d6fe
    
    err = TECZNE112((char*)"Line Elements",
                    &ZoneType,
                    &NPts,
                    &NElm,
                    &KMax,
                    &ICellMax,
                    &JCellMax,
                    &KCellMax,
                    &t,
                    &StrandID,
                    &ParentZn,
                    &IsBlock,
                    &NumFaceConnections,
                    &FaceNeighborMode,
                    0,         /* TotalNumFaceNodes */
                    0,         /* NumConnectedBoundaryFaces */
                    0,         /* TotalNumBoundaryConnections */
                    NULL,      /* PassiveVarList */
                    NULL,      /* ValueLocation */
                    ShareFromZone,      /* ShareVarFromZone */
                    &ShareConnectivityFromZone);
    if (err) cout << "Error writing Tecplot zone data" << endl;
    
    /*--- write node coordinates and data if not done already---*/
    if (first_zone) {
      
      i = 0;
      if (config->GetKind_SU2() == SU2_SOL) {
        if (Wrt_Unsteady && GridMovement) {
          for (iDim = 0; iDim < dims; iDim++) {
            err = TECDAT112(&NPts, Surf_Data[iDim], &IsDouble); ShareFromZone[i++] = 1;
            if (err) cout << "Error writing data to Tecplot file" << endl;
          }
        }
        for (iVar = dims; iVar < nVar_Total; iVar++) {
          err = TECDAT112(&NPts, Surf_Data[iVar], &IsDouble); ShareFromZone[i++] = 1;
          if (err) cout << "Error writing data to Tecplot file" << endl;
        }
      } else {
        if (Wrt_Unsteady && GridMovement) {
          for (iDim = 0; iDim < dims; iDim++) {
            err = TECDAT112(&NPts, Surf_Coords[iDim], &IsDouble); ShareFromZone[i++] = 1;
            if (err) cout << "Error writing data to Tecplot file" << endl;
          }
        }
        for (iVar = 0; iVar < nVar_Total; iVar++) {
          err = TECDAT112(&NPts, Surf_Data[iVar], &IsDouble); ShareFromZone[i++] = 1;
          if (err) cout << "Error writing data to Tecplot file" << endl;
        }
      }
      first_zone = false;
    }
    
  }
  
  if (nGlobal_BoundTria > 0) {
    
    /*--- Write the zone header information ---*/
<<<<<<< HEAD
    ZoneType = FETRIANGLE; NElm = (INTEGER4)nGlobal_BoundTria; N = NElm*N_POINTS_TRIANGLE;
=======
    ZoneType = FETRIANGLE; NElm = (INTEGER4)nGlobal_BoundTria;
>>>>>>> 47b0d6fe
    
    err = TECZNE112((char*)"Triangle Elements",
                    &ZoneType,
                    &NPts,
                    &NElm,
                    &KMax,
                    &ICellMax,
                    &JCellMax,
                    &KCellMax,
                    &t,
                    &StrandID,
                    &ParentZn,
                    &IsBlock,
                    &NumFaceConnections,
                    &FaceNeighborMode,
                    0,         /* TotalNumFaceNodes */
                    0,         /* NumConnectedBoundaryFaces */
                    0,         /* TotalNumBoundaryConnections */
                    NULL,      /* PassiveVarList */
                    NULL,      /* ValueLocation */
                    ShareFromZone,      /* ShareVarFromZone */
                    &ShareConnectivityFromZone);
    if (err) cout << "Error writing Tecplot zone data" << endl;
    
    /*--- write node coordinates and data if not done already---*/
    if (first_zone) {
      
      i = 0;
      if (config->GetKind_SU2() == SU2_SOL) {
        if (Wrt_Unsteady && GridMovement) {
          for (iDim = 0; iDim < dims; iDim++) {
            err = TECDAT112(&NPts, Surf_Data[iDim], &IsDouble); ShareFromZone[i++] = 1;
            if (err) cout << "Error writing data to Tecplot file" << endl;
          }
        }
        for (iVar = dims; iVar < nVar_Total; iVar++) {
          err = TECDAT112(&NPts, Surf_Data[iVar], &IsDouble); ShareFromZone[i++] = 1;
          if (err) cout << "Error writing data to Tecplot file" << endl;
        }
      } else {
        if (Wrt_Unsteady && GridMovement) {
          for (iDim = 0; iDim < dims; iDim++) {
            err = TECDAT112(&NPts, Surf_Coords[iDim], &IsDouble); ShareFromZone[i++] = 1;
            if (err) cout << "Error writing data to Tecplot file" << endl;
          }
        }
        for (iVar = 0; iVar < nVar_Total; iVar++) {
          err = TECDAT112(&NPts, Surf_Data[iVar], &IsDouble); ShareFromZone[i++] = 1;
          if (err) cout << "Error writing data to Tecplot file" << endl;
        }
      }
      first_zone = false;
    }
    
  }
  
  if (nGlobal_BoundQuad > 0) {
    
    /*--- Write the zone header information ---*/
<<<<<<< HEAD
    ZoneType = FEQUADRILATERAL; NElm = (INTEGER4)nGlobal_BoundQuad; N = NElm*N_POINTS_QUADRILATERAL;
=======
    ZoneType = FEQUADRILATERAL; NElm = (INTEGER4)nGlobal_BoundQuad;
>>>>>>> 47b0d6fe
    
    err = TECZNE112((char*)"Quadrilateral Elements",
                    &ZoneType,
                    &NPts,
                    &NElm,
                    &KMax,
                    &ICellMax,
                    &JCellMax,
                    &KCellMax,
                    &t,
                    &StrandID,
                    &ParentZn,
                    &IsBlock,
                    &NumFaceConnections,
                    &FaceNeighborMode,
                    0,         /* TotalNumFaceNodes */
                    0,         /* NumConnectedBoundaryFaces */
                    0,         /* TotalNumBoundaryConnections */
                    NULL,      /* PassiveVarList */
                    NULL,      /* ValueLocation */
                    ShareFromZone,      /* ShareVarFromZone */
                    &ShareConnectivityFromZone);
    if (err) cout << "Error writing Tecplot zone data" << endl;
    
    /*--- write node coordinates and data if not done already---*/
    if (first_zone) {
      
      i = 0;
      if (config->GetKind_SU2() == SU2_SOL) {
        if (Wrt_Unsteady && GridMovement) {
          for (iDim = 0; iDim < dims; iDim++) {
            err = TECDAT112(&NPts, Surf_Data[iDim], &IsDouble); ShareFromZone[i++] = 1;
            if (err) cout << "Error writing data to Tecplot file" << endl;
          }
        }
        for (iVar = dims; iVar < nVar_Total; iVar++) {
          err = TECDAT112(&NPts, Surf_Data[iVar], &IsDouble); ShareFromZone[i++] = 1;
          if (err) cout << "Error writing data to Tecplot file" << endl;
        }
      } else {
        if (Wrt_Unsteady && GridMovement) {
          for (iDim = 0; iDim < dims; iDim++) {
            err = TECDAT112(&NPts, Surf_Coords[iDim], &IsDouble); ShareFromZone[i++] = 1;
            if (err) cout << "Error writing data to Tecplot file" << endl;
          }
        }
        for (iVar = 0; iVar < nVar_Total; iVar++) {
          err = TECDAT112(&NPts, Surf_Data[iVar], &IsDouble); ShareFromZone[i++] = 1;
          if (err) cout << "Error writing data to Tecplot file" << endl;
        }
      }
      first_zone = false;
    }
    
  }
  
  for (iVar = 0; iVar < nVar_Total; iVar++)
  delete [] Surf_Data[iVar];
  delete [] Surf_Data;
  
<<<<<<< HEAD
  if (Wrt_Unsteady && GridMovement) {
    for (iDim = 0; iDim < dims; iDim++)
    delete [] Surf_Coords[iDim];
=======
  if (Surf_Coords != NULL) {
    for (iDim = 0; iDim < dims; iDim++) delete [] Surf_Coords[iDim];
>>>>>>> 47b0d6fe
    delete [] Surf_Coords;
  }
  delete [] LocalIndex;
  delete [] SurfacePoint;
  delete [] ShareFromZone;
  
  err = TECEND112();
  if (err) cout << "Error in closing Tecplot file" << endl;
  
#endif
  
}

string COutput::AssembleVariableNames(CGeometry *geometry, CConfig *config, unsigned short nVar_Consv, unsigned short *NVar) {
  
  /*--- Local variables ---*/
  stringstream variables; variables.str(string());
  unsigned short iVar;
  *NVar = 0;
  unsigned short iDim, nDim = geometry->GetnDim();
  unsigned short Kind_Solver  = config->GetKind_Solver();
  bool grid_movement = config->GetGrid_Movement();
  bool Wrt_Unsteady = config->GetWrt_Unsteady();
  
  
  /*--- Write the basic variable header based on the particular solution ----*/
  
  /*--- Write the list of the fields in the restart file.
   Without including the PointID---*/
  if (config->GetKind_SU2() == SU2_SOL) {
    
    /*--- If SU2_SOL called this routine, we already have a set of output
     variables with the appropriate string tags stored in the config class.
     We simply read in and remove the quotation marks from the var names. ---*/
    
    /*--- Set the number of variables to be written. Subtract off an index for
     the PointID as well as each coordinate (x, y, z). ---*/
    string varname;
    
    if (Wrt_Unsteady && grid_movement) {
      
      *NVar = config->fields.size()-1;
      for (unsigned short iField = 1; iField < config->fields.size(); iField++) {
        varname = config->fields[iField];
        varname.erase (varname.begin(), varname.begin()+1);
        varname.erase (varname.end()-1, varname.end());
        variables << varname << " ";
      }
    } else {
      
      *NVar = config->fields.size()-1-nDim;
      for (unsigned short iField = 1+nDim; iField < config->fields.size(); iField++) {
        varname = config->fields[iField];
        varname.erase (varname.begin(), varname.begin()+1);
        varname.erase (varname.end()-1, varname.end());
        variables << varname << " ";
      }
    }
    
  } else {
    
    if (Wrt_Unsteady && grid_movement) {
      if (nDim == 2) {
        variables << "x y "; *NVar += 2;
      } else {
        variables << "x y z "; *NVar += 3;
      }
    }
    
    for (iVar = 0; iVar < nVar_Consv; iVar++) {
      variables << "Conservative_" << iVar+1<<" "; *NVar += 1;
    }
    if (config->GetWrt_Limiters()) {
      for (iVar = 0; iVar < nVar_Consv; iVar++) {
        variables << "Limiter_" << iVar+1<<" "; *NVar += 1;
      }
    }
    if (config->GetWrt_Residuals()) {
      for (iVar = 0; iVar < nVar_Consv; iVar++) {
        variables << "Residual_" << iVar+1<<" "; *NVar += 1;
      }
    }
    
    /*--- Add names for any extra variables (this will need to be adjusted). ---*/
    if (grid_movement) {
      if (nDim == 2) {
        variables << "Grid_Velx Grid_Vely "; *NVar += 2;
      } else {
        variables << "Grid_Velx Grid_Vely Grid_Velz "; *NVar += 3;
      }
    }
    
    if (config->GetKind_Regime() == FREESURFACE) {
      variables << "Density ";
      *NVar += 1;
    }
    
    if ((Kind_Solver == EULER) || (Kind_Solver == NAVIER_STOKES) || (Kind_Solver == RANS)) {
      variables << "Pressure Temperature Pressure_Coefficient Mach ";
      *NVar += 4;
    }
    
    if ((Kind_Solver == NAVIER_STOKES) || (Kind_Solver == RANS)) {
      variables << "Laminar_Viscosity Skin_Friction_Coefficient Heat_Flux Y_Plus ";
      *NVar += 4;
    }
    
    if (Kind_Solver == RANS) {
      variables << "Eddy_Viscosity ";
      *NVar += 1;
    }
    
    if (config->GetWrt_SharpEdges()) {
      if ((Kind_Solver == EULER) || (Kind_Solver == NAVIER_STOKES) || (Kind_Solver == RANS)) {
        variables << "Sharp_Edge_Dist ";
        *NVar += 1;
      }
    }
    
<<<<<<< HEAD
    if ((Kind_Solver == TNE2_EULER) || (Kind_Solver == TNE2_NAVIER_STOKES)) {
      variables << "Mach Pressure Temperature Temperature_ve ";
      *NVar += 4;
    }
    
    if (Kind_Solver == TNE2_NAVIER_STOKES) {
      for (iVar = 0; iVar < config->GetnSpecies(); iVar++)
        variables << "DiffusionCoeff_" << iVar << " ";
      variables << "Laminar_Viscosity ThermConductivity ThermConductivity_ve";
      *NVar += 4;
    }
    
=======
>>>>>>> 47b0d6fe
    if (Kind_Solver == POISSON_EQUATION) {
      for (iDim = 0; iDim < geometry->GetnDim(); iDim++) {
        variables << "poissonField_" << iDim+1 << " ";
        *NVar += 1;
      }
    }
    
    if (( Kind_Solver == ADJ_EULER              ) ||
        ( Kind_Solver == ADJ_NAVIER_STOKES      ) ||
<<<<<<< HEAD
        ( Kind_Solver == ADJ_RANS               ) ||
        ( Kind_Solver == ADJ_TNE2_EULER         ) ||
        ( Kind_Solver == ADJ_TNE2_NAVIER_STOKES )   ) {
=======
        ( Kind_Solver == ADJ_RANS               )   ) {
>>>>>>> 47b0d6fe
      variables << "Surface_Sensitivity Solution_Sensor ";
      *NVar += 2;
    }
  }
  
  return variables.str();
  
}<|MERGE_RESOLUTION|>--- conflicted
+++ resolved
@@ -2,11 +2,7 @@
  * \file output_tecplot.cpp
  * \brief Main subroutines for output solver information.
  * \author F. Palacios, T. Economon, M. Colonno
-<<<<<<< HEAD
- * \version 4.0.0 "Cardinal"
-=======
  * \version 4.1.0 "Cardinal"
->>>>>>> 47b0d6fe
  *
  * SU2 Lead Developers: Dr. Francisco Palacios (Francisco.D.Palacios@boeing.com).
  *                      Dr. Thomas D. Economon (economon@stanford.edu).
@@ -37,10 +33,6 @@
 
 void COutput::SetTecplotASCII(CConfig *config, CGeometry *geometry, CSolver **solver, unsigned short val_iZone, unsigned short val_nZone, bool surf_sol) {
   
-<<<<<<< HEAD
-  /*--- Local variables and initialization ---*/
-=======
->>>>>>> 47b0d6fe
   unsigned short iDim, iVar, nDim = geometry->GetnDim();
   unsigned short Kind_Solver = config->GetKind_Solver();
   
@@ -94,20 +86,12 @@
   if ((Kind_Solver == EULER || Kind_Solver == NAVIER_STOKES || Kind_Solver == RANS ||
        Kind_Solver == ADJ_EULER || Kind_Solver == ADJ_NAVIER_STOKES || Kind_Solver == ADJ_RANS ||
        Kind_Solver == DISC_ADJ_EULER || Kind_Solver == DISC_ADJ_NAVIER_STOKES || Kind_Solver == DISC_ADJ_RANS) &&
-<<<<<<< HEAD
       (val_nZone > 1) && (config->GetUnsteady_Simulation() != SPECTRAL_METHOD)) {
-=======
-      (val_nZone > 1) && (config->GetUnsteady_Simulation() != TIME_SPECTRAL)) {
->>>>>>> 47b0d6fe
     SPRINTF (buffer, "_%d", SU2_TYPE::Int(val_iZone));
     strcat(cstr, buffer);
   }
   
-<<<<<<< HEAD
   if (config->GetUnsteady_Simulation() == SPECTRAL_METHOD) {
-=======
-  if (config->GetUnsteady_Simulation() == TIME_SPECTRAL) {
->>>>>>> 47b0d6fe
     
     if (config->GetKind_SU2() == SU2_SOL) { val_iZone = iExtIter; }
     
@@ -208,19 +192,6 @@
         }
       }
       
-<<<<<<< HEAD
-      if ((Kind_Solver == TNE2_EULER) || (Kind_Solver == TNE2_NAVIER_STOKES)) {
-        Tecplot_File << ",\"Mach\",\"Pressure\",\"Temperature\",\"Temperature_ve\"";
-      }
-      
-      if (Kind_Solver == TNE2_NAVIER_STOKES) {
-        for (unsigned short iSpecies = 0; iSpecies < config->GetnSpecies(); iSpecies++)
-          Tecplot_File << ",\"DiffusionCoeff_" << iSpecies << "\"";
-        Tecplot_File << ",\"Laminar_Viscosity\",\"ThermConductivity\",\"ThermConductivity_ve\"";
-      }
-      
-=======
->>>>>>> 47b0d6fe
       if (Kind_Solver == POISSON_EQUATION) {
         unsigned short iDim;
         for (iDim = 0; iDim < geometry->GetnDim(); iDim++)
@@ -229,13 +200,7 @@
       
       if (( Kind_Solver == ADJ_EULER              ) ||
           ( Kind_Solver == ADJ_NAVIER_STOKES      ) ||
-<<<<<<< HEAD
-          ( Kind_Solver == ADJ_RANS               ) ||
-          ( Kind_Solver == ADJ_TNE2_EULER         ) ||
-          ( Kind_Solver == ADJ_TNE2_NAVIER_STOKES )   ) {
-=======
           ( Kind_Solver == ADJ_RANS               )   ) {
->>>>>>> 47b0d6fe
         Tecplot_File << ", \"Surface_Sensitivity\", \"Solution_Sensor\"";
       }
 
@@ -313,15 +278,9 @@
   Tecplot_File << "ZONE ";
   if (config->GetUnsteady_Simulation() && config->GetWrt_Unsteady()) {
     Tecplot_File << "STRANDID="<<SU2_TYPE::Int(iExtIter+1)<<", SOLUTIONTIME="<<config->GetDelta_UnstTime()*iExtIter<<", ";
-<<<<<<< HEAD
   } else if (config->GetUnsteady_Simulation() == SPECTRAL_METHOD) {
     /*--- Compute period of oscillation & compute time interval using nTimeInstances ---*/
     su2double period = config->GetSpectralMethod_Period();
-=======
-  } else if (config->GetUnsteady_Simulation() == TIME_SPECTRAL) {
-    /*--- Compute period of oscillation & compute time interval using nTimeInstances ---*/
-    su2double period = config->GetTimeSpectral_Period();
->>>>>>> 47b0d6fe
     su2double deltaT = period/(su2double)(config->GetnTimeInstances());
     Tecplot_File << "STRANDID="<<SU2_TYPE::Int(iExtIter+1)<<", SOLUTIONTIME="<<deltaT*iExtIter<<", ";
   }
@@ -687,11 +646,7 @@
         geometry->elem[iElem]->GetNode(0)+1 <<" "<< geometry->elem[iElem]->GetNode(1)+1 <<" "<<
         geometry->elem[iElem]->GetNode(2)+1 <<" "<< geometry->elem[iElem]->GetNode(2)+1 << endl;
       }
-<<<<<<< HEAD
-      if (geometry->elem[iElem]->GetVTK_Type() == RECTANGLE) {
-=======
       if (geometry->elem[iElem]->GetVTK_Type() == QUADRILATERAL) {
->>>>>>> 47b0d6fe
         Tecplot_File <<
         geometry->elem[iElem]->GetNode(0)+1 <<" "<< geometry->elem[iElem]->GetNode(1)+1 <<" "<<
         geometry->elem[iElem]->GetNode(2)+1 <<" "<< geometry->elem[iElem]->GetNode(3)+1 << endl;
@@ -982,13 +937,8 @@
   
 #ifdef HAVE_TECIO
   
-<<<<<<< HEAD
-  double   t;
-  INTEGER4 i, N, err, Debug, NPts, NElm, IsDouble, KMax;
-=======
   passivedouble   t;
   INTEGER4 i, err, Debug, NPts, NElm, IsDouble, KMax;
->>>>>>> 47b0d6fe
   INTEGER4 ICellMax, JCellMax, KCellMax, ZoneType, StrandID, ParentZn, FileType;
   INTEGER4 *ShareFromZone = NULL, IsBlock, NumFaceConnections, FaceNeighborMode, ShareConnectivityFromZone;
   string buffer, variables;
@@ -1047,11 +997,7 @@
     if (nGlobal_Tria > 0) {
       
       /*--- Write the zone header information ---*/
-<<<<<<< HEAD
-      ZoneType = FETRIANGLE; NElm = (INTEGER4)nGlobal_Tria; N = NElm*N_POINTS_TRIANGLE;
-=======
       ZoneType = FETRIANGLE; NElm = (INTEGER4)nGlobal_Tria;
->>>>>>> 47b0d6fe
       
       err = TECZNE112((char*)"Triangle Elements",
                       &ZoneType,
@@ -1110,11 +1056,7 @@
       
       /*--- Write the zone header information ---*/
       
-<<<<<<< HEAD
-      ZoneType = FEQUADRILATERAL; NElm = (INTEGER4)nGlobal_Quad; N = NElm*N_POINTS_QUADRILATERAL;
-=======
       ZoneType = FEQUADRILATERAL; NElm = (INTEGER4)nGlobal_Quad;
->>>>>>> 47b0d6fe
       
       err = TECZNE112((char*)"Quadrilateral Elements",
                       &ZoneType,
@@ -1173,11 +1115,7 @@
       
       /*--- Write the zone header information ---*/
       
-<<<<<<< HEAD
-      ZoneType = FETETRAHEDRON; NElm = (INTEGER4)nGlobal_Tetr; N = NElm*N_POINTS_TETRAHEDRON;
-=======
       ZoneType = FETETRAHEDRON; NElm = (INTEGER4)nGlobal_Tetr;
->>>>>>> 47b0d6fe
       
       err = TECZNE112((char*)"Tetrahedral Elements",
                       &ZoneType,
@@ -1236,11 +1174,7 @@
       
       /*--- Write the zone header information ---*/
       
-<<<<<<< HEAD
-      ZoneType = FEBRICK; NElm = (INTEGER4)nGlobal_Hexa; N = NElm*N_POINTS_HEXAHEDRON;
-=======
       ZoneType = FEBRICK; NElm = (INTEGER4)nGlobal_Hexa;
->>>>>>> 47b0d6fe
       
       err = TECZNE112((char*)"Hexahedral Elements",
                       &ZoneType,
@@ -1300,11 +1234,7 @@
       
       /*--- Here, we reuse the hex implementation to write pyramid elements.
        Write the zone header information. ---*/
-<<<<<<< HEAD
-      ZoneType = FEBRICK; NElm = (INTEGER4)nGlobal_Pyra; N = NElm*N_POINTS_HEXAHEDRON;
-=======
       ZoneType = FEBRICK; NElm = (INTEGER4)nGlobal_Pyra;
->>>>>>> 47b0d6fe
       
       err = TECZNE112((char*)"Pyramid Elements",
                       &ZoneType,
@@ -1380,11 +1310,7 @@
       
       /*--- Here, we reuse the hex implementation to write prism elements.
        Write the zone header information ---*/
-<<<<<<< HEAD
-      ZoneType = FEBRICK; NElm = (INTEGER4)nGlobal_Pris; N = NElm*N_POINTS_HEXAHEDRON;
-=======
       ZoneType = FEBRICK; NElm = (INTEGER4)nGlobal_Pris;
->>>>>>> 47b0d6fe
       
       err = TECZNE112((char*)"Prism Elements",
                       &ZoneType,
@@ -1472,13 +1398,8 @@
   
 #ifdef HAVE_TECIO
   
-<<<<<<< HEAD
-  double   t;
-  INTEGER4 i, N, iVar, err, Debug, NPts, NElm, IsDouble, KMax;
-=======
   passivedouble   t;
   INTEGER4 i, iVar, err, Debug, NPts, NElm, IsDouble, KMax;
->>>>>>> 47b0d6fe
   INTEGER4 ICellMax, JCellMax, KCellMax, ZoneType, StrandID, ParentZn, FileType;
   INTEGER4 *ShareFromZone = NULL, IsBlock, NumFaceConnections, FaceNeighborMode, ShareConnectivityFromZone;
   string buffer, variables;
@@ -1494,11 +1415,7 @@
   Debug						= 0;
   IsDouble					= 1;
   NPts						= (INTEGER4)nGlobal_Poin;
-<<<<<<< HEAD
-  t							= SU2_TYPE::GetPrimary(iExtIter*config->GetDelta_UnstTime());
-=======
   t							= SU2_TYPE::GetValue(iExtIter*config->GetDelta_UnstTime());
->>>>>>> 47b0d6fe
   KMax						= 0;
   ICellMax					= 0;
   JCellMax					= 0;
@@ -1547,11 +1464,7 @@
   if (nGlobal_Tria > 0) {
     
     /*--- Write the zone header information ---*/
-<<<<<<< HEAD
-    ZoneType = FETRIANGLE; NElm = (INTEGER4)nGlobal_Tria; N = NElm*N_POINTS_TRIANGLE;
-=======
     ZoneType = FETRIANGLE; NElm = (INTEGER4)nGlobal_Tria;
->>>>>>> 47b0d6fe
     
     err = TECZNE112((char*)"Triangle Elements",
                     &ZoneType,
@@ -1622,11 +1535,7 @@
   if (nGlobal_Quad > 0) {
     
     /*--- Write the zone header information ---*/
-<<<<<<< HEAD
-    ZoneType = FEQUADRILATERAL; NElm = (INTEGER4)nGlobal_Quad; N = NElm*N_POINTS_QUADRILATERAL;
-=======
     ZoneType = FEQUADRILATERAL; NElm = (INTEGER4)nGlobal_Quad;
->>>>>>> 47b0d6fe
     
     err = TECZNE112((char*)"Quadrilateral Elements",
                     &ZoneType,
@@ -1695,11 +1604,7 @@
   if (nGlobal_Tetr > 0) {
     
     /*--- Write the zone header information ---*/
-<<<<<<< HEAD
-    ZoneType = FETETRAHEDRON; NElm = (INTEGER4)nGlobal_Tetr; N = NElm*N_POINTS_TETRAHEDRON;
-=======
     ZoneType = FETETRAHEDRON; NElm = (INTEGER4)nGlobal_Tetr;
->>>>>>> 47b0d6fe
     
     err = TECZNE112((char*)"Tetrahedral Elements",
                     &ZoneType,
@@ -1768,11 +1673,7 @@
   if (nGlobal_Hexa > 0) {
     
     /*--- Write the zone header information ---*/
-<<<<<<< HEAD
-    ZoneType = FEBRICK; NElm = (INTEGER4)nGlobal_Hexa; N = NElm*N_POINTS_HEXAHEDRON;
-=======
     ZoneType = FEBRICK; NElm = (INTEGER4)nGlobal_Hexa;
->>>>>>> 47b0d6fe
     
     err = TECZNE112((char*)"Hexahedral Elements",
                     &ZoneType,
@@ -1841,11 +1742,7 @@
   if (nGlobal_Pyra > 0) {
     
     /*--- Write the zone header information ---*/
-<<<<<<< HEAD
-    ZoneType = FEBRICK; NElm = (INTEGER4)nGlobal_Pyra; N = NElm*N_POINTS_HEXAHEDRON;
-=======
     ZoneType = FEBRICK; NElm = (INTEGER4)nGlobal_Pyra;
->>>>>>> 47b0d6fe
     
     err = TECZNE112((char*)"Pyramid Elements",
                     &ZoneType,
@@ -1914,11 +1811,7 @@
   if (nGlobal_Pris > 0) {
 
     /*--- Write the zone header information ---*/
-<<<<<<< HEAD
-    ZoneType = FEBRICK; NElm = (INTEGER4)nGlobal_Pris; N = NElm*N_POINTS_HEXAHEDRON;
-=======
     ZoneType = FEBRICK; NElm = (INTEGER4)nGlobal_Pris;
->>>>>>> 47b0d6fe
     
     err = TECZNE112((char*)"Prism Elements",
                     &ZoneType,
@@ -1997,13 +1890,8 @@
   
 #ifdef HAVE_TECIO
   
-<<<<<<< HEAD
-  double   t;
-  INTEGER4 i, N, err, Debug, NPts, NElm, IsDouble, KMax;
-=======
   passivedouble   t;
   INTEGER4 i, err, Debug, NPts, NElm, IsDouble, KMax;
->>>>>>> 47b0d6fe
   INTEGER4 ICellMax, JCellMax, KCellMax, ZoneType, StrandID, ParentZn, FileType;
   INTEGER4 *ShareFromZone, IsBlock, NumFaceConnections, FaceNeighborMode, ShareConnectivityFromZone;
   string buffer, variables;
@@ -2120,11 +2008,7 @@
       }
       
       /*--- Write the zone header information ---*/
-<<<<<<< HEAD
-      ZoneType = FELINESEG; NElm = (INTEGER4)nGlobal_Line; N = NElm*N_POINTS_LINE;
-=======
       ZoneType = FELINESEG; NElm = (INTEGER4)nGlobal_Line;
->>>>>>> 47b0d6fe
       
       err = TECZNE112((char*)"Line Elements",
                       &ZoneType,
@@ -2182,11 +2066,7 @@
       }
       
       /*--- Write the zone header information ---*/
-<<<<<<< HEAD
-      ZoneType = FETRIANGLE; NElm = (INTEGER4)nGlobal_BoundTria; N = NElm*N_POINTS_TRIANGLE;
-=======
       ZoneType = FETRIANGLE; NElm = (INTEGER4)nGlobal_BoundTria;
->>>>>>> 47b0d6fe
       
       err = TECZNE112((char*)"Triangle Elements",
                       &ZoneType,
@@ -2245,11 +2125,7 @@
       }
       
       /*--- Write the zone header information ---*/
-<<<<<<< HEAD
-      ZoneType = FEQUADRILATERAL; NElm = (INTEGER4)nGlobal_BoundQuad; N = NElm*N_POINTS_QUADRILATERAL;
-=======
       ZoneType = FEQUADRILATERAL; NElm = (INTEGER4)nGlobal_BoundQuad;
->>>>>>> 47b0d6fe
       
       err = TECZNE112((char*)"Quadrilateral Elements",
                       &ZoneType,
@@ -2314,13 +2190,8 @@
   
 #ifdef HAVE_TECIO
   
-<<<<<<< HEAD
-  double   t;
-  INTEGER4 i, N, iVar, err, Debug, NPts, NElm, IsDouble, KMax;
-=======
   passivedouble   t;
   INTEGER4 i, iVar, err, Debug, NPts, NElm, IsDouble, KMax;
->>>>>>> 47b0d6fe
   INTEGER4 ICellMax, JCellMax, KCellMax, ZoneType, StrandID, ParentZn, FileType;
   INTEGER4 *ShareFromZone, IsBlock, NumFaceConnections, FaceNeighborMode, ShareConnectivityFromZone;
   string buffer, variables;
@@ -2391,11 +2262,7 @@
   
   /*--- Collect surface coordinates into one array as well ---*/
   /*--- Note the -1 in the Coords/Data array in order to undo the 1-based indexing ---*/
-<<<<<<< HEAD
-  su2double **Surf_Coords;
-=======
   su2double **Surf_Coords = NULL;
->>>>>>> 47b0d6fe
   if (Wrt_Unsteady && GridMovement) {
     Surf_Coords = new su2double*[dims];
     for (iDim = 0; iDim < dims; iDim++)
@@ -2441,11 +2308,7 @@
   Debug						= 0;
   IsDouble					= 1;
   NPts						= (INTEGER4)nSurf_Poin;
-<<<<<<< HEAD
-  t							= SU2_TYPE::GetPrimary(iExtIter*config->GetDelta_UnstTime());
-=======
   t							= SU2_TYPE::GetValue(iExtIter*config->GetDelta_UnstTime());
->>>>>>> 47b0d6fe
   KMax						= 0;
   ICellMax					= 0;
   JCellMax					= 0;
@@ -2472,11 +2335,7 @@
   if (nGlobal_Line > 0) {
     
     /*--- Write the zone header information ---*/
-<<<<<<< HEAD
-    ZoneType = FELINESEG; NElm = (INTEGER4)nGlobal_Line; N = NElm*N_POINTS_LINE;
-=======
     ZoneType = FELINESEG; NElm = (INTEGER4)nGlobal_Line;
->>>>>>> 47b0d6fe
     
     err = TECZNE112((char*)"Line Elements",
                     &ZoneType,
@@ -2536,11 +2395,7 @@
   if (nGlobal_BoundTria > 0) {
     
     /*--- Write the zone header information ---*/
-<<<<<<< HEAD
-    ZoneType = FETRIANGLE; NElm = (INTEGER4)nGlobal_BoundTria; N = NElm*N_POINTS_TRIANGLE;
-=======
     ZoneType = FETRIANGLE; NElm = (INTEGER4)nGlobal_BoundTria;
->>>>>>> 47b0d6fe
     
     err = TECZNE112((char*)"Triangle Elements",
                     &ZoneType,
@@ -2600,11 +2455,7 @@
   if (nGlobal_BoundQuad > 0) {
     
     /*--- Write the zone header information ---*/
-<<<<<<< HEAD
-    ZoneType = FEQUADRILATERAL; NElm = (INTEGER4)nGlobal_BoundQuad; N = NElm*N_POINTS_QUADRILATERAL;
-=======
     ZoneType = FEQUADRILATERAL; NElm = (INTEGER4)nGlobal_BoundQuad;
->>>>>>> 47b0d6fe
     
     err = TECZNE112((char*)"Quadrilateral Elements",
                     &ZoneType,
@@ -2665,14 +2516,8 @@
   delete [] Surf_Data[iVar];
   delete [] Surf_Data;
   
-<<<<<<< HEAD
-  if (Wrt_Unsteady && GridMovement) {
-    for (iDim = 0; iDim < dims; iDim++)
-    delete [] Surf_Coords[iDim];
-=======
   if (Surf_Coords != NULL) {
     for (iDim = 0; iDim < dims; iDim++) delete [] Surf_Coords[iDim];
->>>>>>> 47b0d6fe
     delete [] Surf_Coords;
   }
   delete [] LocalIndex;
@@ -2792,21 +2637,6 @@
       }
     }
     
-<<<<<<< HEAD
-    if ((Kind_Solver == TNE2_EULER) || (Kind_Solver == TNE2_NAVIER_STOKES)) {
-      variables << "Mach Pressure Temperature Temperature_ve ";
-      *NVar += 4;
-    }
-    
-    if (Kind_Solver == TNE2_NAVIER_STOKES) {
-      for (iVar = 0; iVar < config->GetnSpecies(); iVar++)
-        variables << "DiffusionCoeff_" << iVar << " ";
-      variables << "Laminar_Viscosity ThermConductivity ThermConductivity_ve";
-      *NVar += 4;
-    }
-    
-=======
->>>>>>> 47b0d6fe
     if (Kind_Solver == POISSON_EQUATION) {
       for (iDim = 0; iDim < geometry->GetnDim(); iDim++) {
         variables << "poissonField_" << iDim+1 << " ";
@@ -2816,13 +2646,7 @@
     
     if (( Kind_Solver == ADJ_EULER              ) ||
         ( Kind_Solver == ADJ_NAVIER_STOKES      ) ||
-<<<<<<< HEAD
-        ( Kind_Solver == ADJ_RANS               ) ||
-        ( Kind_Solver == ADJ_TNE2_EULER         ) ||
-        ( Kind_Solver == ADJ_TNE2_NAVIER_STOKES )   ) {
-=======
         ( Kind_Solver == ADJ_RANS               )   ) {
->>>>>>> 47b0d6fe
       variables << "Surface_Sensitivity Solution_Sensor ";
       *NVar += 2;
     }
