/*!
 * \file SU2_CFD.cpp
 * \brief Main file of the Computational Fluid Dynamics code
 * \author F. Palacios, T. Economon
 * \version 4.3.0 "Cardinal"
 *
 * SU2 Lead Developers: Dr. Francisco Palacios (Francisco.D.Palacios@boeing.com).
 *                      Dr. Thomas D. Economon (economon@stanford.edu).
 *
 * SU2 Developers: Prof. Juan J. Alonso's group at Stanford University.
 *                 Prof. Piero Colonna's group at Delft University of Technology.
 *                 Prof. Nicolas R. Gauger's group at Kaiserslautern University of Technology.
 *                 Prof. Alberto Guardone's group at Polytechnic University of Milan.
 *                 Prof. Rafael Palacios' group at Imperial College London.
 *                 Prof. Edwin van der Weide's group at the University of Twente.
 *                 Prof. Vincent Terrapon's group at the University of Liege.
 *
 * Copyright (C) 2012-2016 SU2, the open-source CFD code.
 *
 * SU2 is free software; you can redistribute it and/or
 * modify it under the terms of the GNU Lesser General Public
 * License as published by the Free Software Foundation; either
 * version 2.1 of the License, or (at your option) any later version.
 *
 * SU2 is distributed in the hope that it will be useful,
 * but WITHOUT ANY WARRANTY; without even the implied warranty of
 * MERCHANTABILITY or FITNESS FOR A PARTICULAR PURPOSE. See the GNU
 * Lesser General Public License for more details.
 *
 * You should have received a copy of the GNU Lesser General Public
 * License along with SU2. If not, see <http://www.gnu.org/licenses/>.
 */

#include "../include/SU2_CFD.hpp"

using namespace std;

int main(int argc, char *argv[]) {
  
  unsigned short nZone, nDim;
  char config_file_name[MAX_STRING_SIZE];
  bool fsi;
  
  /*--- MPI initialization, and buffer setting ---*/
  
#ifdef HAVE_MPI
  int  buffsize;
  char *buffptr;
  SU2_MPI::Init(&argc, &argv);
  MPI_Buffer_attach( malloc(BUFSIZE), BUFSIZE );
#endif
  
  /*--- Create a pointer to the main SU2 Driver ---*/
  
  CDriver *driver = NULL;

  /*--- Load in the number of zones and spatial dimensions in the mesh file (If no config
   file is specified, default.cfg is used) ---*/

  if (argc == 2) { strcpy(config_file_name, argv[1]); }
  else { strcpy(config_file_name, "default.cfg"); }

  /*--- Read the name and format of the input mesh file to get from the mesh
   file the number of zones and dimensions from the numerical grid (required
   for variables allocation)  ---*/

  CConfig *config = NULL;
  config = new CConfig(config_file_name, SU2_CFD);
<<<<<<< HEAD
  
  nZone = GetnZone(config->GetMesh_FileName(), config->GetMesh_FileFormat(), config);
  nDim  = GetnDim(config->GetMesh_FileName(), config->GetMesh_FileFormat());
  delete config;
  /*--- Definition and of the containers for all possible zones. ---*/
  
  iteration_container    = new CIteration*[nZone];
  solver_container       = new CSolver***[nZone];
  integration_container  = new CIntegration**[nZone];
  numerics_container     = new CNumerics****[nZone];
  config_container       = new CConfig*[nZone];
  geometry_container     = new CGeometry**[nZone];
  surface_movement       = new CSurfaceMovement*[nZone];
  grid_movement          = new CVolumetricMovement*[nZone];
  FFDBox                 = new CFreeFormDefBox**[nZone];
  interpolator_container = new CInterpolator**[nZone];
  transfer_container     = new CTransfer**[nZone];
  
  for (iZone = 0; iZone < nZone; iZone++) {
    solver_container[iZone]       = NULL;
    integration_container[iZone]  = NULL;
    numerics_container[iZone]     = NULL;
    config_container[iZone]       = NULL;
    geometry_container[iZone]     = NULL;
    surface_movement[iZone]       = NULL;
    grid_movement[iZone]          = NULL;
    FFDBox[iZone]                 = NULL;
    interpolator_container[iZone] = NULL;
    transfer_container[iZone]     = NULL;
  }
  
  /*--- Loop over all zones to initialize the various classes. In most
   cases, nZone is equal to one. This represents the solution of a partial
   differential equation on a single block, unstructured mesh. ---*/
  
  for (iZone = 0; iZone < nZone; iZone++) {
    
    /*--- Definition of the configuration option class for all zones. In this
     constructor, the input configuration file is parsed and all options are
     read and stored. ---*/
    
    config_container[iZone] = new CConfig(config_file_name, SU2_CFD, iZone, nZone, nDim, VERB_HIGH);

    /*--- Definition of the geometry class to store the primal grid in the
     partitioning process. ---*/
    
    CGeometry *geometry_aux = NULL;
    
    /*--- All ranks process the grid and call ParMETIS for partitioning ---*/
    
    geometry_aux = new CPhysicalGeometry(config_container[iZone], iZone, nZone);
    
    /*--- Color the initial grid and set the send-receive domains (ParMETIS) ---*/
    
    geometry_aux->SetColorGrid_Parallel(config_container[iZone]);
    
    /*--- Allocate the memory of the current domain, and divide the grid
     between the ranks. ---*/
    
    geometry_container[iZone] = new CGeometry *[config_container[iZone]->GetnMGLevels()+1];
    geometry_container[iZone][MESH_0] = new CPhysicalGeometry(geometry_aux, config_container[iZone]);
    
    /*--- Deallocate the memory of geometry_aux ---*/
    
    delete geometry_aux;
    
    /*--- Add the Send/Receive boundaries ---*/
    
    geometry_container[iZone][MESH_0]->SetSendReceive(config_container[iZone]);
    
    /*--- Add the Send/Receive boundaries ---*/
    
    geometry_container[iZone][MESH_0]->SetBoundaries(config_container[iZone]);
    
  }
=======
>>>>>>> 4befb10b

  nZone = CConfig::GetnZone(config->GetMesh_FileName(), config->GetMesh_FileFormat(), config);
  nDim  = CConfig::GetnDim(config->GetMesh_FileName(), config->GetMesh_FileFormat());
  fsi = config->GetFSI_Simulation();

  /*--- First, given the basic information about the number of zones and the
   solver types from the config, instantiate the appropriate driver for the problem
   and perform all the preprocessing. ---*/

  if ( (config->GetKind_Solver() == FEM_ELASTICITY || config->GetKind_Solver() == POISSON_EQUATION || config->GetKind_Solver() == WAVE_EQUATION || config->GetKind_Solver() == HEAT_EQUATION) ) {

<<<<<<< HEAD
  bool fsi = config_container[ZONE_0]->GetFSI_Simulation();
  bool matching_meshes = config_container[ZONE_0]->GetMatchingMesh();
 
 /* 
  if (nZone == 2 && matching_meshes  && !(fsi)) {
    if (rank == MASTER_NODE)
      cout << endl <<"--------------------- Setting Coupling Between Zones --------------------" << endl;
    geometry_container[ZONE_0][MESH_0]->MatchZone(config_container[ZONE_0], geometry_container[ZONE_1][MESH_0],
                                                  config_container[ZONE_1], ZONE_0, nZone);
    geometry_container[ZONE_1][MESH_0]->MatchZone(config_container[ZONE_1], geometry_container[ZONE_0][MESH_0],
                                                  config_container[ZONE_0], ZONE_1, nZone);
  }
  */
  
  /*--- Definition of the output class (one for all zones). The output class
   manages the writing of all restart, volume solution, surface solution,
   surface comma-separated value, and convergence history files (both in serial
   and in parallel). ---*/
  
  output = new COutput();
  
  /*--- Open the convergence history file ---*/
  
  if (rank == MASTER_NODE)
    output->SetConvHistory_Header(&ConvHist_file, config_container[ZONE_0]);
  
  /*--- Check for an unsteady restart. Update ExtIter if necessary. ---*/
  if (config_container[ZONE_0]->GetWrt_Unsteady() && config_container[ZONE_0]->GetRestart())
    ExtIter = config_container[ZONE_0]->GetUnst_RestartIter();
  
  /*--- Check for a dynamic restart (structural analysis). Update ExtIter if necessary. ---*/
  if (config_container[ZONE_0]->GetKind_Solver() == FEM_ELASTICITY
		  && config_container[ZONE_0]->GetWrt_Dynamic() && config_container[ZONE_0]->GetRestart())
	  	  ExtIter = config_container[ZONE_0]->GetDyn_RestartIter();

  /*--- Initiate value at each interface for the mixing plane ---*/
  if(config_container[ZONE_0]->GetBoolMixingPlane())
  	for (iZone = 0; iZone < nZone; iZone++)
  	  iteration_container[iZone]->Preprocess(output, integration_container, geometry_container, solver_container, numerics_container, config_container, surface_movement, grid_movement, FFDBox, iZone);

  /*--- Main external loop of the solver. Within this loop, each iteration ---*/
  
  if (rank == MASTER_NODE)
    cout << endl <<"------------------------------ Begin Solver -----------------------------" << endl;
  
  /*--- Set up a timer for performance benchmarking (preprocessing time is not included) ---*/
  
#ifndef HAVE_MPI
  StartTime = su2double(clock())/su2double(CLOCKS_PER_SEC);
#else
  StartTime = MPI_Wtime();
#endif

  /*--- This is temporal and just to check. It will have to be added to the regular history file ---*/
  
  ofstream historyFile_FSI;
  bool writeHistFSI = config_container[ZONE_0]->GetWrite_Conv_FSI();
  if (writeHistFSI && (rank == MASTER_NODE)){
    char cstrFSI[200];
    string filenameHistFSI = config_container[ZONE_0]->GetConv_FileName_FSI();
    strcpy (cstrFSI, filenameHistFSI.data());
    historyFile_FSI.open (cstrFSI);
    historyFile_FSI << "Time,Iteration,Aitken,URes,logResidual,orderMagnResidual" << endl;
    historyFile_FSI.close();
  }

  while (ExtIter < config_container[ZONE_0]->GetnExtIter()) {
    
    /*--- Set the value of the external iteration. ---*/
	for (iZone = 0; iZone < nZone; iZone++) config_container[iZone]->SetExtIter(ExtIter);

    
    /*--- Read the target pressure ---*/
    
    if (config_container[ZONE_0]->GetInvDesign_Cp() == YES)
      output->SetCp_InverseDesign(solver_container[ZONE_0][MESH_0][FLOW_SOL],
                                  geometry_container[ZONE_0][MESH_0], config_container[ZONE_0], ExtIter);
    
    /*--- Read the target heat flux ---*/
    
    if (config_container[ZONE_0]->GetInvDesign_HeatFlux() == YES)
      output->SetHeat_InverseDesign(solver_container[ZONE_0][MESH_0][FLOW_SOL],
                                    geometry_container[ZONE_0][MESH_0], config_container[ZONE_0], ExtIter);
    
    /*--- Perform a single iteration of the chosen PDE solver. ---*/

      /*--- Run a single iteration of the problem using the driver class. ---*/

      driver->Run(iteration_container, output, integration_container,
                  geometry_container, solver_container, numerics_container,
                  config_container, surface_movement, grid_movement, FFDBox,
                  interpolator_container, transfer_container);

    /*--- Synchronization point after a single solver iteration. Compute the
     wall clock time required. ---*/
    
#ifndef HAVE_MPI
    StopTime = su2double(clock())/su2double(CLOCKS_PER_SEC);
#else
    StopTime = MPI_Wtime();
#endif
=======
    /*--- Single zone problem: instantiate the single zone driver class. ---*/
>>>>>>> 4befb10b
    
    if(nZone > 1 ) {
      cout << "The required solver doesn't support multizone simulations" << endl; 
      exit(EXIT_FAILURE);
    }
<<<<<<< HEAD

    /*--- Check if there is any change in the runtime parameters ---*/
    
    CConfig *runtime = NULL;
    strcpy(runtime_file_name, "runtime.dat");
    runtime = new CConfig(runtime_file_name, config_container[ZONE_0]);
    runtime->SetExtIter(ExtIter);
    
	/*--- Update the convergence history file (serial and parallel computations). ---*/

	if (!fsi){//&&  !((config_container[ZONE_0]->GetUnsteady_Simulation() == DT_STEPPING_1ST) || (config_container[ZONE_0]->GetUnsteady_Simulation() == DT_STEPPING_2ND) || (config_container[ZONE_0]->GetUnsteady_Simulation() == TIME_STEPPING))){
		//for(iZone = 0; iZone < nZone; iZone++)
			output->SetConvHistory_Body(&ConvHist_file, geometry_container, solver_container, config_container, integration_container, false, UsedTime, ZONE_0);

	}
	 
    /*--- Evaluate the new CFL number (adaptive). ---*/
    
    if (config_container[ZONE_0]->GetCFL_Adapt() == YES) {
      output->SetCFL_Number(solver_container, config_container, ZONE_0);
    }
    
    /*--- Check whether the current simulation has reached the specified
     convergence criteria, and set StopCalc to true, if so. ---*/

    switch (config_container[ZONE_0]->GetKind_Solver()) {
      case EULER: case NAVIER_STOKES: case RANS:
        StopCalc = integration_container[ZONE_0][FLOW_SOL]->GetConvergence(); break;
      case WAVE_EQUATION:
        StopCalc = integration_container[ZONE_0][WAVE_SOL]->GetConvergence(); break;
      case HEAT_EQUATION:
        StopCalc = integration_container[ZONE_0][HEAT_SOL]->GetConvergence(); break;
	  case FEM_ELASTICITY:
	    StopCalc = integration_container[ZONE_0][FEA_SOL]->GetConvergence(); break;
      case ADJ_EULER: case ADJ_NAVIER_STOKES: case ADJ_RANS:
      case DISC_ADJ_EULER: case DISC_ADJ_NAVIER_STOKES: case DISC_ADJ_RANS:
        StopCalc = integration_container[ZONE_0][ADJFLOW_SOL]->GetConvergence(); break;
    }
    
		/*--- Solution output. Determine whether a solution needs to be written
		 after the current iteration, and if so, execute the output file writing
		 routines. ---*/

		if ((ExtIter+1 >= config_container[ZONE_0]->GetnExtIter())
				
				||
				
				((ExtIter % config_container[ZONE_0]->GetWrt_Sol_Freq() == 0) && (ExtIter != 0) &&
				 !((config_container[ZONE_0]->GetUnsteady_Simulation() == DT_STEPPING_1ST) ||
					 (config_container[ZONE_0]->GetUnsteady_Simulation() == DT_STEPPING_2ND) ||
					 (config_container[ZONE_0]->GetUnsteady_Simulation() == TIME_STEPPING)))
				
				||
				
				(StopCalc)
				
				||
				
				(((config_container[ZONE_0]->GetUnsteady_Simulation() == DT_STEPPING_1ST) ||
				 (config_container[ZONE_0]->GetUnsteady_Simulation() == TIME_STEPPING)) &&
				 ((ExtIter == 0) || (ExtIter % config_container[ZONE_0]->GetWrt_Sol_Freq_DualTime() == 0)))
				
				||
				
				((config_container[ZONE_0]->GetUnsteady_Simulation() == DT_STEPPING_2ND) && (!fsi) &&
				 ((ExtIter == 0) || ((ExtIter % config_container[ZONE_0]->GetWrt_Sol_Freq_DualTime() == 0) ||
														 ((ExtIter-1) % config_container[ZONE_0]->GetWrt_Sol_Freq_DualTime() == 0))))
				
				||
				
				((config_container[ZONE_0]->GetUnsteady_Simulation() == DT_STEPPING_2ND) && (fsi) &&
				 ((ExtIter == 0) || ((ExtIter % config_container[ZONE_0]->GetWrt_Sol_Freq_DualTime() == 0))))
=======
    
    driver = new CGeneralDriver(config_file_name, nZone, nDim);

  } else if (config->GetUnsteady_Simulation() == HARMONIC_BALANCE) {

    /*--- Use the Harmonic Balance driver. ---*/

    driver = new CHBDriver(config_file_name, nZone, nDim);
>>>>>>> 4befb10b

  } else if ((nZone == 2) && fsi) {

    /*--- FSI problem: instantiate the FSI driver class. ---*/

    driver = new CFSIDriver(config_file_name, nZone, nDim);

  } else {

    /*--- Multi-zone problem: instantiate the multi-zone driver class by default
    or a specialized driver class for a particular multi-physics problem. ---*/

    driver = new CFluidDriver(config_file_name, nZone, nDim);

  }

  delete config;
  config = NULL;

  /*--- Launch the main external loop of the solver ---*/
  
  driver->StartSolver();

  /*--- Postprocess all the containers, close history file, exit SU2 ---*/
  
  driver->Postprocessing();

  if (driver != NULL) delete driver;
  driver = NULL;

  /*--- Finalize MPI parallelization ---*/

#ifdef HAVE_MPI
  MPI_Buffer_detach(&buffptr, &buffsize);
  free(buffptr);
  MPI_Finalize();
#endif
  
  return EXIT_SUCCESS;
  
}<|MERGE_RESOLUTION|>--- conflicted
+++ resolved
@@ -66,84 +66,6 @@
 
   CConfig *config = NULL;
   config = new CConfig(config_file_name, SU2_CFD);
-<<<<<<< HEAD
-  
-  nZone = GetnZone(config->GetMesh_FileName(), config->GetMesh_FileFormat(), config);
-  nDim  = GetnDim(config->GetMesh_FileName(), config->GetMesh_FileFormat());
-  delete config;
-  /*--- Definition and of the containers for all possible zones. ---*/
-  
-  iteration_container    = new CIteration*[nZone];
-  solver_container       = new CSolver***[nZone];
-  integration_container  = new CIntegration**[nZone];
-  numerics_container     = new CNumerics****[nZone];
-  config_container       = new CConfig*[nZone];
-  geometry_container     = new CGeometry**[nZone];
-  surface_movement       = new CSurfaceMovement*[nZone];
-  grid_movement          = new CVolumetricMovement*[nZone];
-  FFDBox                 = new CFreeFormDefBox**[nZone];
-  interpolator_container = new CInterpolator**[nZone];
-  transfer_container     = new CTransfer**[nZone];
-  
-  for (iZone = 0; iZone < nZone; iZone++) {
-    solver_container[iZone]       = NULL;
-    integration_container[iZone]  = NULL;
-    numerics_container[iZone]     = NULL;
-    config_container[iZone]       = NULL;
-    geometry_container[iZone]     = NULL;
-    surface_movement[iZone]       = NULL;
-    grid_movement[iZone]          = NULL;
-    FFDBox[iZone]                 = NULL;
-    interpolator_container[iZone] = NULL;
-    transfer_container[iZone]     = NULL;
-  }
-  
-  /*--- Loop over all zones to initialize the various classes. In most
-   cases, nZone is equal to one. This represents the solution of a partial
-   differential equation on a single block, unstructured mesh. ---*/
-  
-  for (iZone = 0; iZone < nZone; iZone++) {
-    
-    /*--- Definition of the configuration option class for all zones. In this
-     constructor, the input configuration file is parsed and all options are
-     read and stored. ---*/
-    
-    config_container[iZone] = new CConfig(config_file_name, SU2_CFD, iZone, nZone, nDim, VERB_HIGH);
-
-    /*--- Definition of the geometry class to store the primal grid in the
-     partitioning process. ---*/
-    
-    CGeometry *geometry_aux = NULL;
-    
-    /*--- All ranks process the grid and call ParMETIS for partitioning ---*/
-    
-    geometry_aux = new CPhysicalGeometry(config_container[iZone], iZone, nZone);
-    
-    /*--- Color the initial grid and set the send-receive domains (ParMETIS) ---*/
-    
-    geometry_aux->SetColorGrid_Parallel(config_container[iZone]);
-    
-    /*--- Allocate the memory of the current domain, and divide the grid
-     between the ranks. ---*/
-    
-    geometry_container[iZone] = new CGeometry *[config_container[iZone]->GetnMGLevels()+1];
-    geometry_container[iZone][MESH_0] = new CPhysicalGeometry(geometry_aux, config_container[iZone]);
-    
-    /*--- Deallocate the memory of geometry_aux ---*/
-    
-    delete geometry_aux;
-    
-    /*--- Add the Send/Receive boundaries ---*/
-    
-    geometry_container[iZone][MESH_0]->SetSendReceive(config_container[iZone]);
-    
-    /*--- Add the Send/Receive boundaries ---*/
-    
-    geometry_container[iZone][MESH_0]->SetBoundaries(config_container[iZone]);
-    
-  }
-=======
->>>>>>> 4befb10b
 
   nZone = CConfig::GetnZone(config->GetMesh_FileName(), config->GetMesh_FileFormat(), config);
   nDim  = CConfig::GetnDim(config->GetMesh_FileName(), config->GetMesh_FileFormat());
@@ -155,190 +77,12 @@
 
   if ( (config->GetKind_Solver() == FEM_ELASTICITY || config->GetKind_Solver() == POISSON_EQUATION || config->GetKind_Solver() == WAVE_EQUATION || config->GetKind_Solver() == HEAT_EQUATION) ) {
 
-<<<<<<< HEAD
-  bool fsi = config_container[ZONE_0]->GetFSI_Simulation();
-  bool matching_meshes = config_container[ZONE_0]->GetMatchingMesh();
- 
- /* 
-  if (nZone == 2 && matching_meshes  && !(fsi)) {
-    if (rank == MASTER_NODE)
-      cout << endl <<"--------------------- Setting Coupling Between Zones --------------------" << endl;
-    geometry_container[ZONE_0][MESH_0]->MatchZone(config_container[ZONE_0], geometry_container[ZONE_1][MESH_0],
-                                                  config_container[ZONE_1], ZONE_0, nZone);
-    geometry_container[ZONE_1][MESH_0]->MatchZone(config_container[ZONE_1], geometry_container[ZONE_0][MESH_0],
-                                                  config_container[ZONE_0], ZONE_1, nZone);
-  }
-  */
-  
-  /*--- Definition of the output class (one for all zones). The output class
-   manages the writing of all restart, volume solution, surface solution,
-   surface comma-separated value, and convergence history files (both in serial
-   and in parallel). ---*/
-  
-  output = new COutput();
-  
-  /*--- Open the convergence history file ---*/
-  
-  if (rank == MASTER_NODE)
-    output->SetConvHistory_Header(&ConvHist_file, config_container[ZONE_0]);
-  
-  /*--- Check for an unsteady restart. Update ExtIter if necessary. ---*/
-  if (config_container[ZONE_0]->GetWrt_Unsteady() && config_container[ZONE_0]->GetRestart())
-    ExtIter = config_container[ZONE_0]->GetUnst_RestartIter();
-  
-  /*--- Check for a dynamic restart (structural analysis). Update ExtIter if necessary. ---*/
-  if (config_container[ZONE_0]->GetKind_Solver() == FEM_ELASTICITY
-		  && config_container[ZONE_0]->GetWrt_Dynamic() && config_container[ZONE_0]->GetRestart())
-	  	  ExtIter = config_container[ZONE_0]->GetDyn_RestartIter();
-
-  /*--- Initiate value at each interface for the mixing plane ---*/
-  if(config_container[ZONE_0]->GetBoolMixingPlane())
-  	for (iZone = 0; iZone < nZone; iZone++)
-  	  iteration_container[iZone]->Preprocess(output, integration_container, geometry_container, solver_container, numerics_container, config_container, surface_movement, grid_movement, FFDBox, iZone);
-
-  /*--- Main external loop of the solver. Within this loop, each iteration ---*/
-  
-  if (rank == MASTER_NODE)
-    cout << endl <<"------------------------------ Begin Solver -----------------------------" << endl;
-  
-  /*--- Set up a timer for performance benchmarking (preprocessing time is not included) ---*/
-  
-#ifndef HAVE_MPI
-  StartTime = su2double(clock())/su2double(CLOCKS_PER_SEC);
-#else
-  StartTime = MPI_Wtime();
-#endif
-
-  /*--- This is temporal and just to check. It will have to be added to the regular history file ---*/
-  
-  ofstream historyFile_FSI;
-  bool writeHistFSI = config_container[ZONE_0]->GetWrite_Conv_FSI();
-  if (writeHistFSI && (rank == MASTER_NODE)){
-    char cstrFSI[200];
-    string filenameHistFSI = config_container[ZONE_0]->GetConv_FileName_FSI();
-    strcpy (cstrFSI, filenameHistFSI.data());
-    historyFile_FSI.open (cstrFSI);
-    historyFile_FSI << "Time,Iteration,Aitken,URes,logResidual,orderMagnResidual" << endl;
-    historyFile_FSI.close();
-  }
-
-  while (ExtIter < config_container[ZONE_0]->GetnExtIter()) {
-    
-    /*--- Set the value of the external iteration. ---*/
-	for (iZone = 0; iZone < nZone; iZone++) config_container[iZone]->SetExtIter(ExtIter);
-
-    
-    /*--- Read the target pressure ---*/
-    
-    if (config_container[ZONE_0]->GetInvDesign_Cp() == YES)
-      output->SetCp_InverseDesign(solver_container[ZONE_0][MESH_0][FLOW_SOL],
-                                  geometry_container[ZONE_0][MESH_0], config_container[ZONE_0], ExtIter);
-    
-    /*--- Read the target heat flux ---*/
-    
-    if (config_container[ZONE_0]->GetInvDesign_HeatFlux() == YES)
-      output->SetHeat_InverseDesign(solver_container[ZONE_0][MESH_0][FLOW_SOL],
-                                    geometry_container[ZONE_0][MESH_0], config_container[ZONE_0], ExtIter);
-    
-    /*--- Perform a single iteration of the chosen PDE solver. ---*/
-
-      /*--- Run a single iteration of the problem using the driver class. ---*/
-
-      driver->Run(iteration_container, output, integration_container,
-                  geometry_container, solver_container, numerics_container,
-                  config_container, surface_movement, grid_movement, FFDBox,
-                  interpolator_container, transfer_container);
-
-    /*--- Synchronization point after a single solver iteration. Compute the
-     wall clock time required. ---*/
-    
-#ifndef HAVE_MPI
-    StopTime = su2double(clock())/su2double(CLOCKS_PER_SEC);
-#else
-    StopTime = MPI_Wtime();
-#endif
-=======
     /*--- Single zone problem: instantiate the single zone driver class. ---*/
->>>>>>> 4befb10b
     
     if(nZone > 1 ) {
       cout << "The required solver doesn't support multizone simulations" << endl; 
       exit(EXIT_FAILURE);
     }
-<<<<<<< HEAD
-
-    /*--- Check if there is any change in the runtime parameters ---*/
-    
-    CConfig *runtime = NULL;
-    strcpy(runtime_file_name, "runtime.dat");
-    runtime = new CConfig(runtime_file_name, config_container[ZONE_0]);
-    runtime->SetExtIter(ExtIter);
-    
-	/*--- Update the convergence history file (serial and parallel computations). ---*/
-
-	if (!fsi){//&&  !((config_container[ZONE_0]->GetUnsteady_Simulation() == DT_STEPPING_1ST) || (config_container[ZONE_0]->GetUnsteady_Simulation() == DT_STEPPING_2ND) || (config_container[ZONE_0]->GetUnsteady_Simulation() == TIME_STEPPING))){
-		//for(iZone = 0; iZone < nZone; iZone++)
-			output->SetConvHistory_Body(&ConvHist_file, geometry_container, solver_container, config_container, integration_container, false, UsedTime, ZONE_0);
-
-	}
-	 
-    /*--- Evaluate the new CFL number (adaptive). ---*/
-    
-    if (config_container[ZONE_0]->GetCFL_Adapt() == YES) {
-      output->SetCFL_Number(solver_container, config_container, ZONE_0);
-    }
-    
-    /*--- Check whether the current simulation has reached the specified
-     convergence criteria, and set StopCalc to true, if so. ---*/
-
-    switch (config_container[ZONE_0]->GetKind_Solver()) {
-      case EULER: case NAVIER_STOKES: case RANS:
-        StopCalc = integration_container[ZONE_0][FLOW_SOL]->GetConvergence(); break;
-      case WAVE_EQUATION:
-        StopCalc = integration_container[ZONE_0][WAVE_SOL]->GetConvergence(); break;
-      case HEAT_EQUATION:
-        StopCalc = integration_container[ZONE_0][HEAT_SOL]->GetConvergence(); break;
-	  case FEM_ELASTICITY:
-	    StopCalc = integration_container[ZONE_0][FEA_SOL]->GetConvergence(); break;
-      case ADJ_EULER: case ADJ_NAVIER_STOKES: case ADJ_RANS:
-      case DISC_ADJ_EULER: case DISC_ADJ_NAVIER_STOKES: case DISC_ADJ_RANS:
-        StopCalc = integration_container[ZONE_0][ADJFLOW_SOL]->GetConvergence(); break;
-    }
-    
-		/*--- Solution output. Determine whether a solution needs to be written
-		 after the current iteration, and if so, execute the output file writing
-		 routines. ---*/
-
-		if ((ExtIter+1 >= config_container[ZONE_0]->GetnExtIter())
-				
-				||
-				
-				((ExtIter % config_container[ZONE_0]->GetWrt_Sol_Freq() == 0) && (ExtIter != 0) &&
-				 !((config_container[ZONE_0]->GetUnsteady_Simulation() == DT_STEPPING_1ST) ||
-					 (config_container[ZONE_0]->GetUnsteady_Simulation() == DT_STEPPING_2ND) ||
-					 (config_container[ZONE_0]->GetUnsteady_Simulation() == TIME_STEPPING)))
-				
-				||
-				
-				(StopCalc)
-				
-				||
-				
-				(((config_container[ZONE_0]->GetUnsteady_Simulation() == DT_STEPPING_1ST) ||
-				 (config_container[ZONE_0]->GetUnsteady_Simulation() == TIME_STEPPING)) &&
-				 ((ExtIter == 0) || (ExtIter % config_container[ZONE_0]->GetWrt_Sol_Freq_DualTime() == 0)))
-				
-				||
-				
-				((config_container[ZONE_0]->GetUnsteady_Simulation() == DT_STEPPING_2ND) && (!fsi) &&
-				 ((ExtIter == 0) || ((ExtIter % config_container[ZONE_0]->GetWrt_Sol_Freq_DualTime() == 0) ||
-														 ((ExtIter-1) % config_container[ZONE_0]->GetWrt_Sol_Freq_DualTime() == 0))))
-				
-				||
-				
-				((config_container[ZONE_0]->GetUnsteady_Simulation() == DT_STEPPING_2ND) && (fsi) &&
-				 ((ExtIter == 0) || ((ExtIter % config_container[ZONE_0]->GetWrt_Sol_Freq_DualTime() == 0))))
-=======
     
     driver = new CGeneralDriver(config_file_name, nZone, nDim);
 
@@ -347,7 +91,6 @@
     /*--- Use the Harmonic Balance driver. ---*/
 
     driver = new CHBDriver(config_file_name, nZone, nDim);
->>>>>>> 4befb10b
 
   } else if ((nZone == 2) && fsi) {
 
