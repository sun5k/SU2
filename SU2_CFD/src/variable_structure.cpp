--- conflicted
+++ resolved
@@ -50,12 +50,8 @@
   Undivided_Laplacian = NULL;
   Res_TruncError = NULL;
   Residual_Old = NULL;
-<<<<<<< HEAD
 	Residual_Sum = NULL;
 	Solution_Adj_Old = NULL;
-=======
-  Residual_Sum = NULL;
->>>>>>> 9bfd1744
   
 }
 
@@ -74,14 +70,9 @@
   Undivided_Laplacian = NULL;
   Res_TruncError = NULL;
   Residual_Old = NULL;
-<<<<<<< HEAD
 	Residual_Sum = NULL;
   Solution_Adj_Old = NULL;
 
-=======
-  Residual_Sum = NULL;
-  
->>>>>>> 9bfd1744
   /*--- Initialize the number of solution variables. This version
    of the constructor will be used primarily for converting the
    restart files into solution files (SU2_SOL). ---*/
@@ -113,43 +104,8 @@
   Undivided_Laplacian = NULL;
   Res_TruncError = NULL;
   Residual_Old = NULL;
-<<<<<<< HEAD
-	Residual_Sum = NULL;
+  Residual_Sum = NULL;
   Solution_Adj_Old = NULL;
-
-	/*--- Initializate the number of dimension and number of variables ---*/
-	nDim = val_nDim;
-	nVar = val_nvar;
-  
-	/*--- Allocate solution, solution old, residual and gradient 
-	 which is common for all the problems, here it is also possible 
-	 to allocate some extra flow variables that do not participate 
-	 in the simulation ---*/
-	Solution = new su2double [nVar];
-	
-	for (iVar = 0; iVar < nVar; iVar++)
-		Solution[iVar] = 0.0;
-
-	Solution_Old = new su2double [nVar];
-	
-	Gradient = new su2double* [nVar];
-	for (iVar = 0; iVar < nVar; iVar++) {
-		Gradient[iVar] = new su2double [nDim];
-		for (iDim = 0; iDim < nDim; iDim ++)
-			Gradient[iVar][iDim] = 0.0;
-	}
-	
-	if (config->GetUnsteady_Simulation() != NO) {
-		Solution_time_n = new su2double [nVar];
-		Solution_time_n1 = new su2double [nVar];
-	}
-	
-	if (config->GetFSI_Simulation() && config->GetDiscrete_Adjoint()){
-	  Solution_Adj_Old = new su2double [nVar];
-	}
-
-=======
-  Residual_Sum = NULL;
   
   /*--- Initializate the number of dimension and number of variables ---*/
   nDim = val_nDim;
@@ -178,28 +134,16 @@
     Solution_time_n1 = new su2double [nVar];
   }
   
->>>>>>> 9bfd1744
+	if (config->GetFSI_Simulation() && config->GetDiscrete_Adjoint()){
+	  Solution_Adj_Old = new su2double [nVar];
+	}
+  
 }
 
 CVariable::~CVariable(void) {
   unsigned short iVar;
 
   if (Solution            != NULL) delete [] Solution;
-<<<<<<< HEAD
-	if (Solution_Old        != NULL) delete [] Solution_Old;
-	if (Solution_time_n     != NULL) delete [] Solution_time_n;
-	if (Solution_time_n1    != NULL) delete [] Solution_time_n1;
-	if (Limiter             != NULL) delete [] Limiter;
-	if (Solution_Max        != NULL) delete [] Solution_Max;
-	if (Solution_Min        != NULL) delete [] Solution_Min;
-	if (Grad_AuxVar         != NULL) delete [] Grad_AuxVar;
-	//if (Undivided_Laplacian != NULL) delete [] Undivided_Laplacian; // Need to break pointer dependence btwn CNumerics and CVariable
-	if (Res_TruncError      != NULL) delete [] Res_TruncError;
-	if (Residual_Old        != NULL) delete [] Residual_Old;
-	if (Residual_Sum        != NULL) delete [] Residual_Sum;
-  if (Solution_Adj_Old    != NULL) delete [] Solution_Adj_Old;
-
-=======
   if (Solution_Old        != NULL) delete [] Solution_Old;
   if (Solution_time_n     != NULL) delete [] Solution_time_n;
   if (Solution_time_n1    != NULL) delete [] Solution_time_n1;
@@ -211,8 +155,8 @@
   if (Res_TruncError      != NULL) delete [] Res_TruncError;
   if (Residual_Old        != NULL) delete [] Residual_Old;
   if (Residual_Sum        != NULL) delete [] Residual_Sum;
-  
->>>>>>> 9bfd1744
+  if (Solution_Adj_Old    != NULL) delete [] Solution_Adj_Old;
+  
   if (Gradient != NULL) {
     for (iVar = 0; iVar < nVar; iVar++)
       delete [] Gradient[iVar];
