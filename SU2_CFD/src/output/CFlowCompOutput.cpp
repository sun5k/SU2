/*!
 * \file CFlowCompOutput.cpp
 * \brief Main subroutines for compressible flow output
 * \author R. Sanchez
 * \version 8.0.0 "Harrier"
 *
 * SU2 Project Website: https://su2code.github.io
 *
 * The SU2 Project is maintained by the SU2 Foundation
 * (http://su2foundation.org)
 *
 * Copyright 2012-2023, SU2 Contributors (cf. AUTHORS.md)
 *
 * SU2 is free software; you can redistribute it and/or
 * modify it under the terms of the GNU Lesser General Public
 * License as published by the Free Software Foundation; either
 * version 2.1 of the License, or (at your option) any later version.
 *
 * SU2 is distributed in the hope that it will be useful,
 * but WITHOUT ANY WARRANTY; without even the implied warranty of
 * MERCHANTABILITY or FITNESS FOR A PARTICULAR PURPOSE. See the GNU
 * Lesser General Public License for more details.
 *
 * You should have received a copy of the GNU Lesser General Public
 * License along with SU2. If not, see <http://www.gnu.org/licenses/>.
 */

#include "../../include/output/CFlowCompOutput.hpp"

#include "../../../Common/include/geometry/CGeometry.hpp"
#include "../../include/solvers/CSolver.hpp"

CFlowCompOutput::CFlowCompOutput(const CConfig *config, unsigned short nDim) : CFlowOutput(config, nDim, false) {

  turb_model = config->GetKind_Turb_Model();

  /*--- Set the default history fields if nothing is set in the config file ---*/

  if (nRequestedHistoryFields == 0){
    RequestCommonHistory(config->GetTime_Domain());
    nRequestedHistoryFields = requestedHistoryFields.size();
  }
  if (nRequestedScreenFields == 0){
    if (config->GetTime_Domain()) requestedScreenFields.emplace_back("TIME_ITER");
    if (multiZone) requestedScreenFields.emplace_back("OUTER_ITER");
    requestedScreenFields.emplace_back("INNER_ITER");
    requestedScreenFields.emplace_back("RMS_DENSITY");
    requestedScreenFields.emplace_back("RMS_MOMENTUM-X");
    requestedScreenFields.emplace_back("RMS_MOMENTUM-Y");
    requestedScreenFields.emplace_back("RMS_ENERGY");
    nRequestedScreenFields = requestedScreenFields.size();
  }
  if (nRequestedVolumeFields == 0){
    requestedVolumeFields.emplace_back("COORDINATES");
    requestedVolumeFields.emplace_back("SOLUTION");
    requestedVolumeFields.emplace_back("PRIMITIVE");
    nRequestedVolumeFields = requestedVolumeFields.size();
  }

  if (gridMovement) {
    auto notFound = requestedVolumeFields.end();
    if (find(requestedVolumeFields.begin(), notFound, string("GRID_VELOCITY")) == notFound) {
      requestedVolumeFields.emplace_back("GRID_VELOCITY");
      nRequestedVolumeFields ++;
    }
  }

  stringstream ss;
  ss << "Zone " << config->GetiZone() << " (Comp. Fluid)";
  multiZoneHeaderString = ss.str();

  /*--- Set the volume filename --- */

  volumeFilename = config->GetVolume_FileName();

  /*--- Set the surface filename --- */

  surfaceFilename = config->GetSurfCoeff_FileName();

  /*--- Set the restart filename --- */

  restartFilename = config->GetRestart_FileName();

  /*--- Set the default convergence field --- */

  if (convFields.empty() ) convFields.emplace_back("RMS_DENSITY");

  if (config->GetFixed_CL_Mode()) {
    if (std::find(convFields.begin(), convFields.end(), "LIFT") != convFields.end()) {
      if (rank == MASTER_NODE)
        cout<<"  Fixed CL: Adding LIFT as Convergence Field to ensure convergence to target CL"<<endl;
      convFields.emplace_back("LIFT");
      newFunc.resize(convFields.size());
      oldFunc.resize(convFields.size());
      cauchySerie.resize(convFields.size(), vector<su2double>(nCauchy_Elems, 0.0));
    }
  }

}

void CFlowCompOutput::SetHistoryOutputFields(CConfig *config){

  /// BEGIN_GROUP: RMS_RES, DESCRIPTION: The root-mean-square residuals of the SOLUTION variables.
  /// DESCRIPTION: Root-mean square residual of the density.
  AddHistoryOutput("RMS_DENSITY",    "rms[Rho]",  ScreenOutputFormat::FIXED, "RMS_RES", "Root-mean square residual of the density.", HistoryFieldType::RESIDUAL);
  /// DESCRIPTION: Root-mean square residual of the momentum x-component.
  AddHistoryOutput("RMS_MOMENTUM-X", "rms[RhoU]", ScreenOutputFormat::FIXED, "RMS_RES", "Root-mean square residual of the momentum x-component.", HistoryFieldType::RESIDUAL);
  /// DESCRIPTION: Root-mean square residual of the momentum y-component.
  AddHistoryOutput("RMS_MOMENTUM-Y", "rms[RhoV]", ScreenOutputFormat::FIXED, "RMS_RES", "Root-mean square residual of the momentum y-component.", HistoryFieldType::RESIDUAL);
  /// DESCRIPTION: Root-mean square residual of the momentum z-component.
  if (nDim == 3) AddHistoryOutput("RMS_MOMENTUM-Z", "rms[RhoW]", ScreenOutputFormat::FIXED, "RMS_RES", "Root-mean square residual of the momentum z-component.", HistoryFieldType::RESIDUAL);
  /// DESCRIPTION: Root-mean square residual of the energy.
  AddHistoryOutput("RMS_ENERGY",     "rms[RhoE]", ScreenOutputFormat::FIXED, "RMS_RES", "Root-mean square residual of the energy.", HistoryFieldType::RESIDUAL);

  AddHistoryOutputFields_ScalarRMS_RES(config);
  /// END_GROUP

  /// BEGIN_GROUP: MAX_RES, DESCRIPTION: The maximum residuals of the SOLUTION variables.
  /// DESCRIPTION: Maximum residual of the density.
  AddHistoryOutput("MAX_DENSITY",    "max[Rho]",  ScreenOutputFormat::FIXED,   "MAX_RES", "Maximum square residual of the density.", HistoryFieldType::RESIDUAL);
  /// DESCRIPTION: Maximum residual of the momentum x-component.
  AddHistoryOutput("MAX_MOMENTUM-X", "max[RhoU]", ScreenOutputFormat::FIXED,   "MAX_RES", "Maximum square residual of the momentum x-component.", HistoryFieldType::RESIDUAL);
  /// DESCRIPTION: Maximum residual of the momentum y-component.
  AddHistoryOutput("MAX_MOMENTUM-Y", "max[RhoV]", ScreenOutputFormat::FIXED,   "MAX_RES", "Maximum square residual of the momentum y-component.", HistoryFieldType::RESIDUAL);
  /// DESCRIPTION: Maximum residual of the momentum z-component.
  if (nDim == 3) AddHistoryOutput("MAX_MOMENTUM-Z", "max[RhoW]", ScreenOutputFormat::FIXED,"MAX_RES", "Maximum residual of the z-component.", HistoryFieldType::RESIDUAL);
  /// DESCRIPTION: Maximum residual of the energy.
  AddHistoryOutput("MAX_ENERGY",     "max[RhoE]", ScreenOutputFormat::FIXED,   "MAX_RES", "Maximum residual of the energy.", HistoryFieldType::RESIDUAL);

  AddHistoryOutputFields_ScalarMAX_RES(config);
  /// END_GROUP

  /// BEGIN_GROUP: BGS_RES, DESCRIPTION: The block Gauss Seidel residuals of the SOLUTION variables.
  /// DESCRIPTION: Maximum residual of the density.
  AddHistoryOutput("BGS_DENSITY",    "bgs[Rho]",  ScreenOutputFormat::FIXED,   "BGS_RES", "BGS residual of the density.", HistoryFieldType::RESIDUAL);
  /// DESCRIPTION: Maximum residual of the momentum x-component.
  AddHistoryOutput("BGS_MOMENTUM-X", "bgs[RhoU]", ScreenOutputFormat::FIXED,   "BGS_RES", "BGS residual of the momentum x-component.", HistoryFieldType::RESIDUAL);
  /// DESCRIPTION: Maximum residual of the momentum y-component.
  AddHistoryOutput("BGS_MOMENTUM-Y", "bgs[RhoV]", ScreenOutputFormat::FIXED,   "BGS_RES", "BGS residual of the momentum y-component.",  HistoryFieldType::RESIDUAL);
  /// DESCRIPTION: Maximum residual of the momentum z-component.
  if (nDim == 3) AddHistoryOutput("BGS_MOMENTUM-Z", "bgs[RhoW]", ScreenOutputFormat::FIXED, "BGS_RES", "BGS residual of the z-component.",  HistoryFieldType::RESIDUAL);
  /// DESCRIPTION: Maximum residual of the energy.
  AddHistoryOutput("BGS_ENERGY",     "bgs[RhoE]", ScreenOutputFormat::FIXED,   "BGS_RES", "BGS residual of the energy.",  HistoryFieldType::RESIDUAL);

  AddHistoryOutputFields_ScalarBGS_RES(config);
  /// END_GROUP

  vector<string> Marker_Monitoring;
  for (unsigned short iMarker_Monitoring = 0; iMarker_Monitoring < config->GetnMarker_Monitoring(); iMarker_Monitoring++){
    Marker_Monitoring.push_back(config->GetMarker_Monitoring_TagBound(iMarker_Monitoring));
  }

  if (config->GetAeroelastic_Simulation()) {
    /// BEGIN_GROUP: AEROELASTIC, DESCRIPTION: Aeroelastic plunge, pitch
    /// DESCRIPTION: Aeroelastic plunge
    AddHistoryOutputPerSurface("PLUNGE", "plunge", ScreenOutputFormat::FIXED, "AEROELASTIC", Marker_Monitoring, HistoryFieldType::COEFFICIENT);
    /// DESCRIPTION: Aeroelastic pitch
    AddHistoryOutputPerSurface("PITCH", "pitch", ScreenOutputFormat::FIXED, "AEROELASTIC", Marker_Monitoring, HistoryFieldType::COEFFICIENT);
    /// END_GROUP
  }

  /// DESCRIPTION: Linear solver iterations
  AddHistoryOutput("LINSOL_ITER", "Linear_Solver_Iterations", ScreenOutputFormat::INTEGER, "LINSOL", "Number of iterations of the linear solver.");
  AddHistoryOutput("LINSOL_RESIDUAL", "LinSolRes", ScreenOutputFormat::FIXED, "LINSOL", "Residual of the linear solver.");
  AddHistoryOutputFieldsScalarLinsol(config);

  AddHistoryOutput("MIN_DELTA_TIME", "Min DT", ScreenOutputFormat::SCIENTIFIC, "CFL_NUMBER", "Current minimum local time step");
  AddHistoryOutput("MAX_DELTA_TIME", "Max DT", ScreenOutputFormat::SCIENTIFIC, "CFL_NUMBER", "Current maximum local time step");

  AddHistoryOutput("MIN_CFL", "Min CFL", ScreenOutputFormat::SCIENTIFIC, "CFL_NUMBER", "Current minimum of the local CFL numbers");
  AddHistoryOutput("MAX_CFL", "Max CFL", ScreenOutputFormat::SCIENTIFIC, "CFL_NUMBER", "Current maximum of the local CFL numbers");
  AddHistoryOutput("AVG_CFL", "Avg CFL", ScreenOutputFormat::SCIENTIFIC, "CFL_NUMBER", "Current average of the local CFL numbers");

  /// BEGIN_GROUP: FIXED_CL, DESCRIPTION: Relevant outputs for the Fixed CL mode
  if (config->GetFixed_CL_Mode()){
    /// DESCRIPTION: Difference between current and target CL
    AddHistoryOutput("DELTA_CL", "Delta_CL", ScreenOutputFormat::SCIENTIFIC, "FIXED_CL", "Difference between Target CL and current CL", HistoryFieldType::COEFFICIENT);
    /// DESCRIPTION: Angle of attack before the most recent update
    AddHistoryOutput("PREV_AOA", "Previous_AOA", ScreenOutputFormat::FIXED, "FIXED_CL", "Angle of Attack at the previous iteration of the Fixed CL driver");
    /// DESCRIPTION: Last change in angle of attack by the Fixed CL driver
    AddHistoryOutput("CHANGE_IN_AOA", "Change_in_AOA", ScreenOutputFormat::SCIENTIFIC, "FIXED_CL", "Last change in Angle of Attack by Fixed CL Driver", HistoryFieldType::RESIDUAL);
    /// DESCRIPTION: AOA control command by the CL Driver
    AddHistoryOutput("CL_DRIVER_COMMAND", "CL_Driver_Command", ScreenOutputFormat::SCIENTIFIC, "FIXED_CL", "CL Driver's control command", HistoryFieldType::RESIDUAL);
  }
  /// END_GROUP

  if (config->GetDeform_Mesh()){
    AddHistoryOutput("DEFORM_MIN_VOLUME", "MinVolume", ScreenOutputFormat::SCIENTIFIC, "DEFORM", "Minimum volume in the mesh");
    AddHistoryOutput("DEFORM_MAX_VOLUME", "MaxVolume", ScreenOutputFormat::SCIENTIFIC, "DEFORM", "Maximum volume in the mesh");
    AddHistoryOutput("DEFORM_ITER", "DeformIter", ScreenOutputFormat::INTEGER, "DEFORM", "Linear solver iterations for the mesh deformation");
    AddHistoryOutput("DEFORM_RESIDUAL", "DeformRes", ScreenOutputFormat::FIXED, "DEFORM", "Residual of the linear solver for the mesh deformation");
  }

  AddAnalyzeSurfaceOutput(config);

  AddAerodynamicCoefficients(config);

  if (config->GetViscous()) {
    AddHistoryOutput("BUFFET", "Buffet", ScreenOutputFormat::SCIENTIFIC, "AERO_COEFF", "Buffet sensor", HistoryFieldType::COEFFICIENT);
  }

  AddHeatCoefficients(config);

  AddRotatingFrameCoefficients();

  AddCpInverseDesignOutput();

  AddNearfieldInverseDesignOutput();

  if (config->GetBoolTurbomachinery()) AddTurboOutput(config->GetnZone());

}

void CFlowCompOutput::SetVolumeOutputFields(CConfig *config){

  // Grid coordinates
  AddCoordinates();

  // Solution variables
  AddVolumeOutput("DENSITY",    "Density",    "SOLUTION", "Density");
  AddVolumeOutput("MOMENTUM-X", "Momentum_x", "SOLUTION", "x-component of the momentum vector");
  AddVolumeOutput("MOMENTUM-Y", "Momentum_y", "SOLUTION", "y-component of the momentum vector");
  
  if (nDim == 3)
    AddVolumeOutput("MOMENTUM-Z", "Momentum_z", "SOLUTION", "z-component of the momentum vector");
  AddVolumeOutput("ENERGY",     "Energy",     "SOLUTION", "Energy");

  SetVolumeOutputFieldsScalarSolution(config);

  // Grid velocity
  if (gridMovement){
    AddVolumeOutput("GRID_VELOCITY-X", "Grid_Velocity_x", "GRID_VELOCITY", "x-component of the grid velocity vector");
    AddVolumeOutput("GRID_VELOCITY-Y", "Grid_Velocity_y", "GRID_VELOCITY", "y-component of the grid velocity vector");
    if (nDim == 3 )
      AddVolumeOutput("GRID_VELOCITY-Z", "Grid_Velocity_z", "GRID_VELOCITY", "z-component of the grid velocity vector");
  }

  // Primitive variables
  AddVolumeOutput("PRESSURE",    "Pressure",                "PRIMITIVE", "Pressure");
  AddVolumeOutput("TEMPERATURE", "Temperature",             "PRIMITIVE", "Temperature");
  AddVolumeOutput("MACH",        "Mach",                    "PRIMITIVE", "Mach number");
  AddVolumeOutput("PRESSURE_COEFF", "Pressure_Coefficient", "PRIMITIVE", "Pressure coefficient");
  AddVolumeOutput("VELOCITY-X", "Velocity_x", "PRIMITIVE", "x-component of the velocity vector");
  AddVolumeOutput("VELOCITY-Y", "Velocity_y", "PRIMITIVE", "y-component of the velocity vector");
  
  if (nDim == 3)
    AddVolumeOutput("VELOCITY-Z", "Velocity_z", "PRIMITIVE", "z-component of the velocity vector");

  // Datadriven fluid model
  if(config->GetKind_FluidModel() == DATADRIVEN_FLUID){
    AddVolumeOutput("EXTRAPOLATION", "Extrapolation", "PRIMITIVE", "Density, energy outside data range");
    AddVolumeOutput("FLUIDMODEL_NEWTONITER", "nIter_Newton", "PRIMITIVE", "Number of iterations evaluated by the Newton solver");
    AddVolumeOutput("ENTROPY", "Entropy", "PRIMITIVE", "Fluid entropy value");
  }

  if (config->GetViscous()) {
    AddVolumeOutput("LAMINAR_VISCOSITY", "Laminar_Viscosity", "PRIMITIVE", "Laminar viscosity");

    AddVolumeOutput("SKIN_FRICTION-X", "Skin_Friction_Coefficient_x", "PRIMITIVE", "x-component of the skin friction vector");
    AddVolumeOutput("SKIN_FRICTION-Y", "Skin_Friction_Coefficient_y", "PRIMITIVE", "y-component of the skin friction vector");
    if (nDim == 3)
      AddVolumeOutput("SKIN_FRICTION-Z", "Skin_Friction_Coefficient_z", "PRIMITIVE", "z-component of the skin friction vector");

    AddVolumeOutput("HEAT_FLUX", "Heat_Flux", "PRIMITIVE", "Heat-flux");
    AddVolumeOutput("Y_PLUS", "Y_Plus", "PRIMITIVE", "Non-dim. wall distance (Y-Plus)");
  }

  SetVolumeOutputFieldsScalarPrimitive(config);

  //Residuals
  AddVolumeOutput("RES_DENSITY", "Residual_Density", "RESIDUAL", "Residual of the density");
  AddVolumeOutput("RES_MOMENTUM-X", "Residual_Momentum_x", "RESIDUAL", "Residual of the x-momentum component");
  AddVolumeOutput("RES_MOMENTUM-Y", "Residual_Momentum_y", "RESIDUAL", "Residual of the y-momentum component");
  if (nDim == 3)
    AddVolumeOutput("RES_MOMENTUM-Z", "Residual_Momentum_z", "RESIDUAL", "Residual of the z-momentum component");
  AddVolumeOutput("RES_ENERGY", "Residual_Energy", "RESIDUAL", "Residual of the energy");

  SetVolumeOutputFieldsScalarResidual(config);

  if (config->GetKind_SlopeLimit_Flow() != LIMITER::NONE && config->GetKind_SlopeLimit_Flow() != LIMITER::VAN_ALBADA_EDGE) {
    AddVolumeOutput("LIMITER_VELOCITY-X", "Limiter_Velocity_x", "LIMITER", "Limiter value of the x-velocity");
    AddVolumeOutput("LIMITER_VELOCITY-Y", "Limiter_Velocity_y", "LIMITER", "Limiter value of the y-velocity");
    if (nDim == 3) {
      AddVolumeOutput("LIMITER_VELOCITY-Z", "Limiter_Velocity_z", "LIMITER", "Limiter value of the z-velocity");
    }
    AddVolumeOutput("LIMITER_PRESSURE", "Limiter_Pressure", "LIMITER", "Limiter value of the pressure");
    AddVolumeOutput("LIMITER_DENSITY", "Limiter_Density", "LIMITER", "Limiter value of the density");
    AddVolumeOutput("LIMITER_ENTHALPY", "Limiter_Enthalpy", "LIMITER", "Limiter value of the enthalpy");
  }

  SetVolumeOutputFieldsScalarLimiter(config);

  SetVolumeOutputFieldsScalarSource(config);

  SetVolumeOutputFieldsScalarLookup(config);

  SetVolumeOutputFieldsScalarMisc(config);

  // Roe Low Dissipation
  if (config->GetKind_RoeLowDiss() != NO_ROELOWDISS) {
    AddVolumeOutput("ROE_DISSIPATION", "Roe_Dissipation", "ROE_DISSIPATION", "Value of the Roe dissipation");
  }

  AddCommonFVMOutputs(config);

  if (config->GetTime_Domain()) {
    SetTimeAveragedFields();
  }
}

void CFlowCompOutput::LoadVolumeData(CConfig *config, CGeometry *geometry, CSolver **solver, unsigned long iPoint){

  const auto* Node_Flow = solver[FLOW_SOL]->GetNodes();
  auto* Node_Geo  = geometry->nodes;

  LoadCoordinates(Node_Geo->GetCoord(iPoint), iPoint);

  SetVolumeOutputValue("DENSITY",    iPoint, Node_Flow->GetSolution(iPoint, 0));
  SetVolumeOutputValue("MOMENTUM-X", iPoint, Node_Flow->GetSolution(iPoint, 1));
  SetVolumeOutputValue("MOMENTUM-Y", iPoint, Node_Flow->GetSolution(iPoint, 2));
  if (nDim == 3){
    SetVolumeOutputValue("MOMENTUM-Z", iPoint, Node_Flow->GetSolution(iPoint, 3));
    SetVolumeOutputValue("ENERGY",     iPoint, Node_Flow->GetSolution(iPoint, 4));
  } else {
    SetVolumeOutputValue("ENERGY",     iPoint, Node_Flow->GetSolution(iPoint, 3));
  }

  if (gridMovement){
    SetVolumeOutputValue("GRID_VELOCITY-X", iPoint, Node_Geo->GetGridVel(iPoint)[0]);
    SetVolumeOutputValue("GRID_VELOCITY-Y", iPoint, Node_Geo->GetGridVel(iPoint)[1]);
    if (nDim == 3)
      SetVolumeOutputValue("GRID_VELOCITY-Z", iPoint, Node_Geo->GetGridVel(iPoint)[2]);
  }

  SetVolumeOutputValue("PRESSURE", iPoint, Node_Flow->GetPressure(iPoint));
  SetVolumeOutputValue("TEMPERATURE", iPoint, Node_Flow->GetTemperature(iPoint));
  SetVolumeOutputValue("MACH", iPoint, sqrt(Node_Flow->GetVelocity2(iPoint))/Node_Flow->GetSoundSpeed(iPoint));

  const su2double factor = solver[FLOW_SOL]->GetReferenceDynamicPressure();
  SetVolumeOutputValue("PRESSURE_COEFF", iPoint, (Node_Flow->GetPressure(iPoint) - solver[FLOW_SOL]->GetPressure_Inf())/factor);
  SetVolumeOutputValue("VELOCITY-X", iPoint, Node_Flow->GetVelocity(iPoint, 0));
  SetVolumeOutputValue("VELOCITY-Y", iPoint, Node_Flow->GetVelocity(iPoint, 1));
  if (nDim == 3){
    SetVolumeOutputValue("VELOCITY-Z", iPoint, Node_Flow->GetVelocity(iPoint, 2));
  }

  if(config->GetKind_FluidModel() == DATADRIVEN_FLUID){
    SetVolumeOutputValue("EXTRAPOLATION", iPoint, Node_Flow->GetDataExtrapolation(iPoint));
    SetVolumeOutputValue("FLUIDMODEL_NEWTONITER", iPoint, Node_Flow->GetNewtonSolverIterations(iPoint));
    SetVolumeOutputValue("ENTROPY", iPoint, Node_Flow->GetEntropy(iPoint));
  }

  if (config->GetKind_Solver() == MAIN_SOLVER::RANS || config->GetKind_Solver() == MAIN_SOLVER::NAVIER_STOKES){
    SetVolumeOutputValue("LAMINAR_VISCOSITY", iPoint, Node_Flow->GetLaminarViscosity(iPoint));
  }

  SetVolumeOutputValue("RES_DENSITY", iPoint, solver[FLOW_SOL]->LinSysRes(iPoint, 0));
  SetVolumeOutputValue("RES_MOMENTUM-X", iPoint, solver[FLOW_SOL]->LinSysRes(iPoint, 1));
  SetVolumeOutputValue("RES_MOMENTUM-Y", iPoint, solver[FLOW_SOL]->LinSysRes(iPoint, 2));
  if (nDim == 3){
    SetVolumeOutputValue("RES_MOMENTUM-Z", iPoint, solver[FLOW_SOL]->LinSysRes(iPoint, 3));
    SetVolumeOutputValue("RES_ENERGY", iPoint, solver[FLOW_SOL]->LinSysRes(iPoint, 4));
  } else {
    SetVolumeOutputValue("RES_ENERGY", iPoint, solver[FLOW_SOL]->LinSysRes(iPoint, 3));
  }

  if (config->GetKind_SlopeLimit_Flow() != LIMITER::NONE && config->GetKind_SlopeLimit_Flow() != LIMITER::VAN_ALBADA_EDGE) {
    SetVolumeOutputValue("LIMITER_VELOCITY-X", iPoint, Node_Flow->GetLimiter_Primitive(iPoint, 1));
    SetVolumeOutputValue("LIMITER_VELOCITY-Y", iPoint, Node_Flow->GetLimiter_Primitive(iPoint, 2));
    if (nDim == 3){
      SetVolumeOutputValue("LIMITER_VELOCITY-Z", iPoint, Node_Flow->GetLimiter_Primitive(iPoint, 3));
    }
    SetVolumeOutputValue("LIMITER_PRESSURE", iPoint, Node_Flow->GetLimiter_Primitive(iPoint, nDim+1));
    SetVolumeOutputValue("LIMITER_DENSITY", iPoint, Node_Flow->GetLimiter_Primitive(iPoint, nDim+2));
    SetVolumeOutputValue("LIMITER_ENTHALPY", iPoint, Node_Flow->GetLimiter_Primitive(iPoint, nDim+3));
  }

  if (config->GetKind_RoeLowDiss() != NO_ROELOWDISS){
    SetVolumeOutputValue("ROE_DISSIPATION", iPoint, Node_Flow->GetRoe_Dissipation(iPoint));
  }

  LoadVolumeDataScalar(config, solver, geometry, iPoint);

  LoadCommonFVMOutputs(config, geometry, iPoint);

  if (config->GetTime_Domain()) {
    LoadTimeAveragedData(iPoint, Node_Flow);
  }
}

void CFlowCompOutput::LoadHistoryData(CConfig *config, CGeometry *geometry, CSolver **solver)  {

  CSolver* flow_solver = solver[FLOW_SOL];
  CSolver* mesh_solver = solver[MESH_SOL];

  SetHistoryOutputValue("RMS_DENSITY", log10(flow_solver->GetRes_RMS(0)));
  SetHistoryOutputValue("RMS_MOMENTUM-X", log10(flow_solver->GetRes_RMS(1)));
  SetHistoryOutputValue("RMS_MOMENTUM-Y", log10(flow_solver->GetRes_RMS(2)));
  if (nDim == 2)
    SetHistoryOutputValue("RMS_ENERGY", log10(flow_solver->GetRes_RMS(3)));
  else {
    SetHistoryOutputValue("RMS_MOMENTUM-Z", log10(flow_solver->GetRes_RMS(3)));
    SetHistoryOutputValue("RMS_ENERGY", log10(flow_solver->GetRes_RMS(4)));
  }
  SetHistoryOutputValue("MAX_DENSITY", log10(flow_solver->GetRes_Max(0)));
  SetHistoryOutputValue("MAX_MOMENTUM-X", log10(flow_solver->GetRes_Max(1)));
  SetHistoryOutputValue("MAX_MOMENTUM-Y", log10(flow_solver->GetRes_Max(2)));
  if (nDim == 2)
    SetHistoryOutputValue("MAX_ENERGY", log10(flow_solver->GetRes_Max(3)));
  else {
    SetHistoryOutputValue("MAX_MOMENTUM-Z", log10(flow_solver->GetRes_Max(3)));
    SetHistoryOutputValue("MAX_ENERGY", log10(flow_solver->GetRes_Max(4)));
  }
  if (multiZone){
    SetHistoryOutputValue("BGS_DENSITY", log10(flow_solver->GetRes_BGS(0)));
    SetHistoryOutputValue("BGS_MOMENTUM-X", log10(flow_solver->GetRes_BGS(1)));
    SetHistoryOutputValue("BGS_MOMENTUM-Y", log10(flow_solver->GetRes_BGS(2)));
    if (nDim == 2)
      SetHistoryOutputValue("BGS_ENERGY", log10(flow_solver->GetRes_BGS(3)));
    else {
      SetHistoryOutputValue("BGS_MOMENTUM-Z", log10(flow_solver->GetRes_BGS(3)));
      SetHistoryOutputValue("BGS_ENERGY", log10(flow_solver->GetRes_BGS(4)));
    }
  }

  SetHistoryOutputValue("MIN_DELTA_TIME", flow_solver->GetMin_Delta_Time());
  SetHistoryOutputValue("MAX_DELTA_TIME", flow_solver->GetMax_Delta_Time());

  SetHistoryOutputValue("MIN_CFL", flow_solver->GetMin_CFL_Local());
  SetHistoryOutputValue("MAX_CFL", flow_solver->GetMax_CFL_Local());
  SetHistoryOutputValue("AVG_CFL", flow_solver->GetAvg_CFL_Local());

  SetHistoryOutputValue("LINSOL_ITER", flow_solver->GetIterLinSolver());
  SetHistoryOutputValue("LINSOL_RESIDUAL", log10(flow_solver->GetResLinSolver()));

  if (config->GetDeform_Mesh()){
    SetHistoryOutputValue("DEFORM_MIN_VOLUME", mesh_solver->GetMinimum_Volume());
    SetHistoryOutputValue("DEFORM_MAX_VOLUME", mesh_solver->GetMaximum_Volume());
    SetHistoryOutputValue("DEFORM_ITER", mesh_solver->GetIterLinSolver());
    SetHistoryOutputValue("DEFORM_RESIDUAL", log10(mesh_solver->GetResLinSolver()));
  }

  if(config->GetFixed_CL_Mode()){
    SetHistoryOutputValue("DELTA_CL", fabs(flow_solver->GetTotal_CL() - config->GetTarget_CL()));
    SetHistoryOutputValue("PREV_AOA", flow_solver->GetPrevious_AoA());
    SetHistoryOutputValue("CHANGE_IN_AOA", config->GetAoA()-flow_solver->GetPrevious_AoA());
    SetHistoryOutputValue("CL_DRIVER_COMMAND", flow_solver->GetAoA_inc());
  }

  LoadHistoryDataScalar(config, solver);

  /*--- Set the analyse surface history values --- */

  SetAnalyzeSurface(solver, geometry, config, false);

  /*--- Set aerodynamic coefficients --- */

  SetAerodynamicCoefficients(config, flow_solver);

  if (config->GetViscous()) {
    SetHistoryOutputValue("BUFFET", flow_solver->GetTotal_Buffet_Metric());
  }

  SetHeatCoefficients(config, flow_solver);

  /*--- Set rotating frame coefficients --- */

  SetRotatingFrameCoefficients(flow_solver);

  /*--- Set Cp diff fields ---*/

  SetCpInverseDesign(flow_solver, geometry, config);

  /*--- Set nearfield diff fields ---*/

  if (config->GetEquivArea()) SetNearfieldInverseDesign(flow_solver, geometry, config);

  /*--- Keep this as last, since it uses the history values that were set. ---*/

  SetCustomOutputs(solver, geometry, config);

  SetCustomAndComboObjectives(FLOW_SOL, config, solver);
  
}

bool CFlowCompOutput::SetInitResiduals(const CConfig *config){

  return (config->GetTime_Marching() != TIME_MARCHING::STEADY && (curInnerIter == 0))||
         (config->GetTime_Marching() == TIME_MARCHING::STEADY && (curInnerIter < 2));

}

void CFlowCompOutput::SetAdditionalScreenOutput(const CConfig *config){

  if (config->GetFixed_CL_Mode()){
    SetFixedCLScreenOutput(config);
  }
}

bool CFlowCompOutput::WriteHistoryFileOutput(const CConfig *config) {
  return !config->GetFinite_Difference_Mode() && COutput::WriteHistoryFileOutput(config);
}

void CFlowCompOutput::SetTurboPerformance_Output(std::shared_ptr<CTurboOutput> TurboPerf,
                                  CConfig *config,
                                  unsigned long TimeIter,
                                  unsigned long OuterIter,
                                  unsigned long InnerIter) {

  curTimeIter  = TimeIter;
  curAbsTimeIter = TimeIter - config->GetRestart_Iter();
  curOuterIter = OuterIter;
  curInnerIter = InnerIter;
  stringstream TurboInOutTable, TurboPerfTable;

  if(rank == MASTER_NODE) {
    auto BladePerformance = TurboPerf->GetBladesPerformances();

  /*-- Table for Turbomachinery Performance Values --*/
  PrintingToolbox::CTablePrinter TurboInOut(&TurboInOutTable);

    TurboInOutTable<<"-- Turbomachinery inlet and outlet property Summary:"<<endl;
    TurboInOut.AddColumn("Properties", 25);
    TurboInOut.AddColumn("Inlet", 25);
    TurboInOut.AddColumn("Outlet", 25);
    TurboInOut.SetAlign(PrintingToolbox::CTablePrinter::RIGHT);
    TurboInOut.PrintHeader();

    for (unsigned short iZone = 0; iZone <= config->GetnZone()-1; iZone++) {
      auto nSpan = config->GetnSpan_iZones(iZone);
      const auto& BladePerf = BladePerformance.at(iZone).at(nSpan); 

      TurboInOut<<" BLADE ROW INDEX "<<iZone <<"";
      TurboInOut.PrintFooter();
      // TODO: Blade Wise Printing
      TurboInOut << "Entropy " << BladePerf->GetInletState().GetEntropy() << BladePerf->GetOutletState().GetEntropy();
      TurboInOut << "Total Enthalpy " << BladePerf->GetInletState().GetTotalEnthalpy() << BladePerf->GetOutletState().GetTotalEnthalpy();
      TurboInOut << "Total Pressure " << BladePerf->GetInletState().GetTotalPressure() << BladePerf->GetOutletState().GetTotalPressure();
      TurboInOut << "Pressure " << BladePerf->GetInletState().GetPressure() << BladePerf->GetOutletState().GetPressure();
      TurboInOut << "Density " << BladePerf->GetInletState().GetDensity() << BladePerf->GetOutletState().GetDensity();
      TurboInOut << "Normal Velocity " << BladePerf->GetInletState().GetVelocity()[0] << BladePerf->GetOutletState().GetVelocity()[0];
      TurboInOut << "Tangential Velocity " << BladePerf->GetInletState().GetVelocity()[1] << BladePerf->GetOutletState().GetVelocity()[1];
      TurboInOut << "Mass Flow " << BladePerf->GetInletState().GetMassFlow() << BladePerf->GetOutletState().GetMassFlow();
      TurboInOut << "Mach " << BladePerf->GetInletState().GetMachValue() << BladePerf->GetOutletState().GetMachValue();
      TurboInOut << "Abs Flow Angle " << BladePerf->GetInletState().GetAbsFlowAngle()*180/PI_NUMBER << BladePerf->GetOutletState().GetAbsFlowAngle()*180/PI_NUMBER;
      TurboInOut.PrintFooter();
    }
    cout<<TurboInOutTable.str();
  }
}

void CFlowCompOutput::SetTurboMultiZonePerformance_Output(CTurbomachineryStagePerformance* TurboStagePerf, std::shared_ptr<CTurboOutput> TurboPerf, CConfig *config) {

  stringstream TurboMZPerf;

  PrintingToolbox::CTablePrinter TurboInOut(&TurboMZPerf);

  /*--- Print header for the stage performance computation ---*/
  TurboMZPerf<<"-- Turbomachinery Stage Performance --"<<endl;
  TurboInOut.AddColumn("Index", 13);
  TurboInOut.AddColumn(" Sgen    (%)", 13);
  TurboInOut.AddColumn(" Work (J/kg)", 13);
  TurboInOut.AddColumn(" Efi ts  (%)", 13);
  TurboInOut.AddColumn(" Efi tt  (%)", 13);
  TurboInOut.AddColumn(" PR ts   (-)", 13);
  TurboInOut.AddColumn(" PR tt   (-)", 13);
  TurboInOut.SetAlign(PrintingToolbox::CTablePrinter::RIGHT);
  TurboInOut.PrintHeader();

  /*--- Print Machine Performance (In future also add if the performance is TURBINE or COMPRESSOR) ---*/
  TurboInOut<<"MACHINE"<<TurboStagePerf->GetNormEntropyGen()*100
                        <<TurboStagePerf->GetEulerianWork()
                        <<TurboStagePerf->GetTotalStaticEfficiency()*100
                        <<TurboStagePerf->GetTotalTotalEfficiency()*100
                        <<TurboStagePerf->GetTotalStaticPressureRatio()
                        <<TurboStagePerf->GetTotalTotalPressureRatio();
  TurboInOut.PrintFooter();
  cout<<TurboMZPerf.str();

}

void CFlowCompOutput::LoadTurboHistoryData(CTurbomachineryStagePerformance* TurboStagePerf, std::shared_ptr<CTurboOutput> TurboPerf, CConfig *config) {
    
    if (rank == MASTER_NODE){
      auto BladePerformance = TurboPerf->GetBladesPerformances();
      for (unsigned short iZone = 0; iZone <= config->GetnZone()-1; iZone++) {
        auto nSpan = config->GetnSpan_iZones(iZone);
        const auto& BladePerf = BladePerformance.at(iZone).at(nSpan);

        stringstream tag;
        tag << iZone + 1;

        SetHistoryOutputValue("EntropyIn_" + tag.str(), BladePerf->GetInletState().GetEntropy());
        SetHistoryOutputValue("EntropyOut_" + tag.str(), BladePerf->GetOutletState().GetEntropy());
        SetHistoryOutputValue("TotalEntahalpyIn_" + tag.str(), BladePerf->GetInletState().GetTotalEnthalpy());
        SetHistoryOutputValue("TotalEnthalpyOut_" + tag.str(), BladePerf->GetOutletState().GetTotalEnthalpy());
        SetHistoryOutputValue("TotalPressureIn_" + tag.str(), BladePerf->GetInletState().GetTotalPressure());
        SetHistoryOutputValue("TotalPressureOut_" + tag.str(), BladePerf->GetOutletState().GetTotalPressure());
        SetHistoryOutputValue("PressureIn_" + tag.str(), BladePerf->GetInletState().GetPressure());
        SetHistoryOutputValue("PressureOut_" + tag.str(), BladePerf->GetOutletState().GetPressure());
        SetHistoryOutputValue("DensityIn_" + tag.str(), BladePerf->GetInletState().GetDensity());
        SetHistoryOutputValue("DensityOut_" + tag.str(), BladePerf->GetOutletState().GetDensity());
        SetHistoryOutputValue("NormalVelocityIn_" + tag.str(), BladePerf->GetInletState().GetVelocity()[0]);
        SetHistoryOutputValue("NormalVelocityOut_" + tag.str(), BladePerf->GetOutletState().GetVelocity()[0]);
        SetHistoryOutputValue("TangentialVelocityIn_" + tag.str(), BladePerf->GetInletState().GetVelocity()[1]);
        SetHistoryOutputValue("TangentialVelocityOut_" + tag.str(), BladePerf->GetOutletState().GetVelocity()[1]);
        SetHistoryOutputValue("MassFlowIn_" + tag.str(), BladePerf->GetInletState().GetMassFlow());
        SetHistoryOutputValue("MassFlowOut_" + tag.str(), BladePerf->GetOutletState().GetMassFlow());
        SetHistoryOutputValue("MachIn_" + tag.str(), BladePerf->GetInletState().GetMachValue());
        SetHistoryOutputValue("MachOut_" + tag.str(), BladePerf->GetOutletState().GetMachValue());
        SetHistoryOutputValue("AbsFlowAngleIn_" + tag.str(), BladePerf->GetInletState().GetAbsFlowAngle()*180/PI_NUMBER);
        SetHistoryOutputValue("AbsFlowAngleOut_" + tag.str(), BladePerf->GetOutletState().GetAbsFlowAngle()*180/PI_NUMBER);
      }
      SetHistoryOutputValue("EntropyGeneration", TurboStagePerf->GetNormEntropyGen()*100);
      SetHistoryOutputValue("EulerianWork", TurboStagePerf->GetEulerianWork());
      SetHistoryOutputValue("TotalStaticEfficiency", TurboStagePerf->GetTotalStaticEfficiency()*100);
      SetHistoryOutputValue("TotalTotalEfficiency", TurboStagePerf->GetTotalTotalEfficiency()*100);
      SetHistoryOutputValue("PressureRatioTS", TurboStagePerf->GetTotalStaticPressureRatio());
      SetHistoryOutputValue("PressureRatioTT", TurboStagePerf->GetTotalTotalPressureRatio());
    }
}

void CFlowCompOutput::WriteTurboSpanwisePerformance(std::shared_ptr<CTurboOutput> TurboPerf, CGeometry *geometry, CConfig **config, unsigned short val_iZone) {

  string inMarker_Tag, outMarker_Tag, inMarkerTag_Mix;
  unsigned short nZone       = config[val_iZone]->GetnZone();

  unsigned short iDim, iSpan;

  unsigned long iExtIter = config[val_iZone]->GetOuterIter();
  const su2double* SpanWiseValuesIn, *SpanWiseValuesOut;
  ofstream file;
  string spanwise_performance_filename;

<<<<<<< HEAD
  if(rank == MASTER_NODE) {
    auto BladePerformance = TurboPerf->GetBladesPerformances();


  /*--- Start of write file turboperformance spanwise ---*/
  if (rank == MASTER_NODE){
    SpanWiseValuesIn = geometry->GetSpanWiseValue(INFLOW);
    SpanWiseValuesOut = geometry->GetSpanWiseValue(OUTFLOW);

    /*--- Writing Span wise inflow thermodynamic quantities. ---*/
    spanwise_performance_filename = "TURBOMACHINERY/inflow_spanwise_thermodynamic_values.dat";
    char buffer[50];
    if (nZone > 1){
      unsigned short lastindex      =  spanwise_performance_filename.find_last_of(".");
      spanwise_performance_filename =  spanwise_performance_filename.substr(0, lastindex);
      SPRINTF (buffer, "_%d.dat", SU2_TYPE::Int(val_iZone));
      spanwise_performance_filename.append(string(buffer));
    }


    file.open (spanwise_performance_filename.data(), ios::out | ios::trunc);
    file.setf(ios::scientific);
    file.precision(12);

    file << "TITLE = \"Inflow Spanwise Thermodynamic Values. iOuterIter = " << iExtIter << " \"" << endl;
    file << "VARIABLES =" << endl;

    file.width(30); file << "\"SpanWise Value[m]\"";
    file.width(15); file << "\"iSpan\"";
    file.width(30); file << "\"Pressure[Pa]\"";
    file.width(30); file << "\"TotalPressure[Pa]\"";
    file.width(30); file << "\"Temperature[K]\"";
    file.width(30); file << "\"TotalTemperature[K]\"";
    file.width(30); file << "\"Enthalpy[J]\"";
    file.width(30); file << "\"TotalEnthalpy[J]\"";
    file.width(30); file << "\"Density[kg/m3]\"";
    file.width(30); file << "\"Entropy[J/K]\"";
    // TODO: These values need to be added to turbomachinery state in CTurboOuput
    // file.width(30); file << "\"TurbIntensity[-]\"";
    // file.width(30); file << "\"Turb2LamViscRatio[-]\"";
    // file.width(30); file << "\"NuFactor[-]\"";
    file << endl;

    for(iSpan = 0; iSpan < config[val_iZone]->GetnSpanWiseSections(); iSpan++){
      const auto& BladePerf = BladePerformance.at(val_iZone).at(iSpan);

      file.width(30); file << SpanWiseValuesIn[iSpan];
      file.width(15); file << iSpan;
      file.width(30); file << BladePerf->GetInletState().GetPressure()*config[ZONE_0]->GetPressure_Ref();
      file.width(30); file << BladePerf->GetInletState().GetTotalPressure()*config[ZONE_0]->GetPressure_Ref();
      file.width(30); file << BladePerf->GetInletState().GetTemperature()*config[ZONE_0]->GetTemperature_Ref();
      file.width(30); file << BladePerf->GetInletState().GetTotalTemperature()*config[ZONE_0]->GetTemperature_Ref();
      file.width(30); file << BladePerf->GetInletState().GetEnthalpy()*config[ZONE_0]->GetEnergy_Ref();
      file.width(30); file << BladePerf->GetInletState().GetTotalEnthalpy()*config[ZONE_0]->GetEnergy_Ref();
      file.width(30); file << BladePerf->GetInletState().GetDensity()*config[ZONE_0]->GetDensity_Ref();
      file.width(30); file << BladePerf->GetInletState().GetEntropy()*config[ZONE_0]->GetEnergy_Ref()/config[ZONE_0]->GetTemperature_Ref();
      // TODO: Add the variables back into CTurboOutput
      // if(TurbIntensityIn[val_iZone][iSpan] > 1.0){
      //   file.width(30); file << TurbIntensityIn      [val_iZone][config[ZONE_0]->GetnSpan_iZones(val_iZone)/2];
      // }else{
      //   file.width(30); file << TurbIntensityIn      [val_iZone][iSpan];
      // }
      // file.width(30); file << Turb2LamViscRatioIn  [val_iZone][iSpan];
      // file.width(30); file << NuFactorIn           [val_iZone][iSpan];
      // file << endl;
    }

    file.close();

    /*--- Writing Span wise outflow thermodynamic quantities. ---*/
    spanwise_performance_filename = "TURBOMACHINERY/outflow_spanwise_thermodynamic_values.dat";
    if (nZone > 1){
      unsigned short lastindex      =  spanwise_performance_filename.find_last_of(".");
      spanwise_performance_filename =  spanwise_performance_filename.substr(0, lastindex);
      SPRINTF (buffer, "_%d.dat", SU2_TYPE::Int(val_iZone));
      spanwise_performance_filename.append(string(buffer));
    }

    file.open (spanwise_performance_filename.data(), ios::out | ios::trunc);
    file.setf(ios::scientific);
    file.precision(12);

    file << "TITLE = \"Outflow Span-wise Thermodynamic Values. iOuterIter = " << iExtIter << " \"" << endl;
    file << "VARIABLES =" << endl;

    file.width(30); file << "\"SpanWise Value[m]\"";
    file.width(15); file << "\"iSpan\"";
    file.width(30); file << "\"Pressure[Pa]\"";
    file.width(30); file << "\"TotalPressure[Pa]\"";
    file.width(30); file << "\"Temperature[K]\"";
    file.width(30); file << "\"TotalTemperature[K]\"";
    file.width(30); file << "\"Enthalpy[J]\"";
    file.width(30); file << "\"TotalEnthalpy[J]\"";
    file.width(30); file << "\"Density[kg/m3]\"";
    file.width(30); file << "\"Entropy[J/K]\"";
    // file.width(30); file << "\"TurbIntensity[-]\"";
    // file.width(30); file << "\"Turb2LamViscRatio[-]\"";
    // file.width(30); file << "\"NuFactor[-]\"";
    file << endl;


    for(iSpan = 0; iSpan < config[val_iZone]->GetnSpanWiseSections(); iSpan++){
      const auto& BladePerf = BladePerformance.at(val_iZone).at(iSpan);

      file.width(30); file << SpanWiseValuesOut[iSpan];
      file.width(15); file << iSpan;
      file.width(30); file << BladePerf->GetOutletState().GetPressure()*config[ZONE_0]->GetPressure_Ref();
      file.width(30); file << BladePerf->GetOutletState().GetTotalPressure()*config[ZONE_0]->GetPressure_Ref();
      file.width(30); file << BladePerf->GetOutletState().GetTemperature()*config[ZONE_0]->GetTemperature_Ref();
      file.width(30); file << BladePerf->GetOutletState().GetTotalTemperature()*config[ZONE_0]->GetTemperature_Ref();
      file.width(30); file << BladePerf->GetOutletState().GetEnthalpy()*config[ZONE_0]->GetEnergy_Ref();
      file.width(30); file << BladePerf->GetOutletState().GetTotalEnthalpy()*config[ZONE_0]->GetEnergy_Ref();
      file.width(30); file << BladePerf->GetOutletState().GetDensity()*config[ZONE_0]->GetDensity_Ref();
      file.width(30); file << BladePerf->GetOutletState().GetEntropy()*config[ZONE_0]->GetEnergy_Ref()/config[ZONE_0]->GetTemperature_Ref();
      // if(TurbIntensityOut[val_iZone][iSpan] > 1.0){
      //   file.width(30); file << TurbIntensityOut      [val_iZone][config[ZONE_0]->GetnSpan_iZones(val_iZone)/2];
      // }else{
      //   file.width(30); file << TurbIntensityOut      [val_iZone][iSpan];
      // }
      // file.width(30); file << Turb2LamViscRatioOut  [val_iZone][iSpan];
      // file.width(30); file << NuFactorOut           [val_iZone][iSpan];
      // file << endl;
    }

    file.close();

    /*--- Writing Span wise inflow kinematic quantities. ---*/
    spanwise_performance_filename = "TURBOMACHINERY/inflow_spanwise_kinematic_values.dat";
    if (nZone > 1){
      unsigned short lastindex      =  spanwise_performance_filename.find_last_of(".");
      spanwise_performance_filename =  spanwise_performance_filename.substr(0, lastindex);
      SPRINTF (buffer, "_%d.dat", SU2_TYPE::Int(val_iZone));
      spanwise_performance_filename.append(string(buffer));
    }

    file.open (spanwise_performance_filename.data(), ios::out | ios::trunc);
    file.setf(ios::scientific);
    file.precision(12);

    file << "TITLE = \"Inflow Span-wise Kinematic Values. iOuterIter = " << iExtIter << " \"" << endl;
    file << "VARIABLES =" << endl;

    file.width(30); file << "\"SpanWise Value[m]\"";
    file.width(15); file << "\"iSpan\"";
    file.width(30); file << "\"Normal Mach[-]\"";
    file.width(30); file << "\"Tangential Mach[-]\"";
    if (geometry->GetnDim() == 3) {
      file.width(30); file << "\"3rd Component Mach[-]\"";
    };
    file.width(30); file << "\"Mach Module[-]\"";
    file.width(30); file << "\"Normal Velocity[m/s]\"";
    file.width(30); file << "\"Tangential Velocity[m/s]\"";
    if (geometry->GetnDim() == 3) {
      file.width(30); file << "\"3rd Component Velocity[m/s]\"";
    };
    file.width(30); file << "\"Velocity Module[m/s]\"";
    file.width(30); file << "\"Absolute Flow Angle[deg]\"";
    file.width(30); file << "\"Relative Flow Angle[deg]\"";
    file << endl;


    for(iSpan = 0; iSpan < config[val_iZone]->GetnSpanWiseSections(); iSpan++){
      const auto& BladePerf = BladePerformance.at(val_iZone).at(iSpan);

      file.width(30); file << SpanWiseValuesIn[iSpan];
      file.width(15); file << iSpan;
      for (iDim = 0; iDim < geometry->GetnDim(); iDim++){
        file.width(30); file << BladePerf->GetInletState().GetMach()[iDim];
      }
      file.width(30); file << BladePerf->GetInletState().GetMachValue();
      for (iDim = 0; iDim < geometry->GetnDim(); iDim++){
        file.width(30); file << BladePerf->GetInletState().GetVelocity()[iDim]*config[ZONE_0]->GetVelocity_Ref();
      }
      file.width(30); file << BladePerf->GetInletState().GetVelocityValue()*config[ZONE_0]->GetVelocity_Ref();
      // This captures NaNs 
      if(isnan(BladePerf->GetInletState().GetAbsFlowAngle())){
        file.width(30); file << "0.0000";
      }
      else {
        file.width(30); file << BladePerf->GetInletState().GetAbsFlowAngle()*180.0/PI_NUMBER;
      }
      if(isnan(BladePerf->GetInletState().GetFlowAngle())){
        file.width(30); file << "0.0000";
      }
      else{
        file.width(30); file << BladePerf->GetInletState().GetFlowAngle()*180.0/PI_NUMBER;
      }
      file << endl;
    }

    file.close();

    /*--- Writing Span wise outflow thermodynamic quantities. ---*/
    spanwise_performance_filename = "TURBOMACHINERY/outflow_spanwise_kinematic_values.dat";
    if (nZone > 1){
      unsigned short lastindex      =  spanwise_performance_filename.find_last_of(".");
      spanwise_performance_filename =  spanwise_performance_filename.substr(0, lastindex);
      SPRINTF (buffer, "_%d.dat", SU2_TYPE::Int(val_iZone));
      spanwise_performance_filename.append(string(buffer));
    }

    file.open (spanwise_performance_filename.data(), ios::out | ios::trunc);
    file.setf(ios::scientific);
    file.precision(12);

    file << "TITLE = \"Outflow Span-wise Kinematic Values. iOuterIter = " << iExtIter << " \"" << endl;
    file << "VARIABLES =" << endl;

    file.width(30); file << "\"SpanWise Value[m]\"";
    file.width(15); file << "\"iSpan\"";
    file.width(30); file << "\"Normal Mach[-]\"";
    file.width(30); file << "\"Tangential Mach[-]\"";
    if (geometry->GetnDim() == 3) {
      file.width(30); file << "\"3rd Component Mach[-]\"";
    };
    file.width(30); file << "\"Mach Module[-]\"";
    file.width(30); file << "\"Normal Velocity[m/s]\"";
    file.width(30); file << "\"Tangential Velocity[m/s]\"";
    if (geometry->GetnDim() == 3) {
      file.width(30); file << "\"3rd Component Velocity[m/s]\"";
    };
    file.width(30); file << "\"Velocity Module[m/s]\"";
    file.width(30); file << "\"Absolute Flow Angle[deg]\"";
    file.width(30); file << "\"Relative Flow Angle[deg]\"";
    file << endl;


    for(iSpan = 0; iSpan < config[val_iZone]->GetnSpanWiseSections(); iSpan++){
      const auto& BladePerf = BladePerformance.at(val_iZone).at(iSpan);

      file.width(30); file << SpanWiseValuesOut[iSpan];
      file.width(15); file << iSpan;
      for (iDim = 0; iDim < geometry->GetnDim(); iDim++){
        file.width(30); file << BladePerf->GetOutletState().GetMach()[iDim];
      }
      file.width(30); file << BladePerf->GetInletState().GetMachValue();
      for (iDim = 0; iDim < geometry->GetnDim(); iDim++){
        file.width(30); file << BladePerf->GetOutletState().GetVelocity()[iDim]*config[ZONE_0]->GetVelocity_Ref();
      }
      file.width(30); file << BladePerf->GetInletState().GetVelocityValue()*config[ZONE_0]->GetVelocity_Ref();
      if(isnan(BladePerf->GetInletState().GetAbsFlowAngle())){
        file.width(30); file << "0.0000";
      }
      else {
        file.width(30); file << BladePerf->GetOutletState().GetAbsFlowAngle()*180.0/PI_NUMBER;
      }
      if(isnan(BladePerf->GetInletState().GetAbsFlowAngle())){
        file.width(30); file << "0.0000";
      }
      else{
        file.width(30); file << BladePerf->GetOutletState().GetFlowAngle()*180.0/PI_NUMBER;
      }
      file << endl;
    }

    file.close();

  }
}
=======
  if (rank != MASTER_NODE){
    return;
  }

  auto BladePerformance = TurboPerf->GetBladesPerformances();

  /*--- Start of write file turboperformance spanwise ---*/
  SpanWiseValuesIn = geometry->GetSpanWiseValue(INFLOW);
  SpanWiseValuesOut = geometry->GetSpanWiseValue(OUTFLOW);

  /*--- Writing Span wise inflow thermodynamic quantities. ---*/
  spanwise_performance_filename = "TURBOMACHINERY/inflow_spanwise_thermodynamic_values.dat";
  char buffer[50];
  if (nZone > 1){
    unsigned short lastindex      =  spanwise_performance_filename.find_last_of(".");
    spanwise_performance_filename =  spanwise_performance_filename.substr(0, lastindex);
    SPRINTF (buffer, "_%d.dat", SU2_TYPE::Int(val_iZone));
    spanwise_performance_filename.append(string(buffer));
  }


  file.open (spanwise_performance_filename.data(), ios::out | ios::trunc);
  file.setf(ios::scientific);
  file.precision(12);

  file << "TITLE = \"Inflow Spanwise Thermodynamic Values. iOuterIter = " << iExtIter << " \"" << endl;
  file << "VARIABLES =" << endl;

  file.width(30); file << "\"SpanWise Value[m]\"";
  file.width(15); file << "\"iSpan\"";
  file.width(30); file << "\"Pressure[Pa]\"";
  file.width(30); file << "\"TotalPressure[Pa]\"";
  file.width(30); file << "\"Temperature[K]\"";
  file.width(30); file << "\"TotalTemperature[K]\"";
  file.width(30); file << "\"Enthalpy[J]\"";
  file.width(30); file << "\"TotalEnthalpy[J]\"";
  file.width(30); file << "\"Density[kg/m3]\"";
  file.width(30); file << "\"Entropy[J/K]\"";
  file << endl;

  for(iSpan = 0; iSpan < config[val_iZone]->GetnSpanWiseSections(); iSpan++){
    const auto& BladePerf = BladePerformance.at(val_iZone).at(iSpan);

    file.width(30); file << SpanWiseValuesIn[iSpan];
    file.width(15); file << iSpan;
    file.width(30); file << BladePerf->GetInletState().GetPressure()*config[ZONE_0]->GetPressure_Ref();
    file.width(30); file << BladePerf->GetInletState().GetTotalPressure()*config[ZONE_0]->GetPressure_Ref();
    file.width(30); file << BladePerf->GetInletState().GetTemperature()*config[ZONE_0]->GetTemperature_Ref();
    file.width(30); file << BladePerf->GetInletState().GetTotalTemperature()*config[ZONE_0]->GetTemperature_Ref();
    file.width(30); file << BladePerf->GetInletState().GetEnthalpy()*config[ZONE_0]->GetEnergy_Ref();
    file.width(30); file << BladePerf->GetInletState().GetTotalEnthalpy()*config[ZONE_0]->GetEnergy_Ref();
    file.width(30); file << BladePerf->GetInletState().GetDensity()*config[ZONE_0]->GetDensity_Ref();
    file.width(30); file << BladePerf->GetInletState().GetEntropy()*config[ZONE_0]->GetEnergy_Ref()/config[ZONE_0]->GetTemperature_Ref();
  }

  file.close();

  /*--- Writing Span wise outflow thermodynamic quantities. ---*/
  spanwise_performance_filename = "TURBOMACHINERY/outflow_spanwise_thermodynamic_values.dat";
  if (nZone > 1){
    unsigned short lastindex      =  spanwise_performance_filename.find_last_of(".");
    spanwise_performance_filename =  spanwise_performance_filename.substr(0, lastindex);
    SPRINTF (buffer, "_%d.dat", SU2_TYPE::Int(val_iZone));
    spanwise_performance_filename.append(string(buffer));
  }

  file.open (spanwise_performance_filename.data(), ios::out | ios::trunc);
  file.setf(ios::scientific);
  file.precision(12);

  file << "TITLE = \"Outflow Span-wise Thermodynamic Values. iOuterIter = " << iExtIter << " \"" << endl;
  file << "VARIABLES =" << endl;

  file.width(30); file << "\"SpanWise Value[m]\"";
  file.width(15); file << "\"iSpan\"";
  file.width(30); file << "\"Pressure[Pa]\"";
  file.width(30); file << "\"TotalPressure[Pa]\"";
  file.width(30); file << "\"Temperature[K]\"";
  file.width(30); file << "\"TotalTemperature[K]\"";
  file.width(30); file << "\"Enthalpy[J]\"";
  file.width(30); file << "\"TotalEnthalpy[J]\"";
  file.width(30); file << "\"Density[kg/m3]\"";
  file.width(30); file << "\"Entropy[J/K]\"";
  file << endl;


  for(iSpan = 0; iSpan < config[val_iZone]->GetnSpanWiseSections(); iSpan++){
    const auto& BladePerf = BladePerformance.at(val_iZone).at(iSpan);

    file.width(30); file << SpanWiseValuesOut[iSpan];
    file.width(15); file << iSpan;
    file.width(30); file << BladePerf->GetOutletState().GetPressure()*config[ZONE_0]->GetPressure_Ref();
    file.width(30); file << BladePerf->GetOutletState().GetTotalPressure()*config[ZONE_0]->GetPressure_Ref();
    file.width(30); file << BladePerf->GetOutletState().GetTemperature()*config[ZONE_0]->GetTemperature_Ref();
    file.width(30); file << BladePerf->GetOutletState().GetTotalTemperature()*config[ZONE_0]->GetTemperature_Ref();
    file.width(30); file << BladePerf->GetOutletState().GetEnthalpy()*config[ZONE_0]->GetEnergy_Ref();
    file.width(30); file << BladePerf->GetOutletState().GetTotalEnthalpy()*config[ZONE_0]->GetEnergy_Ref();
    file.width(30); file << BladePerf->GetOutletState().GetDensity()*config[ZONE_0]->GetDensity_Ref();
    file.width(30); file << BladePerf->GetOutletState().GetEntropy()*config[ZONE_0]->GetEnergy_Ref()/config[ZONE_0]->GetTemperature_Ref();
  }

  file.close();

  /*--- Writing Span wise inflow kinematic quantities. ---*/
  spanwise_performance_filename = "TURBOMACHINERY/inflow_spanwise_kinematic_values.dat";
  if (nZone > 1){
    unsigned short lastindex      =  spanwise_performance_filename.find_last_of(".");
    spanwise_performance_filename =  spanwise_performance_filename.substr(0, lastindex);
    SPRINTF (buffer, "_%d.dat", SU2_TYPE::Int(val_iZone));
    spanwise_performance_filename.append(string(buffer));
  }

  file.open (spanwise_performance_filename.data(), ios::out | ios::trunc);
  file.setf(ios::scientific);
  file.precision(12);

  file << "TITLE = \"Inflow Span-wise Kinematic Values. iOuterIter = " << iExtIter << " \"" << endl;
  file << "VARIABLES =" << endl;

  file.width(30); file << "\"SpanWise Value[m]\"";
  file.width(15); file << "\"iSpan\"";
  file.width(30); file << "\"Normal Mach[-]\"";
  file.width(30); file << "\"Tangential Mach[-]\"";
  if (geometry->GetnDim() == 3) {
    file.width(30); file << "\"3rd Component Mach[-]\"";
  };
  file.width(30); file << "\"Mach Module[-]\"";
  file.width(30); file << "\"Normal Velocity[m/s]\"";
  file.width(30); file << "\"Tangential Velocity[m/s]\"";
  if (geometry->GetnDim() == 3) {
    file.width(30); file << "\"3rd Component Velocity[m/s]\"";
  };
  file.width(30); file << "\"Velocity Module[m/s]\"";
  file.width(30); file << "\"Absolute Flow Angle[deg]\"";
  file.width(30); file << "\"Relative Flow Angle[deg]\"";
  file << endl;


  for(iSpan = 0; iSpan < config[val_iZone]->GetnSpanWiseSections(); iSpan++){
    const auto& BladePerf = BladePerformance.at(val_iZone).at(iSpan);

    file.width(30); file << SpanWiseValuesIn[iSpan];
    file.width(15); file << iSpan;
    for (iDim = 0; iDim < geometry->GetnDim(); iDim++){
      file.width(30); file << BladePerf->GetInletState().GetMach()[iDim];
    }
    file.width(30); file << BladePerf->GetInletState().GetMachValue();
    for (iDim = 0; iDim < geometry->GetnDim(); iDim++){
      file.width(30); file << BladePerf->GetInletState().GetVelocity()[iDim]*config[ZONE_0]->GetVelocity_Ref();
    }
    file.width(30); file << BladePerf->GetInletState().GetVelocityValue()*config[ZONE_0]->GetVelocity_Ref();
    // This captures NaNs 
    if(isnan(BladePerf->GetInletState().GetAbsFlowAngle())){
      file.width(30); file << "0.0000";
    }
    else {
      file.width(30); file << BladePerf->GetInletState().GetAbsFlowAngle()*180.0/PI_NUMBER;
    }
    if(isnan(BladePerf->GetInletState().GetFlowAngle())){
      file.width(30); file << "0.0000";
    }
    else{
      file.width(30); file << BladePerf->GetInletState().GetFlowAngle()*180.0/PI_NUMBER;
    }
    file << endl;
  }

  file.close();

  /*--- Writing Span wise outflow thermodynamic quantities. ---*/
  spanwise_performance_filename = "TURBOMACHINERY/outflow_spanwise_kinematic_values.dat";
  if (nZone > 1){
    unsigned short lastindex      =  spanwise_performance_filename.find_last_of(".");
    spanwise_performance_filename =  spanwise_performance_filename.substr(0, lastindex);
    SPRINTF (buffer, "_%d.dat", SU2_TYPE::Int(val_iZone));
    spanwise_performance_filename.append(string(buffer));
  }

  file.open (spanwise_performance_filename.data(), ios::out | ios::trunc);
  file.setf(ios::scientific);
  file.precision(12);

  file << "TITLE = \"Outflow Span-wise Kinematic Values. iOuterIter = " << iExtIter << " \"" << endl;
  file << "VARIABLES =" << endl;

  file.width(30); file << "\"SpanWise Value[m]\"";
  file.width(15); file << "\"iSpan\"";
  file.width(30); file << "\"Normal Mach[-]\"";
  file.width(30); file << "\"Tangential Mach[-]\"";
  if (geometry->GetnDim() == 3) {
    file.width(30); file << "\"3rd Component Mach[-]\"";
  };
  file.width(30); file << "\"Mach Module[-]\"";
  file.width(30); file << "\"Normal Velocity[m/s]\"";
  file.width(30); file << "\"Tangential Velocity[m/s]\"";
  if (geometry->GetnDim() == 3) {
    file.width(30); file << "\"3rd Component Velocity[m/s]\"";
  };
  file.width(30); file << "\"Velocity Module[m/s]\"";
  file.width(30); file << "\"Absolute Flow Angle[deg]\"";
  file.width(30); file << "\"Relative Flow Angle[deg]\"";
  file << endl;


  for(iSpan = 0; iSpan < config[val_iZone]->GetnSpanWiseSections(); iSpan++){
    const auto& BladePerf = BladePerformance.at(val_iZone).at(iSpan);

    file.width(30); file << SpanWiseValuesOut[iSpan];
    file.width(15); file << iSpan;
    for (iDim = 0; iDim < geometry->GetnDim(); iDim++){
      file.width(30); file << BladePerf->GetOutletState().GetMach()[iDim];
    }
    file.width(30); file << BladePerf->GetInletState().GetMachValue();
    for (iDim = 0; iDim < geometry->GetnDim(); iDim++){
      file.width(30); file << BladePerf->GetOutletState().GetVelocity()[iDim]*config[ZONE_0]->GetVelocity_Ref();
    }
    file.width(30); file << BladePerf->GetInletState().GetVelocityValue()*config[ZONE_0]->GetVelocity_Ref();
    if(isnan(BladePerf->GetInletState().GetAbsFlowAngle())){
      file.width(30); file << "0.0000";
    }
    else {
      file.width(30); file << BladePerf->GetOutletState().GetAbsFlowAngle()*180.0/PI_NUMBER;
    }
    if(isnan(BladePerf->GetInletState().GetAbsFlowAngle())){
      file.width(30); file << "0.0000";
    }
    else{
      file.width(30); file << BladePerf->GetOutletState().GetFlowAngle()*180.0/PI_NUMBER;
    }
    file << endl;
  }

  file.close();
>>>>>>> 463d0011
}<|MERGE_RESOLUTION|>--- conflicted
+++ resolved
@@ -632,267 +632,6 @@
   ofstream file;
   string spanwise_performance_filename;
 
-<<<<<<< HEAD
-  if(rank == MASTER_NODE) {
-    auto BladePerformance = TurboPerf->GetBladesPerformances();
-
-
-  /*--- Start of write file turboperformance spanwise ---*/
-  if (rank == MASTER_NODE){
-    SpanWiseValuesIn = geometry->GetSpanWiseValue(INFLOW);
-    SpanWiseValuesOut = geometry->GetSpanWiseValue(OUTFLOW);
-
-    /*--- Writing Span wise inflow thermodynamic quantities. ---*/
-    spanwise_performance_filename = "TURBOMACHINERY/inflow_spanwise_thermodynamic_values.dat";
-    char buffer[50];
-    if (nZone > 1){
-      unsigned short lastindex      =  spanwise_performance_filename.find_last_of(".");
-      spanwise_performance_filename =  spanwise_performance_filename.substr(0, lastindex);
-      SPRINTF (buffer, "_%d.dat", SU2_TYPE::Int(val_iZone));
-      spanwise_performance_filename.append(string(buffer));
-    }
-
-
-    file.open (spanwise_performance_filename.data(), ios::out | ios::trunc);
-    file.setf(ios::scientific);
-    file.precision(12);
-
-    file << "TITLE = \"Inflow Spanwise Thermodynamic Values. iOuterIter = " << iExtIter << " \"" << endl;
-    file << "VARIABLES =" << endl;
-
-    file.width(30); file << "\"SpanWise Value[m]\"";
-    file.width(15); file << "\"iSpan\"";
-    file.width(30); file << "\"Pressure[Pa]\"";
-    file.width(30); file << "\"TotalPressure[Pa]\"";
-    file.width(30); file << "\"Temperature[K]\"";
-    file.width(30); file << "\"TotalTemperature[K]\"";
-    file.width(30); file << "\"Enthalpy[J]\"";
-    file.width(30); file << "\"TotalEnthalpy[J]\"";
-    file.width(30); file << "\"Density[kg/m3]\"";
-    file.width(30); file << "\"Entropy[J/K]\"";
-    // TODO: These values need to be added to turbomachinery state in CTurboOuput
-    // file.width(30); file << "\"TurbIntensity[-]\"";
-    // file.width(30); file << "\"Turb2LamViscRatio[-]\"";
-    // file.width(30); file << "\"NuFactor[-]\"";
-    file << endl;
-
-    for(iSpan = 0; iSpan < config[val_iZone]->GetnSpanWiseSections(); iSpan++){
-      const auto& BladePerf = BladePerformance.at(val_iZone).at(iSpan);
-
-      file.width(30); file << SpanWiseValuesIn[iSpan];
-      file.width(15); file << iSpan;
-      file.width(30); file << BladePerf->GetInletState().GetPressure()*config[ZONE_0]->GetPressure_Ref();
-      file.width(30); file << BladePerf->GetInletState().GetTotalPressure()*config[ZONE_0]->GetPressure_Ref();
-      file.width(30); file << BladePerf->GetInletState().GetTemperature()*config[ZONE_0]->GetTemperature_Ref();
-      file.width(30); file << BladePerf->GetInletState().GetTotalTemperature()*config[ZONE_0]->GetTemperature_Ref();
-      file.width(30); file << BladePerf->GetInletState().GetEnthalpy()*config[ZONE_0]->GetEnergy_Ref();
-      file.width(30); file << BladePerf->GetInletState().GetTotalEnthalpy()*config[ZONE_0]->GetEnergy_Ref();
-      file.width(30); file << BladePerf->GetInletState().GetDensity()*config[ZONE_0]->GetDensity_Ref();
-      file.width(30); file << BladePerf->GetInletState().GetEntropy()*config[ZONE_0]->GetEnergy_Ref()/config[ZONE_0]->GetTemperature_Ref();
-      // TODO: Add the variables back into CTurboOutput
-      // if(TurbIntensityIn[val_iZone][iSpan] > 1.0){
-      //   file.width(30); file << TurbIntensityIn      [val_iZone][config[ZONE_0]->GetnSpan_iZones(val_iZone)/2];
-      // }else{
-      //   file.width(30); file << TurbIntensityIn      [val_iZone][iSpan];
-      // }
-      // file.width(30); file << Turb2LamViscRatioIn  [val_iZone][iSpan];
-      // file.width(30); file << NuFactorIn           [val_iZone][iSpan];
-      // file << endl;
-    }
-
-    file.close();
-
-    /*--- Writing Span wise outflow thermodynamic quantities. ---*/
-    spanwise_performance_filename = "TURBOMACHINERY/outflow_spanwise_thermodynamic_values.dat";
-    if (nZone > 1){
-      unsigned short lastindex      =  spanwise_performance_filename.find_last_of(".");
-      spanwise_performance_filename =  spanwise_performance_filename.substr(0, lastindex);
-      SPRINTF (buffer, "_%d.dat", SU2_TYPE::Int(val_iZone));
-      spanwise_performance_filename.append(string(buffer));
-    }
-
-    file.open (spanwise_performance_filename.data(), ios::out | ios::trunc);
-    file.setf(ios::scientific);
-    file.precision(12);
-
-    file << "TITLE = \"Outflow Span-wise Thermodynamic Values. iOuterIter = " << iExtIter << " \"" << endl;
-    file << "VARIABLES =" << endl;
-
-    file.width(30); file << "\"SpanWise Value[m]\"";
-    file.width(15); file << "\"iSpan\"";
-    file.width(30); file << "\"Pressure[Pa]\"";
-    file.width(30); file << "\"TotalPressure[Pa]\"";
-    file.width(30); file << "\"Temperature[K]\"";
-    file.width(30); file << "\"TotalTemperature[K]\"";
-    file.width(30); file << "\"Enthalpy[J]\"";
-    file.width(30); file << "\"TotalEnthalpy[J]\"";
-    file.width(30); file << "\"Density[kg/m3]\"";
-    file.width(30); file << "\"Entropy[J/K]\"";
-    // file.width(30); file << "\"TurbIntensity[-]\"";
-    // file.width(30); file << "\"Turb2LamViscRatio[-]\"";
-    // file.width(30); file << "\"NuFactor[-]\"";
-    file << endl;
-
-
-    for(iSpan = 0; iSpan < config[val_iZone]->GetnSpanWiseSections(); iSpan++){
-      const auto& BladePerf = BladePerformance.at(val_iZone).at(iSpan);
-
-      file.width(30); file << SpanWiseValuesOut[iSpan];
-      file.width(15); file << iSpan;
-      file.width(30); file << BladePerf->GetOutletState().GetPressure()*config[ZONE_0]->GetPressure_Ref();
-      file.width(30); file << BladePerf->GetOutletState().GetTotalPressure()*config[ZONE_0]->GetPressure_Ref();
-      file.width(30); file << BladePerf->GetOutletState().GetTemperature()*config[ZONE_0]->GetTemperature_Ref();
-      file.width(30); file << BladePerf->GetOutletState().GetTotalTemperature()*config[ZONE_0]->GetTemperature_Ref();
-      file.width(30); file << BladePerf->GetOutletState().GetEnthalpy()*config[ZONE_0]->GetEnergy_Ref();
-      file.width(30); file << BladePerf->GetOutletState().GetTotalEnthalpy()*config[ZONE_0]->GetEnergy_Ref();
-      file.width(30); file << BladePerf->GetOutletState().GetDensity()*config[ZONE_0]->GetDensity_Ref();
-      file.width(30); file << BladePerf->GetOutletState().GetEntropy()*config[ZONE_0]->GetEnergy_Ref()/config[ZONE_0]->GetTemperature_Ref();
-      // if(TurbIntensityOut[val_iZone][iSpan] > 1.0){
-      //   file.width(30); file << TurbIntensityOut      [val_iZone][config[ZONE_0]->GetnSpan_iZones(val_iZone)/2];
-      // }else{
-      //   file.width(30); file << TurbIntensityOut      [val_iZone][iSpan];
-      // }
-      // file.width(30); file << Turb2LamViscRatioOut  [val_iZone][iSpan];
-      // file.width(30); file << NuFactorOut           [val_iZone][iSpan];
-      // file << endl;
-    }
-
-    file.close();
-
-    /*--- Writing Span wise inflow kinematic quantities. ---*/
-    spanwise_performance_filename = "TURBOMACHINERY/inflow_spanwise_kinematic_values.dat";
-    if (nZone > 1){
-      unsigned short lastindex      =  spanwise_performance_filename.find_last_of(".");
-      spanwise_performance_filename =  spanwise_performance_filename.substr(0, lastindex);
-      SPRINTF (buffer, "_%d.dat", SU2_TYPE::Int(val_iZone));
-      spanwise_performance_filename.append(string(buffer));
-    }
-
-    file.open (spanwise_performance_filename.data(), ios::out | ios::trunc);
-    file.setf(ios::scientific);
-    file.precision(12);
-
-    file << "TITLE = \"Inflow Span-wise Kinematic Values. iOuterIter = " << iExtIter << " \"" << endl;
-    file << "VARIABLES =" << endl;
-
-    file.width(30); file << "\"SpanWise Value[m]\"";
-    file.width(15); file << "\"iSpan\"";
-    file.width(30); file << "\"Normal Mach[-]\"";
-    file.width(30); file << "\"Tangential Mach[-]\"";
-    if (geometry->GetnDim() == 3) {
-      file.width(30); file << "\"3rd Component Mach[-]\"";
-    };
-    file.width(30); file << "\"Mach Module[-]\"";
-    file.width(30); file << "\"Normal Velocity[m/s]\"";
-    file.width(30); file << "\"Tangential Velocity[m/s]\"";
-    if (geometry->GetnDim() == 3) {
-      file.width(30); file << "\"3rd Component Velocity[m/s]\"";
-    };
-    file.width(30); file << "\"Velocity Module[m/s]\"";
-    file.width(30); file << "\"Absolute Flow Angle[deg]\"";
-    file.width(30); file << "\"Relative Flow Angle[deg]\"";
-    file << endl;
-
-
-    for(iSpan = 0; iSpan < config[val_iZone]->GetnSpanWiseSections(); iSpan++){
-      const auto& BladePerf = BladePerformance.at(val_iZone).at(iSpan);
-
-      file.width(30); file << SpanWiseValuesIn[iSpan];
-      file.width(15); file << iSpan;
-      for (iDim = 0; iDim < geometry->GetnDim(); iDim++){
-        file.width(30); file << BladePerf->GetInletState().GetMach()[iDim];
-      }
-      file.width(30); file << BladePerf->GetInletState().GetMachValue();
-      for (iDim = 0; iDim < geometry->GetnDim(); iDim++){
-        file.width(30); file << BladePerf->GetInletState().GetVelocity()[iDim]*config[ZONE_0]->GetVelocity_Ref();
-      }
-      file.width(30); file << BladePerf->GetInletState().GetVelocityValue()*config[ZONE_0]->GetVelocity_Ref();
-      // This captures NaNs 
-      if(isnan(BladePerf->GetInletState().GetAbsFlowAngle())){
-        file.width(30); file << "0.0000";
-      }
-      else {
-        file.width(30); file << BladePerf->GetInletState().GetAbsFlowAngle()*180.0/PI_NUMBER;
-      }
-      if(isnan(BladePerf->GetInletState().GetFlowAngle())){
-        file.width(30); file << "0.0000";
-      }
-      else{
-        file.width(30); file << BladePerf->GetInletState().GetFlowAngle()*180.0/PI_NUMBER;
-      }
-      file << endl;
-    }
-
-    file.close();
-
-    /*--- Writing Span wise outflow thermodynamic quantities. ---*/
-    spanwise_performance_filename = "TURBOMACHINERY/outflow_spanwise_kinematic_values.dat";
-    if (nZone > 1){
-      unsigned short lastindex      =  spanwise_performance_filename.find_last_of(".");
-      spanwise_performance_filename =  spanwise_performance_filename.substr(0, lastindex);
-      SPRINTF (buffer, "_%d.dat", SU2_TYPE::Int(val_iZone));
-      spanwise_performance_filename.append(string(buffer));
-    }
-
-    file.open (spanwise_performance_filename.data(), ios::out | ios::trunc);
-    file.setf(ios::scientific);
-    file.precision(12);
-
-    file << "TITLE = \"Outflow Span-wise Kinematic Values. iOuterIter = " << iExtIter << " \"" << endl;
-    file << "VARIABLES =" << endl;
-
-    file.width(30); file << "\"SpanWise Value[m]\"";
-    file.width(15); file << "\"iSpan\"";
-    file.width(30); file << "\"Normal Mach[-]\"";
-    file.width(30); file << "\"Tangential Mach[-]\"";
-    if (geometry->GetnDim() == 3) {
-      file.width(30); file << "\"3rd Component Mach[-]\"";
-    };
-    file.width(30); file << "\"Mach Module[-]\"";
-    file.width(30); file << "\"Normal Velocity[m/s]\"";
-    file.width(30); file << "\"Tangential Velocity[m/s]\"";
-    if (geometry->GetnDim() == 3) {
-      file.width(30); file << "\"3rd Component Velocity[m/s]\"";
-    };
-    file.width(30); file << "\"Velocity Module[m/s]\"";
-    file.width(30); file << "\"Absolute Flow Angle[deg]\"";
-    file.width(30); file << "\"Relative Flow Angle[deg]\"";
-    file << endl;
-
-
-    for(iSpan = 0; iSpan < config[val_iZone]->GetnSpanWiseSections(); iSpan++){
-      const auto& BladePerf = BladePerformance.at(val_iZone).at(iSpan);
-
-      file.width(30); file << SpanWiseValuesOut[iSpan];
-      file.width(15); file << iSpan;
-      for (iDim = 0; iDim < geometry->GetnDim(); iDim++){
-        file.width(30); file << BladePerf->GetOutletState().GetMach()[iDim];
-      }
-      file.width(30); file << BladePerf->GetInletState().GetMachValue();
-      for (iDim = 0; iDim < geometry->GetnDim(); iDim++){
-        file.width(30); file << BladePerf->GetOutletState().GetVelocity()[iDim]*config[ZONE_0]->GetVelocity_Ref();
-      }
-      file.width(30); file << BladePerf->GetInletState().GetVelocityValue()*config[ZONE_0]->GetVelocity_Ref();
-      if(isnan(BladePerf->GetInletState().GetAbsFlowAngle())){
-        file.width(30); file << "0.0000";
-      }
-      else {
-        file.width(30); file << BladePerf->GetOutletState().GetAbsFlowAngle()*180.0/PI_NUMBER;
-      }
-      if(isnan(BladePerf->GetInletState().GetAbsFlowAngle())){
-        file.width(30); file << "0.0000";
-      }
-      else{
-        file.width(30); file << BladePerf->GetOutletState().GetFlowAngle()*180.0/PI_NUMBER;
-      }
-      file << endl;
-    }
-
-    file.close();
-
-  }
-}
-=======
   if (rank != MASTER_NODE){
     return;
   }
@@ -1126,5 +865,4 @@
   }
 
   file.close();
->>>>>>> 463d0011
 }