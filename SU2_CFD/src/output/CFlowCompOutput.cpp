/*!
 * \file output_flow_comp.cpp
 * \brief Main subroutines for compressible flow output
 * \author R. Sanchez
 * \version 7.1.1 "Blackbird"
 *
 * SU2 Project Website: https://su2code.github.io
 *
 * The SU2 Project is maintained by the SU2 Foundation
 * (http://su2foundation.org)
 *
 * Copyright 2012-2021, SU2 Contributors (cf. AUTHORS.md)
 *
 * SU2 is free software; you can redistribute it and/or
 * modify it under the terms of the GNU Lesser General Public
 * License as published by the Free Software Foundation; either
 * version 2.1 of the License, or (at your option) any later version.
 *
 * SU2 is distributed in the hope that it will be useful,
 * but WITHOUT ANY WARRANTY; without even the implied warranty of
 * MERCHANTABILITY or FITNESS FOR A PARTICULAR PURPOSE. See the GNU
 * Lesser General Public License for more details.
 *
 * You should have received a copy of the GNU Lesser General Public
 * License along with SU2. If not, see <http://www.gnu.org/licenses/>.
 */


#include "../../include/output/CFlowCompOutput.hpp"

#include "../../../Common/include/geometry/CGeometry.hpp"
#include "../../include/solvers/CSolver.hpp"

CFlowCompOutput::CFlowCompOutput(CConfig *config, unsigned short nDim) : CFlowOutput(config, nDim, false) {

  turb_model = config->GetKind_Turb_Model();
  lastInnerIter = curInnerIter;
  gridMovement = config->GetDynamic_Grid();

  /*--- Set the default history fields if nothing is set in the config file ---*/

  if (nRequestedHistoryFields == 0){
    requestedHistoryFields.emplace_back("ITER");
    requestedHistoryFields.emplace_back("RMS_RES");
    nRequestedHistoryFields = requestedHistoryFields.size();
  }
  if (nRequestedScreenFields == 0){
    if (config->GetTime_Domain()) requestedScreenFields.emplace_back("TIME_ITER");
    if (multiZone) requestedScreenFields.emplace_back("OUTER_ITER");
    requestedScreenFields.emplace_back("INNER_ITER");
    requestedScreenFields.emplace_back("RMS_DENSITY");
    requestedScreenFields.emplace_back("RMS_MOMENTUM-X");
    requestedScreenFields.emplace_back("RMS_MOMENTUM-Y");
    requestedScreenFields.emplace_back("RMS_ENERGY");
    nRequestedScreenFields = requestedScreenFields.size();
  }
  if (nRequestedVolumeFields == 0){
    requestedVolumeFields.emplace_back("COORDINATES");
    requestedVolumeFields.emplace_back("SOLUTION");
    requestedVolumeFields.emplace_back("PRIMITIVE");
    if (gridMovement) requestedVolumeFields.emplace_back("GRID_VELOCITY");
    nRequestedVolumeFields = requestedVolumeFields.size();
  }

  stringstream ss;
  ss << "Zone " << config->GetiZone() << " (Comp. Fluid)";
  multiZoneHeaderString = ss.str();

  /*--- Set the volume filename --- */

  volumeFilename = config->GetVolume_FileName();

  /*--- Set the surface filename --- */

  surfaceFilename = config->GetSurfCoeff_FileName();

  /*--- Set the restart filename --- */

  restartFilename = config->GetRestart_FileName();


  /*--- Set the default convergence field --- */

  if (convFields.empty() ) convFields.emplace_back("RMS_DENSITY");

  if (config->GetFixed_CL_Mode()) {
    bool found = false;
    for (unsigned short iField = 0; iField < convFields.size(); iField++)
      if (convFields[iField] == "LIFT") found = true;
    if (!found) {
      if (rank == MASTER_NODE)
        cout<<"  Fixed CL: Adding LIFT as Convergence Field to ensure convergence to target CL"<<endl;
      convFields.emplace_back("LIFT");
      newFunc.resize(convFields.size());
      oldFunc.resize(convFields.size());
      cauchySerie.resize(convFields.size(), vector<su2double>(nCauchy_Elems, 0.0));
    }
  }
}

CFlowCompOutput::~CFlowCompOutput(void) {}



void CFlowCompOutput::SetHistoryOutputFields(CConfig *config){


  /// BEGIN_GROUP: RMS_RES, DESCRIPTION: The root-mean-square residuals of the SOLUTION variables.
  /// DESCRIPTION: Root-mean square residual of the density.
  AddHistoryOutput("RMS_DENSITY",    "rms[Rho]",  ScreenOutputFormat::FIXED, "RMS_RES", "Root-mean square residual of the density.", HistoryFieldType::RESIDUAL);
  /// DESCRIPTION: Root-mean square residual of the momentum x-component.
  AddHistoryOutput("RMS_MOMENTUM-X", "rms[RhoU]", ScreenOutputFormat::FIXED, "RMS_RES", "Root-mean square residual of the momentum x-component.", HistoryFieldType::RESIDUAL);
  /// DESCRIPTION: Root-mean square residual of the momentum y-component.
  AddHistoryOutput("RMS_MOMENTUM-Y", "rms[RhoV]", ScreenOutputFormat::FIXED, "RMS_RES", "Root-mean square residual of the momentum y-component.", HistoryFieldType::RESIDUAL);
  /// DESCRIPTION: Root-mean square residual of the momentum z-component.
  if (nDim == 3) AddHistoryOutput("RMS_MOMENTUM-Z", "rms[RhoW]", ScreenOutputFormat::FIXED, "RMS_RES", "Root-mean square residual of the momentum z-component.", HistoryFieldType::RESIDUAL);
  /// DESCRIPTION: Root-mean square residual of the energy.
  AddHistoryOutput("RMS_ENERGY",     "rms[RhoE]", ScreenOutputFormat::FIXED, "RMS_RES", "Root-mean square residual of the energy.", HistoryFieldType::RESIDUAL);

  switch(turb_model){
  case SA: case SA_NEG: case SA_E: case SA_COMP: case SA_E_COMP:
    /// DESCRIPTION: Root-mean square residual of nu tilde (SA model).
    AddHistoryOutput("RMS_NU_TILDE", "rms[nu]", ScreenOutputFormat::FIXED, "RMS_RES", "Root-mean square residual of nu tilde (SA model).", HistoryFieldType::RESIDUAL);
    break;
  case SST: case SST_SUST:
    /// DESCRIPTION: Root-mean square residual of kinetic energy (SST model).
    AddHistoryOutput("RMS_TKE", "rms[k]",  ScreenOutputFormat::FIXED, "RMS_RES", "Root-mean square residual of kinetic energy (SST model).", HistoryFieldType::RESIDUAL);
    /// DESCRIPTION: Root-mean square residual of the dissipation (SST model).
    AddHistoryOutput("RMS_DISSIPATION", "rms[w]",  ScreenOutputFormat::FIXED, "RMS_RES", "Root-mean square residual of dissipation (SST model).", HistoryFieldType::RESIDUAL);
    break;
  default: break;
  }
  /// END_GROUP

  /// BEGIN_GROUP: MAX_RES, DESCRIPTION: The maximum residuals of the SOLUTION variables.
  /// DESCRIPTION: Maximum residual of the density.
  AddHistoryOutput("MAX_DENSITY",    "max[Rho]",  ScreenOutputFormat::FIXED,   "MAX_RES", "Maximum square residual of the density.", HistoryFieldType::RESIDUAL);
  /// DESCRIPTION: Maximum residual of the momentum x-component.
  AddHistoryOutput("MAX_MOMENTUM-X", "max[RhoU]", ScreenOutputFormat::FIXED,   "MAX_RES", "Maximum square residual of the momentum x-component.", HistoryFieldType::RESIDUAL);
  /// DESCRIPTION: Maximum residual of the momentum y-component.
  AddHistoryOutput("MAX_MOMENTUM-Y", "max[RhoV]", ScreenOutputFormat::FIXED,   "MAX_RES", "Maximum square residual of the momentum y-component.", HistoryFieldType::RESIDUAL);
  /// DESCRIPTION: Maximum residual of the momentum z-component.
  if (nDim == 3) AddHistoryOutput("MAX_MOMENTUM-Z", "max[RhoW]", ScreenOutputFormat::FIXED,"MAX_RES", "Maximum residual of the z-component.", HistoryFieldType::RESIDUAL);
  /// DESCRIPTION: Maximum residual of the energy.
  AddHistoryOutput("MAX_ENERGY",     "max[RhoE]", ScreenOutputFormat::FIXED,   "MAX_RES", "Maximum residual of the energy.", HistoryFieldType::RESIDUAL);

  switch(turb_model){
  case SA: case SA_NEG: case SA_E: case SA_COMP: case SA_E_COMP:
    /// DESCRIPTION: Maximum residual of nu tilde (SA model).
    AddHistoryOutput("MAX_NU_TILDE",       "max[nu]", ScreenOutputFormat::FIXED, "MAX_RES", "Maximum residual of nu tilde (SA model).", HistoryFieldType::RESIDUAL);
    break;
  case SST: case SST_SUST:
    /// DESCRIPTION: Maximum residual of kinetic energy (SST model).
    AddHistoryOutput("MAX_TKE", "max[k]",  ScreenOutputFormat::FIXED, "MAX_RES", "Maximum residual of kinetic energy (SST model).", HistoryFieldType::RESIDUAL);
    /// DESCRIPTION: Maximum residual of the dissipation (SST model).
    AddHistoryOutput("MAX_DISSIPATION",    "max[w]",  ScreenOutputFormat::FIXED, "MAX_RES", "Maximum residual of dissipation (SST model).", HistoryFieldType::RESIDUAL);
    break;
  default: break;
  }
  /// END_GROUP

  /// BEGIN_GROUP: BGS_RES, DESCRIPTION: The block Gauss Seidel residuals of the SOLUTION variables.
  /// DESCRIPTION: Maximum residual of the density.
  AddHistoryOutput("BGS_DENSITY",    "bgs[Rho]",  ScreenOutputFormat::FIXED,   "BGS_RES", "BGS residual of the density.", HistoryFieldType::RESIDUAL);
  /// DESCRIPTION: Maximum residual of the momentum x-component.
  AddHistoryOutput("BGS_MOMENTUM-X", "bgs[RhoU]", ScreenOutputFormat::FIXED,   "BGS_RES", "BGS residual of the momentum x-component.", HistoryFieldType::RESIDUAL);
  /// DESCRIPTION: Maximum residual of the momentum y-component.
  AddHistoryOutput("BGS_MOMENTUM-Y", "bgs[RhoV]", ScreenOutputFormat::FIXED,   "BGS_RES", "BGS residual of the momentum y-component.",  HistoryFieldType::RESIDUAL);
  /// DESCRIPTION: Maximum residual of the momentum z-component.
  if (nDim == 3) AddHistoryOutput("BGS_MOMENTUM-Z", "bgs[RhoW]", ScreenOutputFormat::FIXED, "BGS_RES", "BGS residual of the z-component.",  HistoryFieldType::RESIDUAL);
  /// DESCRIPTION: Maximum residual of the energy.
  AddHistoryOutput("BGS_ENERGY",     "bgs[RhoE]", ScreenOutputFormat::FIXED,   "BGS_RES", "BGS residual of the energy.",  HistoryFieldType::RESIDUAL);

  switch(turb_model){
  case SA: case SA_NEG: case SA_E: case SA_COMP: case SA_E_COMP:
    /// DESCRIPTION: Maximum residual of nu tilde (SA model).
    AddHistoryOutput("BGS_NU_TILDE",       "bgs[nu]", ScreenOutputFormat::FIXED, "BGS_RES", "BGS residual of nu tilde (SA model).",  HistoryFieldType::RESIDUAL);
    break;
  case SST: case SST_SUST:
    /// DESCRIPTION: Maximum residual of kinetic energy (SST model).
    AddHistoryOutput("BGS_TKE", "bgs[k]",  ScreenOutputFormat::FIXED, "BGS_RES", "BGS residual of kinetic energy (SST model).",  HistoryFieldType::RESIDUAL);
    /// DESCRIPTION: Maximum residual of the dissipation (SST model).
    AddHistoryOutput("BGS_DISSIPATION",    "bgs[w]",  ScreenOutputFormat::FIXED, "BGS_RES", "BGS residual of dissipation (SST model).", HistoryFieldType::RESIDUAL);
    break;
  default: break;
  }
  /// END_GROUP

  vector<string> Marker_Monitoring;
  for (unsigned short iMarker_Monitoring = 0; iMarker_Monitoring < config->GetnMarker_Monitoring(); iMarker_Monitoring++){
    Marker_Monitoring.push_back(config->GetMarker_Monitoring_TagBound(iMarker_Monitoring));
  }
  /// BEGIN_GROUP: AEROELASTIC, DESCRIPTION: Aeroelastic plunge, pitch
  /// DESCRIPTION: Aeroelastic plunge
  AddHistoryOutputPerSurface("PLUNGE", "plunge", ScreenOutputFormat::FIXED, "AEROELASTIC", Marker_Monitoring, HistoryFieldType::COEFFICIENT);
  /// DESCRIPTION: Aeroelastic pitch
  AddHistoryOutputPerSurface("PITCH",  "pitch",  ScreenOutputFormat::FIXED, "AEROELASTIC", Marker_Monitoring, HistoryFieldType::COEFFICIENT);
  /// END_GROUP


  /// DESCRIPTION: Linear solver iterations
  AddHistoryOutput("LINSOL_ITER", "Linear_Solver_Iterations", ScreenOutputFormat::INTEGER, "LINSOL", "Number of iterations of the linear solver.");
  AddHistoryOutput("LINSOL_RESIDUAL", "LinSolRes", ScreenOutputFormat::FIXED, "LINSOL", "Residual of the linear solver.");

  /// BEGIN_GROUP: ENGINE_OUTPUT, DESCRIPTION: Engine output
  /// DESCRIPTION: Aero CD drag
  AddHistoryOutput("AEROCDRAG",                  "AeroCDrag",                  ScreenOutputFormat::SCIENTIFIC, "ENGINE_OUTPUT", "Aero CD drag", HistoryFieldType::COEFFICIENT);
  /// DESCRIPTION: Solid CD drag
  AddHistoryOutput("SOLIDCDRAG",                 "SolidCDrag",                 ScreenOutputFormat::SCIENTIFIC, "ENGINE_OUTPUT", "Solid CD drag ", HistoryFieldType::COEFFICIENT);
  /// DESCRIPTION: Radial distortion
  AddHistoryOutput("RADIAL_DISTORTION",          "Radial_Distortion",          ScreenOutputFormat::SCIENTIFIC, "ENGINE_OUTPUT", "Radial distortion ", HistoryFieldType::COEFFICIENT);
  /// DESCRIPTION: Circumferential distortion
  AddHistoryOutput("CIRCUMFERENTIAL_DISTORTION", "Circumferential_Distortion", ScreenOutputFormat::SCIENTIFIC, "ENGINE_OUTPUT", "Circumferential distortion", HistoryFieldType::COEFFICIENT);
  /// END_GROUP

  /// BEGIN_GROUP: ROTATING_FRAME, DESCRIPTION: Coefficients related to a rotating frame of reference.
  /// DESCRIPTION: Merit
  AddHistoryOutput("FIGURE_OF_MERIT", "CMerit", ScreenOutputFormat::SCIENTIFIC, "ROTATING_FRAME", "Merit", HistoryFieldType::COEFFICIENT);
  /// DESCRIPTION: CT
  AddHistoryOutput("THRUST",    "CT",     ScreenOutputFormat::SCIENTIFIC, "ROTATING_FRAME", "CT", HistoryFieldType::COEFFICIENT);
  /// DESCRIPTION: CQ
  AddHistoryOutput("TORQUE",    "CQ",     ScreenOutputFormat::SCIENTIFIC, "ROTATING_FRAME", "CQ", HistoryFieldType::COEFFICIENT);
  /// END_GROUP

  /// BEGIN_GROUP: EQUIVALENT_AREA, DESCRIPTION: Equivalent area.
  /// DESCRIPTION: Equivalent area
  AddHistoryOutput("EQUIV_AREA",   "CEquiv_Area",  ScreenOutputFormat::SCIENTIFIC, "EQUIVALENT_AREA", "Equivalent area", HistoryFieldType::COEFFICIENT);
  /// DESCRIPTION: Nearfield obj. function
  AddHistoryOutput("NEARFIELD_OF", "CNearFieldOF", ScreenOutputFormat::SCIENTIFIC, "EQUIVALENT_AREA", "Nearfield obj. function", HistoryFieldType::COEFFICIENT);
  /// END_GROUP

  ///   /// BEGIN_GROUP: HEAT_COEFF, DESCRIPTION: Heat coefficients on all surfaces set with MARKER_MONITORING.
  /// DESCRIPTION: Total heatflux
  AddHistoryOutput("TOTAL_HEATFLUX", "HF",      ScreenOutputFormat::SCIENTIFIC, "HEAT", "Total heatflux on all surfaces set with MARKER_MONITORING.", HistoryFieldType::COEFFICIENT);
  /// DESCRIPTION: Maximal heatflux
  AddHistoryOutput("MAXIMUM_HEATFLUX", "maxHF", ScreenOutputFormat::SCIENTIFIC, "HEAT", "Total maximum heatflux on all surfaces set with MARKER_MONITORING.", HistoryFieldType::COEFFICIENT);
  /// END_GROUP

  AddHistoryOutput("MIN_DELTA_TIME", "Min DT", ScreenOutputFormat::SCIENTIFIC, "CFL_NUMBER", "Current minimum local time step");
  AddHistoryOutput("MAX_DELTA_TIME", "Max DT", ScreenOutputFormat::SCIENTIFIC, "CFL_NUMBER", "Current maximum local time step");

  AddHistoryOutput("MIN_CFL", "Min CFL", ScreenOutputFormat::SCIENTIFIC, "CFL_NUMBER", "Current minimum of the local CFL numbers");
  AddHistoryOutput("MAX_CFL", "Max CFL", ScreenOutputFormat::SCIENTIFIC, "CFL_NUMBER", "Current maximum of the local CFL numbers");
  AddHistoryOutput("AVG_CFL", "Avg CFL", ScreenOutputFormat::SCIENTIFIC, "CFL_NUMBER", "Current average of the local CFL numbers");

  ///   /// BEGIN_GROUP: FIXED_CL, DESCRIPTION: Relevant outputs for the Fixed CL mode

  if (config->GetFixed_CL_Mode()){
    /// DESCRIPTION: Difference between current and target CL
    AddHistoryOutput("DELTA_CL", "Delta_CL", ScreenOutputFormat::SCIENTIFIC, "FIXED_CL", "Difference between Target CL and current CL", HistoryFieldType::COEFFICIENT);
    /// DESCRIPTION: Angle of attack before the most recent update
    AddHistoryOutput("PREV_AOA", "Previous_AOA", ScreenOutputFormat::FIXED, "FIXED_CL", "Angle of Attack at the previous iteration of the Fixed CL driver");
    /// DESCRIPTION: Last change in angle of attack by the Fixed CL driver
    AddHistoryOutput("CHANGE_IN_AOA", "Change_in_AOA", ScreenOutputFormat::SCIENTIFIC, "FIXED_CL", "Last change in Angle of Attack by Fixed CL Driver", HistoryFieldType::RESIDUAL);
    /// DESCRIPTION: AOA control command by the CL Driver
    AddHistoryOutput("CL_DRIVER_COMMAND", "CL_Driver_Command", ScreenOutputFormat::SCIENTIFIC, "FIXED_CL", "CL Driver's control command", HistoryFieldType::RESIDUAL);
  }

  if (config->GetDeform_Mesh()){
    AddHistoryOutput("DEFORM_MIN_VOLUME", "MinVolume", ScreenOutputFormat::SCIENTIFIC, "DEFORM", "Minimum volume in the mesh");
    AddHistoryOutput("DEFORM_MAX_VOLUME", "MaxVolume", ScreenOutputFormat::SCIENTIFIC, "DEFORM", "Maximum volume in the mesh");
    AddHistoryOutput("DEFORM_ITER", "DeformIter", ScreenOutputFormat::INTEGER, "DEFORM", "Linear solver iterations for the mesh deformation");
    AddHistoryOutput("DEFORM_RESIDUAL", "DeformRes", ScreenOutputFormat::FIXED, "DEFORM", "Residual of the linear solver for the mesh deformation");
  }

  /*--- Add analyze surface history fields --- */

  AddAnalyzeSurfaceOutput(config);

  /*--- Add aerodynamic coefficients fields --- */

  AddAerodynamicCoefficients(config);

  if (config->GetKind_Solver() == RANS || config->GetKind_Solver() == NAVIER_STOKES){
    AddHistoryOutput("BUFFET", "Buffet", ScreenOutputFormat::SCIENTIFIC, "AERO_COEFF", "Buffet sensor", HistoryFieldType::COEFFICIENT);
  }

  /*--- Add Cp diff fields ---*/

  Add_CpInverseDesignOutput(config);

}

void CFlowCompOutput::SetVolumeOutputFields(CConfig *config){

  // Grid coordinates
  AddVolumeOutput("COORD-X", "x", "COORDINATES", "x-component of the coordinate vector");
  AddVolumeOutput("COORD-Y", "y", "COORDINATES", "y-component of the coordinate vector");
  if (nDim == 3)
    AddVolumeOutput("COORD-Z", "z", "COORDINATES", "z-component of the coordinate vector");

  // Solution variables
  AddVolumeOutput("DENSITY",    "Density",    "SOLUTION", "Density");
  AddVolumeOutput("MOMENTUM-X", "Momentum_x", "SOLUTION", "x-component of the momentum vector");
  AddVolumeOutput("MOMENTUM-Y", "Momentum_y", "SOLUTION", "y-component of the momentum vector");
  if (nDim == 3)
    AddVolumeOutput("MOMENTUM-Z", "Momentum_z", "SOLUTION", "z-component of the momentum vector");
  AddVolumeOutput("ENERGY",     "Energy",     "SOLUTION", "Energy");

  // Turbulent Residuals
  switch(config->GetKind_Turb_Model()){
  case SST: case SST_SUST:
    AddVolumeOutput("TKE", "Turb_Kin_Energy", "SOLUTION", "Turbulent kinetic energy");
    AddVolumeOutput("DISSIPATION", "Omega", "SOLUTION", "Rate of dissipation");
    break;
  case SA: case SA_COMP: case SA_E:
  case SA_E_COMP: case SA_NEG:
    AddVolumeOutput("NU_TILDE", "Nu_Tilde", "SOLUTION", "Spalart-Allmaras variable");
    break;
  case NONE:
    break;
  }

  // Grid velocity
  if (gridMovement){
    AddVolumeOutput("GRID_VELOCITY-X", "Grid_Velocity_x", "GRID_VELOCITY", "x-component of the grid velocity vector");
    AddVolumeOutput("GRID_VELOCITY-Y", "Grid_Velocity_y", "GRID_VELOCITY", "y-component of the grid velocity vector");
    if (nDim == 3 )
      AddVolumeOutput("GRID_VELOCITY-Z", "Grid_Velocity_z", "GRID_VELOCITY", "z-component of the grid velocity vector");
  }

  // Primitive variables
  AddVolumeOutput("PRESSURE",    "Pressure",                "PRIMITIVE", "Pressure");
  AddVolumeOutput("TEMPERATURE", "Temperature",             "PRIMITIVE", "Temperature");
  AddVolumeOutput("MACH",        "Mach",                    "PRIMITIVE", "Mach number");
  AddVolumeOutput("PRESSURE_COEFF", "Pressure_Coefficient", "PRIMITIVE", "Pressure coefficient");

  if (config->GetKind_Solver() == RANS || config->GetKind_Solver() == NAVIER_STOKES){
    AddVolumeOutput("LAMINAR_VISCOSITY", "Laminar_Viscosity", "PRIMITIVE", "Laminar viscosity");

    AddVolumeOutput("SKIN_FRICTION-X", "Skin_Friction_Coefficient_x", "PRIMITIVE", "x-component of the skin friction vector");
    AddVolumeOutput("SKIN_FRICTION-Y", "Skin_Friction_Coefficient_y", "PRIMITIVE", "y-component of the skin friction vector");
    if (nDim == 3)
      AddVolumeOutput("SKIN_FRICTION-Z", "Skin_Friction_Coefficient_z", "PRIMITIVE", "z-component of the skin friction vector");

    AddVolumeOutput("HEAT_FLUX", "Heat_Flux", "PRIMITIVE", "Heat-flux");
    AddVolumeOutput("Y_PLUS", "Y_Plus", "PRIMITIVE", "Non-dim. wall distance (Y-Plus)");

  }

  if (config->GetKind_Solver() == RANS) {
    AddVolumeOutput("EDDY_VISCOSITY", "Eddy_Viscosity", "PRIMITIVE", "Turbulent eddy viscosity");
  }

  if (config->GetKind_Trans_Model() == BC){
    AddVolumeOutput("INTERMITTENCY", "gamma_BC", "INTERMITTENCY", "Intermittency");
  }

  //Residuals
  AddVolumeOutput("RES_DENSITY", "Residual_Density", "RESIDUAL", "Residual of the density");
  AddVolumeOutput("RES_MOMENTUM-X", "Residual_Momentum_x", "RESIDUAL", "Residual of the x-momentum component");
  AddVolumeOutput("RES_MOMENTUM-Y", "Residual_Momentum_y", "RESIDUAL", "Residual of the y-momentum component");
  if (nDim == 3)
    AddVolumeOutput("RES_MOMENTUM-Z", "Residual_Momentum_z", "RESIDUAL", "Residual of the z-momentum component");
  AddVolumeOutput("RES_ENERGY", "Residual_Energy", "RESIDUAL", "Residual of the energy");

  switch(config->GetKind_Turb_Model()){
  case SST: case SST_SUST:
    AddVolumeOutput("RES_TKE", "Residual_TKE", "RESIDUAL", "Residual of turbulent kinetic energy");
    AddVolumeOutput("RES_DISSIPATION", "Residual_Omega", "RESIDUAL", "Residual of the rate of dissipation");
    break;
  case SA: case SA_COMP: case SA_E:
  case SA_E_COMP: case SA_NEG:
    AddVolumeOutput("RES_NU_TILDE", "Residual_Nu_Tilde", "RESIDUAL", "Residual of the Spalart-Allmaras variable");
    break;
  case NONE:
    break;
  }

  if (config->GetKind_SlopeLimit_Flow() != NO_LIMITER && config->GetKind_SlopeLimit_Flow() != VAN_ALBADA_EDGE) {
    AddVolumeOutput("LIMITER_VELOCITY-X", "Limiter_Velocity_x", "LIMITER", "Limiter value of the x-velocity");
    AddVolumeOutput("LIMITER_VELOCITY-Y", "Limiter_Velocity_y", "LIMITER", "Limiter value of the y-velocity");
    if (nDim == 3) {
      AddVolumeOutput("LIMITER_VELOCITY-Z", "Limiter_Velocity_z", "LIMITER", "Limiter value of the z-velocity");
    }
    AddVolumeOutput("LIMITER_PRESSURE", "Limiter_Pressure", "LIMITER", "Limiter value of the pressure");
    AddVolumeOutput("LIMITER_DENSITY", "Limiter_Density", "LIMITER", "Limiter value of the density");
    AddVolumeOutput("LIMITER_ENTHALPY", "Limiter_Enthalpy", "LIMITER", "Limiter value of the enthalpy");
  }

  if (config->GetKind_SlopeLimit_Turb() != NO_LIMITER) {
    switch(config->GetKind_Turb_Model()){
    case SST: case SST_SUST:
      AddVolumeOutput("LIMITER_TKE", "Limiter_TKE", "LIMITER", "Limiter value of turb. kinetic energy");
      AddVolumeOutput("LIMITER_DISSIPATION", "Limiter_Omega", "LIMITER", "Limiter value of dissipation rate");
      break;
    case SA: case SA_COMP: case SA_E:
    case SA_E_COMP: case SA_NEG:
      AddVolumeOutput("LIMITER_NU_TILDE", "Limiter_Nu_Tilde", "LIMITER", "Limiter value of the Spalart-Allmaras variable");
      break;
    case NONE:
      break;
    }
  }

  // Hybrid RANS-LES
  if (config->GetKind_HybridRANSLES() != NO_HYBRIDRANSLES){
    AddVolumeOutput("DES_LENGTHSCALE", "DES_LengthScale", "DDES", "DES length scale value");
    AddVolumeOutput("WALL_DISTANCE", "Wall_Distance", "DDES", "Wall distance value");
  }

  // Roe Low Dissipation
  if (config->GetKind_RoeLowDiss() != NO_ROELOWDISS){
    AddVolumeOutput("ROE_DISSIPATION", "Roe_Dissipation", "ROE_DISSIPATION", "Value of the Roe dissipation");
  }

  if(config->GetKind_Solver() == RANS || config->GetKind_Solver() == NAVIER_STOKES){
    if (nDim == 3){
      AddVolumeOutput("VORTICITY_X", "Vorticity_x", "VORTEX_IDENTIFICATION", "x-component of the vorticity vector");
      AddVolumeOutput("VORTICITY_Y", "Vorticity_y", "VORTEX_IDENTIFICATION", "y-component of the vorticity vector");
      AddVolumeOutput("VORTICITY_Z", "Vorticity_z", "VORTEX_IDENTIFICATION", "z-component of the vorticity vector");
    } else {
      AddVolumeOutput("VORTICITY", "Vorticity", "VORTEX_IDENTIFICATION", "Value of the vorticity");
    }
    AddVolumeOutput("Q_CRITERION", "Q_Criterion", "VORTEX_IDENTIFICATION", "Value of the Q-Criterion");
  }

  // Mesh quality metrics, computed in CPhysicalGeometry::ComputeMeshQualityStatistics.
  AddVolumeOutput("ORTHOGONALITY", "Orthogonality", "MESH_QUALITY", "Orthogonality Angle (deg.)");
  AddVolumeOutput("ASPECT_RATIO",  "Aspect_Ratio",  "MESH_QUALITY", "CV Face Area Aspect Ratio");
  AddVolumeOutput("VOLUME_RATIO",  "Volume_Ratio",  "MESH_QUALITY", "CV Sub-Volume Ratio");

  // MPI-Rank
  AddVolumeOutput("RANK", "rank", "MPI", "Rank of the MPI-partition");

  if (config->GetTime_Domain()){
    SetTimeAveragedFields();
  }
}

void CFlowCompOutput::LoadVolumeData(CConfig *config, CGeometry *geometry, CSolver **solver, unsigned long iPoint){

  CVariable* Node_Flow = solver[FLOW_SOL]->GetNodes();
  CVariable* Node_Turb = nullptr;

  if (config->GetKind_Turb_Model() != NONE){
    Node_Turb = solver[TURB_SOL]->GetNodes();
  }

  CPoint*    Node_Geo  = geometry->nodes;

  SetVolumeOutputValue("COORD-X", iPoint,  Node_Geo->GetCoord(iPoint, 0));
  SetVolumeOutputValue("COORD-Y", iPoint,  Node_Geo->GetCoord(iPoint, 1));
  if (nDim == 3)
    SetVolumeOutputValue("COORD-Z", iPoint, Node_Geo->GetCoord(iPoint, 2));

  SetVolumeOutputValue("DENSITY",    iPoint, Node_Flow->GetSolution(iPoint, 0));
  SetVolumeOutputValue("MOMENTUM-X", iPoint, Node_Flow->GetSolution(iPoint, 1));
  SetVolumeOutputValue("MOMENTUM-Y", iPoint, Node_Flow->GetSolution(iPoint, 2));
  if (nDim == 3){
    SetVolumeOutputValue("MOMENTUM-Z", iPoint, Node_Flow->GetSolution(iPoint, 3));
    SetVolumeOutputValue("ENERGY",     iPoint, Node_Flow->GetSolution(iPoint, 4));
  } else {
    SetVolumeOutputValue("ENERGY",     iPoint, Node_Flow->GetSolution(iPoint, 3));
  }

  // Turbulent Residuals
  switch(config->GetKind_Turb_Model()){
  case SST: case SST_SUST:
    SetVolumeOutputValue("TKE",         iPoint, Node_Turb->GetSolution(iPoint, 0));
    SetVolumeOutputValue("DISSIPATION", iPoint, Node_Turb->GetSolution(iPoint, 1));
    break;
  case SA: case SA_COMP: case SA_E:
  case SA_E_COMP: case SA_NEG:
    SetVolumeOutputValue("NU_TILDE", iPoint, Node_Turb->GetSolution(iPoint, 0));
    break;
  case NONE:
    break;
  }

  if (gridMovement){
    SetVolumeOutputValue("GRID_VELOCITY-X", iPoint, Node_Geo->GetGridVel(iPoint)[0]);
    SetVolumeOutputValue("GRID_VELOCITY-Y", iPoint, Node_Geo->GetGridVel(iPoint)[1]);
    if (nDim == 3)
      SetVolumeOutputValue("GRID_VELOCITY-Z", iPoint, Node_Geo->GetGridVel(iPoint)[2]);
  }

  SetVolumeOutputValue("PRESSURE", iPoint, Node_Flow->GetPressure(iPoint));
  SetVolumeOutputValue("TEMPERATURE", iPoint, Node_Flow->GetTemperature(iPoint));
  SetVolumeOutputValue("MACH", iPoint, sqrt(Node_Flow->GetVelocity2(iPoint))/Node_Flow->GetSoundSpeed(iPoint));

  su2double VelMag = 0.0;
  for (unsigned short iDim = 0; iDim < nDim; iDim++){
    VelMag += pow(solver[FLOW_SOL]->GetVelocity_Inf(iDim),2.0);
  }
  su2double factor = 1.0/(0.5*solver[FLOW_SOL]->GetDensity_Inf()*VelMag);
  SetVolumeOutputValue("PRESSURE_COEFF", iPoint, (Node_Flow->GetPressure(iPoint) - solver[FLOW_SOL]->GetPressure_Inf())*factor);

  if (config->GetKind_Solver() == RANS || config->GetKind_Solver() == NAVIER_STOKES){
    SetVolumeOutputValue("LAMINAR_VISCOSITY", iPoint, Node_Flow->GetLaminarViscosity(iPoint));
  }

  if (config->GetKind_Solver() == RANS) {
    SetVolumeOutputValue("EDDY_VISCOSITY", iPoint, Node_Flow->GetEddyViscosity(iPoint));
  }

  if (config->GetKind_Trans_Model() == BC){
    SetVolumeOutputValue("INTERMITTENCY", iPoint, Node_Turb->GetGammaBC(iPoint));
  }

  SetVolumeOutputValue("RES_DENSITY", iPoint, solver[FLOW_SOL]->LinSysRes(iPoint, 0));
  SetVolumeOutputValue("RES_MOMENTUM-X", iPoint, solver[FLOW_SOL]->LinSysRes(iPoint, 1));
  SetVolumeOutputValue("RES_MOMENTUM-Y", iPoint, solver[FLOW_SOL]->LinSysRes(iPoint, 2));
  if (nDim == 3){
    SetVolumeOutputValue("RES_MOMENTUM-Z", iPoint, solver[FLOW_SOL]->LinSysRes(iPoint, 3));
    SetVolumeOutputValue("RES_ENERGY", iPoint, solver[FLOW_SOL]->LinSysRes(iPoint, 4));
  } else {
    SetVolumeOutputValue("RES_ENERGY", iPoint, solver[FLOW_SOL]->LinSysRes(iPoint, 3));
  }

  switch(config->GetKind_Turb_Model()){
  case SST: case SST_SUST:
    SetVolumeOutputValue("RES_TKE", iPoint, solver[TURB_SOL]->LinSysRes(iPoint, 0));
    SetVolumeOutputValue("RES_DISSIPATION", iPoint, solver[TURB_SOL]->LinSysRes(iPoint, 1));
    break;
  case SA: case SA_COMP: case SA_E:
  case SA_E_COMP: case SA_NEG:
    SetVolumeOutputValue("RES_NU_TILDE", iPoint, solver[TURB_SOL]->LinSysRes(iPoint, 0));
    break;
  case NONE:
    break;
  }

  if (config->GetKind_SlopeLimit_Flow() != NO_LIMITER && config->GetKind_SlopeLimit_Flow() != VAN_ALBADA_EDGE) {
    SetVolumeOutputValue("LIMITER_VELOCITY-X", iPoint, Node_Flow->GetLimiter_Primitive(iPoint, 1));
    SetVolumeOutputValue("LIMITER_VELOCITY-Y", iPoint, Node_Flow->GetLimiter_Primitive(iPoint, 2));
    if (nDim == 3){
      SetVolumeOutputValue("LIMITER_VELOCITY-Z", iPoint, Node_Flow->GetLimiter_Primitive(iPoint, 3));
    }
    SetVolumeOutputValue("LIMITER_PRESSURE", iPoint, Node_Flow->GetLimiter_Primitive(iPoint, nDim+1));
    SetVolumeOutputValue("LIMITER_DENSITY", iPoint, Node_Flow->GetLimiter_Primitive(iPoint, nDim+2));
    SetVolumeOutputValue("LIMITER_ENTHALPY", iPoint, Node_Flow->GetLimiter_Primitive(iPoint, nDim+3));
  }

  if (config->GetKind_SlopeLimit_Turb() != NO_LIMITER) {
    switch(config->GetKind_Turb_Model()){
    case SST: case SST_SUST:
      SetVolumeOutputValue("LIMITER_TKE",         iPoint, Node_Turb->GetLimiter(iPoint, 0));
      SetVolumeOutputValue("LIMITER_DISSIPATION", iPoint, Node_Turb->GetLimiter(iPoint, 1));
      break;
    case SA: case SA_COMP: case SA_E:
    case SA_E_COMP: case SA_NEG:
      SetVolumeOutputValue("LIMITER_NU_TILDE", iPoint, Node_Turb->GetLimiter(iPoint, 0));
      break;
    case NONE:
      break;
    }
  }

  if (config->GetKind_HybridRANSLES() != NO_HYBRIDRANSLES){
    SetVolumeOutputValue("DES_LENGTHSCALE", iPoint, Node_Flow->GetDES_LengthScale(iPoint));
    SetVolumeOutputValue("WALL_DISTANCE", iPoint, Node_Geo->GetWall_Distance(iPoint));
  }

  if (config->GetKind_RoeLowDiss() != NO_ROELOWDISS){
    SetVolumeOutputValue("ROE_DISSIPATION", iPoint, Node_Flow->GetRoe_Dissipation(iPoint));
  }

  if(config->GetKind_Solver() == RANS || config->GetKind_Solver() == NAVIER_STOKES){
    if (nDim == 3){
      SetVolumeOutputValue("VORTICITY_X", iPoint, Node_Flow->GetVorticity(iPoint)[0]);
      SetVolumeOutputValue("VORTICITY_Y", iPoint, Node_Flow->GetVorticity(iPoint)[1]);
      SetVolumeOutputValue("VORTICITY_Z", iPoint, Node_Flow->GetVorticity(iPoint)[2]);
    } else {
      SetVolumeOutputValue("VORTICITY", iPoint, Node_Flow->GetVorticity(iPoint)[2]);
    }
    SetVolumeOutputValue("Q_CRITERION", iPoint, GetQ_Criterion(&(Node_Flow->GetGradient_Primitive(iPoint)[1])));
  }

  // Mesh quality metrics
  if (config->GetWrt_MeshQuality()) {
    SetVolumeOutputValue("ORTHOGONALITY", iPoint, geometry->Orthogonality[iPoint]);
    SetVolumeOutputValue("ASPECT_RATIO",  iPoint, geometry->Aspect_Ratio[iPoint]);
    SetVolumeOutputValue("VOLUME_RATIO",  iPoint, geometry->Volume_Ratio[iPoint]);
  }

  // MPI-Rank
  SetVolumeOutputValue("RANK", iPoint, rank);

  if (config->GetTime_Domain()){
    LoadTimeAveragedData(iPoint, Node_Flow);
  }
}

void CFlowCompOutput::LoadSurfaceData(CConfig *config, CGeometry *geometry, CSolver **solver, unsigned long iPoint, unsigned short iMarker, unsigned long iVertex){

  if ((config->GetKind_Solver() == NAVIER_STOKES) || (config->GetKind_Solver()  == RANS)) {
    SetVolumeOutputValue("SKIN_FRICTION-X", iPoint, solver[FLOW_SOL]->GetCSkinFriction(iMarker, iVertex, 0));
    SetVolumeOutputValue("SKIN_FRICTION-Y", iPoint, solver[FLOW_SOL]->GetCSkinFriction(iMarker, iVertex, 1));
    if (nDim == 3)
      SetVolumeOutputValue("SKIN_FRICTION-Z", iPoint, solver[FLOW_SOL]->GetCSkinFriction(iMarker, iVertex, 2));

    SetVolumeOutputValue("HEAT_FLUX", iPoint, solver[FLOW_SOL]->GetHeatFlux(iMarker, iVertex));
    SetVolumeOutputValue("Y_PLUS", iPoint, solver[FLOW_SOL]->GetYPlus(iMarker, iVertex));
  }
}

void CFlowCompOutput::LoadHistoryData(CConfig *config, CGeometry *geometry, CSolver **solver)  {

  CSolver* flow_solver = solver[FLOW_SOL];
  CSolver* turb_solver = solver[TURB_SOL];
  CSolver* mesh_solver = solver[MESH_SOL];

  SetHistoryOutputValue("RMS_DENSITY", log10(flow_solver->GetRes_RMS(0)));
  SetHistoryOutputValue("RMS_MOMENTUM-X", log10(flow_solver->GetRes_RMS(1)));
  SetHistoryOutputValue("RMS_MOMENTUM-Y", log10(flow_solver->GetRes_RMS(2)));
  if (nDim == 2)
    SetHistoryOutputValue("RMS_ENERGY", log10(flow_solver->GetRes_RMS(3)));
  else {
    SetHistoryOutputValue("RMS_MOMENTUM-Z", log10(flow_solver->GetRes_RMS(3)));
    SetHistoryOutputValue("RMS_ENERGY", log10(flow_solver->GetRes_RMS(4)));
  }

  switch(turb_model){
  case SA: case SA_NEG: case SA_E: case SA_COMP: case SA_E_COMP:
    SetHistoryOutputValue("RMS_NU_TILDE", log10(turb_solver->GetRes_RMS(0)));
    break;
  case SST: case SST_SUST:
    SetHistoryOutputValue("RMS_TKE", log10(turb_solver->GetRes_RMS(0)));
    SetHistoryOutputValue("RMS_DISSIPATION",    log10(turb_solver->GetRes_RMS(1)));
    break;
  default: break;
  }

  SetHistoryOutputValue("MAX_DENSITY", log10(flow_solver->GetRes_Max(0)));
  SetHistoryOutputValue("MAX_MOMENTUM-X", log10(flow_solver->GetRes_Max(1)));
  SetHistoryOutputValue("MAX_MOMENTUM-Y", log10(flow_solver->GetRes_Max(2)));
  if (nDim == 2)
    SetHistoryOutputValue("MAX_ENERGY", log10(flow_solver->GetRes_Max(3)));
  else {
    SetHistoryOutputValue("MAX_MOMENTUM-Z", log10(flow_solver->GetRes_Max(3)));
    SetHistoryOutputValue("MAX_ENERGY", log10(flow_solver->GetRes_Max(4)));
  }

  switch(turb_model){
  case SA: case SA_NEG: case SA_E: case SA_COMP: case SA_E_COMP:
    SetHistoryOutputValue("MAX_NU_TILDE", log10(turb_solver->GetRes_Max(0)));
    break;
  case SST: case SST_SUST:
    SetHistoryOutputValue("MAX_TKE", log10(turb_solver->GetRes_Max(0)));
    SetHistoryOutputValue("MAX_DISSIPATION",    log10(turb_solver->GetRes_Max(1)));
    break;
  default: break;
  }

  if (multiZone){
    SetHistoryOutputValue("BGS_DENSITY", log10(flow_solver->GetRes_BGS(0)));
    SetHistoryOutputValue("BGS_MOMENTUM-X", log10(flow_solver->GetRes_BGS(1)));
    SetHistoryOutputValue("BGS_MOMENTUM-Y", log10(flow_solver->GetRes_BGS(2)));
    if (nDim == 2)
      SetHistoryOutputValue("BGS_ENERGY", log10(flow_solver->GetRes_BGS(3)));
    else {
      SetHistoryOutputValue("BGS_MOMENTUM-Z", log10(flow_solver->GetRes_BGS(3)));
      SetHistoryOutputValue("BGS_ENERGY", log10(flow_solver->GetRes_BGS(4)));
    }


    switch(turb_model){
    case SA: case SA_NEG: case SA_E: case SA_COMP: case SA_E_COMP:
      SetHistoryOutputValue("BGS_NU_TILDE", log10(turb_solver->GetRes_BGS(0)));
      break;
    case SST:
      SetHistoryOutputValue("BGS_TKE", log10(turb_solver->GetRes_BGS(0)));
      SetHistoryOutputValue("BGS_DISSIPATION",    log10(turb_solver->GetRes_BGS(1)));
      break;
    default: break;
    }
  }

  SetHistoryOutputValue("TOTAL_HEATFLUX",   flow_solver->GetTotal_HeatFlux());
  SetHistoryOutputValue("MAXIMUM_HEATFLUX", flow_solver->GetTotal_MaxHeatFlux());

  SetHistoryOutputValue("MIN_DELTA_TIME", flow_solver->GetMin_Delta_Time());
  SetHistoryOutputValue("MAX_DELTA_TIME", flow_solver->GetMax_Delta_Time());

  SetHistoryOutputValue("MIN_CFL", flow_solver->GetMin_CFL_Local());
  SetHistoryOutputValue("MAX_CFL", flow_solver->GetMax_CFL_Local());
  SetHistoryOutputValue("AVG_CFL", flow_solver->GetAvg_CFL_Local());

  SetHistoryOutputValue("LINSOL_ITER", flow_solver->GetIterLinSolver());
  SetHistoryOutputValue("LINSOL_RESIDUAL", log10(flow_solver->GetResLinSolver()));

  if (config->GetDeform_Mesh()){
    SetHistoryOutputValue("DEFORM_MIN_VOLUME", mesh_solver->GetMinimum_Volume());
    SetHistoryOutputValue("DEFORM_MAX_VOLUME", mesh_solver->GetMaximum_Volume());
    SetHistoryOutputValue("DEFORM_ITER", mesh_solver->GetIterLinSolver());
    SetHistoryOutputValue("DEFORM_RESIDUAL", log10(mesh_solver->GetResLinSolver()));
  }

  if(config->GetFixed_CL_Mode()){
    SetHistoryOutputValue("DELTA_CL", fabs(flow_solver->GetTotal_CL() - config->GetTarget_CL()));
    SetHistoryOutputValue("PREV_AOA", flow_solver->GetPrevious_AoA());
    SetHistoryOutputValue("CHANGE_IN_AOA", config->GetAoA()-flow_solver->GetPrevious_AoA());
    SetHistoryOutputValue("CL_DRIVER_COMMAND", flow_solver->GetAoA_inc());

  }

  /*--- Set the analyse surface history values --- */

  SetAnalyzeSurface(flow_solver, geometry, config, false);

  /*--- Set aeroydnamic coefficients --- */

  SetAerodynamicCoefficients(config, flow_solver);

  if (config->GetKind_Solver() == RANS || config->GetKind_Solver() == NAVIER_STOKES){
    SetHistoryOutputValue("BUFFET", flow_solver->GetTotal_Buffet_Metric());
  }

  /*--- Set rotating frame coefficients --- */

  SetRotatingFrameCoefficients(config, flow_solver);

  /*--- Set Cp diff fields ---*/

  Set_CpInverseDesign(flow_solver, geometry, config);

}

bool CFlowCompOutput::SetInit_Residuals(CConfig *config){

  return (config->GetTime_Marching() != TIME_MARCHING::STEADY && (curInnerIter == 0))||
         (config->GetTime_Marching() == TIME_MARCHING::STEADY && (curInnerIter < 2));

}

<<<<<<< HEAD
bool CFlowCompOutput::SetUpdate_Averages(CConfig *config){

  return (config->GetTime_Marching() != TIME_MARCHING::STEADY &&
          ((multiZone && ((curOuterIter == config->GetnOuter_Iter() - 1 && curInnerIter == config->GetnInner_Iter() - 1) || convergence)) ||
           (!multiZone && (curInnerIter == config->GetnInner_Iter() - 1 || convergence))));
}


=======
>>>>>>> bd5dde1b
void CFlowCompOutput::SetAdditionalScreenOutput(CConfig *config){

  if (config->GetFixed_CL_Mode()){
    SetFixedCLScreenOutput(config);
  }
}

void CFlowCompOutput::SetFixedCLScreenOutput(CConfig *config){
  PrintingToolbox::CTablePrinter FixedCLSummary(&cout);

  if (fabs(historyOutput_Map["CL_DRIVER_COMMAND"].value) > 1e-16){
    FixedCLSummary.AddColumn("Fixed CL Mode", 40);
    FixedCLSummary.AddColumn("Value", 30);
    FixedCLSummary.SetAlign(PrintingToolbox::CTablePrinter::LEFT);
    FixedCLSummary.PrintHeader();
    FixedCLSummary << "Current CL" << historyOutput_Map["LIFT"].value;
    FixedCLSummary << "Target CL" << config->GetTarget_CL();
    FixedCLSummary << "Previous AOA" << historyOutput_Map["PREV_AOA"].value;
    if (config->GetFinite_Difference_Mode()){
      FixedCLSummary << "Changed AoA by (Finite Difference step)" << historyOutput_Map["CL_DRIVER_COMMAND"].value;
      lastInnerIter = curInnerIter - 1;
    }
    else
      FixedCLSummary << "Changed AoA by" << historyOutput_Map["CL_DRIVER_COMMAND"].value;
    FixedCLSummary.PrintFooter();
    SetScreen_Header(config);
  }

  else if (config->GetFinite_Difference_Mode() && historyOutput_Map["AOA"].value == historyOutput_Map["PREV_AOA"].value){
    FixedCLSummary.AddColumn("Fixed CL Mode (Finite Difference)", 40);
    FixedCLSummary.AddColumn("Value", 30);
    FixedCLSummary.SetAlign(PrintingToolbox::CTablePrinter::LEFT);
    FixedCLSummary.PrintHeader();
    FixedCLSummary << "Delta CL / Delta AoA" << config->GetdCL_dAlpha();
    FixedCLSummary << "Delta CD / Delta CL" << config->GetdCD_dCL();
    if (nDim == 3){
      FixedCLSummary << "Delta CMx / Delta CL" << config->GetdCMx_dCL();
      FixedCLSummary << "Delta CMy / Delta CL" << config->GetdCMy_dCL();
    }
    FixedCLSummary << "Delta CMz / Delta CL" << config->GetdCMz_dCL();
    FixedCLSummary.PrintFooter();
    curInnerIter = lastInnerIter;
    WriteMetaData(config);
    curInnerIter = config->GetInnerIter();
  }
}

bool CFlowCompOutput::WriteHistoryFile_Output(CConfig *config) {
  return !config->GetFinite_Difference_Mode() && COutput::WriteHistoryFile_Output(config);
}<|MERGE_RESOLUTION|>--- conflicted
+++ resolved
@@ -724,17 +724,6 @@
 
 }
 
-<<<<<<< HEAD
-bool CFlowCompOutput::SetUpdate_Averages(CConfig *config){
-
-  return (config->GetTime_Marching() != TIME_MARCHING::STEADY &&
-          ((multiZone && ((curOuterIter == config->GetnOuter_Iter() - 1 && curInnerIter == config->GetnInner_Iter() - 1) || convergence)) ||
-           (!multiZone && (curInnerIter == config->GetnInner_Iter() - 1 || convergence))));
-}
-
-
-=======
->>>>>>> bd5dde1b
 void CFlowCompOutput::SetAdditionalScreenOutput(CConfig *config){
 
   if (config->GetFixed_CL_Mode()){
