/*!
 * \file output_flow_inc.cpp
 * \brief Main subroutines for incompressible flow output
 * \author R. Sanchez
 * \version 7.1.1 "Blackbird"
 *
 * SU2 Project Website: https://su2code.github.io
 *
 * The SU2 Project is maintained by the SU2 Foundation
 * (http://su2foundation.org)
 *
 * Copyright 2012-2021, SU2 Contributors (cf. AUTHORS.md)
 *
 * SU2 is free software; you can redistribute it and/or
 * modify it under the terms of the GNU Lesser General Public
 * License as published by the Free Software Foundation; either
 * version 2.1 of the License, or (at your option) any later version.
 *
 * SU2 is distributed in the hope that it will be useful,
 * but WITHOUT ANY WARRANTY; without even the implied warranty of
 * MERCHANTABILITY or FITNESS FOR A PARTICULAR PURPOSE. See the GNU
 * Lesser General Public License for more details.
 *
 * You should have received a copy of the GNU Lesser General Public
 * License along with SU2. If not, see <http://www.gnu.org/licenses/>.
 */


#include "../../include/output/CFlowIncOutput.hpp"

#include "../../../Common/include/geometry/CGeometry.hpp"
#include "../../include/solvers/CSolver.hpp"

CFlowIncOutput::CFlowIncOutput(CConfig *config, unsigned short nDim) : CFlowOutput(config, nDim, false) {

  turb_model = config->GetKind_Turb_Model();
  scalar_model = config->GetKind_Scalar_Model();
  heat = config->GetEnergy_Equation();

  weakly_coupled_heat = config->GetWeakly_Coupled_Heat();

  gridMovement = config->GetDynamic_Grid();
  streamwisePeriodic             = (config->GetKind_Streamwise_Periodic() != ENUM_STREAMWISE_PERIODIC::NONE);
  streamwisePeriodic_temperature = config->GetStreamwise_Periodic_Temperature();

  /*--- Set the default history fields if nothing is set in the config file ---*/

  if (nRequestedHistoryFields == 0){
    requestedHistoryFields.emplace_back("ITER");
    requestedHistoryFields.emplace_back("RMS_RES");
    nRequestedHistoryFields = requestedHistoryFields.size();
  }

  if (nRequestedScreenFields == 0){
    if (multiZone) requestedScreenFields.emplace_back("OUTER_ITER");
    requestedScreenFields.emplace_back("INNER_ITER");
    requestedScreenFields.emplace_back("RMS_PRESSURE");
    requestedScreenFields.emplace_back("RMS_VELOCITY-X");
    requestedScreenFields.emplace_back("RMS_VELOCITY-Y");
    nRequestedScreenFields = requestedScreenFields.size();
  }

  if (nRequestedVolumeFields == 0){
    requestedVolumeFields.emplace_back("COORDINATES");
    requestedVolumeFields.emplace_back("SOLUTION");
    requestedVolumeFields.emplace_back("PRIMITIVE");
    if (gridMovement) requestedVolumeFields.emplace_back("GRID_VELOCITY");
    nRequestedVolumeFields = requestedVolumeFields.size();
  }

  stringstream ss;
  ss << "Zone " << config->GetiZone() << " (Incomp. Fluid)";
  multiZoneHeaderString = ss.str();

  /*--- Set the volume filename --- */

  volumeFilename = config->GetVolume_FileName();

  /*--- Set the surface filename --- */

  surfaceFilename = config->GetSurfCoeff_FileName();

  /*--- Set the restart filename --- */

  restartFilename = config->GetRestart_FileName();

  /*--- Set the default convergence field --- */

  if (convFields.empty() ) convFields.emplace_back("RMS_PRESSURE");


}

CFlowIncOutput::~CFlowIncOutput(void) {}


void CFlowIncOutput::SetHistoryOutputFields(CConfig *config){

  /// BEGIN_GROUP: RMS_RES, DESCRIPTION: The root-mean-square residuals of the SOLUTION variables.
  /// DESCRIPTION: Root-mean square residual of the pressure.
  AddHistoryOutput("RMS_PRESSURE",   "rms[P]", ScreenOutputFormat::FIXED,   "RMS_RES", "Root-mean square residual of the pressure.", HistoryFieldType::RESIDUAL);
  /// DESCRIPTION: Root-mean square residual of the velocity x-component.
  AddHistoryOutput("RMS_VELOCITY-X", "rms[U]", ScreenOutputFormat::FIXED,   "RMS_RES", "Root-mean square residual of the velocity x-component.", HistoryFieldType::RESIDUAL);
  /// DESCRIPTION: Root-mean square residual of the velocity y-component.
  AddHistoryOutput("RMS_VELOCITY-Y", "rms[V]", ScreenOutputFormat::FIXED,   "RMS_RES", "Root-mean square residual of the velocity y-component.", HistoryFieldType::RESIDUAL);
  /// DESCRIPTION: Root-mean square residual of the velocity z-component.
  if (nDim == 3) AddHistoryOutput("RMS_VELOCITY-Z", "rms[W]", ScreenOutputFormat::FIXED,   "RMS_RES", "Root-mean square residual of the velocity z-component.", HistoryFieldType::RESIDUAL);
  /// DESCRIPTION: Maximum residual of the temperature.
  if (heat || weakly_coupled_heat) AddHistoryOutput("RMS_TEMPERATURE", "rms[T]", ScreenOutputFormat::FIXED, "RMS_RES", "Root-mean square residual of the temperature.", HistoryFieldType::RESIDUAL);
  /// DESCRIPTION: Root-mean square residual of the radiative energy (P1 model).
  if (config->AddRadiation()) AddHistoryOutput("RMS_RAD_ENERGY", "rms[E_Rad]",  ScreenOutputFormat::FIXED, "RMS_RES", "Root-mean square residual of the radiative energy.", HistoryFieldType::RESIDUAL);

  switch(turb_model){
  case SA: case SA_NEG: case SA_E: case SA_COMP: case SA_E_COMP:
    /// DESCRIPTION: Root-mean square residual of nu tilde (SA model).
    AddHistoryOutput("RMS_NU_TILDE",       "rms[nu]", ScreenOutputFormat::FIXED, "RMS_RES", "Root-mean square residual of nu tilde (SA model).", HistoryFieldType::RESIDUAL);
    break;
  case SST: case SST_SUST:
    /// DESCRIPTION: Root-mean square residual of kinetic energy (SST model).
    AddHistoryOutput("RMS_TKE", "rms[k]",  ScreenOutputFormat::FIXED, "RMS_RES", "Root-mean square residual of kinetic energy (SST model).", HistoryFieldType::RESIDUAL);
    /// DESCRIPTION: Root-mean square residual of the dissipation (SST model).
    AddHistoryOutput("RMS_DISSIPATION",    "rms[w]",  ScreenOutputFormat::FIXED, "RMS_RES", "Root-mean square residual of dissipation (SST model).", HistoryFieldType::RESIDUAL);
    break;
  default: break;
  }
  
  switch(scalar_model){
    case PASSIVE_SCALAR:
      AddHistoryOutput("RMS_PASSIVE_SCALAR", "rms[c]", ScreenOutputFormat::FIXED, "RMS_RES", "Root-mean squared residual of the passive scalar equation.", HistoryFieldType::RESIDUAL);
      break;
    case PROGRESS_VARIABLE:
      AddHistoryOutput("RMS_PROGRESS_VARIABLE", "rms[PV]"       , ScreenOutputFormat::FIXED  , "RMS_RES", "Root-mean squared residual of the progress variable equation.", HistoryFieldType::RESIDUAL);
      AddHistoryOutput("RMS_ENTHALPY"         , "rms[Enth]"     , ScreenOutputFormat::FIXED  , "RMS_RES", "Root-mean squared residual of the enthalpy equation."         , HistoryFieldType::RESIDUAL);
      AddHistoryOutput("RMS_Y_CO"             , "rms[Y_CO]"     , ScreenOutputFormat::FIXED  , "RMS_RES", "Root-mean squared residual of the CO mass fraction equation." , HistoryFieldType::RESIDUAL);
      AddHistoryOutput("RMS_Y_NOX"            , "rms[Y_NOx]"    , ScreenOutputFormat::FIXED  , "RMS_RES", "Root-mean squared residual of the NOx mass fraction equation.", HistoryFieldType::RESIDUAL);
      AddHistoryOutput("N_TABLE_MISSES"       , "# table misses", ScreenOutputFormat::INTEGER, "RMS_RES", "number of table misses"                              , HistoryFieldType::RESIDUAL);
      break;
    default: break;
  }
  /// END_GROUP

  /// BEGIN_GROUP: MAX_RES, DESCRIPTION: The maximum residuals of the SOLUTION variables.
  /// DESCRIPTION: Maximum residual of the pressure.
  AddHistoryOutput("MAX_PRESSURE",   "max[P]", ScreenOutputFormat::FIXED,   "MAX_RES", "Maximum residual of the pressure.", HistoryFieldType::RESIDUAL);
  /// DESCRIPTION: Maximum residual of the velocity x-component.
  AddHistoryOutput("MAX_VELOCITY-X", "max[U]", ScreenOutputFormat::FIXED,   "MAX_RES", "Maximum residual of the velocity x-component.", HistoryFieldType::RESIDUAL);
  /// DESCRIPTION: Maximum residual of the velocity y-component.
  AddHistoryOutput("MAX_VELOCITY-Y", "max[V]", ScreenOutputFormat::FIXED,   "MAX_RES", "Maximum residual of the velocity y-component.", HistoryFieldType::RESIDUAL);
  /// DESCRIPTION: Maximum residual of the velocity z-component.
  if (nDim == 3)
    AddHistoryOutput("MAX_VELOCITY-Z", "max[W]", ScreenOutputFormat::FIXED,   "MAX_RES", "Maximum residual of the velocity z-component.", HistoryFieldType::RESIDUAL);
  /// DESCRIPTION: Maximum residual of the temperature.
  if (heat || weakly_coupled_heat)
    AddHistoryOutput("MAX_TEMPERATURE", "max[T]", ScreenOutputFormat::FIXED, "MAX_RES", "Root-mean square residual of the temperature.", HistoryFieldType::RESIDUAL);

  switch(turb_model){
  case SA: case SA_NEG: case SA_E: case SA_COMP: case SA_E_COMP:
    /// DESCRIPTION: Maximum residual of nu tilde (SA model).
    AddHistoryOutput("MAX_NU_TILDE",       "max[nu]", ScreenOutputFormat::FIXED, "MAX_RES", "Maximum residual of nu tilde (SA model).", HistoryFieldType::RESIDUAL);
    break;
  case SST: case SST_SUST:
    /// DESCRIPTION: Maximum residual of kinetic energy (SST model).
    AddHistoryOutput("MAX_TKE", "max[k]",  ScreenOutputFormat::FIXED, "MAX_RES", "Maximum residual of kinetic energy (SST model).", HistoryFieldType::RESIDUAL);
    /// DESCRIPTION: Maximum residual of the dissipation (SST model).
    AddHistoryOutput("MAX_DISSIPATION",    "max[w]",  ScreenOutputFormat::FIXED, "MAX_RES", "Maximum residual of dissipation (SST model).", HistoryFieldType::RESIDUAL);
    break;
  default: break;
  }
  
  switch(scalar_model){
    case PASSIVE_SCALAR:
      AddHistoryOutput("MAX_PASSIVE_SCALAR", "max[c]", ScreenOutputFormat::FIXED, "MAX_RES", "Maximum residual of the passive scalar equation.", HistoryFieldType::RESIDUAL);
      break;
    case PROGRESS_VARIABLE:
      AddHistoryOutput("MAX_PROGRESS_VARIABLE" , "max[PV]"    , ScreenOutputFormat::FIXED , "MAX_RES", "Maximum residual of the progress variable equation." , HistoryFieldType::RESIDUAL);
      AddHistoryOutput("MAX_ENTHALPY"          , "max[Enth]"  , ScreenOutputFormat::FIXED , "MAX_RES", "Maximum residual of the enthalpy equation."          , HistoryFieldType::RESIDUAL);
      AddHistoryOutput("MAX_Y_CO"              , "max[Y_CO]"  , ScreenOutputFormat::FIXED , "MAX_RES", "Maximum residual of the CO mass fraction equation."  , HistoryFieldType::RESIDUAL);
      AddHistoryOutput("MAX_Y_NOX"             , "max[Y_NOx]" , ScreenOutputFormat::FIXED , "MAX_RES", "Maximum residual of the NOx mass fraction equation." , HistoryFieldType::RESIDUAL);
      break;
    default: break;
  }
  /// END_GROUP

  /// BEGIN_GROUP: BGS_RES, DESCRIPTION: The block-gauss seidel residuals of the SOLUTION variables.
  /// DESCRIPTION: Maximum residual of the pressure.
  AddHistoryOutput("BGS_PRESSURE",   "bgs[P]", ScreenOutputFormat::FIXED,   "BGS_RES", "BGS residual of the pressure.", HistoryFieldType::RESIDUAL);
  /// DESCRIPTION: Maximum residual of the velocity x-component.
  AddHistoryOutput("BGS_VELOCITY-X", "bgs[U]", ScreenOutputFormat::FIXED,   "BGS_RES", "BGS residual of the velocity x-component.", HistoryFieldType::RESIDUAL);
  /// DESCRIPTION: Maximum residual of the velocity y-component.
  AddHistoryOutput("BGS_VELOCITY-Y", "bgs[V]", ScreenOutputFormat::FIXED,   "BGS_RES", "BGS residual of the velocity y-component.", HistoryFieldType::RESIDUAL);
  /// DESCRIPTION: Maximum residual of the velocity z-component.
  if (nDim == 3)
    AddHistoryOutput("BGS_VELOCITY-Z", "bgs[W]", ScreenOutputFormat::FIXED,   "BGS_RES", "BGS residual of the velocity z-component.", HistoryFieldType::RESIDUAL);
  /// DESCRIPTION: Maximum residual of the temperature.
  if (heat || weakly_coupled_heat)
    AddHistoryOutput("BGS_TEMPERATURE", "bgs[T]", ScreenOutputFormat::FIXED, "BGS_RES", "BGS residual of the temperature.", HistoryFieldType::RESIDUAL);
  /// DESCRIPTION: Multizone residual of the radiative energy (P1 model).
  if (config->AddRadiation()) AddHistoryOutput("BGS_RAD_ENERGY", "bgs[E_Rad]",  ScreenOutputFormat::FIXED, "BGS_RES", "BGS residual of the radiative energy.", HistoryFieldType::RESIDUAL);

  switch(turb_model){
  case SA: case SA_NEG: case SA_E: case SA_COMP: case SA_E_COMP:
    /// DESCRIPTION: Maximum residual of nu tilde (SA model).
    AddHistoryOutput("BGS_NU_TILDE",       "bgs[nu]", ScreenOutputFormat::FIXED, "BGS_RES", "BGS residual of nu tilde (SA model).", HistoryFieldType::RESIDUAL);
    break;
  case SST: case SST_SUST:
    /// DESCRIPTION: Maximum residual of kinetic energy (SST model).
    AddHistoryOutput("BGS_TKE", "bgs[k]",  ScreenOutputFormat::FIXED, "BGS_RES", "BGS residual of kinetic energy (SST model).", HistoryFieldType::RESIDUAL);
    /// DESCRIPTION: Maximum residual of the dissipation (SST model).
    AddHistoryOutput("BGS_DISSIPATION",    "bgs[w]",  ScreenOutputFormat::FIXED, "BGS_RES", "BGS residual of dissipation (SST model).", HistoryFieldType::RESIDUAL);
    break;
  default: break;
  }
  
  switch(scalar_model){
    case PASSIVE_SCALAR:
      AddHistoryOutput("BGS_PASSIVE_SCALAR", "bgs[c]", ScreenOutputFormat::FIXED, "BGS_RES", "BGS residual of the passive scalar equation.", HistoryFieldType::RESIDUAL);
      AddHistoryOutput("LINSOL_ITER_SCALAR", "LinSolIter[c]", ScreenOutputFormat::INTEGER, "LINSOL", "Number of iterations of the linear scalar solver.");
      AddHistoryOutput("LINSOL_RESIDUAL_SCALAR", "LinSolRes[c]", ScreenOutputFormat::FIXED, "LINSOL", "Residual of the linear scalar solver.");
      break;
    case PROGRESS_VARIABLE:
      AddHistoryOutput("BGS_PROGRESS_VARIABLE" , "bgs[PV]"    , ScreenOutputFormat::FIXED , "BGS_RES", "BGS residual of the progress variable equation." , HistoryFieldType::RESIDUAL);
      AddHistoryOutput("BGS_ENTHALPY"          , "bgs[Enth]"  , ScreenOutputFormat::FIXED , "BGS_RES", "BGS residual of the enthalpy equation."          , HistoryFieldType::RESIDUAL);
      AddHistoryOutput("BGS_Y_CO"              , "bgs[Y_CO]"  , ScreenOutputFormat::FIXED , "BGS_RES", "BGS residual of the CO mass fraction equation."  , HistoryFieldType::RESIDUAL);
      AddHistoryOutput("BGS_Y_NOX"             , "bgs[Y_NOx]" , ScreenOutputFormat::FIXED , "BGS_RES", "BGS residual of the NOx mass fraction equation." , HistoryFieldType::RESIDUAL);
      break;
    default: break;
  }
  /// END_GROUP

  /// BEGIN_GROUP: ROTATING_FRAME, DESCRIPTION: Coefficients related to a rotating frame of reference.
  /// DESCRIPTION: Merit
  AddHistoryOutput("FIGURE_OF_MERIT", "CMerit", ScreenOutputFormat::SCIENTIFIC, "ROTATING_FRAME", "Merit", HistoryFieldType::COEFFICIENT);
  /// DESCRIPTION: CT
  AddHistoryOutput("THRUST",    "CT",     ScreenOutputFormat::SCIENTIFIC, "ROTATING_FRAME", "CT", HistoryFieldType::COEFFICIENT);
  /// DESCRIPTION: CQ
  AddHistoryOutput("TORQUE",    "CQ",     ScreenOutputFormat::SCIENTIFIC, "ROTATING_FRAME", "CQ", HistoryFieldType::COEFFICIENT);
  /// END_GROUP

  /// BEGIN_GROUP: HEAT_COEFF, DESCRIPTION: Heat coefficients on all surfaces set with MARKER_MONITORING.
  /// DESCRIPTION: Total heatflux
  AddHistoryOutput("TOTAL_HEATFLUX", "HF",      ScreenOutputFormat::SCIENTIFIC, "HEAT", "Total heatflux on all surfaces set with MARKER_MONITORING.", HistoryFieldType::COEFFICIENT);
  /// DESCRIPTION: Maximal heatflux
  AddHistoryOutput("MAXIMUM_HEATFLUX", "maxHF", ScreenOutputFormat::SCIENTIFIC, "HEAT", "Total maximum heatflux on all surfaces set with MARKER_MONITORING.", HistoryFieldType::COEFFICIENT);
  /// DESCRIPTION: Temperature
  AddHistoryOutput("AVG_TEMPERATURE", "Temp", ScreenOutputFormat::SCIENTIFIC, "HEAT",  "Total avg. temperature on all surfaces set with MARKER_MONITORING.", HistoryFieldType::COEFFICIENT);
  /// END_GROUP

  /// DESCRIPTION: Angle of attack
  AddHistoryOutput("AOA",         "AoA",                      ScreenOutputFormat::SCIENTIFIC,"AOA", "Angle of attack");
  /// DESCRIPTION: Linear solver iterations
  AddHistoryOutput("LINSOL_ITER", "LinSolIter", ScreenOutputFormat::INTEGER, "LINSOL", "Number of iterations of the linear solver.");
  AddHistoryOutput("LINSOL_RESIDUAL", "LinSolRes", ScreenOutputFormat::FIXED, "LINSOL", "Residual of the linear solver.");

  AddHistoryOutput("MIN_DELTA_TIME", "Min DT", ScreenOutputFormat::SCIENTIFIC, "CFL_NUMBER", "Current minimum local time step");
  AddHistoryOutput("MAX_DELTA_TIME", "Max DT", ScreenOutputFormat::SCIENTIFIC, "CFL_NUMBER", "Current maximum local time step");

  AddHistoryOutput("MIN_CFL", "Min CFL", ScreenOutputFormat::SCIENTIFIC, "CFL_NUMBER", "Current minimum of the local CFL numbers");
  AddHistoryOutput("MAX_CFL", "Max CFL", ScreenOutputFormat::SCIENTIFIC, "CFL_NUMBER", "Current maximum of the local CFL numbers");
  AddHistoryOutput("AVG_CFL", "Avg CFL", ScreenOutputFormat::SCIENTIFIC, "CFL_NUMBER", "Current average of the local CFL numbers");

  if (config->GetDeform_Mesh()){
    AddHistoryOutput("DEFORM_MIN_VOLUME", "MinVolume", ScreenOutputFormat::SCIENTIFIC, "DEFORM", "Minimum volume in the mesh");
    AddHistoryOutput("DEFORM_MAX_VOLUME", "MaxVolume", ScreenOutputFormat::SCIENTIFIC, "DEFORM", "Maximum volume in the mesh");
    AddHistoryOutput("DEFORM_ITER", "DeformIter", ScreenOutputFormat::INTEGER, "DEFORM", "Linear solver iterations for the mesh deformation");
    AddHistoryOutput("DEFORM_RESIDUAL", "DeformRes", ScreenOutputFormat::FIXED, "DEFORM", "Residual of the linear solver for the mesh deformation");
  }

  if(streamwisePeriodic) {
    AddHistoryOutput("STREAMWISE_MASSFLOW", "SWMassflow", ScreenOutputFormat::FIXED, "STREAMWISE_PERIODIC", "Massflow in streamwise periodic flow");
    AddHistoryOutput("STREAMWISE_DP",       "SWDeltaP",   ScreenOutputFormat::FIXED, "STREAMWISE_PERIODIC", "Pressure drop in streamwise periodic flow");
    AddHistoryOutput("STREAMWISE_HEAT",     "SWHeat",     ScreenOutputFormat::FIXED, "STREAMWISE_PERIODIC", "Integrated heat for streamwise periodic flow");
  }
  /*--- Add analyze surface history fields --- */

  AddAnalyzeSurfaceOutput(config);

  /*--- Add aerodynamic coefficients fields --- */

  AddAerodynamicCoefficients(config);

}

void CFlowIncOutput::LoadHistoryData(CConfig *config, CGeometry *geometry, CSolver **solver) {

  CSolver* flow_solver = solver[FLOW_SOL];
  CSolver* turb_solver = solver[TURB_SOL];
  CSolver* heat_solver = solver[HEAT_SOL];
  CSolver* rad_solver  = solver[RAD_SOL];
  CSolver* mesh_solver = solver[MESH_SOL];
  CSolver* scalar_solver = solver[SCALAR_SOL];

  SetHistoryOutputValue("RMS_PRESSURE", log10(flow_solver->GetRes_RMS(0)));
  SetHistoryOutputValue("RMS_VELOCITY-X", log10(flow_solver->GetRes_RMS(1)));
  SetHistoryOutputValue("RMS_VELOCITY-Y", log10(flow_solver->GetRes_RMS(2)));
  if (nDim == 3) SetHistoryOutputValue("RMS_VELOCITY-Z", log10(flow_solver->GetRes_RMS(3)));

  switch(turb_model){
  case SA: case SA_NEG: case SA_E: case SA_COMP: case SA_E_COMP:
    SetHistoryOutputValue("RMS_NU_TILDE", log10(turb_solver->GetRes_RMS(0)));
    break;
  case SST: case SST_SUST:
    SetHistoryOutputValue("RMS_TKE", log10(turb_solver->GetRes_RMS(0)));
    SetHistoryOutputValue("RMS_DISSIPATION",    log10(turb_solver->GetRes_RMS(1)));
    break;
  }

  if (config->AddRadiation())
    SetHistoryOutputValue("RMS_RAD_ENERGY", log10(rad_solver->GetRes_RMS(0)));


  
  switch(scalar_model){
    case PASSIVE_SCALAR:
      SetHistoryOutputValue("RMS_PASSIVE_SCALAR", log10(scalar_solver->GetRes_RMS(0)));
      SetHistoryOutputValue("LINSOL_ITER_SCALAR", scalar_solver->GetIterLinSolver());
      SetHistoryOutputValue("LINSOL_RESIDUAL_SCALAR", log10(scalar_solver->GetResLinSolver()));      break;
    case PROGRESS_VARIABLE:
      SetHistoryOutputValue("RMS_PROGRESS_VARIABLE", log10(scalar_solver->GetRes_RMS(I_PROG_VAR)));
      SetHistoryOutputValue("RMS_ENTHALPY"         , log10(scalar_solver->GetRes_RMS(I_ENTHALPY)));
      SetHistoryOutputValue("RMS_Y_CO"             , log10(scalar_solver->GetRes_RMS(I_CO)      ));
      SetHistoryOutputValue("RMS_Y_NOX"            , log10(scalar_solver->GetRes_RMS(I_NOX)     ));
      SetHistoryOutputValue("N_TABLE_MISSES"       , scalar_solver->GetNTableMisses());
      break;
  }
  
  SetHistoryOutputValue("MAX_PRESSURE", log10(flow_solver->GetRes_Max(0)));
  SetHistoryOutputValue("MAX_VELOCITY-X", log10(flow_solver->GetRes_Max(1)));
  SetHistoryOutputValue("MAX_VELOCITY-Y", log10(flow_solver->GetRes_Max(2)));
  if (nDim == 3) SetHistoryOutputValue("RMS_VELOCITY-Z", log10(flow_solver->GetRes_Max(3)));

  switch(turb_model){
  case SA: case SA_NEG: case SA_E: case SA_COMP: case SA_E_COMP:
    SetHistoryOutputValue("MAX_NU_TILDE", log10(turb_solver->GetRes_Max(0)));
    break;
  case SST: case SST_SUST:
    SetHistoryOutputValue("MAX_TKE", log10(turb_solver->GetRes_Max(0)));
    SetHistoryOutputValue("MAX_DISSIPATION",    log10(turb_solver->GetRes_Max(1)));
    break;
  }
  
  switch(scalar_model){
    case PASSIVE_SCALAR:
      SetHistoryOutputValue("MAX_PASSIVE_SCALAR", log10(scalar_solver->GetRes_Max(0)));
      break;
    case PROGRESS_VARIABLE:
      SetHistoryOutputValue("MAX_PROGRESS_VARIABLE", log10(scalar_solver->GetRes_Max(I_PROG_VAR)));
      SetHistoryOutputValue("MAX_ENTHALPY"         , log10(scalar_solver->GetRes_Max(I_ENTHALPY)));
      SetHistoryOutputValue("MAX_Y_CO"             , log10(scalar_solver->GetRes_Max(I_CO)      ));
      SetHistoryOutputValue("MAX_Y_NOX"            , log10(scalar_solver->GetRes_Max(I_NOX)     ));
      break;
  }
  
  if (multiZone){
    SetHistoryOutputValue("BGS_PRESSURE", log10(flow_solver->GetRes_BGS(0)));
    SetHistoryOutputValue("BGS_VELOCITY-X", log10(flow_solver->GetRes_BGS(1)));
    SetHistoryOutputValue("BGS_VELOCITY-Y", log10(flow_solver->GetRes_BGS(2)));
    if (nDim == 3) SetHistoryOutputValue("BGS_VELOCITY-Z", log10(flow_solver->GetRes_BGS(3)));

    switch(turb_model){
    case SA: case SA_NEG: case SA_E: case SA_COMP: case SA_E_COMP:
      SetHistoryOutputValue("BGS_NU_TILDE", log10(turb_solver->GetRes_BGS(0)));
      break;
    case SST:
      SetHistoryOutputValue("BGS_TKE", log10(turb_solver->GetRes_BGS(0)));
      SetHistoryOutputValue("BGS_DISSIPATION",    log10(turb_solver->GetRes_BGS(1)));
      break;
    }

    if (config->AddRadiation())
      SetHistoryOutputValue("BGS_RAD_ENERGY", log10(rad_solver->GetRes_BGS(0)));

    
    switch(scalar_model){
      case PASSIVE_SCALAR:
        SetHistoryOutputValue("BGS_PASSIVE_SCALAR", log10(scalar_solver->GetRes_BGS(0)));
        break;
      case PROGRESS_VARIABLE:
        SetHistoryOutputValue("BGS_PROGRESS_VARIABLE", log10(scalar_solver->GetRes_BGS(I_PROG_VAR)));
        SetHistoryOutputValue("BGS_ENTHALPY"         , log10(scalar_solver->GetRes_BGS(I_ENTHALPY)));
        SetHistoryOutputValue("BGS_Y_CO"             , log10(scalar_solver->GetRes_BGS(I_CO)      ));
        SetHistoryOutputValue("BGS_Y_NOX"            , log10(scalar_solver->GetRes_BGS(I_NOX)     )); 
        break;
    }
  }

  if (weakly_coupled_heat){
    SetHistoryOutputValue("TOTAL_HEATFLUX",   heat_solver->GetTotal_HeatFlux());
    SetHistoryOutputValue("MAXIMUM_HEATFLUX", heat_solver->GetTotal_MaxHeatFlux());
    SetHistoryOutputValue("AVG_TEMPERATURE",  heat_solver->GetTotal_AvgTemperature());
    SetHistoryOutputValue("RMS_TEMPERATURE",  log10(heat_solver->GetRes_RMS(0)));
    SetHistoryOutputValue("MAX_TEMPERATURE",  log10(heat_solver->GetRes_Max(0)));
    if (multiZone) SetHistoryOutputValue("BGS_TEMPERATURE", log10(heat_solver->GetRes_BGS(0)));
  }
  if (heat){
    SetHistoryOutputValue("TOTAL_HEATFLUX",   flow_solver->GetTotal_HeatFlux());
    SetHistoryOutputValue("MAXIMUM_HEATFLUX", flow_solver->GetTotal_MaxHeatFlux());
    SetHistoryOutputValue("AVG_TEMPERATURE",  flow_solver->GetTotal_AvgTemperature());
    if (nDim == 3) SetHistoryOutputValue("RMS_TEMPERATURE", log10(flow_solver->GetRes_RMS(4)));
    else           SetHistoryOutputValue("RMS_TEMPERATURE", log10(flow_solver->GetRes_RMS(3)));

    if (nDim == 3) SetHistoryOutputValue("MAX_TEMPERATURE", log10(flow_solver->GetRes_Max(4)));
    else           SetHistoryOutputValue("MAX_TEMPERATURE", log10(flow_solver->GetRes_Max(3)));
    if (multiZone){
      if (nDim == 3) SetHistoryOutputValue("BGS_TEMPERATURE", log10(flow_solver->GetRes_BGS(4)));
      else           SetHistoryOutputValue("BGS_TEMPERATURE", log10(flow_solver->GetRes_BGS(3)));
    }

  }

  SetHistoryOutputValue("LINSOL_ITER", flow_solver->GetIterLinSolver());
  SetHistoryOutputValue("LINSOL_RESIDUAL", log10(flow_solver->GetResLinSolver()));

  if (config->GetDeform_Mesh()){
    SetHistoryOutputValue("DEFORM_MIN_VOLUME", mesh_solver->GetMinimum_Volume());
    SetHistoryOutputValue("DEFORM_MAX_VOLUME", mesh_solver->GetMaximum_Volume());
    SetHistoryOutputValue("DEFORM_ITER", mesh_solver->GetIterLinSolver());
    SetHistoryOutputValue("DEFORM_RESIDUAL", log10(mesh_solver->GetResLinSolver()));
  }

  SetHistoryOutputValue("MIN_DELTA_TIME", flow_solver->GetMin_Delta_Time());
  SetHistoryOutputValue("MAX_DELTA_TIME", flow_solver->GetMax_Delta_Time());

  SetHistoryOutputValue("MIN_CFL", flow_solver->GetMin_CFL_Local());
  SetHistoryOutputValue("MAX_CFL", flow_solver->GetMax_CFL_Local());
  SetHistoryOutputValue("AVG_CFL", flow_solver->GetAvg_CFL_Local());

  if(streamwisePeriodic) {
    SetHistoryOutputValue("STREAMWISE_MASSFLOW", flow_solver->GetStreamwisePeriodicValues().Streamwise_Periodic_MassFlow);
    SetHistoryOutputValue("STREAMWISE_DP", flow_solver->GetStreamwisePeriodicValues().Streamwise_Periodic_PressureDrop);
    SetHistoryOutputValue("STREAMWISE_HEAT", flow_solver->GetStreamwisePeriodicValues().Streamwise_Periodic_IntegratedHeatFlow);
  }

  /*--- Set the analyse surface history values --- */

  SetAnalyzeSurface(solver, geometry, config, false);

  /*--- Set aeroydnamic coefficients --- */

  SetAerodynamicCoefficients(config, flow_solver);

  /*--- Set rotating frame coefficients --- */

  SetRotatingFrameCoefficients(config, flow_solver);

}


void CFlowIncOutput::SetVolumeOutputFields(CConfig *config){

  // Grid coordinates
  AddVolumeOutput("COORD-X", "x", "COORDINATES", "x-component of the coordinate vector");
  AddVolumeOutput("COORD-Y", "y", "COORDINATES", "y-component of the coordinate vector");
  if (nDim == 3)
    AddVolumeOutput("COORD-Z", "z", "COORDINATES", "z-component of the coordinate vector");

  // SOLUTION variables
  AddVolumeOutput("PRESSURE",   "Pressure",   "SOLUTION", "Pressure");
  AddVolumeOutput("VELOCITY-X", "Velocity_x", "SOLUTION", "x-component of the velocity vector");
  AddVolumeOutput("VELOCITY-Y", "Velocity_y", "SOLUTION", "y-component of the velocity vector");
  if (nDim == 3)
    AddVolumeOutput("VELOCITY-Z", "Velocity_z", "SOLUTION", "z-component of the velocity vector");
  if (heat || weakly_coupled_heat)
    AddVolumeOutput("TEMPERATURE",  "Temperature","SOLUTION", "Temperature");

  switch(config->GetKind_Turb_Model()){
  case SST: case SST_SUST:
    AddVolumeOutput("TKE", "Turb_Kin_Energy", "SOLUTION", "Turbulent kinetic energy");
    AddVolumeOutput("DISSIPATION", "Omega", "SOLUTION", "Rate of dissipation");
    break;
  case SA: case SA_COMP: case SA_E:
  case SA_E_COMP: case SA_NEG:
    AddVolumeOutput("NU_TILDE", "Nu_Tilde", "SOLUTION", "Spalart–Allmaras variable");
    break;
  case NONE:
    break;
  }
  
  switch(scalar_model){
    case PASSIVE_SCALAR:
      AddVolumeOutput("PASSIVE_SCALAR", "Passive_Scalar", "SOLUTION", "Passive scalar solution");
      break;
    case PROGRESS_VARIABLE:
      AddVolumeOutput("PROGRESS_VARIABLE", "Progress_Variable", "SOLUTION", "Progress variable solution");
      AddVolumeOutput("ENTHALPY"         , "Enthalpy"         , "SOLUTION", "Enthalpy solution"         );
      AddVolumeOutput("Y_CO"             , "Y_CO"             , "SOLUTION", "CO Mass fraction solution" );
      AddVolumeOutput("Y_NOX"            , "Y_NOx"            , "SOLUTION", "NOx Mass fraction solution");
      AddVolumeOutput("DIFFUSIVITY_PV"   , "Diffusivity_PV"   , "SOLUTION", "Diffusivity of the progress variable");
      AddVolumeOutput("DIFFUSIVITY_ENTH" , "Diffusivity_Enth" , "SOLUTION", "Diffusivity of the enthalpy");
      for (int i_lookup = 0; i_lookup < config->GetNLookups(); ++i_lookup)
        if (config->GetLookupName(i_lookup)!="NULL"){ 
          string strname1="lookup_"+config->GetLookupName(i_lookup);
          AddVolumeOutput(config->GetLookupName(i_lookup),strname1,"LOOKUP",config->GetLookupName(i_lookup));
        }
      AddVolumeOutput("TABLE_MISSES"       , "Table_misses"       , "SOLUTION", "Lookup table misses");
      

      break;
    case NO_SCALAR_MODEL:
      break;
  }

  // Sources
  switch (scalar_model) {
    case PASSIVE_SCALAR:
      break;
    case PROGRESS_VARIABLE:
      AddVolumeOutput("SOURCE_PROGRESS_VARIABLE", "Source_Progress_Variable", "SOURCE", "Source Progress Variable");
      AddVolumeOutput("SOURCE_ENTHALPY"         , "Source_Enthalpy"         , "SOURCE", "Source Enthalpy"         );
      AddVolumeOutput("SOURCE_Y_CO"             , "Source_Y_CO"             , "SOURCE", "Source Y_CO"             );
      AddVolumeOutput("SOURCE_Y_NOX"            , "Source_Y_NOx"            , "SOURCE", "Source Y_NOx"            );
    case NO_SCALAR_MODEL:
      break;
  }

  // Radiation variables
  if (config->AddRadiation())
    AddVolumeOutput("P1-RAD", "Radiative_Energy(P1)", "SOLUTION", "Radiative Energy");

  // Grid velocity
  if (gridMovement){
    AddVolumeOutput("GRID_VELOCITY-X", "Grid_Velocity_x", "GRID_VELOCITY", "x-component of the grid velocity vector");
    AddVolumeOutput("GRID_VELOCITY-Y", "Grid_Velocity_y", "GRID_VELOCITY", "y-component of the grid velocity vector");
    if (nDim == 3 )
      AddVolumeOutput("GRID_VELOCITY-Z", "Grid_Velocity_z", "GRID_VELOCITY", "z-component of the grid velocity vector");
  }

  // Primitive variables
  AddVolumeOutput("PRESSURE_COEFF", "Pressure_Coefficient", "PRIMITIVE", "Pressure coefficient");
  AddVolumeOutput("DENSITY",        "Density",              "PRIMITIVE", "Density");

  if (config->GetKind_Solver() == INC_RANS || config->GetKind_Solver() == INC_NAVIER_STOKES){
    AddVolumeOutput("LAMINAR_VISCOSITY", "Laminar_Viscosity", "PRIMITIVE", "Laminar viscosity");

    AddVolumeOutput("SKIN_FRICTION-X", "Skin_Friction_Coefficient_x", "PRIMITIVE", "x-component of the skin friction vector");
    AddVolumeOutput("SKIN_FRICTION-Y", "Skin_Friction_Coefficient_y", "PRIMITIVE", "y-component of the skin friction vector");
    if (nDim == 3)
      AddVolumeOutput("SKIN_FRICTION-Z", "Skin_Friction_Coefficient_z", "PRIMITIVE", "z-component of the skin friction vector");

    AddVolumeOutput("HEAT_FLUX", "Heat_Flux", "PRIMITIVE", "Heat-flux");
    AddVolumeOutput("Y_PLUS", "Y_Plus", "PRIMITIVE", "Non-dim. wall distance (Y-Plus)");

  }

  if (config->GetKind_Solver() == INC_RANS) {
    AddVolumeOutput("EDDY_VISCOSITY", "Eddy_Viscosity", "PRIMITIVE", "Turbulent eddy viscosity");
  }

  if (config->GetKind_Trans_Model() == BC){
    AddVolumeOutput("INTERMITTENCY", "gamma_BC", "INTERMITTENCY", "Intermittency");
  }

  //Residuals
  AddVolumeOutput("RES_PRESSURE", "Residual_Pressure", "RESIDUAL", "Residual of the pressure");
  AddVolumeOutput("RES_VELOCITY-X", "Residual_Velocity_x", "RESIDUAL", "Residual of the x-velocity component");
  AddVolumeOutput("RES_VELOCITY-Y", "Residual_Velocity_y", "RESIDUAL", "Residual of the y-velocity component");
  if (nDim == 3)
    AddVolumeOutput("RES_VELOCITY-Z", "Residual_Velocity_z", "RESIDUAL", "Residual of the z-velocity component");
<<<<<<< HEAD
  if (heat || weakly_coupled_heat)
=======
  if (config->GetEnergy_Equation())  
>>>>>>> eb55a079
    AddVolumeOutput("RES_TEMPERATURE", "Residual_Temperature", "RESIDUAL", "Residual of the temperature");

  switch(config->GetKind_Turb_Model()){
  case SST: case SST_SUST:
    AddVolumeOutput("RES_TKE", "Residual_TKE", "RESIDUAL", "Residual of turbulent kinetic energy");
    AddVolumeOutput("RES_DISSIPATION", "Residual_Omega", "RESIDUAL", "Residual of the rate of dissipation.");
    break;
  case SA: case SA_COMP: case SA_E:
  case SA_E_COMP: case SA_NEG:
    AddVolumeOutput("RES_NU_TILDE", "Residual_Nu_Tilde", "RESIDUAL", "Residual of the Spalart–Allmaras variable");
    break;
  case NONE:
    break;
  }
  
  switch(scalar_model){
    case PASSIVE_SCALAR:
      AddVolumeOutput("RES_PASSIVE_SCALAR", "Residual_Passive_Scalar", "RESIDUAL", "Residual of passive scalar equation");
      break;
    case PROGRESS_VARIABLE:
      AddVolumeOutput("RES_PROGRESS_VARIABLE", "Residual_Progress_Variable", "RESIDUAL", "Residual of the Progress Variable equation");
      AddVolumeOutput("RES_ENTHALPY"         , "Residual_Enthalpy"         , "RESIDUAL", "Residual of the Enthalpy equation"         );
      AddVolumeOutput("RES_Y_CO"             , "Residual_Y_CO"             , "RESIDUAL", "Residual of the Y_CO equation"             );
      AddVolumeOutput("RES_Y_NOX"            , "Residual_Y_NOx"            , "RESIDUAL", "Residual of the Y_NOx equation"            );
    break;

    case NO_SCALAR_MODEL:
      break;
  }
  
  if (config->GetKind_SlopeLimit_Flow() != NO_LIMITER && config->GetKind_SlopeLimit_Flow() != VAN_ALBADA_EDGE) {
    AddVolumeOutput("LIMITER_PRESSURE", "Limiter_Pressure", "LIMITER", "Limiter value of the pressure");
    AddVolumeOutput("LIMITER_VELOCITY-X", "Limiter_Velocity_x", "LIMITER", "Limiter value of the x-velocity");
    AddVolumeOutput("LIMITER_VELOCITY-Y", "Limiter_Velocity_y", "LIMITER", "Limiter value of the y-velocity");
    if (nDim == 3)
      AddVolumeOutput("LIMITER_VELOCITY-Z", "Limiter_Velocity_z", "LIMITER", "Limiter value of the z-velocity");
     if (heat || weakly_coupled_heat)
       AddVolumeOutput("LIMITER_TEMPERATURE", "Limiter_Temperature", "LIMITER", "Limiter value of the temperature");
  }

  if (config->GetKind_SlopeLimit_Turb() != NO_LIMITER) {
    switch(config->GetKind_Turb_Model()){
    case SST: case SST_SUST:
      AddVolumeOutput("LIMITER_TKE", "Limiter_TKE", "LIMITER", "Limiter value of turb. kinetic energy.");
      AddVolumeOutput("LIMITER_DISSIPATION", "Limiter_Omega", "LIMITER", "Limiter value of dissipation rate.");
      break;
    case SA: case SA_COMP: case SA_E:
    case SA_E_COMP: case SA_NEG:
      AddVolumeOutput("LIMITER_NU_TILDE", "Limiter_Nu_Tilde", "LIMITER", "Limiter value of Spalart–Allmaras variable.");
      break;
    case NONE:
      break;
    }
  }
  
  switch(scalar_model){
    case PASSIVE_SCALAR:
      AddVolumeOutput("LIMITER_PASSIVE_SCALAR", "Limiter_Passive_Scalar", "LIMITER", "Limiter value for the passive scalar");
      break;
    case PROGRESS_VARIABLE:
      AddVolumeOutput("LIMITER_PROGRESS_VARIABLE", "Limiter_Progress_Variable", "LIMITER", "Limiter value for the Progress Variable equation");
      AddVolumeOutput("LIMITER_ENTHALPY"         , "Limiter_Enthalpy"         , "LIMITER", "Limiter value for the Enthalpy equation"         );
      AddVolumeOutput("LIMITER_Y_CO"             , "Limiter_Y_CO"             , "LIMITER", "Limiter value for the Y_CO equation"             );
      AddVolumeOutput("LIMITER_Y_NOX"            , "Limiter_Y_NOx"            , "LIMITER", "Limiter value for the Y_NOx equation"            );
      break;
    case NO_SCALAR_MODEL:
      break;
  }
  
  // Hybrid RANS-LES
  if (config->GetKind_HybridRANSLES() != NO_HYBRIDRANSLES){
    AddVolumeOutput("DES_LENGTHSCALE", "DES_LengthScale", "DDES", "DES length scale value");
    AddVolumeOutput("WALL_DISTANCE", "Wall_Distance", "DDES", "Wall distance value");
  }

  // Roe Low Dissipation
  if (config->GetKind_RoeLowDiss() != NO_ROELOWDISS){
    AddVolumeOutput("ROE_DISSIPATION", "Roe_Dissipation", "ROE_DISSIPATION", "Value of the Roe dissipation");
  }

  if(config->GetKind_Solver() == INC_RANS || config->GetKind_Solver() == INC_NAVIER_STOKES){
    if (nDim == 3){
      AddVolumeOutput("VORTICITY_X", "Vorticity_x", "VORTEX_IDENTIFICATION", "x-component of the vorticity vector");
      AddVolumeOutput("VORTICITY_Y", "Vorticity_y", "VORTEX_IDENTIFICATION", "y-component of the vorticity vector");
      AddVolumeOutput("VORTICITY_Z", "Vorticity_z", "VORTEX_IDENTIFICATION", "z-component of the vorticity vector");
    } else {
      AddVolumeOutput("VORTICITY", "Vorticity", "VORTEX_IDENTIFICATION", "Value of the vorticity");
    }
    AddVolumeOutput("Q_CRITERION", "Q_Criterion", "VORTEX_IDENTIFICATION", "Value of the Q-Criterion");
  }

<<<<<<< HEAD
  if(config->GetKind_TimeIntScheme_Flow()==EULER_IMPLICIT){
    AddVolumeOutput("TIMESTEP", "timestep", "TIMESTEP", "local timestep");
  }


  // Mesh quality metrics, computed in CPhysicalGeometry::ComputeMeshQualityStatistics.
  AddVolumeOutput("ORTHOGONALITY", "Orthogonality", "MESH_QUALITY", "Orthogonality Angle (deg.)");
  AddVolumeOutput("ASPECT_RATIO",  "Aspect_Ratio",  "MESH_QUALITY", "CV Face Area Aspect Ratio");
  AddVolumeOutput("VOLUME_RATIO",  "Volume_Ratio",  "MESH_QUALITY", "CV Sub-Volume Ratio");

=======
>>>>>>> eb55a079
  // Streamwise Periodicity
  if(streamwisePeriodic) {
    AddVolumeOutput("RECOVERED_PRESSURE", "Recovered_Pressure", "SOLUTION", "Recovered physical pressure");
    if (heat && streamwisePeriodic_temperature)
      AddVolumeOutput("RECOVERED_TEMPERATURE", "Recovered_Temperature", "SOLUTION", "Recovered physical temperature");
  }

  AddCommonFVMOutputs(config);
}

void CFlowIncOutput::LoadVolumeData(CConfig *config, CGeometry *geometry, CSolver **solver, unsigned long iPoint){

  CVariable* Node_Flow = solver[FLOW_SOL]->GetNodes();
  CVariable* Node_Heat = nullptr;
  CVariable* Node_Turb = nullptr;
  CVariable* Node_Rad = nullptr;
  CVariable* Node_Scalar = nullptr;

  if (config->GetKind_Turb_Model() != NONE){
    Node_Turb = solver[TURB_SOL]->GetNodes();
  }
  if (weakly_coupled_heat){
    Node_Heat = solver[HEAT_SOL]->GetNodes();
  }
  if (config->GetKind_Scalar_Model() != NONE){
    Node_Scalar = solver[SCALAR_SOL]->GetNodes();
  }
  
  CPoint*    Node_Geo  = geometry->nodes;

  SetVolumeOutputValue("COORD-X", iPoint,  Node_Geo->GetCoord(iPoint, 0));
  SetVolumeOutputValue("COORD-Y", iPoint,  Node_Geo->GetCoord(iPoint, 1));
  if (nDim == 3)
    SetVolumeOutputValue("COORD-Z", iPoint, Node_Geo->GetCoord(iPoint, 2));

  SetVolumeOutputValue("PRESSURE",   iPoint, Node_Flow->GetSolution(iPoint, 0));
  SetVolumeOutputValue("VELOCITY-X", iPoint, Node_Flow->GetSolution(iPoint, 1));
  SetVolumeOutputValue("VELOCITY-Y", iPoint, Node_Flow->GetSolution(iPoint, 2));
  if (nDim == 3)
    SetVolumeOutputValue("VELOCITY-Z", iPoint, Node_Flow->GetSolution(iPoint, 3));

  if (heat) SetVolumeOutputValue("TEMPERATURE", iPoint, Node_Flow->GetSolution(iPoint, nDim+1));
  if (weakly_coupled_heat) SetVolumeOutputValue("TEMPERATURE", iPoint, Node_Heat->GetSolution(iPoint, 0));

  switch(config->GetKind_Turb_Model()){
  case SST: case SST_SUST:
    SetVolumeOutputValue("TKE", iPoint, Node_Turb->GetSolution(iPoint, 0));
    SetVolumeOutputValue("DISSIPATION", iPoint, Node_Turb->GetSolution(iPoint, 1));
    break;
  case SA: case SA_COMP: case SA_E:
  case SA_E_COMP: case SA_NEG:
    SetVolumeOutputValue("NU_TILDE", iPoint, Node_Turb->GetSolution(iPoint, 0));
    break;
  case NONE:
    break;
  }
  
  // Solution data
  su2double *scalars;
  unsigned long table_misses;
  switch(scalar_model){
    case PASSIVE_SCALAR:
      SetVolumeOutputValue("PASSIVE_SCALAR", iPoint, Node_Scalar->GetSolution(iPoint, 0));
      break;
    case PROGRESS_VARIABLE:
      SetVolumeOutputValue("PROGRESS_VARIABLE", iPoint, Node_Scalar->GetSolution(iPoint, I_PROG_VAR));
      SetVolumeOutputValue("ENTHALPY"         , iPoint, Node_Scalar->GetSolution(iPoint, I_ENTHALPY));
      SetVolumeOutputValue("Y_CO"             , iPoint, Node_Scalar->GetSolution(iPoint, I_CO      ));
      SetVolumeOutputValue("Y_NOX"            , iPoint, Node_Scalar->GetSolution(iPoint, I_NOX     ));
      SetVolumeOutputValue("DIFFUSIVITY_PV"   , iPoint, Node_Scalar->GetDiffusivity(iPoint, I_PROG_VAR));
      SetVolumeOutputValue("DIFFUSIVITY_ENTH" , iPoint, Node_Scalar->GetDiffusivity(iPoint, I_ENTHALPY));

      // update lookup
      scalars      = Node_Scalar->GetSolution(iPoint);
      table_misses = solver[FLOW_SOL]->GetFluidModel()->SetScalarLookups(scalars);
      for (int i_lookup = 0; i_lookup < config->GetNLookups(); ++i_lookup){
        if (config->GetLookupName(i_lookup)!="NULL")
          SetVolumeOutputValue(config->GetLookupName(i_lookup), iPoint, solver[FLOW_SOL]->GetFluidModel()->GetScalarLookups(i_lookup));
      }
      SetVolumeOutputValue("TABLE_MISSES"       , iPoint, (su2double)table_misses);

      break;
    case NO_SCALAR_MODEL:
      break;
  }

  // Sources
  switch(scalar_model){
    case PASSIVE_SCALAR:
      break;
    case PROGRESS_VARIABLE:
      scalars      = Node_Scalar->GetSolution(iPoint);
      table_misses = solver[FLOW_SOL]->GetFluidModel()->SetScalarSources(scalars);
      SetVolumeOutputValue("SOURCE_PROGRESS_VARIABLE", iPoint, solver[FLOW_SOL]->GetFluidModel()->GetScalarSources(I_PROG_VAR));
      SetVolumeOutputValue("SOURCE_ENTHALPY"         , iPoint, solver[FLOW_SOL]->GetFluidModel()->GetScalarSources(I_ENTHALPY));
      SetVolumeOutputValue("SOURCE_Y_CO"             , iPoint, solver[FLOW_SOL]->GetFluidModel()->GetScalarSources(I_CO      ));
      SetVolumeOutputValue("SOURCE_Y_NOX"            , iPoint, solver[FLOW_SOL]->GetFluidModel()->GetScalarSources(I_NOX     ));
      break;
    case NO_SCALAR_MODEL:
      break;
  }

  // Radiation solver
  if (config->AddRadiation()){
    Node_Rad = solver[RAD_SOL]->GetNodes();
    SetVolumeOutputValue("P1-RAD", iPoint, Node_Rad->GetSolution(iPoint,0));
  }

  if (gridMovement){
    SetVolumeOutputValue("GRID_VELOCITY-X", iPoint, Node_Geo->GetGridVel(iPoint)[0]);
    SetVolumeOutputValue("GRID_VELOCITY-Y", iPoint, Node_Geo->GetGridVel(iPoint)[1]);
    if (nDim == 3)
      SetVolumeOutputValue("GRID_VELOCITY-Z", iPoint, Node_Geo->GetGridVel(iPoint)[2]);
  }

  su2double VelMag = 0.0;
  for (unsigned short iDim = 0; iDim < nDim; iDim++){
    VelMag += pow(solver[FLOW_SOL]->GetVelocity_Inf(iDim),2.0);
  }
  su2double factor = 1.0/(0.5*solver[FLOW_SOL]->GetDensity_Inf()*VelMag);
  SetVolumeOutputValue("PRESSURE_COEFF", iPoint, (Node_Flow->GetPressure(iPoint) - config->GetPressure_FreeStreamND())*factor);
  SetVolumeOutputValue("DENSITY", iPoint, Node_Flow->GetDensity(iPoint));

  if (config->GetKind_Solver() == INC_RANS || config->GetKind_Solver() == INC_NAVIER_STOKES){
    SetVolumeOutputValue("LAMINAR_VISCOSITY", iPoint, Node_Flow->GetLaminarViscosity(iPoint));
  }

  if (config->GetKind_Solver() == INC_RANS) {
    SetVolumeOutputValue("EDDY_VISCOSITY", iPoint, Node_Flow->GetEddyViscosity(iPoint));
  }

  if (config->GetKind_Trans_Model() == BC){
    SetVolumeOutputValue("INTERMITTENCY", iPoint, Node_Turb->GetGammaBC(iPoint));
  }

  SetVolumeOutputValue("RES_PRESSURE", iPoint, solver[FLOW_SOL]->LinSysRes(iPoint, 0));
  SetVolumeOutputValue("RES_VELOCITY-X", iPoint, solver[FLOW_SOL]->LinSysRes(iPoint, 1));
  SetVolumeOutputValue("RES_VELOCITY-Y", iPoint, solver[FLOW_SOL]->LinSysRes(iPoint, 2));
  if (nDim == 3){
    SetVolumeOutputValue("RES_VELOCITY-Z", iPoint, solver[FLOW_SOL]->LinSysRes(iPoint, 3));
<<<<<<< HEAD
    if (heat || weakly_coupled_heat)
      SetVolumeOutputValue("RES_TEMPERATURE", iPoint, solver[FLOW_SOL]->LinSysRes(iPoint, 4));
  } else {
    if (heat || weakly_coupled_heat)
=======
    if (config->GetEnergy_Equation())  
      SetVolumeOutputValue("RES_TEMPERATURE", iPoint, solver[FLOW_SOL]->LinSysRes(iPoint, 4));
  } else {
    if (config->GetEnergy_Equation())  
>>>>>>> eb55a079
      SetVolumeOutputValue("RES_TEMPERATURE", iPoint, solver[FLOW_SOL]->LinSysRes(iPoint, 3));
  }

  switch(config->GetKind_Turb_Model()){
  case SST: case SST_SUST:
    SetVolumeOutputValue("RES_TKE", iPoint, solver[TURB_SOL]->LinSysRes(iPoint, 0));
    SetVolumeOutputValue("RES_DISSIPATION", iPoint, solver[TURB_SOL]->LinSysRes(iPoint, 1));
    break;
  case SA: case SA_COMP: case SA_E:
  case SA_E_COMP: case SA_NEG:
    SetVolumeOutputValue("RES_NU_TILDE", iPoint, solver[TURB_SOL]->LinSysRes(iPoint, 0));
    break;
  case NONE:
    break;
  }
  switch(scalar_model){
    case PASSIVE_SCALAR:
      SetVolumeOutputValue("RES_PASSIVE_SCALAR", iPoint, solver[SCALAR_SOL]->LinSysRes(iPoint, 0));
      break;
    case PROGRESS_VARIABLE:
      SetVolumeOutputValue("RES_PROGRESS_VARIABLE", iPoint, solver[SCALAR_SOL]->LinSysRes(iPoint, I_PROG_VAR));
      SetVolumeOutputValue("RES_ENTHALPY"         , iPoint, solver[SCALAR_SOL]->LinSysRes(iPoint, I_ENTHALPY));
      SetVolumeOutputValue("RES_Y_CO"             , iPoint, solver[SCALAR_SOL]->LinSysRes(iPoint, I_CO      ));
      SetVolumeOutputValue("RES_Y_NOX"            , iPoint, solver[SCALAR_SOL]->LinSysRes(iPoint, I_NOX     ));
     break;      
    case NO_SCALAR_MODEL:
      break;
  }
  

  if (config->GetKind_SlopeLimit_Flow() != NO_LIMITER && config->GetKind_SlopeLimit_Flow() != VAN_ALBADA_EDGE) {
    SetVolumeOutputValue("LIMITER_PRESSURE", iPoint, Node_Flow->GetLimiter_Primitive(iPoint, 0));
    SetVolumeOutputValue("LIMITER_VELOCITY-X", iPoint, Node_Flow->GetLimiter_Primitive(iPoint, 1));
    SetVolumeOutputValue("LIMITER_VELOCITY-Y", iPoint, Node_Flow->GetLimiter_Primitive(iPoint, 2));
    if (nDim == 3){
      SetVolumeOutputValue("LIMITER_VELOCITY-Z", iPoint, Node_Flow->GetLimiter_Primitive(iPoint, 3));
      SetVolumeOutputValue("LIMITER_TEMPERATURE", iPoint, Node_Flow->GetLimiter_Primitive(iPoint, 4));
    } else {
      SetVolumeOutputValue("LIMITER_TEMPERATURE", iPoint, Node_Flow->GetLimiter_Primitive(iPoint, 3));
    }
  }

  if (config->GetKind_SlopeLimit_Turb() != NO_LIMITER) {
    switch(config->GetKind_Turb_Model()){
    case SST: case SST_SUST:
      SetVolumeOutputValue("LIMITER_TKE", iPoint, Node_Turb->GetLimiter(iPoint, 0));
      SetVolumeOutputValue("LIMITER_DISSIPATION", iPoint, Node_Turb->GetLimiter(iPoint, 1));
      break;
    case SA: case SA_COMP: case SA_E:
    case SA_E_COMP: case SA_NEG:
      SetVolumeOutputValue("LIMITER_NU_TILDE", iPoint, Node_Turb->GetLimiter(iPoint, 0));
      break;
    case NONE:
      break;
    }
  }
  
  switch(scalar_model){
    case PASSIVE_SCALAR:
      SetVolumeOutputValue("LIMITER_PASSIVE_SCALAR", iPoint, Node_Scalar->GetLimiter(iPoint, 0));
      break;
    case PROGRESS_VARIABLE:
      SetVolumeOutputValue("LIMITER_PROGRESS_VARIABLE", iPoint, Node_Scalar->GetLimiter(iPoint, I_PROG_VAR));
      SetVolumeOutputValue("LIMITER_ENTHALPY"         , iPoint, Node_Scalar->GetLimiter(iPoint, I_ENTHALPY));
      SetVolumeOutputValue("LIMITER_Y_CO"             , iPoint, Node_Scalar->GetLimiter(iPoint, I_CO      ));
      SetVolumeOutputValue("LIMITER_Y_NOX"            , iPoint, Node_Scalar->GetLimiter(iPoint, I_NOX     ));
      break;          
    case NO_SCALAR_MODEL:
      break;
  }
  
  if (config->GetKind_HybridRANSLES() != NO_HYBRIDRANSLES){
    SetVolumeOutputValue("DES_LENGTHSCALE", iPoint, Node_Flow->GetDES_LengthScale(iPoint));
    SetVolumeOutputValue("WALL_DISTANCE", iPoint, Node_Geo->GetWall_Distance(iPoint));
  }

  if (config->GetKind_RoeLowDiss() != NO_ROELOWDISS){
    SetVolumeOutputValue("ROE_DISSIPATION", iPoint, Node_Flow->GetRoe_Dissipation(iPoint));
  }

  if(config->GetKind_Solver() == INC_RANS || config->GetKind_Solver() == INC_NAVIER_STOKES){
    if (nDim == 3){
      SetVolumeOutputValue("VORTICITY_X", iPoint, Node_Flow->GetVorticity(iPoint)[0]);
      SetVolumeOutputValue("VORTICITY_Y", iPoint, Node_Flow->GetVorticity(iPoint)[1]);
      SetVolumeOutputValue("VORTICITY_Z", iPoint, Node_Flow->GetVorticity(iPoint)[2]);
    } else {
      SetVolumeOutputValue("VORTICITY", iPoint, Node_Flow->GetVorticity(iPoint)[2]);
    }
    SetVolumeOutputValue("Q_CRITERION", iPoint, GetQ_Criterion(&(Node_Flow->GetGradient_Primitive(iPoint)[1])));
  }

  if(config->GetKind_TimeIntScheme_Flow()==EULER_IMPLICIT){
    SetVolumeOutputValue("TIMESTEP", iPoint, Node_Flow->GetDelta_Time(iPoint));
  }
    
  // Streamwise Periodicity
  if(streamwisePeriodic) {
    SetVolumeOutputValue("RECOVERED_PRESSURE", iPoint, Node_Flow->GetStreamwise_Periodic_RecoveredPressure(iPoint));
    if (heat && streamwisePeriodic_temperature)
      SetVolumeOutputValue("RECOVERED_TEMPERATURE", iPoint, Node_Flow->GetStreamwise_Periodic_RecoveredTemperature(iPoint));
  }

  LoadCommonFVMOutputs(config, geometry, iPoint);
}

void CFlowIncOutput::LoadSurfaceData(CConfig *config, CGeometry *geometry, CSolver **solver, unsigned long iPoint, unsigned short iMarker, unsigned long iVertex){

  if ((config->GetKind_Solver() == INC_NAVIER_STOKES) || (config->GetKind_Solver()  == INC_RANS)) {
    SetVolumeOutputValue("SKIN_FRICTION-X", iPoint, solver[FLOW_SOL]->GetCSkinFriction(iMarker, iVertex, 0));
    SetVolumeOutputValue("SKIN_FRICTION-Y", iPoint, solver[FLOW_SOL]->GetCSkinFriction(iMarker, iVertex, 1));
    if (nDim == 3)
      SetVolumeOutputValue("SKIN_FRICTION-Z", iPoint, solver[FLOW_SOL]->GetCSkinFriction(iMarker, iVertex, 2));

    if (weakly_coupled_heat)
      SetVolumeOutputValue("HEAT_FLUX", iPoint, solver[HEAT_SOL]->GetHeatFlux(iMarker, iVertex));
    else {
      SetVolumeOutputValue("HEAT_FLUX", iPoint, solver[FLOW_SOL]->GetHeatFlux(iMarker, iVertex));

    }
    SetVolumeOutputValue("Y_PLUS", iPoint, solver[FLOW_SOL]->GetYPlus(iMarker, iVertex));
  }

}

bool CFlowIncOutput::SetInit_Residuals(CConfig *config){

  return (config->GetTime_Marching() != TIME_MARCHING::STEADY && (curInnerIter == 0))||
         (config->GetTime_Marching() == TIME_MARCHING::STEADY && (curInnerIter < 2));

}<|MERGE_RESOLUTION|>--- conflicted
+++ resolved
@@ -222,6 +222,8 @@
       AddHistoryOutput("BGS_ENTHALPY"          , "bgs[Enth]"  , ScreenOutputFormat::FIXED , "BGS_RES", "BGS residual of the enthalpy equation."          , HistoryFieldType::RESIDUAL);
       AddHistoryOutput("BGS_Y_CO"              , "bgs[Y_CO]"  , ScreenOutputFormat::FIXED , "BGS_RES", "BGS residual of the CO mass fraction equation."  , HistoryFieldType::RESIDUAL);
       AddHistoryOutput("BGS_Y_NOX"             , "bgs[Y_NOx]" , ScreenOutputFormat::FIXED , "BGS_RES", "BGS residual of the NOx mass fraction equation." , HistoryFieldType::RESIDUAL);
+      AddHistoryOutput("LINSOL_ITER_SCALAR",     "LinSolIter[c]", ScreenOutputFormat::INTEGER, "LINSOL", "Number of iterations of the linear scalar solver.");
+      AddHistoryOutput("LINSOL_RESIDUAL_SCALAR", "LinSolRes[c]", ScreenOutputFormat::FIXED, "LINSOL", "Residual of the linear scalar solver.");
       break;
     default: break;
   }
@@ -320,6 +322,8 @@
       SetHistoryOutputValue("RMS_Y_CO"             , log10(scalar_solver->GetRes_RMS(I_CO)      ));
       SetHistoryOutputValue("RMS_Y_NOX"            , log10(scalar_solver->GetRes_RMS(I_NOX)     ));
       SetHistoryOutputValue("N_TABLE_MISSES"       , scalar_solver->GetNTableMisses());
+      SetHistoryOutputValue("LINSOL_ITER_SCALAR", scalar_solver->GetIterLinSolver());
+      SetHistoryOutputValue("LINSOL_RESIDUAL_SCALAR", log10(scalar_solver->GetResLinSolver()));      break;
       break;
   }
   
@@ -555,11 +559,7 @@
   AddVolumeOutput("RES_VELOCITY-Y", "Residual_Velocity_y", "RESIDUAL", "Residual of the y-velocity component");
   if (nDim == 3)
     AddVolumeOutput("RES_VELOCITY-Z", "Residual_Velocity_z", "RESIDUAL", "Residual of the z-velocity component");
-<<<<<<< HEAD
-  if (heat || weakly_coupled_heat)
-=======
   if (config->GetEnergy_Equation())  
->>>>>>> eb55a079
     AddVolumeOutput("RES_TEMPERATURE", "Residual_Temperature", "RESIDUAL", "Residual of the temperature");
 
   switch(config->GetKind_Turb_Model()){
@@ -651,19 +651,15 @@
     AddVolumeOutput("Q_CRITERION", "Q_Criterion", "VORTEX_IDENTIFICATION", "Value of the Q-Criterion");
   }
 
-<<<<<<< HEAD
   if(config->GetKind_TimeIntScheme_Flow()==EULER_IMPLICIT){
     AddVolumeOutput("TIMESTEP", "timestep", "TIMESTEP", "local timestep");
   }
-
 
   // Mesh quality metrics, computed in CPhysicalGeometry::ComputeMeshQualityStatistics.
   AddVolumeOutput("ORTHOGONALITY", "Orthogonality", "MESH_QUALITY", "Orthogonality Angle (deg.)");
   AddVolumeOutput("ASPECT_RATIO",  "Aspect_Ratio",  "MESH_QUALITY", "CV Face Area Aspect Ratio");
   AddVolumeOutput("VOLUME_RATIO",  "Volume_Ratio",  "MESH_QUALITY", "CV Sub-Volume Ratio");
 
-=======
->>>>>>> eb55a079
   // Streamwise Periodicity
   if(streamwisePeriodic) {
     AddVolumeOutput("RECOVERED_PRESSURE", "Recovered_Pressure", "SOLUTION", "Recovered physical pressure");
@@ -804,17 +800,10 @@
   SetVolumeOutputValue("RES_VELOCITY-Y", iPoint, solver[FLOW_SOL]->LinSysRes(iPoint, 2));
   if (nDim == 3){
     SetVolumeOutputValue("RES_VELOCITY-Z", iPoint, solver[FLOW_SOL]->LinSysRes(iPoint, 3));
-<<<<<<< HEAD
-    if (heat || weakly_coupled_heat)
-      SetVolumeOutputValue("RES_TEMPERATURE", iPoint, solver[FLOW_SOL]->LinSysRes(iPoint, 4));
-  } else {
-    if (heat || weakly_coupled_heat)
-=======
     if (config->GetEnergy_Equation())  
       SetVolumeOutputValue("RES_TEMPERATURE", iPoint, solver[FLOW_SOL]->LinSysRes(iPoint, 4));
   } else {
     if (config->GetEnergy_Equation())  
->>>>>>> eb55a079
       SetVolumeOutputValue("RES_TEMPERATURE", iPoint, solver[FLOW_SOL]->LinSysRes(iPoint, 3));
   }
 
