/*!
 * \file driver_structure.cpp
 * \brief The main subroutines for driving multi-zone problems.
 * \author R. Sanchez, O. Burghardt
 * \version 6.0.1 "Falcon"
 *
 * The current SU2 release has been coordinated by the
 * SU2 International Developers Society <www.su2devsociety.org>
 * with selected contributions from the open-source community.
 *
 * The main research teams contributing to the current release are:
 *  - Prof. Juan J. Alonso's group at Stanford University.
 *  - Prof. Piero Colonna's group at Delft University of Technology.
 *  - Prof. Nicolas R. Gauger's group at Kaiserslautern University of Technology.
 *  - Prof. Alberto Guardone's group at Polytechnic University of Milan.
 *  - Prof. Rafael Palacios' group at Imperial College London.
 *  - Prof. Vincent Terrapon's group at the University of Liege.
 *  - Prof. Edwin van der Weide's group at the University of Twente.
 *  - Lab. of New Concepts in Aeronautics at Tech. Institute of Aeronautics.
 *
 * Copyright 2012-2018, Francisco D. Palacios, Thomas D. Economon,
 *                      Tim Albring, and the SU2 contributors.
 *
 * SU2 is free software; you can redistribute it and/or
 * modify it under the terms of the GNU Lesser General Public
 * License as published by the Free Software Foundation; either
 * version 2.1 of the License, or (at your option) any later version.
 *
 * SU2 is distributed in the hope that it will be useful,
 * but WITHOUT ANY WARRANTY; without even the implied warranty of
 * MERCHANTABILITY or FITNESS FOR A PARTICULAR PURPOSE. See the GNU
 * Lesser General Public License for more details.
 *
 * You should have received a copy of the GNU Lesser General Public
 * License along with SU2. If not, see <http://www.gnu.org/licenses/>.
 */

#include "../include/driver_structure.hpp"
#include "../include/definition_structure.hpp"


CMultizoneDriver::CMultizoneDriver(char* confFile,
                       unsigned short val_nZone,
                       unsigned short val_nDim,
                       bool val_periodic,
                       SU2_Comm MPICommunicator) : CDriver(confFile,
                                                          val_nZone,
                                                          val_nDim,
                                                          val_periodic,
                                                          MPICommunicator) {

  /*--- Initialize the counter for TimeIter ---*/
  TimeIter = 0;

  /*--- Initialize some useful booleans ---*/
  fsi = false; cht = false;

  /*--- Structure for multizone convergence ---*/
  init_res     = new su2double*[nZone];
  residual     = new su2double*[nZone];
  residual_rel = new su2double*[nZone];
  nVarZone     = new unsigned short[nZone];

  for (iZone = 0; iZone < nZone; iZone++){
    nVarZone[iZone] = 0;
    /*--- Account for all the solvers ---*/
    for (unsigned short iSol = 0; iSol < MAX_SOLS; iSol++){
      if (solver_container[iZone][INST_0][MESH_0][iSol] != NULL)
        nVarZone[iZone] += solver_container[iZone][INST_0][MESH_0][iSol]->GetnVar();
    }
    init_res[iZone]     = new su2double[nVarZone[iZone]];
    residual[iZone]     = new su2double[nVarZone[iZone]];
    residual_rel[iZone] = new su2double[nVarZone[iZone]];
    /*--- Initialize the residual containers to 0.0 ---*/
    for (unsigned short iVar = 0; iVar < nVarZone[iZone]; iVar++){
      init_res[iZone][iVar]     = 0.0;
      residual[iZone][iVar]     = 0.0;
      residual_rel[iZone][iVar] = 0.0;
    }
  }

  /*----------------------------------------------------*/
  /*------ Determine the properties of the problem -----*/
  /*----------------------------------------------------*/

  bool structural_zone = false;
  bool fluid_zone = false;
  bool heat_zone = false;

  /*--- If there is at least a fluid and a structural zone ---*/
  for (iZone = 0; iZone < nZone; iZone++){
    switch (config_container[iZone]->GetKind_Solver()) {
    case EULER: case NAVIER_STOKES: case RANS:
      fluid_zone = true;
      break;
    case FEM_ELASTICITY:
      structural_zone = true;
      break;
    case HEAT_EQUATION_FVM:
      heat_zone = true;
      break;
    }
  }

  /*--- If the problem has FSI properties ---*/
  if (fluid_zone && structural_zone) fsi = true;
  /*--- If the problem has CHT properties ---*/
  if (fluid_zone && heat_zone) cht = true;

  /*----------------------------------------------------*/
  /*- Define if a prefixed motion is imposed in a zone -*/
  /*----------------------------------------------------*/

  prefixed_motion = new bool[nZone];
  for (iZone = 0; iZone < nZone; iZone++){
    switch (config_container[iZone]->GetKind_GridMovement()){
      case RIGID_MOTION: case DEFORMING:
      case EXTERNAL: case EXTERNAL_ROTATION:
      case AEROELASTIC: case AEROELASTIC_RIGID_MOTION:
      case ELASTICITY:
        prefixed_motion[iZone] = true; break;
      case FLUID_STRUCTURE: case FLUID_STRUCTURE_STATIC:
      case STEADY_TRANSLATION: case MOVING_WALL: case ROTATING_FRAME:
      case NO_MOVEMENT: case GUST: default:
        prefixed_motion[iZone] = false; break;
    }
  }

}

CMultizoneDriver::~CMultizoneDriver(void) {

  for (iZone = 0; iZone < nZone; iZone++){
    delete [] init_res[iZone];
    delete [] residual[iZone];
    delete [] residual_rel[iZone];
  }

  delete [] init_res;
  delete [] residual;
  delete [] residual_rel;

  delete [] prefixed_motion;

}

void CMultizoneDriver::StartSolver() {

  /*--- Main external loop of the solver. Runs for the number of time steps required. ---*/

  if (rank == MASTER_NODE)
    cout << endl <<"------------------------------ Begin Solver -----------------------------" << endl;

  if (rank == MASTER_NODE){
    cout << endl <<"Simulation Run using the Multizone Driver" << endl;
    if (driver_config->GetTime_Domain())
      cout << "The simulation will run for " << driver_config->GetnTime_Iter() << " time steps." << endl;
  }

  /*--- Set the initial time iteration to the restart iteration. ---*/
  if (driver_config->GetRestart())
    TimeIter = driver_config->GetRestart_Iter();

  /*--- Run the problem until the number of time iterations required is reached. ---*/
  while ( TimeIter < driver_config->GetnTime_Iter() ) {

    /*--- Perform some preprocessing before starting the time-step simulation. ---*/

    Preprocess(TimeIter);

    /*--- Run a block iteration of the multizone problem. ---*/

    switch (driver_config->GetKind_MZSolver()){
      case MZ_BLOCK_GAUSS_SEIDEL: Run_GaussSeidel(); break;  // Block Gauss-Seidel iteration
      case MZ_BLOCK_JACOBI: Run_Jacobi(); break;             // Block-Jacobi iteration
      default: Run_GaussSeidel(); break;
    }

    /*--- Update the solution for dual time stepping strategy ---*/

    Update();

    /*--- Monitor the computations after each iteration. ---*/

    Monitor(TimeIter);

    /*--- Output the solution in files. ---*/

    Output(TimeIter);

    /*--- If the convergence criteria has been met, terminate the simulation. ---*/

    if (StopCalc) break;

    TimeIter++;

  }

}

void CMultizoneDriver::Preprocess(unsigned long TimeIter) {

  bool unsteady = driver_config->GetTime_Domain();

  for (iZone = 0; iZone < nZone; iZone++){

    /*--- Set the value of the external iteration to TimeIter. -------------------------------------*/
    /*--- TODO: This should be generalised for an homogeneous criteria throughout the code. --------*/
    config_container[iZone]->SetExtIter(TimeIter);

    /*--- Read the target pressure for inverse design. ---------------------------------------------*/
    /*--- TODO: This routine should be taken out of output, and made general for multiple zones. ---*/
//    if (config_container[iZone]->GetInvDesign_Cp() == YES)
//      output[iZone]->SetCp_InverseDesign(solver_container[iZone][INST_0][MESH_0][FLOW_SOL],
//          geometry_container[iZone][INST_0][MESH_0], config_container[iZone], TimeIter);

    /*--- Read the target heat flux ----------------------------------------------------------------*/
    /*--- TODO: This routine should be taken out of output, and made general for multiple zones. ---*/
//    if (config_container[iZone]->GetInvDesign_HeatFlux() == YES)
//      output->SetHeatFlux_InverseDesign(solver_container[iZone][INST_0][MESH_0][FLOW_SOL],
//          geometry_container[iZone][INST_0][MESH_0], config_container[iZone], TimeIter);

    /*--- Set the initial condition for EULER/N-S/RANS ---------------------------------------------*/
    /*--- For FSI, this is set after the mesh has been moved. --------------------------------------*/
    if ((config_container[iZone]->GetKind_Solver() ==  EULER) ||
        (config_container[iZone]->GetKind_Solver() ==  NAVIER_STOKES) ||
        (config_container[iZone]->GetKind_Solver() ==  RANS) ) {
        if(!fsi) solver_container[iZone][INST_0][MESH_0][FLOW_SOL]->SetInitialCondition(geometry_container[iZone][INST_0], solver_container[iZone][INST_0], config_container[iZone], TimeIter);
    }

  }

#ifdef HAVE_MPI
  SU2_MPI::Barrier(MPI_COMM_WORLD);
#endif

  /*--- Run a predictor step ---*/
  for (iZone = 0; iZone < nZone; iZone++){
    if (config_container[iZone]->GetPredictor())
      iteration_container[iZone][INST_0]->Predictor(output[iZone], integration_container, geometry_container, solver_container,
          numerics_container, config_container, surface_movement, grid_movement, FFDBox, iZone, INST_0);
  }

  /*--- Perform a dynamic mesh update if required. ---*/

  DynamicMeshUpdate(TimeIter);

  /*--- Updating zone interface communication patterns for unsteady problems with pre-fixed motion in the config file ---*/
  if ( unsteady ) {
    for (iZone = 0; iZone < nZone; iZone++) {
      for (unsigned short jZone = 0; jZone < nZone; jZone++){
        if(jZone != iZone && interpolator_container[iZone][jZone] != NULL && prefixed_motion[iZone])
          interpolator_container[iZone][jZone]->Set_TransferCoeff(config_container);
      }
    }
  }

}

void CMultizoneDriver::Run_GaussSeidel() {

  unsigned long iOuter_Iter;
  unsigned short jZone, UpdateMesh;
  bool DeformMesh = false;
  unsigned long ExtIter = 0;
  bool Convergence = false;

  unsigned long OuterIter = 0; for (iZone = 0; iZone < nZone; iZone++) config_container[iZone]->SetOuterIter(OuterIter);

  /*--- Loop over the number of outer iterations ---*/
  for (iOuter_Iter = 0; iOuter_Iter < driver_config->GetnOuter_Iter(); iOuter_Iter++){

    /*--- Loop over the number of zones (IZONE) ---*/
    for (iZone = 0; iZone < nZone; iZone++){

      /*--- In principle, the mesh does not need to be updated ---*/
      UpdateMesh = 0;

      /*--- Set the OuterIter ---*/
      config_container[iZone]->SetOuterIter(iOuter_Iter);

      /*--- Transfer from all the remaining zones ---*/
      for (jZone = 0; jZone < nZone; jZone++){
        /*--- The target zone is iZone ---*/
        if (jZone != iZone){
          DeformMesh = Transfer_Data(jZone, iZone);
          if (DeformMesh) UpdateMesh+=1;
        }
      }
      /*--- If a mesh update is required due to the transfer of data ---*/
      if (UpdateMesh > 0) DynamicMeshUpdate(iZone, ExtIter);

      /*--- Iterate the zone as a block, either to convergence or to a max number of iterations ---*/
<<<<<<< HEAD
      iteration_container[iZone][INST_0]->Iterate_Block(output[iZone], integration_container, geometry_container, solver_container,
=======
      iteration_container[iZone][INST_0]->Solve(output, integration_container, geometry_container, solver_container,
>>>>>>> afd1b061
          numerics_container, config_container, surface_movement, grid_movement, FFDBox, iZone, INST_0);

      /*--- A corrector step can help preventing numerical instabilities ---*/
      Corrector(iZone);

    }

    /*--- This is temporary. Each zone has to be monitored independently. Right now, fixes CHT output. ---*/
    Monitor(iOuter_Iter);

    Convergence = OuterConvergence(iOuter_Iter);

    if (Convergence) break;

  }

}

void CMultizoneDriver::Run_Jacobi() {

  unsigned long iOuter_Iter;
  unsigned short jZone, UpdateMesh;
  bool DeformMesh = false;
  unsigned long ExtIter = 0;
  bool Convergence = false;

  unsigned long OuterIter = 0; for (iZone = 0; iZone < nZone; iZone++) config_container[iZone]->SetOuterIter(OuterIter);

  /*--- Loop over the number of outer iterations ---*/
  for (iOuter_Iter = 0; iOuter_Iter < driver_config->GetnOuter_Iter(); iOuter_Iter++){

    /*--- Transfer from all zones ---*/
    for (iZone = 0; iZone < nZone; iZone++){

      /*--- In principle, the mesh does not need to be updated ---*/
      UpdateMesh = 0;

<<<<<<< HEAD
    if (config_container[iZone]->GetRelaxation())
      iteration_container[iZone][INST_0]->Relaxation(output[iZone], integration_container, geometry_container, solver_container,
=======
      /*--- Set the OuterIter ---*/
      config_container[iZone]->SetOuterIter(iOuter_Iter);

      /*--- Transfer from all the remaining zones ---*/
      for (jZone = 0; jZone < nZone; jZone++){
        /*--- The target zone is iZone ---*/
        if (jZone != iZone && transfer_container[iZone][jZone] != NULL){
          DeformMesh = Transfer_Data(jZone, iZone);
          if (DeformMesh) UpdateMesh+=1;
        }
      }
      /*--- If a mesh update is required due to the transfer of data ---*/
      if (UpdateMesh > 0) DynamicMeshUpdate(iZone, ExtIter);

    }

      /*--- Loop over the number of zones (IZONE) ---*/
    for (iZone = 0; iZone < nZone; iZone++){

      /*--- Set the OuterIter ---*/
      config_container[iZone]->SetOuterIter(iOuter_Iter);

      /*--- Iterate the zone as a block, either to convergence or to a max number of iterations ---*/
      iteration_container[iZone][INST_0]->Solve(output, integration_container, geometry_container, solver_container,
>>>>>>> afd1b061
          numerics_container, config_container, surface_movement, grid_movement, FFDBox, iZone, INST_0);

      /*--- A corrector step can help preventing numerical instabilities ---*/
      Corrector(iZone);

    }

    Convergence = OuterConvergence(iOuter_Iter);

    if (Convergence) break;

  }

}

void CMultizoneDriver::Corrector(unsigned short val_iZone) {

    if (config_container[val_iZone]->GetRelaxation())
      iteration_container[val_iZone][INST_0]->Relaxation(output, integration_container, geometry_container, solver_container,
          numerics_container, config_container, surface_movement, grid_movement, FFDBox, val_iZone, INST_0);

}

bool CMultizoneDriver::OuterConvergence(unsigned long OuterIter) {

  bool Convergence = false;
  int rank = MASTER_NODE;
#ifdef HAVE_MPI
  int size;
  MPI_Comm_rank(MPI_COMM_WORLD, &rank);
  MPI_Comm_size(MPI_COMM_WORLD, &size);
#endif

  unsigned short iRes, iVar;
  unsigned short nVarSol;

  /*--- Compute the residual for the all the zones ---*/
  for (iZone = 0; iZone < nZone; iZone++){
    iVar = 0; // Initialize the variable index for each zone

    /*--- Account for all the solvers ---*/
    for (unsigned short iSol = 0; iSol < MAX_SOLS; iSol++){
      /*-- If the solver position iSol is enabled --*/
      if (solver_container[iZone][INST_0][MESH_0][iSol] != NULL){
        nVarSol = solver_container[iZone][INST_0][MESH_0][iSol]->GetnVar();

        /*--- Compute the block residual on each solver ---*/
        solver_container[iZone][INST_0][MESH_0][iSol]->ComputeResidual_BGS(geometry_container[iZone][INST_0][MESH_0],
            config_container[iZone]);

        /*--- Loop over all the variables in the solver ---*/
        for (iRes = 0; iRes < nVarSol; iRes++){
          /*--- Store the log10 of the residual value ---*/
          residual[iZone][iVar] = log10(solver_container[iZone][INST_0][MESH_0][iSol]->GetRes_BGS(iRes));
          /*--- If it is the first iteration, the init_res is the current residual ---*/
          if (OuterIter == 0) init_res[iZone][iVar] = residual[iZone][iVar];
          /*--- residual_rel checks the difference in order of magnitude between the current and the initial residual ---*/
          residual_rel[iZone][iVar] = fabs(residual[iZone][iRes] - init_res[iZone][iRes]);
          /*--- Move the position of the container ---*/
          iVar++;
        }
      }
    }
  }

  /*--- This still has to be generalised ---*/
  if (fsi){

    /*--- This should be possible to change dinamically in the config ---*/
    if (rank == MASTER_NODE){

      cout << endl << "-------------------------------------------------------------------------" << endl;
      cout << endl;
      cout << "Convergence summary for BGS iteration ";
      cout << OuterIter << endl;
      cout << endl;
      /*--- TODO: This is a workaround until the TestCases.py script incorporates new classes for nested loops. ---*/
      cout << "Iter[ID]" << "    BGSRes[Rho]" << "   BGSRes[RhoE]" << "     BGSRes[Ux]" << "     BGSRes[Uy]" << endl;
      cout.precision(6); cout.setf(ios::fixed, ios::floatfield);
      cout.width(8); cout << OuterIter*1000;
      cout.width(15); cout << residual[ZONE_0][0];
      cout.width(15); cout << residual[ZONE_0][3];
      cout.width(15); cout << residual[ZONE_1][0];
      cout.width(15); cout << residual[ZONE_1][1];
      cout << endl;
    }
    for (iZone = 0; iZone < nZone; iZone++){
      if (config_container[iZone]->GetKind_Solver() == FEM_ELASTICITY){
        integration_container[iZone][INST_0][FEA_SOL]->Convergence_Monitoring_FSI(geometry_container[iZone][INST_0][MESH_0], config_container[iZone], solver_container[iZone][INST_0][MESH_0][FEA_SOL], OuterIter);
        Convergence = integration_container[iZone][INST_0][FEA_SOL]->GetConvergence_FSI();
      }
    }
  }

  /*--- Update the residual for the all the zones ---*/
  for (iZone = 0; iZone < nZone; iZone++){
    /*--- Accounting for all the solvers ---*/
    for (unsigned short iSol = 0; iSol < MAX_SOLS; iSol++){
      /*-- If the solver position iSol is enabled --*/
      if (solver_container[iZone][INST_0][MESH_0][iSol] != NULL){
        solver_container[iZone][INST_0][MESH_0][iSol]->UpdateSolution_BGS(geometry_container[iZone][INST_0][MESH_0],
            config_container[iZone]);}
    }
  }

  if (rank == MASTER_NODE) cout.setf(ios::scientific, ios::floatfield);

  /*-----------------------------------------------------------------*/
  /*-------------------- Output FSI history -------------------------*/
  /*-----------------------------------------------------------------*/
  if (fsi){
    bool ZONE_FLOW=0, ZONE_FEA=1;
    /*--- This is a hack to test it works. ---*/
    for (iZone = 0; iZone < nZone; iZone++){
      if (config_container[iZone]->GetKind_Solver() == FEM_ELASTICITY) ZONE_FEA = iZone;
      if (config_container[iZone]->GetKind_Solver() == NAVIER_STOKES) ZONE_FLOW = iZone;
    }
 //   output->SpecialOutput_FSI(&FSIHist_file, geometry_container, solver_container,
 //       config_container, integration_container, 0,
 //       ZONE_FLOW, ZONE_FEA, false);
  }

  return Convergence;

}

void CMultizoneDriver::Update() {

  unsigned short jZone, UpdateMesh;
  bool DeformMesh = false;

  /*--- For enabling a consistent restart, we need to update the mesh with the interface information that introduces displacements --*/
  /*--- Loop over the number of zones (IZONE) ---*/
  for (iZone = 0; iZone < nZone; iZone++){

    UpdateMesh = 0;

      /*--- Transfer from all the remaining zones (JZONE != IZONE)---*/
      for (jZone = 0; jZone < nZone; jZone++){
        /*--- The target zone is iZone ---*/
        if (jZone != iZone){
          DeformMesh = Transfer_Data(jZone, iZone);
          if (DeformMesh) UpdateMesh += 1;
        }
      }
    /*--- If a mesh update is required due to the transfer of data ---*/
    if (UpdateMesh > 0) DynamicMeshUpdate(iZone, ExtIter);

    iteration_container[iZone][INST_0]->Update(output[iZone], integration_container, geometry_container,
        solver_container, numerics_container, config_container,
        surface_movement, grid_movement, FFDBox, iZone, INST_0);

    /*--- Set the Convergence_FSI boolean to false for the next time step ---*/
    for (unsigned short iSol = 0; iSol < MAX_SOLS; iSol++){
      if (solver_container[iZone][INST_0][MESH_0][iSol] != NULL)
        integration_container[iZone][INST_0][iSol]->SetConvergence_FSI(false);
    }
  }

}

void CMultizoneDriver::Output(unsigned long TimeIter) {

  unsigned long nExtIter = config_container[ZONE_0]->GetnExtIter();
  bool output_files = false;

  /*--- Determine whether a solution needs to be written
   after the current iteration ---*/

  if (

      /*--- General if statements to print output statements ---*/

      (TimeIter+1 >= config_container[ZONE_0]->GetnTime_Iter()) || (StopCalc) ||

      /*--- Unsteady problems ---*/

      (((config_container[ZONE_0]->GetUnsteady_Simulation() == DT_STEPPING_1ST) ||
        (config_container[ZONE_0]->GetUnsteady_Simulation() == TIME_STEPPING)) &&
       ((TimeIter == 0) || (ExtIter % config_container[ZONE_0]->GetWrt_Sol_Freq_DualTime() == 0))) ||

      ((config_container[ZONE_0]->GetUnsteady_Simulation() == DT_STEPPING_2ND) &&
       ((TimeIter == 0) || ((TimeIter % config_container[ZONE_0]->GetWrt_Sol_Freq_DualTime() == 0) ||
                           ((TimeIter-1) % config_container[ZONE_0]->GetWrt_Sol_Freq_DualTime() == 0)))) ||

      ((config_container[ZONE_0]->GetUnsteady_Simulation() == DT_STEPPING_2ND) &&
       ((TimeIter == 0) || ((TimeIter % config_container[ZONE_0]->GetWrt_Sol_Freq_DualTime() == 0)))) ||

      ((config_container[ZONE_0]->GetDynamic_Analysis() == DYNAMIC) &&
       ((TimeIter == 0) || (TimeIter % config_container[ZONE_0]->GetWrt_Sol_Freq_DualTime() == 0))) ||

      /*--- No inlet profile file found. Print template. ---*/

      (config_container[ZONE_0]->GetWrt_InletFile())

      ) {

    output_files = true;

  }

  /*--- Determine whether a solution doesn't need to be written
   after the current iteration ---*/

  if (config_container[ZONE_0]->GetFixed_CL_Mode()) {
    if (config_container[ZONE_0]->GetnExtIter()-config_container[ZONE_0]->GetIter_dCL_dAlpha() - 1 < ExtIter) output_files = false;
    if (config_container[ZONE_0]->GetnExtIter() - 1 == ExtIter) output_files = true;
  }

  /*--- write the solution ---*/

  if (output_files) {

    /*--- Time the output for performance benchmarking. ---*/
#ifndef HAVE_MPI
    StopTime = su2double(clock())/su2double(CLOCKS_PER_SEC);
#else
    StopTime = MPI_Wtime();
#endif
    UsedTimeCompute += StopTime-StartTime;
#ifndef HAVE_MPI
    StartTime = su2double(clock())/su2double(CLOCKS_PER_SEC);
#else
    StartTime = MPI_Wtime();
#endif

    if (rank == MASTER_NODE) cout << endl << "-------------------------- File Output Summary --------------------------";

    /*--- Execute the routine for writing restart, volume solution,
     surface solution, and surface comma-separated value files. ---*/

    output->SetResult_Files_Parallel(solver_container, geometry_container, config_container, TimeIter, nZone);


    /*--- Execute the routine for writing special output. ---*/
    output->SetSpecial_Output(solver_container, geometry_container, config_container, TimeIter, nZone);


    if (rank == MASTER_NODE) cout << "-------------------------------------------------------------------------" << endl << endl;

    /*--- Store output time and restart the timer for the compute phase. ---*/
#ifndef HAVE_MPI
    StopTime = su2double(clock())/su2double(CLOCKS_PER_SEC);
#else
    StopTime = MPI_Wtime();
#endif
    UsedTimeOutput += StopTime-StartTime;
    OutputCount++;
    BandwidthSum = config_container[ZONE_0]->GetRestart_Bandwidth_Agg();
#ifndef HAVE_MPI
    StartTime = su2double(clock())/su2double(CLOCKS_PER_SEC);
#else
    StartTime = MPI_Wtime();
#endif

  }

}

void CMultizoneDriver::DynamicMeshUpdate(unsigned long ExtIter) {

  bool harmonic_balance;

  for (iZone = 0; iZone < nZone; iZone++) {
   harmonic_balance = (config_container[iZone]->GetUnsteady_Simulation() == HARMONIC_BALANCE);
    /*--- Dynamic mesh update ---*/
    if ((config_container[iZone]->GetGrid_Movement()) && (!harmonic_balance) && (!fsi)) {
      iteration_container[iZone][INST_0]->SetGrid_Movement(geometry_container, surface_movement, grid_movement, FFDBox, solver_container, config_container, iZone, INST_0, 0, ExtIter );
    }
  }
}

void CMultizoneDriver::DynamicMeshUpdate(unsigned short val_iZone, unsigned long ExtIter) {

  iteration_container[val_iZone][INST_0]->SetGrid_Movement(geometry_container,surface_movement, grid_movement, FFDBox, solver_container,
        config_container, val_iZone, INST_0, 0, ExtIter);

}

bool CMultizoneDriver::Transfer_Data(unsigned short donorZone, unsigned short targetZone) {

  bool MatchingMesh = config_container[targetZone]->GetMatchingMesh();
  bool UpdateMesh = false;

  /*--- Select the transfer method and the appropriate mesh properties (matching or nonmatching mesh) ---*/

  switch (config_container[targetZone]->GetKind_TransferMethod()) {

  case BROADCAST_DATA:
      if (MatchingMesh) {
        if (transfer_types[donorZone][targetZone] == SLIDING_INTERFACE) {
          transfer_container[donorZone][targetZone]->Broadcast_InterfaceData_Matching(solver_container[donorZone][INST_0][MESH_0][FLOW_SOL],solver_container[targetZone][INST_0][MESH_0][FLOW_SOL],
              geometry_container[donorZone][INST_0][MESH_0],geometry_container[targetZone][INST_0][MESH_0],
              config_container[donorZone], config_container[targetZone]);
          if (config_container[targetZone]->GetKind_Solver() == RANS)
            transfer_container[donorZone][targetZone]->Broadcast_InterfaceData_Matching(solver_container[donorZone][INST_0][MESH_0][TURB_SOL],solver_container[targetZone][INST_0][MESH_0][TURB_SOL],
                geometry_container[donorZone][INST_0][MESH_0],geometry_container[targetZone][INST_0][MESH_0],
                config_container[donorZone], config_container[targetZone]);
        }
        else if (transfer_types[donorZone][targetZone] == CONJUGATE_HEAT_FS) {
          transfer_container[donorZone][targetZone]->Broadcast_InterfaceData_Matching(solver_container[donorZone][INST_0][MESH_0][FLOW_SOL],solver_container[targetZone][INST_0][MESH_0][HEAT_SOL],
              geometry_container[donorZone][INST_0][MESH_0],geometry_container[targetZone][INST_0][MESH_0],
              config_container[donorZone], config_container[targetZone]);
        }
        else if (transfer_types[donorZone][targetZone] == CONJUGATE_HEAT_WEAKLY_FS) {
          transfer_container[donorZone][targetZone]->Broadcast_InterfaceData_Matching(solver_container[donorZone][INST_0][MESH_0][HEAT_SOL],solver_container[targetZone][INST_0][MESH_0][HEAT_SOL],
              geometry_container[donorZone][INST_0][MESH_0],geometry_container[targetZone][INST_0][MESH_0],
              config_container[donorZone], config_container[targetZone]);
        }
        else if (transfer_types[donorZone][targetZone] == CONJUGATE_HEAT_SF) {
          transfer_container[donorZone][targetZone]->Broadcast_InterfaceData_Matching(solver_container[donorZone][INST_0][MESH_0][HEAT_SOL],solver_container[targetZone][INST_0][MESH_0][FLOW_SOL],
              geometry_container[donorZone][INST_0][MESH_0],geometry_container[targetZone][INST_0][MESH_0],
              config_container[donorZone], config_container[targetZone]);
        }
        else if (transfer_types[donorZone][targetZone] == CONJUGATE_HEAT_WEAKLY_SF) {
          transfer_container[donorZone][targetZone]->Broadcast_InterfaceData_Matching(solver_container[donorZone][INST_0][MESH_0][HEAT_SOL],solver_container[targetZone][INST_0][MESH_0][HEAT_SOL],
              geometry_container[donorZone][INST_0][MESH_0],geometry_container[targetZone][INST_0][MESH_0],
              config_container[donorZone], config_container[targetZone]);
        }
        else if (transfer_types[donorZone][targetZone] == STRUCTURAL_DISPLACEMENTS) {
          transfer_container[donorZone][targetZone]->Broadcast_InterfaceData_Matching(solver_container[donorZone][INST_0][MESH_0][FEA_SOL],solver_container[targetZone][INST_0][MESH_0][FLOW_SOL],
              geometry_container[donorZone][INST_0][MESH_0],geometry_container[targetZone][INST_0][MESH_0],
              config_container[donorZone], config_container[targetZone]);
          UpdateMesh = true;
        }
        else if (transfer_types[donorZone][targetZone] == FLOW_TRACTION) {
          transfer_container[donorZone][targetZone]->Broadcast_InterfaceData_Matching(solver_container[donorZone][INST_0][MESH_0][FLOW_SOL],solver_container[targetZone][INST_0][MESH_0][FEA_SOL],
              geometry_container[donorZone][INST_0][MESH_0],geometry_container[targetZone][INST_0][MESH_0],
              config_container[donorZone], config_container[targetZone]);
        }
        else if ((transfer_types[donorZone][targetZone] == NO_TRANSFER)
                 || (transfer_types[donorZone][targetZone] == ZONES_ARE_EQUAL)
                 || (transfer_types[donorZone][targetZone] == NO_COMMON_INTERFACE)) { }
        else {
          cout << "WARNING: One of the specified interface transfer routines is not known to the chosen driver and has not been executed." << endl;
        }
      }
      else {
        if (transfer_types[donorZone][targetZone] == SLIDING_INTERFACE) {
          transfer_container[donorZone][targetZone]->Broadcast_InterfaceData_Interpolate(solver_container[donorZone][INST_0][MESH_0][FLOW_SOL],solver_container[targetZone][INST_0][MESH_0][FLOW_SOL],
              geometry_container[donorZone][INST_0][MESH_0],geometry_container[targetZone][INST_0][MESH_0],
              config_container[donorZone], config_container[targetZone]);
          if (config_container[targetZone]->GetKind_Solver() == RANS)
            transfer_container[donorZone][targetZone]->Broadcast_InterfaceData_Interpolate(solver_container[donorZone][INST_0][MESH_0][TURB_SOL],solver_container[targetZone][INST_0][MESH_0][TURB_SOL],
                geometry_container[donorZone][INST_0][MESH_0],geometry_container[targetZone][INST_0][MESH_0],
                config_container[donorZone], config_container[targetZone]);
        }
        else if (transfer_types[donorZone][targetZone] == CONJUGATE_HEAT_FS) {
          transfer_container[donorZone][targetZone]->Broadcast_InterfaceData_Interpolate(solver_container[donorZone][INST_0][MESH_0][FLOW_SOL],solver_container[targetZone][INST_0][MESH_0][HEAT_SOL],
              geometry_container[donorZone][INST_0][MESH_0],geometry_container[targetZone][INST_0][MESH_0],
              config_container[donorZone], config_container[targetZone]);
        }
        else if (transfer_types[donorZone][targetZone] == CONJUGATE_HEAT_WEAKLY_FS) {
          transfer_container[donorZone][targetZone]->Broadcast_InterfaceData_Interpolate(solver_container[donorZone][INST_0][MESH_0][HEAT_SOL],solver_container[targetZone][INST_0][MESH_0][HEAT_SOL],
              geometry_container[donorZone][INST_0][MESH_0],geometry_container[targetZone][INST_0][MESH_0],
              config_container[donorZone], config_container[targetZone]);
        }
        else if (transfer_types[donorZone][targetZone] == CONJUGATE_HEAT_SF) {
          transfer_container[donorZone][targetZone]->Broadcast_InterfaceData_Interpolate(solver_container[donorZone][INST_0][MESH_0][HEAT_SOL],solver_container[targetZone][INST_0][MESH_0][FLOW_SOL],
              geometry_container[donorZone][INST_0][MESH_0],geometry_container[targetZone][INST_0][MESH_0],
              config_container[donorZone], config_container[targetZone]);
        }
        else if (transfer_types[donorZone][targetZone] == CONJUGATE_HEAT_WEAKLY_SF) {
          transfer_container[donorZone][targetZone]->Broadcast_InterfaceData_Interpolate(solver_container[donorZone][INST_0][MESH_0][HEAT_SOL],solver_container[targetZone][INST_0][MESH_0][HEAT_SOL],
              geometry_container[donorZone][INST_0][MESH_0],geometry_container[targetZone][INST_0][MESH_0],
              config_container[donorZone], config_container[targetZone]);
        }
        else if (transfer_types[donorZone][targetZone] == STRUCTURAL_DISPLACEMENTS) {
          transfer_container[donorZone][targetZone]->Broadcast_InterfaceData_Interpolate(solver_container[donorZone][INST_0][MESH_0][FEA_SOL],solver_container[targetZone][INST_0][MESH_0][FLOW_SOL],
              geometry_container[donorZone][INST_0][MESH_0],geometry_container[targetZone][INST_0][MESH_0],
              config_container[donorZone], config_container[targetZone]);
          UpdateMesh = true;
        }
        else if (transfer_types[donorZone][targetZone] == FLOW_TRACTION) {
          transfer_container[donorZone][targetZone]->Broadcast_InterfaceData_Interpolate(solver_container[donorZone][INST_0][MESH_0][FLOW_SOL],solver_container[targetZone][INST_0][MESH_0][FEA_SOL],
              geometry_container[donorZone][INST_0][MESH_0],geometry_container[targetZone][INST_0][MESH_0],
              config_container[donorZone], config_container[targetZone]);
        }
        else if ((transfer_types[donorZone][targetZone] == NO_TRANSFER)
                 || (transfer_types[donorZone][targetZone] == ZONES_ARE_EQUAL)
                 || (transfer_types[donorZone][targetZone] == NO_COMMON_INTERFACE)) { }
        else {
          cout << "WARNING: One of the intended interface transfer routines is not known to the chosen driver and has not been executed." << endl;
        }
      }
      break;

  case SCATTER_DATA:
    if (MatchingMesh) {
      if (transfer_types[donorZone][targetZone] == SLIDING_INTERFACE) {
        transfer_container[donorZone][targetZone]->Scatter_InterfaceData(solver_container[donorZone][INST_0][MESH_0][FLOW_SOL],solver_container[targetZone][INST_0][MESH_0][FLOW_SOL],
            geometry_container[donorZone][INST_0][MESH_0],geometry_container[targetZone][INST_0][MESH_0],
            config_container[donorZone], config_container[targetZone]);
        if (config_container[targetZone]->GetKind_Solver() == RANS)
          transfer_container[donorZone][targetZone]->Scatter_InterfaceData(solver_container[donorZone][INST_0][MESH_0][TURB_SOL],solver_container[targetZone][INST_0][MESH_0][TURB_SOL],
              geometry_container[donorZone][INST_0][MESH_0],geometry_container[targetZone][INST_0][MESH_0],
              config_container[donorZone], config_container[targetZone]);
      }
      else if (transfer_types[donorZone][targetZone] == CONJUGATE_HEAT_FS) {
        transfer_container[donorZone][targetZone]->Scatter_InterfaceData(solver_container[donorZone][INST_0][MESH_0][FLOW_SOL],solver_container[targetZone][INST_0][MESH_0][HEAT_SOL],
            geometry_container[donorZone][INST_0][MESH_0],geometry_container[targetZone][INST_0][MESH_0],
            config_container[donorZone], config_container[targetZone]);
      }
      else if (transfer_types[donorZone][targetZone] == CONJUGATE_HEAT_WEAKLY_FS) {
        transfer_container[donorZone][targetZone]->Scatter_InterfaceData(solver_container[donorZone][INST_0][MESH_0][HEAT_SOL],solver_container[targetZone][INST_0][MESH_0][HEAT_SOL],
            geometry_container[donorZone][INST_0][MESH_0],geometry_container[targetZone][INST_0][MESH_0],
            config_container[donorZone], config_container[targetZone]);
      }
      else if (transfer_types[donorZone][targetZone] == CONJUGATE_HEAT_SF) {
        transfer_container[donorZone][targetZone]->Scatter_InterfaceData(solver_container[donorZone][INST_0][MESH_0][HEAT_SOL],solver_container[targetZone][INST_0][MESH_0][FLOW_SOL],
            geometry_container[donorZone][INST_0][MESH_0],geometry_container[targetZone][INST_0][MESH_0],
            config_container[donorZone], config_container[targetZone]);
      }
      else if (transfer_types[donorZone][targetZone] == STRUCTURAL_DISPLACEMENTS) {
        transfer_container[donorZone][targetZone]->Scatter_InterfaceData(solver_container[donorZone][INST_0][MESH_0][FEA_SOL],solver_container[targetZone][INST_0][MESH_0][FLOW_SOL],
            geometry_container[donorZone][INST_0][MESH_0],geometry_container[targetZone][INST_0][MESH_0],
            config_container[donorZone], config_container[targetZone]);
        UpdateMesh = true;
      }
      else if (transfer_types[donorZone][targetZone] == FLOW_TRACTION) {
        transfer_container[donorZone][targetZone]->Scatter_InterfaceData(solver_container[donorZone][INST_0][MESH_0][FLOW_SOL],solver_container[targetZone][INST_0][MESH_0][FEA_SOL],
            geometry_container[donorZone][INST_0][MESH_0],geometry_container[targetZone][INST_0][MESH_0],
            config_container[donorZone], config_container[targetZone]);
      }
      else if (transfer_types[donorZone][targetZone] == CONJUGATE_HEAT_WEAKLY_SF) {
        transfer_container[donorZone][targetZone]->Scatter_InterfaceData(solver_container[donorZone][INST_0][MESH_0][HEAT_SOL],solver_container[targetZone][INST_0][MESH_0][HEAT_SOL],
            geometry_container[donorZone][INST_0][MESH_0],geometry_container[targetZone][INST_0][MESH_0],
            config_container[donorZone], config_container[targetZone]);
      }
      else if ((transfer_types[donorZone][targetZone] == NO_TRANSFER)
               || (transfer_types[donorZone][targetZone] == ZONES_ARE_EQUAL)
               || (transfer_types[donorZone][targetZone] == NO_COMMON_INTERFACE)) { }
      else {
        cout << "WARNING: One of the specified interface transfer routines is not known to the chosen driver and has not been executed." << endl;
      }
    }
    else {
      SU2_MPI::Error("Scatter method not implemented for non-matching meshes. ", CURRENT_FUNCTION);
    }
    break;

  case ALLGATHER_DATA:
    if (MatchingMesh) {
      SU2_MPI::Error("Allgather method not implemented for matching meshes. ", CURRENT_FUNCTION);
    }
    else {
      if (transfer_types[donorZone][targetZone] == SLIDING_INTERFACE) {
        transfer_container[donorZone][targetZone]->Allgather_InterfaceData(solver_container[donorZone][INST_0][MESH_0][FLOW_SOL],solver_container[targetZone][INST_0][MESH_0][FLOW_SOL],
            geometry_container[donorZone][INST_0][MESH_0],geometry_container[targetZone][INST_0][MESH_0],
            config_container[donorZone], config_container[targetZone]);
        if (config_container[targetZone]->GetKind_Solver() == RANS)
          transfer_container[donorZone][targetZone]->Allgather_InterfaceData(solver_container[donorZone][INST_0][MESH_0][TURB_SOL],solver_container[targetZone][INST_0][MESH_0][TURB_SOL],
              geometry_container[donorZone][INST_0][MESH_0],geometry_container[targetZone][INST_0][MESH_0],
              config_container[donorZone], config_container[targetZone]);
      }
      else if (transfer_types[donorZone][targetZone] == CONJUGATE_HEAT_FS) {
        transfer_container[donorZone][targetZone]->Allgather_InterfaceData(solver_container[donorZone][INST_0][MESH_0][FLOW_SOL],solver_container[targetZone][INST_0][MESH_0][HEAT_SOL],
            geometry_container[donorZone][INST_0][MESH_0],geometry_container[targetZone][INST_0][MESH_0],
            config_container[donorZone], config_container[targetZone]);
      }
      else if (transfer_types[donorZone][targetZone] == CONJUGATE_HEAT_WEAKLY_FS) {
        transfer_container[donorZone][targetZone]->Allgather_InterfaceData(solver_container[donorZone][INST_0][MESH_0][HEAT_SOL],solver_container[targetZone][INST_0][MESH_0][HEAT_SOL],
            geometry_container[donorZone][INST_0][MESH_0],geometry_container[targetZone][INST_0][MESH_0],
            config_container[donorZone], config_container[targetZone]);
      }
      else if (transfer_types[donorZone][targetZone] == CONJUGATE_HEAT_SF) {
        transfer_container[donorZone][targetZone]->Allgather_InterfaceData(solver_container[donorZone][INST_0][MESH_0][HEAT_SOL],solver_container[targetZone][INST_0][MESH_0][FLOW_SOL],
            geometry_container[donorZone][INST_0][MESH_0],geometry_container[targetZone][INST_0][MESH_0],
            config_container[donorZone], config_container[targetZone]);
      }
      else if (transfer_types[donorZone][targetZone] == CONJUGATE_HEAT_WEAKLY_SF) {
        transfer_container[donorZone][targetZone]->Allgather_InterfaceData(solver_container[donorZone][INST_0][MESH_0][HEAT_SOL],solver_container[targetZone][INST_0][MESH_0][HEAT_SOL],
            geometry_container[donorZone][INST_0][MESH_0],geometry_container[targetZone][INST_0][MESH_0],
            config_container[donorZone], config_container[targetZone]);
      }
      else if (transfer_types[donorZone][targetZone] == STRUCTURAL_DISPLACEMENTS) {
        transfer_container[donorZone][targetZone]->Allgather_InterfaceData(solver_container[donorZone][INST_0][MESH_0][FEA_SOL],solver_container[targetZone][INST_0][MESH_0][FLOW_SOL],
            geometry_container[donorZone][INST_0][MESH_0],geometry_container[targetZone][INST_0][MESH_0],
            config_container[donorZone], config_container[targetZone]);
        UpdateMesh = true;
      }
      else if (transfer_types[donorZone][targetZone] == FLOW_TRACTION) {
        transfer_container[donorZone][targetZone]->Allgather_InterfaceData(solver_container[donorZone][INST_0][MESH_0][FLOW_SOL],solver_container[targetZone][INST_0][MESH_0][FEA_SOL],
            geometry_container[donorZone][INST_0][MESH_0],geometry_container[targetZone][INST_0][MESH_0],
            config_container[donorZone], config_container[targetZone]);
      }
      else if ((transfer_types[donorZone][targetZone] == NO_TRANSFER)
               || (transfer_types[donorZone][targetZone] == ZONES_ARE_EQUAL)
               || (transfer_types[donorZone][targetZone] == NO_COMMON_INTERFACE)) { }
      else {
        cout << "WARNING: One of the specified interface transfer routines is not known to the chosen driver and can't be executed." << endl;
      }
    }
    break;
  }

  return UpdateMesh;
}<|MERGE_RESOLUTION|>--- conflicted
+++ resolved
@@ -291,11 +291,7 @@
       if (UpdateMesh > 0) DynamicMeshUpdate(iZone, ExtIter);
 
       /*--- Iterate the zone as a block, either to convergence or to a max number of iterations ---*/
-<<<<<<< HEAD
-      iteration_container[iZone][INST_0]->Iterate_Block(output[iZone], integration_container, geometry_container, solver_container,
-=======
-      iteration_container[iZone][INST_0]->Solve(output, integration_container, geometry_container, solver_container,
->>>>>>> afd1b061
+      iteration_container[iZone][INST_0]->Solve(output[iZone], integration_container, geometry_container, solver_container,
           numerics_container, config_container, surface_movement, grid_movement, FFDBox, iZone, INST_0);
 
       /*--- A corrector step can help preventing numerical instabilities ---*/
@@ -333,10 +329,6 @@
       /*--- In principle, the mesh does not need to be updated ---*/
       UpdateMesh = 0;
 
-<<<<<<< HEAD
-    if (config_container[iZone]->GetRelaxation())
-      iteration_container[iZone][INST_0]->Relaxation(output[iZone], integration_container, geometry_container, solver_container,
-=======
       /*--- Set the OuterIter ---*/
       config_container[iZone]->SetOuterIter(iOuter_Iter);
 
@@ -361,7 +353,6 @@
 
       /*--- Iterate the zone as a block, either to convergence or to a max number of iterations ---*/
       iteration_container[iZone][INST_0]->Solve(output, integration_container, geometry_container, solver_container,
->>>>>>> afd1b061
           numerics_container, config_container, surface_movement, grid_movement, FFDBox, iZone, INST_0);
 
       /*--- A corrector step can help preventing numerical instabilities ---*/
