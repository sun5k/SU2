--- conflicted
+++ resolved
@@ -439,14 +439,9 @@
 			Jacobian.BuildJacobiPreconditioner();
 			precond = new CLineletPreconditioner(Jacobian);
 		}
-<<<<<<< HEAD
 		else if (config->GetKind_Linear_Solver_Prec() == NO_PREC) {
 			precond = new CIdentityPreconditioner();
         }
-=======
-		else if (config->GetKind_Linear_Solver_Prec() == NO_PREC)
-			precond = new CIdentityPreconditioner();
->>>>>>> e322d0e3
         
 		CSysSolve system;
 		if (config->GetKind_Linear_Solver() == BCGSTAB)
@@ -484,7 +479,6 @@
             }
             break;
 	}
-<<<<<<< HEAD
 
   /*--- MPI solution ---*/
   Set_MPI_Solution(geometry, config);
@@ -492,15 +486,6 @@
   /*--- Compute the root mean square residual ---*/
   SetResidual_RMS(geometry, config);
 
-=======
-    
-    /*--- MPI solution ---*/
-    SetSolution_MPI(geometry, config);
-    
-    /*--- Compute the root mean square residual ---*/
-    SetResidual_RMS(geometry, config);
-    
->>>>>>> e322d0e3
 }
 
 void CTurbSolution::CalcGradient_GG(double *val_U_i, double **val_U_js, unsigned short nNeigh, unsigned short numVar,
