--- conflicted
+++ resolved
@@ -1750,10 +1750,6 @@
   grid_movement = config->GetGrid_Movement();
   kappa = config->GetRoe_Kappa(); // 1 is unstable
 
-<<<<<<< HEAD
-
-=======
->>>>>>> 25d363ff
   Diff_U = new su2double [nVar];
   Velocity_i = new su2double [nDim];
   Velocity_j = new su2double [nDim];
