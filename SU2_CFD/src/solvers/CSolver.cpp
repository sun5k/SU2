--- conflicted
+++ resolved
@@ -742,66 +742,7 @@
 
             /*--- Store the partial gradient in the buffer. ---*/
 
-<<<<<<< HEAD
             for (iVar = 0; iVar < ICOUNT; iVar++) {
-=======
-            for (iVar = 0; iVar < nVar; iVar++) {
-              for (iDim = 0; iDim < nDim; iDim++) {
-                bufDSend[buf_offset+iVar*nDim+iDim] = rotBlock[iVar][iDim];
-              }
-            }
-
-            break;
-          case PERIODIC_AUX_GG:
-
-            /*--- Access and rotate the partial G-G gradient. These will be
-             summed on both sides of the periodic faces before dividing
-             by the volume to complete the Green-Gauss gradient calc. ---*/
-
-            for (iVar = 0; iVar < base_nodes->GetnAuxVar(); iVar++) {
-              for (iDim = 0; iDim < nDim; iDim++) {
-                jacBlock[iVar][iDim] = base_nodes->GetAuxVarGradient(iPoint, iVar, iDim);
-              }
-            }
-
-            /*--- Rotate the gradients in x,y,z space for all variables. ---*/
-
-            for (iVar = 0; iVar < base_nodes->GetnAuxVar(); iVar++) {
-              Rotate(zeros, jacBlock[iVar], rotBlock[iVar]);
-            }
-
-            /*--- Store the partial gradient in the buffer. ---*/
-
-            for (iVar = 0; iVar < base_nodes->GetnAuxVar(); iVar++) {
-              for (iDim = 0; iDim < nDim; iDim++) {
-                bufDSend[buf_offset+iVar*nDim+iDim] = rotBlock[iVar][iDim];
-              }
-            }
-
-            break;
-
-          case PERIODIC_PRIM_GG:
-
-            /*--- Access and rotate the partial G-G gradient. These will be
-             summed on both sides of the periodic faces before dividing
-             by the volume to complete the Green-Gauss gradient calc. ---*/
-
-            for (iVar = 0; iVar < nPrimVarGrad; iVar++) {
-              for (iDim = 0; iDim < nDim; iDim++){
-                jacBlock[iVar][iDim] = base_nodes->GetGradient_Primitive(iPoint, iVar, iDim);
-              }
-            }
-
-            /*--- Rotate the partial gradients in space for all variables. ---*/
-
-            for (iVar = 0; iVar < nPrimVarGrad; iVar++) {
-              Rotate(zeros, jacBlock[iVar], rotBlock[iVar]);
-            }
-
-            /*--- Store the partial gradient in the buffer. ---*/
-
-            for (iVar = 0; iVar < nPrimVarGrad; iVar++) {
->>>>>>> e7aa180f
               for (iDim = 0; iDim < nDim; iDim++) {
                 bufDSend[buf_offset+iVar*nDim+iDim] = rotBlock[iVar][iDim];
               }
@@ -1269,20 +1210,6 @@
 
               break;
 
-            case PERIODIC_SOL_GG:
-<<<<<<< HEAD
-            case PERIODIC_SOL_GG_R:
-=======
-
-              /*--- For G-G, we accumulate partial gradients then compute
-               the final value using the entire volume of the periodic cell. ---*/
-
-              for (iVar = 0; iVar < nVar; iVar++)
-                for (iDim = 0; iDim < nDim; iDim++)
-                  base_nodes->AddGradient(iPoint, iVar, iDim,
-                                          bufDRecv[buf_offset+iVar*nDim+iDim]);
-
-              break;
 
             case PERIODIC_AUX_GG:
 
@@ -1295,8 +1222,8 @@
                                           bufDRecv[buf_offset+iVar*nDim+iDim]);
 
               break;
-
->>>>>>> e7aa180f
+            case PERIODIC_SOL_GG:
+            case PERIODIC_SOL_GG_R:
             case PERIODIC_PRIM_GG:
             case PERIODIC_PRIM_GG_R:
 
