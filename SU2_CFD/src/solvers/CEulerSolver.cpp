--- conflicted
+++ resolved
@@ -24,9 +24,6 @@
  * You should have received a copy of the GNU Lesser General Public
  * License along with SU2. If not, see <http://www.gnu.org/licenses/>.
  */
-#if defined (__APPLE__)
-#include <Accelerate/Accelerate.h>
-#endif
 
 #if defined (__APPLE__)
 #include <Accelerate/Accelerate.h>
@@ -50,22 +47,6 @@
 #include <chrono>
 
 
-<<<<<<< HEAD
-//extern "C" void dgels_(char*, int*, int*, int*, passivedouble*, int*, passivedouble*,
-//                       int*, passivedouble*, int*, int*);
-/* Prototypes for Lapack functions, if MKL or LAPACK is used. */
-//#if defined (HAVE_MKL) || defined(HAVE_LAPACK)
-//extern "C" void dgeqrf_(int*, int*, passivedouble*, int*, passivedouble*,
-//                       passivedouble*, int*, int*);
-//
-//extern "C" void dormqr_(char*, char*, const int*, const int*, const int*,
-//                        const passivedouble*, const int*, const passivedouble*, const passivedouble*,
-//                        const int*, const passivedouble*, const int*, const int*);
-//#endif
-
-
-=======
->>>>>>> f04af918
 CEulerSolver::CEulerSolver(CGeometry *geometry, CConfig *config,
                            unsigned short iMesh, const bool navier_stokes) :
   CFVMFlowSolverBase<CEulerVariable, ENUM_REGIME::COMPRESSIBLE>(*geometry, *config) {
@@ -190,7 +171,7 @@
       cout << "Initialize Jacobian structure (" << description << "). MG level: " << iMesh <<"." << endl;
 
     Jacobian.Initialize(nPoint, nPointDomain, nVar, nVar, true, geometry, config, ReducerStrategy);
-    
+
     if (config->GetKind_Linear_Solver_Prec() == LINELET) {
       nLineLets = Jacobian.BuildLineletPreconditioner(geometry, config);
       if (rank == MASTER_NODE)
@@ -352,16 +333,6 @@
     if ((rank == MASTER_NODE) && (counter_global != 0))
       cout << "Warning. The original solution contains " << counter_global << " points that are not physical." << endl;
   }
-
-  /*---- Initialize ROM specific variables. ----*/
-  //bool rom = config->GetReduced_Model();
-  //if (rom) {
-  //  if (rank == MASTER_NODE)
-  //    cout << "Selecting nodes for hyper-reduction (ROM)." << endl;
-  //  Mask_Selection(geometry, config);
-  //  FindMaskedEdges(geometry, config);
-  //  SetROM_Variables(nPoint, nPointDomain, nVar, geometry, config);
-  //}
 
   /*--- Initial comms. ---*/
 
@@ -1786,21 +1757,12 @@
   if (rom) nEdge = Edge_masked.size();
   else     nEdge = geometry->GetnEdge();
 
-<<<<<<< HEAD
-  ///*--- Loop over edge colors. ---*/
-  //for (auto color : EdgeColoring)
-  {
-  /*--- Chunk size is at least OMP_MIN_SIZE and a multiple of the color group size. ---*/
-  //SU2_OMP_FOR_DYN(nextMultiple(OMP_MIN_SIZE, color.groupSize))
-  //for(auto k = 0ul; k < color.size; ++k) {
-=======
   /*--- Loop over edge colors. ---*/
 //  for (auto color : EdgeColoring)
 //  {
   /*--- Chunk size is at least OMP_MIN_SIZE and a multiple of the color group size. ---*/
 //  SU2_OMP_FOR_DYN(nextMultiple(OMP_MIN_SIZE, color.groupSize))
 //  for(auto k = 0ul; k < color.size; ++k) {
->>>>>>> f04af918
 
   
   for (i = 0; i < nEdge; i++) {
@@ -2086,9 +2048,6 @@
                                 (config->GetKind_FluidModel() == IDEAL_GAS);
   const bool rans             = (config->GetKind_Turb_Model() != TURB_MODEL::NONE);
 
-  /*--- Allow Jacobian to be calculated for ROM problem ---*/
-  //if (config->GetReduced_Model()) implicit = true;
-
   /*--- Pick one numerics object per thread. ---*/
   CNumerics* numerics = numerics_container[SOURCE_FIRST_TERM + omp_get_thread_num()*MAX_TERMS];
 
@@ -2476,13 +2435,6 @@
 }
 
 void CEulerSolver::ExplicitEuler_Iteration(CGeometry *geometry, CSolver **solver_container, CConfig *config) {
-
-  bool rom = config->GetReduced_Model();
-  
-  if (rom) {
-    ROM_Iteration(geometry, solver_container, config);
-    return;
-  }
 
   Explicit_Iteration<EULER_EXPLICIT>(geometry, solver_container, config, 0);
 }
@@ -2553,19 +2505,11 @@
         local_Res_TruncError[iVar] = 0.0;
       }
     }
-<<<<<<< HEAD
-    
-    for (unsigned short iVar = 0; iVar < nVar; iVar++) {
-      unsigned long total_index = iPoint*nVar + iVar;
-      LinSysRes[total_index] = - (LinSysRes[total_index] + local_Res_TruncError[iVar]);
-      //LinSysSol[total_index] = 0.0;
-=======
       
     for (unsigned short iVar = 0; iVar < nVar; iVar++) {
       unsigned long total_index = iPoint*nVar + iVar;
       LinSysRes[total_index] = - (LinSysRes[total_index] + local_Res_TruncError[iVar]);
       LinSysSol[total_index] = 0.0;
->>>>>>> f04af918
 
       su2double Res = fabs(LinSysRes[total_index]);
       resRMS[iVar] += Res*Res;
@@ -2593,11 +2537,7 @@
   
   if (false) {
   
-<<<<<<< HEAD
-    vector<double> rnorm(nVar,0.0);
-=======
     vector<su2double> rnorm(nVar,0.0);
->>>>>>> f04af918
     
     // warning: weights are written for no hyper-reduction
   
@@ -2640,23 +2580,6 @@
   }
   fs.close();
   
-<<<<<<< HEAD
-  /*--- Reduce residual information over all threads in this rank. ---*/
-  SU2_OMP_CRITICAL
-  for (unsigned short iVar = 0; iVar < nVar; iVar++) {
-    AddRes_RMS(iVar, resRMS[iVar]);
-    AddRes_Max(iVar, resMax[iVar], geometry->nodes->GetGlobalIndex(idxMax[iVar]), coordMax[iVar]);
-  }
-  
-  /*--- Container for reduced residual ---*/
-  
-  vector<double> r_red(n,0.0);
-  double ReducedRes = 0.0;
-  
-  /*--- Compute Test Basis: W = J * Phi ---*/
-  
-  vector<double> TestBasis2(m*n, 0.0);
-=======
   /*--- Container for reduced residual ---*/
   
   vector<su2double> r_red(n,0.0);
@@ -2665,27 +2588,18 @@
   /*--- Compute Test Basis: W = J * Phi ---*/
   
   vector<su2double> TestBasis2(m*n, 0.0);
->>>>>>> f04af918
   su2double* prod   = new su2double[nVar]();
 
   for (iPoint_mask = 0; iPoint_mask < Mask.size(); iPoint_mask++) {
     iPoint = Mask[iPoint_mask];
   //for (iPoint = 0; iPoint < nPointDomain; iPoint++) {
     
-<<<<<<< HEAD
-    su2double* J_ii = Jacobian.GetBlock(iPoint, iPoint);
-=======
     su2mixedfloat* J_ii = Jacobian.GetBlock(iPoint, iPoint);
->>>>>>> f04af918
     
     for (kNeigh = 0; kNeigh < geometry->nodes->GetnPoint(iPoint); kNeigh++) {
       kPoint = geometry->nodes->GetPoint(iPoint,kNeigh);
       
-<<<<<<< HEAD
-      su2double* J_ik = Jacobian.GetBlock(iPoint, kPoint);
-=======
       su2mixedfloat* J_ik = Jacobian.GetBlock(iPoint, kPoint);
->>>>>>> f04af918
       
       for (jPoint = 0; jPoint < TrialBasis[0].size(); jPoint++) {
         
@@ -2787,40 +2701,9 @@
   
   
   if (true) {
-<<<<<<< HEAD
     writeROMfiles(TestBasis2, r);
     
     ofstream fs;
-=======
-    ofstream fs;
-    std::string fname = "check_testbasis.csv";
-    fs.open(fname);
-    for(int i=0; i < m; i++){
-      for(int j=0; j < n; j++){
-        fs << setprecision(10) << TestBasis2[i +j*m] << "," ;
-      }
-      fs << "\n";
-    }
-    fs.close();
-    
-    std::string fname1 = "check_trialbasis.csv";
-    fs.open(fname1);
-    for(int i=0; i < m; i++){
-      for(int j=0; j < n; j++){
-        fs << setprecision(10) << TrialBasis[i][j] << "," ;
-      }
-      fs << "\n";
-    }
-    fs.close();
-    
-    std::string fname2 = "check_residual.csv";
-    fs.open(fname2);
-    for(int i=0; i < m; i++){
-      fs << setprecision(10) << r[i] << "\n" ;
-    }
-    fs.close();
-    
->>>>>>> f04af918
     std::string file_name = "check_coords.csv";
     if (InnerIter == 0) {
       fs.open(file_name);
