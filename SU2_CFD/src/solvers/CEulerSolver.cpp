--- conflicted
+++ resolved
@@ -1920,27 +1920,7 @@
 
   /*--- Use default implementation, then add solver-specifics. ---*/
 
-<<<<<<< HEAD
-  SU2_OMP_PARALLEL {
-
-  unsigned long iPoint;
-  unsigned short iMesh, iDim;
-  su2double X0[MAXNDIM] = {0.0}, X1[MAXNDIM] = {0.0}, X2[MAXNDIM] = {0.0},
-  X1_X0[MAXNDIM] = {0.0}, X2_X0[MAXNDIM] = {0.0}, X2_X1[MAXNDIM] = {0.0},
-  CP[MAXNDIM] = {0.0}, Distance, DotCheck, Radius;
-
-  /*--- Check if a verification solution is to be computed. ---*/
-  if ((VerificationSolution) && (TimeIter == 0) && !restart) {
-
-    /*--- Loop over the multigrid levels. ---*/
-    for (iMesh = 0; iMesh <= config->GetnMGLevels(); iMesh++) {
-
-      /*--- Loop over all grid points. ---*/
-      SU2_OMP_FOR_STAT(omp_chunk_size)
-      for (iPoint = 0; iPoint < geometry[iMesh]->GetnPoint(); iPoint++) {
-=======
   BaseClass::SetInitialCondition(geometry, solver_container, config, TimeIter);
->>>>>>> 46bb5001
 
   /*--- Set subsonic initial condition for engine intakes at iteration 0 ---*/
 
