/*!
 * \file driver_structure.cpp
 * \brief The main subroutines for driving single or multi-zone problems.
 * \author T. Economon, H. Kline, R. Sanchez
 * \version 4.2.0 "Cardinal"
 *
 * SU2 Lead Developers: Dr. Francisco Palacios (Francisco.D.Palacios@boeing.com).
 *                      Dr. Thomas D. Economon (economon@stanford.edu).
 *
 * SU2 Developers: Prof. Juan J. Alonso's group at Stanford University.
 *                 Prof. Piero Colonna's group at Delft University of Technology.
 *                 Prof. Nicolas R. Gauger's group at Kaiserslautern University of Technology.
 *                 Prof. Alberto Guardone's group at Polytechnic University of Milan.
 *                 Prof. Rafael Palacios' group at Imperial College London.
 *
 * Copyright (C) 2012-2016 SU2, the open-source CFD code.
 *
 * SU2 is free software; you can redistribute it and/or
 * modify it under the terms of the GNU Lesser General Public
 * License as published by the Free Software Foundation; either
 * version 2.1 of the License, or (at your option) any later version.
 *
 * SU2 is distributed in the hope that it will be useful,
 * but WITHOUT ANY WARRANTY; without even the implied warranty of
 * MERCHANTABILITY or FITNESS FOR A PARTICULAR PURPOSE. See the GNU
 * Lesser General Public License for more details.
 *
 * You should have received a copy of the GNU Lesser General Public
 * License along with SU2. If not, see <http://www.gnu.org/licenses/>.
 */

#include "../include/driver_structure.hpp"
#include "../include/definition_structure.hpp"

CDriver::CDriver(char* confFile,
                 unsigned short val_nZone,
                 unsigned short val_nDim):config_file_name(confFile), StartTime(0.0), StopTime(0.0), UsedTime(0.0), ExtIter(0), nZone(val_nZone), nDim(val_nDim), StopCalc(false), fsi(false) {
  

<<<<<<< HEAD
  unsigned short iMesh, iZone, jZone, iSol;
  unsigned short nDim;
  
  bool fsi = config_container[ZONE_0]->GetFSI_Simulation();
  bool mixingplane = config_container[ZONE_0]-> GetBoolMixingPlaneInterface();
=======
  unsigned short jZone, iSol;
>>>>>>> 3af2ef4b

  int rank = MASTER_NODE;
#ifdef HAVE_MPI
  MPI_Comm_rank(MPI_COMM_WORLD, &rank);
#endif

    /*--- Create pointers to all of the classes that may be used throughout
   the SU2_CFD code. In general, the pointers are instantiated down a
   heirarchy over all zones, multigrid levels, equation sets, and equation
   terms as described in the comments below. ---*/

  iteration_container           = NULL;
  output                        = NULL;
  integration_container         = NULL;
  geometry_container            = NULL;
  solver_container              = NULL;
  numerics_container            = NULL;
  config_container              = NULL;
  surface_movement              = NULL;
  grid_movement                 = NULL;
  FFDBox                        = NULL;
  interpolator_container        = NULL;
  transfer_container            = NULL;

  /*--- Definition and of the containers for all possible zones. ---*/

  iteration_container    = new CIteration*[nZone];
  solver_container       = new CSolver***[nZone];
  integration_container  = new CIntegration**[nZone];
  numerics_container     = new CNumerics****[nZone];
  config_container       = new CConfig*[nZone];
  geometry_container     = new CGeometry**[nZone];
  surface_movement       = new CSurfaceMovement*[nZone];
  grid_movement          = new CVolumetricMovement*[nZone];
  FFDBox                 = new CFreeFormDefBox**[nZone];
  interpolator_container = new CInterpolator**[nZone];
  transfer_container     = new CTransfer**[nZone];

  for (iZone = 0; iZone < nZone; iZone++) {
    solver_container[iZone]       = NULL;
    integration_container[iZone]  = NULL;
    numerics_container[iZone]     = NULL;
    config_container[iZone]       = NULL;
    geometry_container[iZone]     = NULL;
    surface_movement[iZone]       = NULL;
    grid_movement[iZone]          = NULL;
    FFDBox[iZone]                 = NULL;
    interpolator_container[iZone] = NULL;
    transfer_container[iZone]     = NULL;
  }
  
  /*--- Loop over all zones to initialize the various classes. In most
   cases, nZone is equal to one. This represents the solution of a partial
   differential equation on a single block, unstructured mesh. ---*/

  for (iZone = 0; iZone < nZone; iZone++) {

    /*--- Definition of the configuration option class for all zones. In this
     constructor, the input configuration file is parsed and all options are
     read and stored. ---*/

    config_container[iZone] = new CConfig(config_file_name, SU2_CFD, iZone, nZone, nDim, VERB_HIGH);

    /*--- Definition of the geometry class to store the primal grid in the
     partitioning process. ---*/

    CGeometry *geometry_aux = NULL;

    /*--- All ranks process the grid and call ParMETIS for partitioning ---*/

    geometry_aux = new CPhysicalGeometry(config_container[iZone], iZone, nZone);

    /*--- Color the initial grid and set the send-receive domains (ParMETIS) ---*/

    geometry_aux->SetColorGrid_Parallel(config_container[iZone]);

    /*--- Allocate the memory of the current domain, and divide the grid
     between the ranks. ---*/

    geometry_container[iZone] = new CGeometry *[config_container[iZone]->GetnMGLevels()+1];
    geometry_container[iZone][MESH_0] = new CPhysicalGeometry(geometry_aux, config_container[iZone]);

    /*--- Deallocate the memory of geometry_aux ---*/

    delete geometry_aux;

    /*--- Add the Send/Receive boundaries ---*/

    geometry_container[iZone][MESH_0]->SetSendReceive(config_container[iZone]);

    /*--- Add the Send/Receive boundaries ---*/

    geometry_container[iZone][MESH_0]->SetBoundaries(config_container[iZone]);

  }

  /*--- Preprocessing of the geometry for all zones. In this routine, the edge-
   based data structure is constructed, i.e. node and cell neighbors are
   identified and linked, face areas and volumes of the dual mesh cells are
   computed, and the multigrid levels are created using an agglomeration procedure. ---*/

    if (rank == MASTER_NODE)
    cout << endl <<"------------------------- Geometry Preprocessing ------------------------" << endl;

    Geometrical_Preprocessing();

    for (iZone = 0; iZone < nZone; iZone++) {

    /*--- Computation of wall distances for turbulence modeling ---*/

    if (rank == MASTER_NODE)
      cout << "Computing wall distances." << endl;

    if ((config_container[iZone]->GetKind_Solver() == RANS) ||
        (config_container[iZone]->GetKind_Solver() == ADJ_RANS) ||
        (config_container[iZone]->GetKind_Solver() == DISC_ADJ_RANS))
      geometry_container[iZone][MESH_0]->ComputeWall_Distance(config_container[iZone]);

    /*--- Computation of positive surface area in the z-plane which is used for
     the calculation of force coefficient (non-dimensionalization). ---*/

    geometry_container[iZone][MESH_0]->SetPositive_ZArea(config_container[iZone]);

    /*--- Set the near-field, interface and actuator disk boundary conditions, if necessary. ---*/

    for (iMesh = 0; iMesh <= config_container[iZone]->GetnMGLevels(); iMesh++) {
      geometry_container[iZone][iMesh]->MatchNearField(config_container[iZone]);
      geometry_container[iZone][iMesh]->MatchInterface(config_container[iZone]);
      geometry_container[iZone][iMesh]->MatchActuator_Disk(config_container[iZone]);
    }

  }

  /*--- If activated by the compile directive, perform a partition analysis. ---*/
#if PARTITION
  Partition_Analysis(geometry_container[ZONE_0][MESH_0], config_container[ZONE_0]);
#endif

  /*--- Output some information about the driver that has been instantiated for the problem. ---*/

  if (rank == MASTER_NODE)
    cout << endl <<"------------------------- Driver information --------------------------" << endl;

  fsi = config_container[ZONE_0]->GetFSI_Simulation();

  if(nZone == SINGLE_ZONE){
    if (rank == MASTER_NODE) cout << "A single zone driver has been instantiated." << endl;
  }
  else if (config_container[ZONE_0]->GetUnsteady_Simulation() == TIME_SPECTRAL){
    if (rank == MASTER_NODE) cout << "A spectral method driver has been instantiated." << endl;
  }
  else if (nZone == 2 && fsi){
    if (rank == MASTER_NODE) cout << "A Fluid-Structure Interaction driver has been instantiated." << endl;
  }
  else{
    if (rank == MASTER_NODE) cout << "A multi-zone driver has been instantiated." << endl;
  }
  
  for (iZone = 0; iZone < nZone; iZone++) {
    
    /*--- Instantiate the type of physics iteration to be executed within each zone. For
     example, one can execute the same physics across multiple zones (mixing plane),
     different physics in different zones (fluid-structure interaction), or couple multiple
     systems tightly within a single zone by creating a new iteration class (e.g., RANS). ---*/
    if (rank == MASTER_NODE){
      cout << endl <<"------------------------ Iteration Preprocessing ------------------------" << endl;
    }
    Iteration_Preprocessing();
    
    /*--- Definition of the solver class: solver_container[#ZONES][#MG_GRIDS][#EQ_SYSTEMS].
     The solver classes are specific to a particular set of governing equations,
     and they contain the subroutines with instructions for computing each spatial
     term of the PDE, i.e. loops over the edges to compute convective and viscous
     fluxes, loops over the nodes to compute source terms, and routines for
     imposing various boundary condition type for the PDE. ---*/
    if (rank == MASTER_NODE)
      cout << endl <<"------------------------- Solver Preprocessing --------------------------" << endl;
    
    solver_container[iZone] = new CSolver** [config_container[iZone]->GetnMGLevels()+1];
    for (iMesh = 0; iMesh <= config_container[iZone]->GetnMGLevels(); iMesh++)
      solver_container[iZone][iMesh] = NULL;
    
    for (iMesh = 0; iMesh <= config_container[iZone]->GetnMGLevels(); iMesh++) {
      solver_container[iZone][iMesh] = new CSolver* [MAX_SOLS];
      for (iSol = 0; iSol < MAX_SOLS; iSol++)
        solver_container[iZone][iMesh][iSol] = NULL;
    }
    Solver_Preprocessing(solver_container[iZone], geometry_container[iZone],
                         config_container[iZone]);
    
    
    if (rank == MASTER_NODE)
      cout << endl <<"----------------- Integration and Numerics Preprocessing ----------------" << endl;
    
    /*--- Definition of the integration class: integration_container[#ZONES][#EQ_SYSTEMS].
     The integration class orchestrates the execution of the spatial integration
     subroutines contained in the solver class (including multigrid) for computing
     the residual at each node, R(U) and then integrates the equations to a
     steady state or time-accurately. ---*/
    
    integration_container[iZone] = new CIntegration*[MAX_SOLS];
    Integration_Preprocessing(integration_container[iZone], geometry_container[iZone],
                              config_container[iZone]);
    
    
    if (rank == MASTER_NODE) cout << "Integration Preprocessing." << endl;
    
    /*--- Definition of the numerical method class:
     numerics_container[#ZONES][#MG_GRIDS][#EQ_SYSTEMS][#EQ_TERMS].
     The numerics class contains the implementation of the numerical methods for
     evaluating convective or viscous fluxes between any two nodes in the edge-based
     data structure (centered, upwind, galerkin), as well as any source terms
     (piecewise constant reconstruction) evaluated in each dual mesh volume. ---*/
    
    numerics_container[iZone] = new CNumerics***[config_container[iZone]->GetnMGLevels()+1];
    Numerics_Preprocessing(numerics_container[iZone], solver_container[iZone],
                           geometry_container[iZone], config_container[iZone]);
    
    if (rank == MASTER_NODE) cout << "Numerics Preprocessing." << endl;
    
  }
<<<<<<< HEAD
  
	/*--- Definition of the interface and transfer conditions between different zones.
	 *--- The transfer container is defined for zones paired one to one.
	 *--- This only works for a multizone FSI or MixingPlane problem (nZone > 1).
	 *--- Also, at the moment this capability is limited to two zones (nZone < 3).
	 *--- This will change in the future. ---*/
=======
>>>>>>> 3af2ef4b

  /*--- Definition of the interface and transfer conditions between different zones.
   *--- The transfer container is defined for zones paired one to one.
   *--- This only works for a multizone FSI problem (nZone > 1).
   *--- Also, at the moment this capability is limited to two zones (nZone < 3).
   *--- This will change in the future. ---*/

  if ((rank == MASTER_NODE) && (fsi))
    cout << endl <<"------------------- Multizone Interface Preprocessing -------------------" << endl;



  for (iZone = 0; iZone < nZone; iZone++){
    transfer_container[iZone] = new CTransfer*[nZone];
    interpolator_container[iZone] = new CInterpolator*[nZone];
    for (jZone = 0; jZone < nZone; jZone++){
      transfer_container[iZone][jZone] = NULL;
      interpolator_container[iZone][jZone] = NULL;
    }
  }

  if (((nZone > 1) && (nZone < 3)) && (fsi)) {
    Interface_Preprocessing();
  }

	/*--- Instantiate the geometry movement classes for the solution of unsteady
   flows on dynamic meshes, including rigid mesh transformations, dynamically
   deforming meshes, and time-spectral preprocessing. ---*/

  for (iZone = 0; iZone < nZone; iZone++) {

    if (config_container[iZone]->GetGrid_Movement() ||
        (config_container[iZone]->GetDirectDiff() == D_DESIGN)) {
      if (rank == MASTER_NODE)
        cout << "Setting dynamic mesh structure." << endl;
      grid_movement[iZone] = new CVolumetricMovement(geometry_container[iZone][MESH_0], config_container[iZone]);
      FFDBox[iZone] = new CFreeFormDefBox*[MAX_NUMBER_FFD];
      surface_movement[iZone] = new CSurfaceMovement();
      surface_movement[iZone]->CopyBoundary(geometry_container[iZone][MESH_0], config_container[iZone]);
      if (config_container[iZone]->GetUnsteady_Simulation() == TIME_SPECTRAL)
        iteration_container[iZone]->SetGrid_Movement(geometry_container, surface_movement, grid_movement, FFDBox, solver_container, config_container, iZone, 0, 0);
    }

    if (config_container[iZone]->GetDirectDiff() == D_DESIGN){
      if (rank == MASTER_NODE)
        cout << "Setting surface/volume derivatives." << endl;

      /*--- Set the surface derivatives, i.e. the derivative of the surface mesh nodes with respect to the design variables ---*/

      surface_movement[iZone]->SetSurface_Derivative(geometry_container[iZone][MESH_0],config_container[iZone]);

      /*--- Call the volume deformation routine with derivative mode enabled.
       This computes the derivative of the volume mesh with respect to the surface nodes ---*/

      grid_movement[iZone]->SetVolume_Deformation(geometry_container[iZone][MESH_0],config_container[iZone], true, true);

      /*--- Update the multi-grid structure to propagate the derivative information to the coarser levels ---*/

      geometry_container[iZone][MESH_0]->UpdateGeometry(geometry_container[iZone],config_container[iZone]);

      /*--- Set the derivative of the wall-distance with respect to the surface nodes ---*/

      if ( (config_container[iZone]->GetKind_Solver() == RANS) ||
          (config_container[iZone]->GetKind_Solver() == ADJ_RANS) ||
          (config_container[iZone]->GetKind_Solver() == DISC_ADJ_RANS))
        geometry_container[iZone][MESH_0]->ComputeWall_Distance(config_container[iZone]);
    }


  }

  /*--- Coupling between zones (limited to two zones at the moment) ---*/

  if ((nZone == 2) && !(fsi)) {
    if (rank == MASTER_NODE)
      cout << endl <<"--------------------- Setting Coupling Between Zones --------------------" << endl;
    geometry_container[ZONE_0][MESH_0]->MatchZone(config_container[ZONE_0], geometry_container[ZONE_1][MESH_0],
                                                  config_container[ZONE_1], ZONE_0, nZone);
    geometry_container[ZONE_1][MESH_0]->MatchZone(config_container[ZONE_1], geometry_container[ZONE_0][MESH_0],
                                                  config_container[ZONE_0], ZONE_1, nZone);
  }

  /*--- Definition of the output class (one for all zones). The output class
   manages the writing of all restart, volume solution, surface solution,
   surface comma-separated value, and convergence history files (both in serial
   and in parallel). ---*/

  output = new COutput();

  /*--- Open the convergence history file ---*/

<<<<<<< HEAD
	if ((nZone > 1) && (fsi || mixingplane)) {
=======
  if (rank == MASTER_NODE)
    output->SetConvHistory_Header(&ConvHist_file, config_container[ZONE_0]);
>>>>>>> 3af2ef4b

  /*--- Check for an unsteady restart. Update ExtIter if necessary. ---*/
  if (config_container[ZONE_0]->GetWrt_Unsteady() && config_container[ZONE_0]->GetRestart())
    ExtIter = config_container[ZONE_0]->GetUnst_RestartIter();

  /*--- Check for a dynamic restart (structural analysis). Update ExtIter if necessary. ---*/
  if (config_container[ZONE_0]->GetKind_Solver() == FEM_ELASTICITY
      && config_container[ZONE_0]->GetWrt_Dynamic() && config_container[ZONE_0]->GetRestart())
    ExtIter = config_container[ZONE_0]->GetDyn_RestartIter();

  /*--- Initiate value at each interface for the mixing plane ---*/
  if(config_container[ZONE_0]->GetBoolMixingPlane())
    for (iZone = 0; iZone < nZone; iZone++)
      iteration_container[iZone]->Preprocess(output, integration_container, geometry_container, solver_container, numerics_container, config_container, surface_movement, grid_movement, FFDBox, iZone);

  /* --- Initiate some variables used for external communications trough the Py wrapper. ---*/
  APIVarCoord[0] = 0.0;
  APIVarCoord[1] = 0.0;
  APIVarCoord[2] = 0.0;
  APINodalForce[0] = 0.0;
  APINodalForce[1] = 0.0;
  APINodalForce[2] = 0.0;
  APINodalForceDensity[0] = 0.0;
  APINodalForceDensity[1] = 0.0;
  APINodalForceDensity[2] = 0.0;

  /*--- Set up a timer for performance benchmarking (preprocessing time is not included) ---*/

#ifndef HAVE_MPI
  StartTime = su2double(clock())/su2double(CLOCKS_PER_SEC);
#else
  StartTime = MPI_Wtime();
#endif

}

void CDriver::Postprocessing(){

  unsigned short jZone;

  int rank = MASTER_NODE;
  int size = MASTER_NODE;
#ifdef HAVE_MPI
  MPI_Comm_rank(MPI_COMM_WORLD, &rank);
  MPI_Comm_size(MPI_COMM_WORLD, &size);
#endif

    /*--- Output some information to the console. ---*/

  if (rank == MASTER_NODE) {

    /*--- Print out the number of non-physical points and reconstructions ---*/

    if (config_container[ZONE_0]->GetNonphysical_Points() > 0)
      cout << "Warning: there are " << config_container[ZONE_0]->GetNonphysical_Points() << " non-physical points in the solution." << endl;
    if (config_container[ZONE_0]->GetNonphysical_Reconstr() > 0)
      cout << "Warning: " << config_container[ZONE_0]->GetNonphysical_Reconstr() << " reconstructed states for upwinding are non-physical." << endl;

    /*--- Close the convergence history file. ---*/

    ConvHist_file.close();
    cout << "History file, closed." << endl;
  }

  if (rank == MASTER_NODE)
    cout << endl <<"------------------------- Solver Postprocessing -------------------------" << endl;

  for (iZone = 0; iZone < nZone; iZone++) {
     Numerics_Postprocessing(numerics_container[iZone], solver_container[iZone],
     geometry_container[iZone], config_container[iZone]);
    delete [] numerics_container[iZone];
  }
  delete [] numerics_container;
  if (rank == MASTER_NODE) cout << "Deleted CNumerics container." << endl;
  
  for (iZone = 0; iZone < nZone; iZone++) {
    Integration_Postprocessing(integration_container[iZone],
                               geometry_container[iZone],
                               config_container[iZone]);
    delete [] integration_container[iZone];
  }
  delete [] integration_container;
  if (rank == MASTER_NODE) cout << "Deleted CIntegration container." << endl;
  
  for (iZone = 0; iZone < nZone; iZone++) {
    Solver_Postprocessing(solver_container[iZone],
                          geometry_container[iZone],
                          config_container[iZone]);
    delete [] solver_container[iZone];
  }
  delete [] solver_container;
  if (rank == MASTER_NODE) cout << "Deleted CSolver container." << endl;
  
  for (iZone = 0; iZone < nZone; iZone++) {
    delete iteration_container[iZone];
  }
  delete [] iteration_container;
  if (rank == MASTER_NODE) cout << "Deleted CIteration container." << endl;
  
  for (iZone = 0; iZone < nZone; iZone++) {
    for (jZone = 0; jZone < nZone; jZone++) {
      if (interpolator_container[iZone][jZone] != NULL)
        delete interpolator_container[iZone][jZone];
    }
    delete [] interpolator_container[iZone];
  }
  delete [] interpolator_container;
  if (rank == MASTER_NODE) cout << "Deleted CInterpolator container." << endl;
  
  for (iZone = 0; iZone < nZone; iZone++) {
    for (jZone = 0; jZone < nZone; jZone++) {
      if (transfer_container[iZone][jZone] != NULL)
        delete transfer_container[iZone][jZone];
    }
    delete [] transfer_container[iZone];
  }
  delete [] transfer_container;
  if (rank == MASTER_NODE) cout << "Deleted CTransfer container." << endl;

  /*--- Geometry class deallocation ---*/
  //if (rank == MASTER_NODE)
  //      cout << endl <<"------------------------ Geometry Postprocessing ------------------------" << endl;
  for (iZone = 0; iZone < nZone; iZone++) {
    if (geometry_container[iZone]!=NULL){
      for (unsigned short iMGlevel = 1; iMGlevel < config_container[iZone]->GetnMGLevels()+1; iMGlevel++){
        if (geometry_container[iZone][iMGlevel]!=NULL) delete geometry_container[iZone][iMGlevel];
      }
      delete [] geometry_container[iZone];
    }
  }
  delete [] geometry_container;
  if (rank == MASTER_NODE) cout << "Deleted CGeometry container." << endl;

  /*--- Free-form deformation class deallocation ---*/
  for (iZone = 0; iZone < nZone; iZone++) {
    delete FFDBox[iZone];
  }
  delete [] FFDBox;
  if (rank == MASTER_NODE) cout << "Deleted CFreeFormDefBox class." << endl;

  /*--- Grid movement and surface movement class deallocation ---*/
  for (iZone = 0; iZone < nZone; iZone++) {
    delete surface_movement[iZone];
  }
  delete [] surface_movement;
  if (rank == MASTER_NODE) cout << "Deleted CSurfaceMovement class." << endl;

  for (iZone = 0; iZone < nZone; iZone++) {
    delete grid_movement[iZone];
  }
  delete [] grid_movement;
  if (rank == MASTER_NODE) cout << "Deleted CVolumetricMovement class." << endl;

  /*Deallocate config container*/
  //if (rank == MASTER_NODE)
  //      cout << endl <<"------------------------- Config Postprocessing -------------------------" << endl;
  if (config_container!=NULL){
    for (iZone = 0; iZone < nZone; iZone++) {
      if (config_container[iZone]!=NULL){
        delete config_container[iZone];
      }
    }
    delete [] config_container;
  }
  if (rank == MASTER_NODE) cout << "Deleted CConfig container." << endl;

  /*--- Deallocate output container ---*/
  if (output!=NULL) delete output;
  if (rank == MASTER_NODE) cout << "Deleted COuput class." << endl;

  if (rank == MASTER_NODE) cout << "-------------------------------------------------------------------------" << endl;


  /*--- Synchronization point after a single solver iteration. Compute the
   wall clock time required. ---*/

#ifndef HAVE_MPI
  StopTime = su2double(clock())/su2double(CLOCKS_PER_SEC);
#else
  StopTime = MPI_Wtime();
#endif

  /*--- Compute/print the total time for performance benchmarking. ---*/

  UsedTime = StopTime-StartTime;
  if (rank == MASTER_NODE) {
    cout << "\nCompleted in " << fixed << UsedTime << " seconds on "<< size;
    if (size == 1) cout << " core." << endl; else cout << " cores." << endl;
  }

  /*--- Exit the solver cleanly ---*/

  if (rank == MASTER_NODE)
    cout << endl <<"------------------------- Exit Success (SU2_CFD) ------------------------" << endl << endl;

}

void CDriver::Geometrical_Preprocessing() {

  unsigned short iMGlevel;
  unsigned short requestedMGlevels = config_container[ZONE_0]->GetnMGLevels();
  unsigned long iPoint;
  int rank = MASTER_NODE;

#ifdef HAVE_MPI
  MPI_Comm_rank(MPI_COMM_WORLD, &rank);
#endif

  for (iZone = 0; iZone < nZone; iZone++) {

    /*--- Compute elements surrounding points, points surrounding points ---*/

    if (rank == MASTER_NODE) cout << "Setting point connectivity." << endl;
    geometry_container[iZone][MESH_0]->SetPoint_Connectivity();

    /*--- Renumbering points using Reverse Cuthill McKee ordering ---*/

    if (rank == MASTER_NODE) cout << "Renumbering points (Reverse Cuthill McKee Ordering)." << endl;
    geometry_container[iZone][MESH_0]->SetRCM_Ordering(config_container[iZone]);

    /*--- recompute elements surrounding points, points surrounding points ---*/

    if (rank == MASTER_NODE) cout << "Recomputing point connectivity." << endl;
    geometry_container[iZone][MESH_0]->SetPoint_Connectivity();

    /*--- Compute elements surrounding elements ---*/

    if (rank == MASTER_NODE) cout << "Setting element connectivity." << endl;
    geometry_container[iZone][MESH_0]->SetElement_Connectivity();

    /*--- Check the orientation before computing geometrical quantities ---*/

    if (rank == MASTER_NODE) cout << "Checking the numerical grid orientation." << endl;
    geometry_container[iZone][MESH_0]->SetBoundVolume();
    geometry_container[iZone][MESH_0]->Check_IntElem_Orientation(config_container[iZone]);
    geometry_container[iZone][MESH_0]->Check_BoundElem_Orientation(config_container[iZone]);

    /*--- Create the edge structure ---*/

    if (rank == MASTER_NODE) cout << "Identifying edges and vertices." << endl;
    geometry_container[iZone][MESH_0]->SetEdges();
    geometry_container[iZone][MESH_0]->SetVertex(config_container[iZone]);

    /*--- Compute cell center of gravity ---*/

    if (rank == MASTER_NODE) cout << "Computing centers of gravity." << endl;
    geometry_container[iZone][MESH_0]->SetCoord_CG();

    /*--- Create the control volume structures ---*/

    if (rank == MASTER_NODE) cout << "Setting the control volume structure." << endl;
    geometry_container[iZone][MESH_0]->SetControlVolume(config_container[iZone], ALLOCATE);
    geometry_container[iZone][MESH_0]->SetBoundControlVolume(config_container[iZone], ALLOCATE);

    /*--- Visualize a dual control volume if requested ---*/

    if ((config_container[iZone]->GetVisualize_CV() >= 0) &&
        (config_container[iZone]->GetVisualize_CV() < (long)geometry_container[iZone][MESH_0]->GetnPointDomain()))
      geometry_container[iZone][MESH_0]->VisualizeControlVolume(config_container[iZone], UPDATE);

    /*--- Identify closest normal neighbor ---*/

    if (rank == MASTER_NODE) cout << "Searching for the closest normal neighbors to the surfaces." << endl;
    geometry_container[iZone][MESH_0]->FindNormal_Neighbor(config_container[iZone]);

    /*--- Compute the surface curvature ---*/

    if (rank == MASTER_NODE) cout << "Compute the surface curvature." << endl;
    geometry_container[iZone][MESH_0]->ComputeSurf_Curvature(config_container[iZone]);

    /*--- Check for periodicity and disable MG if necessary. ---*/
    
    if (rank == MASTER_NODE) cout << "Checking for periodicity." << endl;
    geometry_container[iZone][MESH_0]->Check_Periodicity(config_container[iZone]);

    if ((config_container[iZone]->GetnMGLevels() != 0) && (rank == MASTER_NODE))
      cout << "Setting the multigrid structure." << endl;

  }

  /*--- Loop over all the new grid ---*/

  for (iMGlevel = 1; iMGlevel <= config_container[ZONE_0]->GetnMGLevels(); iMGlevel++) {

    /*--- Loop over all zones at each grid level. ---*/

    for (iZone = 0; iZone < nZone; iZone++) {

      /*--- Create main agglomeration structure ---*/

      geometry_container[iZone][iMGlevel] = new CMultiGridGeometry(geometry_container, config_container, iMGlevel, iZone);

      /*--- Compute points surrounding points. ---*/

      geometry_container[iZone][iMGlevel]->SetPoint_Connectivity(geometry_container[iZone][iMGlevel-1]);

      /*--- Create the edge structure ---*/

      geometry_container[iZone][iMGlevel]->SetEdges();
      geometry_container[iZone][iMGlevel]->SetVertex(geometry_container[iZone][iMGlevel-1], config_container[iZone]);

      /*--- Create the control volume structures ---*/

      geometry_container[iZone][iMGlevel]->SetControlVolume(config_container[iZone], geometry_container[iZone][iMGlevel-1], ALLOCATE);
      geometry_container[iZone][iMGlevel]->SetBoundControlVolume(config_container[iZone], geometry_container[iZone][iMGlevel-1], ALLOCATE);
      geometry_container[iZone][iMGlevel]->SetCoord(geometry_container[iZone][iMGlevel-1]);

      /*--- Find closest neighbor to a surface point ---*/

      geometry_container[iZone][iMGlevel]->FindNormal_Neighbor(config_container[iZone]);

      /*--- Protect against the situation that we were not able to complete
      the agglomeration for this level, i.e., there weren't enough points.
      We need to check if we changed the total number of levels and delete
      the incomplete CMultiGridGeometry object. ---*/
      
      if (config_container[iZone]->GetnMGLevels() != requestedMGlevels) {
        delete geometry_container[iZone][iMGlevel];
        break;
      }

    }

  }

  /*--- For unsteady simulations, initialize the grid volumes
   and coordinates for previous solutions. Loop over all zones/grids ---*/

  for (iZone = 0; iZone < nZone; iZone++) {
    if (config_container[iZone]->GetUnsteady_Simulation() && config_container[iZone]->GetGrid_Movement()) {
      for (iMGlevel = 0; iMGlevel <= config_container[iZone]->GetnMGLevels(); iMGlevel++) {
        for (iPoint = 0; iPoint < geometry_container[iZone][iMGlevel]->GetnPoint(); iPoint++) {

          /*--- Update cell volume ---*/

          geometry_container[iZone][iMGlevel]->node[iPoint]->SetVolume_n();
          geometry_container[iZone][iMGlevel]->node[iPoint]->SetVolume_nM1();

          /*--- Update point coordinates ---*/
          geometry_container[iZone][iMGlevel]->node[iPoint]->SetCoord_n();
          geometry_container[iZone][iMGlevel]->node[iPoint]->SetCoord_n1();

        }
      }
    }
  }

}

void CDriver::Solver_Preprocessing(CSolver ***solver_container, CGeometry **geometry,
                                   CConfig *config) {
  
  unsigned short iMGlevel;
  bool euler, ns, turbulent,
  adj_euler, adj_ns, adj_turb,
  poisson, wave, heat, fem,
  spalart_allmaras, neg_spalart_allmaras, menter_sst, transition,
  template_solver, disc_adj;
  
  /*--- Initialize some useful booleans ---*/
  
  euler            = false;  ns              = false;  turbulent = false;
  adj_euler        = false;  adj_ns          = false;  adj_turb  = false;
  spalart_allmaras = false;  menter_sst      = false;
  poisson          = false;  neg_spalart_allmaras = false;
  wave             = false;	 disc_adj        = false;
  fem = false;
  heat             = false;
  transition       = false;
  template_solver  = false;
  
  /*--- Assign booleans ---*/
  
  switch (config->GetKind_Solver()) {
    case TEMPLATE_SOLVER: template_solver = true; break;
    case EULER : euler = true; break;
    case NAVIER_STOKES: ns = true; break;
    case RANS : ns = true; turbulent = true; if (config->GetKind_Trans_Model() == LM) transition = true; break;
    case POISSON_EQUATION: poisson = true; break;
    case WAVE_EQUATION: wave = true; break;
    case HEAT_EQUATION: heat = true; break;
    case FEM_ELASTICITY: fem = true; break;
    case ADJ_EULER : euler = true; adj_euler = true; break;
    case ADJ_NAVIER_STOKES : ns = true; turbulent = (config->GetKind_Turb_Model() != NONE); adj_ns = true; break;
    case ADJ_RANS : ns = true; turbulent = true; adj_ns = true; adj_turb = (!config->GetFrozen_Visc()); break;
    case DISC_ADJ_EULER: euler = true; disc_adj = true; break;
    case DISC_ADJ_NAVIER_STOKES: ns = true; disc_adj = true; break;
    case DISC_ADJ_RANS: ns = true; turbulent = true; disc_adj = true; break;
  }
  
  /*--- Assign turbulence model booleans ---*/
  
  if (turbulent)
    switch (config->GetKind_Turb_Model()) {
      case SA:     spalart_allmaras = true;     break;
      case SA_NEG: neg_spalart_allmaras = true; break;
      case SST:    menter_sst = true;           break;
        
      default: cout << "Specified turbulence model unavailable or none selected" << endl; exit(EXIT_FAILURE); break;
    }
  
  /*--- Definition of the Class for the solution: solver_container[DOMAIN][MESH_LEVEL][EQUATION]. Note that euler, ns
   and potential are incompatible, they use the same position in sol container ---*/
  for (iMGlevel = 0; iMGlevel <= config->GetnMGLevels(); iMGlevel++) {
    
    /*--- Allocate solution for a template problem ---*/
    if (template_solver) {
      solver_container[iMGlevel][TEMPLATE_SOL] = new CTemplateSolver(geometry[iMGlevel], config);
    }
    
    /*--- Allocate solution for direct problem, and run the preprocessing and postprocessing ---*/
    if (euler) {
      solver_container[iMGlevel][FLOW_SOL] = new CEulerSolver(geometry[iMGlevel], config, iMGlevel);
      solver_container[iMGlevel][FLOW_SOL]->Preprocessing(geometry[iMGlevel], solver_container[iMGlevel], config, iMGlevel, NO_RK_ITER, RUNTIME_FLOW_SYS, false);
    }
    if (ns) {
      solver_container[iMGlevel][FLOW_SOL] = new CNSSolver(geometry[iMGlevel], config, iMGlevel);
    }
    if (turbulent) {
      if (spalart_allmaras) {
        solver_container[iMGlevel][TURB_SOL] = new CTurbSASolver(geometry[iMGlevel], config, iMGlevel, solver_container[iMGlevel][FLOW_SOL]->GetFluidModel() );
        solver_container[iMGlevel][FLOW_SOL]->Preprocessing(geometry[iMGlevel], solver_container[iMGlevel], config, iMGlevel, NO_RK_ITER, RUNTIME_FLOW_SYS, false);
        solver_container[iMGlevel][TURB_SOL]->Postprocessing(geometry[iMGlevel], solver_container[iMGlevel], config, iMGlevel);
      }
      else if (neg_spalart_allmaras) {
        solver_container[iMGlevel][TURB_SOL] = new CTurbSASolver(geometry[iMGlevel], config, iMGlevel, solver_container[iMGlevel][FLOW_SOL]->GetFluidModel() );
        solver_container[iMGlevel][FLOW_SOL]->Preprocessing(geometry[iMGlevel], solver_container[iMGlevel], config, iMGlevel, NO_RK_ITER, RUNTIME_FLOW_SYS, false);
        solver_container[iMGlevel][TURB_SOL]->Postprocessing(geometry[iMGlevel], solver_container[iMGlevel], config, iMGlevel);
      }
      else if (menter_sst) {
        solver_container[iMGlevel][TURB_SOL] = new CTurbSSTSolver(geometry[iMGlevel], config, iMGlevel);
        solver_container[iMGlevel][FLOW_SOL]->Preprocessing(geometry[iMGlevel], solver_container[iMGlevel], config, iMGlevel, NO_RK_ITER, RUNTIME_FLOW_SYS, false);
        solver_container[iMGlevel][TURB_SOL]->Postprocessing(geometry[iMGlevel], solver_container[iMGlevel], config, iMGlevel);
      }
      if (transition) {
        solver_container[iMGlevel][TRANS_SOL] = new CTransLMSolver(geometry[iMGlevel], config, iMGlevel);
      }
    }
    if (poisson) {
      solver_container[iMGlevel][POISSON_SOL] = new CPoissonSolver(geometry[iMGlevel], config);
    }
    if (wave) {
      solver_container[iMGlevel][WAVE_SOL] = new CWaveSolver(geometry[iMGlevel], config);
    }
    if (heat) {
      solver_container[iMGlevel][HEAT_SOL] = new CHeatSolver(geometry[iMGlevel], config);
    }
    if (fem) {
      solver_container[iMGlevel][FEA_SOL] = new CFEM_ElasticitySolver(geometry[iMGlevel], config);
    }
    
    /*--- Allocate solution for adjoint problem ---*/
    if (adj_euler) {
      solver_container[iMGlevel][ADJFLOW_SOL] = new CAdjEulerSolver(geometry[iMGlevel], config, iMGlevel);
    }
    if (adj_ns) {
      solver_container[iMGlevel][ADJFLOW_SOL] = new CAdjNSSolver(geometry[iMGlevel], config, iMGlevel);
    }
    if (adj_turb) {
      solver_container[iMGlevel][ADJTURB_SOL] = new CAdjTurbSolver(geometry[iMGlevel], config, iMGlevel);
    }
    
    if (disc_adj) {
      solver_container[iMGlevel][ADJFLOW_SOL] = new CDiscAdjSolver(geometry[iMGlevel], config, solver_container[iMGlevel][FLOW_SOL], RUNTIME_FLOW_SYS, iMGlevel);
      if (turbulent)
        solver_container[iMGlevel][ADJTURB_SOL] = new CDiscAdjSolver(geometry[iMGlevel], config, solver_container[iMGlevel][TURB_SOL], RUNTIME_TURB_SYS, iMGlevel);
    }
  }
}


void CDriver::Solver_Postprocessing(CSolver ***solver_container, CGeometry **geometry,
                                    CConfig *config) {
  unsigned short iMGlevel;
  bool euler, ns, turbulent,
  adj_euler, adj_ns, adj_turb,
  poisson, wave, heat, fem,
  spalart_allmaras, neg_spalart_allmaras, menter_sst, transition,
  template_solver, disc_adj;
  
  /*--- Initialize some useful booleans ---*/
  
  euler            = false;  ns              = false;  turbulent = false;
  adj_euler        = false;  adj_ns          = false;  adj_turb  = false;
  spalart_allmaras = false;  menter_sst      = false;
  poisson          = false;  neg_spalart_allmaras = false;
  wave             = false;  disc_adj        = false;
  fem = false;
  heat             = false;
  transition       = false;
  template_solver  = false;
  
  /*--- Assign booleans ---*/
  
  switch (config->GetKind_Solver()) {
    case TEMPLATE_SOLVER: template_solver = true; break;
    case EULER : euler = true; break;
    case NAVIER_STOKES: ns = true; break;
    case RANS : ns = true; turbulent = true; if (config->GetKind_Trans_Model() == LM) transition = true; break;
    case POISSON_EQUATION: poisson = true; break;
    case WAVE_EQUATION: wave = true; break;
    case HEAT_EQUATION: heat = true; break;
    case FEM_ELASTICITY: fem = true; break;
    case ADJ_EULER : euler = true; adj_euler = true; break;
    case ADJ_NAVIER_STOKES : ns = true; turbulent = (config->GetKind_Turb_Model() != NONE); adj_ns = true; break;
    case ADJ_RANS : ns = true; turbulent = true; adj_ns = true; adj_turb = (!config->GetFrozen_Visc()); break;
    case DISC_ADJ_EULER: euler = true; disc_adj = true; break;
    case DISC_ADJ_NAVIER_STOKES: ns = true; disc_adj = true; break;
    case DISC_ADJ_RANS: ns = true; turbulent = true; disc_adj = true; break;
  }
  
  /*--- Assign turbulence model booleans --- */
  
  if (turbulent)
    switch (config->GetKind_Turb_Model()) {
      case SA:     spalart_allmaras = true;     break;
      case SA_NEG: neg_spalart_allmaras = true; break;
      case SST:    menter_sst = true;           break;
    }
  
  /*--- Definition of the Class for the solution: solver_container[DOMAIN][MESH_LEVEL][EQUATION]. Note that euler, ns
   and potential are incompatible, they use the same position in sol container ---*/
  for (iMGlevel = 0; iMGlevel <= config->GetnMGLevels(); iMGlevel++) {
    
    /*--- DeAllocate solution for a template problem ---*/
    if (template_solver) {
      delete solver_container[iMGlevel][TEMPLATE_SOL];
    }
    
    /*--- DeAllocate solution for adjoint problem ---*/
    if (adj_euler || adj_ns || disc_adj) {
      delete solver_container[iMGlevel][ADJFLOW_SOL];
      if ((turbulent && disc_adj) || adj_turb){
        delete solver_container[iMGlevel][ADJTURB_SOL];
      }
    }
    
    /*--- DeAllocate solution for direct problem ---*/
    if (euler || ns) {
      delete solver_container[iMGlevel][FLOW_SOL];
    }
    
    if (turbulent) {
      if (spalart_allmaras || neg_spalart_allmaras || menter_sst ) {
        delete solver_container[iMGlevel][TURB_SOL];
      }
      if (transition) {
        delete solver_container[iMGlevel][TRANS_SOL];
      }
    }
    if (poisson) {
      delete solver_container[iMGlevel][POISSON_SOL];
    }
    if (wave) {
      delete solver_container[iMGlevel][WAVE_SOL];
    }
    if (heat) {
      delete solver_container[iMGlevel][HEAT_SOL];
    }
    if (fem) {
      delete solver_container[iMGlevel][FEA_SOL];
    }
    
    delete [] solver_container[iMGlevel];
  }
  
}

void CDriver::Integration_Preprocessing(CIntegration **integration_container,
                                        CGeometry **geometry, CConfig *config) {
  
  bool
  euler, adj_euler,
  ns, adj_ns,
  turbulent, adj_turb,
  poisson, wave, fem, heat, template_solver, transition, disc_adj;
  
  /*--- Initialize some useful booleans ---*/
  euler            = false; adj_euler        = false;
  ns               = false; adj_ns           = false;
  turbulent        = false; adj_turb         = false;
  poisson          = false; disc_adj         = false;
  wave             = false;
  heat             = false;
  fem = false;
  transition       = false;
  template_solver  = false;
  
  /*--- Assign booleans ---*/
  switch (config->GetKind_Solver()) {
    case TEMPLATE_SOLVER: template_solver = true; break;
    case EULER : euler = true; break;
    case NAVIER_STOKES: ns = true; break;
    case RANS : ns = true; turbulent = true; if (config->GetKind_Trans_Model() == LM) transition = true; break;
    case POISSON_EQUATION: poisson = true; break;
    case WAVE_EQUATION: wave = true; break;
    case HEAT_EQUATION: heat = true; break;
    case FEM_ELASTICITY: fem = true; break;
    case ADJ_EULER : euler = true; adj_euler = true; break;
    case ADJ_NAVIER_STOKES : ns = true; turbulent = (config->GetKind_Turb_Model() != NONE); adj_ns = true; break;
    case ADJ_RANS : ns = true; turbulent = true; adj_ns = true; adj_turb = (!config->GetFrozen_Visc()); break;
    case DISC_ADJ_EULER : euler = true; disc_adj = true; break;
    case DISC_ADJ_NAVIER_STOKES: ns = true; disc_adj = true; break;
    case DISC_ADJ_RANS : ns = true; turbulent = true; disc_adj = true; break;
      
  }
  
  /*--- Allocate solution for a template problem ---*/
  if (template_solver) integration_container[TEMPLATE_SOL] = new CSingleGridIntegration(config);
  
  /*--- Allocate solution for direct problem ---*/
  if (euler) integration_container[FLOW_SOL] = new CMultiGridIntegration(config);
  if (ns) integration_container[FLOW_SOL] = new CMultiGridIntegration(config);
  if (turbulent) integration_container[TURB_SOL] = new CSingleGridIntegration(config);
  if (transition) integration_container[TRANS_SOL] = new CSingleGridIntegration(config);
  if (poisson) integration_container[POISSON_SOL] = new CSingleGridIntegration(config);
  if (wave) integration_container[WAVE_SOL] = new CSingleGridIntegration(config);
  if (heat) integration_container[HEAT_SOL] = new CSingleGridIntegration(config);
  if (fem) integration_container[FEA_SOL] = new CStructuralIntegration(config);
  
  /*--- Allocate solution for adjoint problem ---*/
  if (adj_euler) integration_container[ADJFLOW_SOL] = new CMultiGridIntegration(config);
  if (adj_ns) integration_container[ADJFLOW_SOL] = new CMultiGridIntegration(config);
  if (adj_turb) integration_container[ADJTURB_SOL] = new CSingleGridIntegration(config);
  
  if (disc_adj) integration_container[ADJFLOW_SOL] = new CIntegration(config);
  
}

void CDriver::Integration_Postprocessing(CIntegration **integration_container, CGeometry **geometry, CConfig *config){
  bool
  euler, adj_euler,
  ns, adj_ns,
  turbulent, adj_turb,
  poisson, wave, fem, heat, template_solver, transition, disc_adj;
  
  /*--- Initialize some useful booleans ---*/
  euler            = false; adj_euler        = false;
  ns               = false; adj_ns           = false;
  turbulent        = false; adj_turb         = false;
  poisson          = false; disc_adj         = false;
  wave             = false;
  heat             = false;
  fem = false;
  transition       = false;
  template_solver  = false;
  
  /*--- Assign booleans ---*/
  switch (config->GetKind_Solver()) {
    case TEMPLATE_SOLVER: template_solver = true; break;
    case EULER : euler = true; break;
    case NAVIER_STOKES: ns = true; break;
    case RANS : ns = true; turbulent = true; if (config->GetKind_Trans_Model() == LM) transition = true; break;
    case POISSON_EQUATION: poisson = true; break;
    case WAVE_EQUATION: wave = true; break;
    case HEAT_EQUATION: heat = true; break;
    case FEM_ELASTICITY: fem = true; break;
    case ADJ_EULER : euler = true; adj_euler = true; break;
    case ADJ_NAVIER_STOKES : ns = true; turbulent = (config->GetKind_Turb_Model() != NONE); adj_ns = true; break;
    case ADJ_RANS : ns = true; turbulent = true; adj_ns = true; adj_turb = (!config->GetFrozen_Visc()); break;
    case DISC_ADJ_EULER : euler = true; disc_adj = true; break;
    case DISC_ADJ_NAVIER_STOKES: ns = true; disc_adj = true; break;
    case DISC_ADJ_RANS : ns = true; turbulent = true; disc_adj = true; adj_turb=true; break;
      
  }
  
  /*--- DeAllocate solution for a template problem ---*/
  if (template_solver) integration_container[TEMPLATE_SOL] = new CSingleGridIntegration(config);
  
  /*--- DeAllocate solution for direct problem ---*/
  if (euler || ns) delete integration_container[FLOW_SOL];
  if (turbulent) delete integration_container[TURB_SOL];
  if (transition) delete integration_container[TRANS_SOL];
  if (poisson) delete integration_container[POISSON_SOL];
  if (wave) delete integration_container[WAVE_SOL];
  if (heat) delete integration_container[HEAT_SOL];
  if (fem) delete integration_container[FEA_SOL];
  
  /*--- DeAllocate solution for adjoint problem ---*/
  if (adj_euler || adj_ns || disc_adj) delete integration_container[ADJFLOW_SOL];
  if (adj_turb) delete integration_container[ADJTURB_SOL];
  
  
}

void CDriver::Numerics_Preprocessing(CNumerics ****numerics_container,
                                     CSolver ***solver_container, CGeometry **geometry,
                                     CConfig *config) {
  
  unsigned short iMGlevel, iSol, nDim,
  
  nVar_Template         = 0,
  nVar_Flow             = 0,
  nVar_Trans            = 0,
  nVar_Turb             = 0,
  nVar_Adj_Flow         = 0,
  nVar_Adj_Turb         = 0,
  nVar_Poisson          = 0,
  nVar_FEM				= 0,
  nVar_Wave             = 0,
  nVar_Heat             = 0;
  
  su2double *constants = NULL;
  
  bool
  euler, adj_euler,
  ns, adj_ns,
  turbulent, adj_turb,
  spalart_allmaras, neg_spalart_allmaras, menter_sst,
  poisson,
  wave,
  fem,
  heat,
  transition,
  template_solver;
  
  bool compressible = (config->GetKind_Regime() == COMPRESSIBLE);
  bool incompressible = (config->GetKind_Regime() == INCOMPRESSIBLE);
  bool freesurface = (config->GetKind_Regime() == FREESURFACE);
  bool ideal_gas = (config->GetKind_FluidModel() == STANDARD_AIR || config->GetKind_FluidModel() == IDEAL_GAS );
  
  /*--- Initialize some useful booleans ---*/
  euler            = false;   ns               = false;   turbulent        = false;
  poisson          = false;
  adj_euler        = false;   adj_ns           = false;   adj_turb         = false;
  wave             = false;   heat             = false;   fem				= false;
  spalart_allmaras = false; neg_spalart_allmaras = false;	menter_sst       = false;
  transition       = false;
  template_solver  = false;
  
  /*--- Assign booleans ---*/
  switch (config->GetKind_Solver()) {
    case TEMPLATE_SOLVER: template_solver = true; break;
    case EULER : case DISC_ADJ_EULER: euler = true; break;
    case NAVIER_STOKES: case DISC_ADJ_NAVIER_STOKES: ns = true; break;
    case RANS : case DISC_ADJ_RANS:  ns = true; turbulent = true; if (config->GetKind_Trans_Model() == LM) transition = true; break;
    case POISSON_EQUATION: poisson = true; break;
    case WAVE_EQUATION: wave = true; break;
    case HEAT_EQUATION: heat = true; break;
    case FEM_ELASTICITY: fem = true; break;
    case ADJ_EULER : euler = true; adj_euler = true; break;
    case ADJ_NAVIER_STOKES : ns = true; turbulent = (config->GetKind_Turb_Model() != NONE); adj_ns = true; break;
    case ADJ_RANS : ns = true; turbulent = true; adj_ns = true; adj_turb = (!config->GetFrozen_Visc()); break;
  }
  
  /*--- Assign turbulence model booleans ---*/
  
  if (turbulent)
    switch (config->GetKind_Turb_Model()) {
      case SA:     spalart_allmaras = true;     break;
      case SA_NEG: neg_spalart_allmaras = true; break;
      case SST:    menter_sst = true; constants = solver_container[MESH_0][TURB_SOL]->GetConstants(); break;
      default: cout << "Specified turbulence model unavailable or none selected" << endl; exit(EXIT_FAILURE); break;
    }
  
  /*--- Number of variables for the template ---*/
  
  if (template_solver) nVar_Flow = solver_container[MESH_0][FLOW_SOL]->GetnVar();
  
  /*--- Number of variables for direct problem ---*/
  
  if (euler)        nVar_Flow = solver_container[MESH_0][FLOW_SOL]->GetnVar();
  if (ns)           nVar_Flow = solver_container[MESH_0][FLOW_SOL]->GetnVar();
  if (turbulent)    nVar_Turb = solver_container[MESH_0][TURB_SOL]->GetnVar();
  if (transition)   nVar_Trans = solver_container[MESH_0][TRANS_SOL]->GetnVar();
  if (poisson)      nVar_Poisson = solver_container[MESH_0][POISSON_SOL]->GetnVar();
  
  if (wave)				nVar_Wave = solver_container[MESH_0][WAVE_SOL]->GetnVar();
  if (fem)				nVar_FEM = solver_container[MESH_0][FEA_SOL]->GetnVar();
  if (heat)				nVar_Heat = solver_container[MESH_0][HEAT_SOL]->GetnVar();
  
  /*--- Number of variables for adjoint problem ---*/
  
  if (adj_euler)        nVar_Adj_Flow = solver_container[MESH_0][ADJFLOW_SOL]->GetnVar();
  if (adj_ns)           nVar_Adj_Flow = solver_container[MESH_0][ADJFLOW_SOL]->GetnVar();
  if (adj_turb)         nVar_Adj_Turb = solver_container[MESH_0][ADJTURB_SOL]->GetnVar();
  
  /*--- Number of dimensions ---*/
  
  nDim = geometry[MESH_0]->GetnDim();
  
  /*--- Definition of the Class for the numerical method: numerics_container[MESH_LEVEL][EQUATION][EQ_TERM] ---*/
  
  for (iMGlevel = 0; iMGlevel <= config->GetnMGLevels(); iMGlevel++) {
    numerics_container[iMGlevel] = new CNumerics** [MAX_SOLS];
    for (iSol = 0; iSol < MAX_SOLS; iSol++)
      numerics_container[iMGlevel][iSol] = new CNumerics* [MAX_TERMS];
  }
  
  /*--- Solver definition for the template problem ---*/
  if (template_solver) {
    
    /*--- Definition of the convective scheme for each equation and mesh level ---*/
    switch (config->GetKind_ConvNumScheme_Template()) {
      case SPACE_CENTERED : case SPACE_UPWIND :
        for (iMGlevel = 0; iMGlevel <= config->GetnMGLevels(); iMGlevel++)
          numerics_container[iMGlevel][TEMPLATE_SOL][CONV_TERM] = new CConvective_Template(nDim, nVar_Template, config);
        break;
      default : cout << "Convective scheme not implemented (template_solver)." << endl; exit(EXIT_FAILURE); break;
    }
    
    /*--- Definition of the viscous scheme for each equation and mesh level ---*/
    for (iMGlevel = 0; iMGlevel <= config->GetnMGLevels(); iMGlevel++)
      numerics_container[iMGlevel][TEMPLATE_SOL][VISC_TERM] = new CViscous_Template(nDim, nVar_Template, config);
    
    /*--- Definition of the source term integration scheme for each equation and mesh level ---*/
    for (iMGlevel = 0; iMGlevel <= config->GetnMGLevels(); iMGlevel++)
      numerics_container[iMGlevel][TEMPLATE_SOL][SOURCE_FIRST_TERM] = new CSource_Template(nDim, nVar_Template, config);
    
    /*--- Definition of the boundary condition method ---*/
    for (iMGlevel = 0; iMGlevel <= config->GetnMGLevels(); iMGlevel++) {
      numerics_container[iMGlevel][TEMPLATE_SOL][CONV_BOUND_TERM] = new CConvective_Template(nDim, nVar_Template, config);
    }
    
  }
  
  /*--- Solver definition for the Potential, Euler, Navier-Stokes problems ---*/
  if ((euler) || (ns)) {
    
    /*--- Definition of the convective scheme for each equation and mesh level ---*/
    switch (config->GetKind_ConvNumScheme_Flow()) {
      case NO_CONVECTIVE :
        cout << "No convective scheme." << endl; exit(EXIT_FAILURE);
        break;
        
      case SPACE_CENTERED :
        if (compressible) {
          /*--- Compressible flow ---*/
          switch (config->GetKind_Centered_Flow()) {
            case NO_CENTERED : cout << "No centered scheme." << endl; break;
            case LAX : numerics_container[MESH_0][FLOW_SOL][CONV_TERM] = new CCentLax_Flow(nDim, nVar_Flow, config); break;
            case JST : numerics_container[MESH_0][FLOW_SOL][CONV_TERM] = new CCentJST_Flow(nDim, nVar_Flow, config); break;
            case JST_KE : numerics_container[MESH_0][FLOW_SOL][CONV_TERM] = new CCentJST_KE_Flow(nDim, nVar_Flow, config); break;
            default : cout << "Centered scheme not implemented." << endl; exit(EXIT_FAILURE); break;
          }
          
          if (!config->GetLowFidelitySim()) {
            for (iMGlevel = 1; iMGlevel <= config->GetnMGLevels(); iMGlevel++)
              numerics_container[iMGlevel][FLOW_SOL][CONV_TERM] = new CCentLax_Flow(nDim, nVar_Flow, config);
          }
          else {
            numerics_container[MESH_1][FLOW_SOL][CONV_TERM] = new CCentJST_Flow(nDim, nVar_Flow, config);
            for (iMGlevel = 2; iMGlevel <= config->GetnMGLevels(); iMGlevel++)
              numerics_container[iMGlevel][FLOW_SOL][CONV_TERM] = new CCentLax_Flow(nDim, nVar_Flow, config);
          }
          
          /*--- Definition of the boundary condition method ---*/
          for (iMGlevel = 0; iMGlevel <= config->GetnMGLevels(); iMGlevel++)
            numerics_container[iMGlevel][FLOW_SOL][CONV_BOUND_TERM] = new CUpwRoe_Flow(nDim, nVar_Flow, config);
          
        }
        if (incompressible) {
          /*--- Incompressible flow, use artificial compressibility method ---*/
          switch (config->GetKind_Centered_Flow()) {
            case NO_CENTERED : cout << "No centered scheme." << endl; break;
            case LAX : numerics_container[MESH_0][FLOW_SOL][CONV_TERM] = new CCentLaxArtComp_Flow(nDim, nVar_Flow, config); break;
            case JST : numerics_container[MESH_0][FLOW_SOL][CONV_TERM] = new CCentJSTArtComp_Flow(nDim, nVar_Flow, config); break;
            default : cout << "Centered scheme not implemented." << endl; exit(EXIT_FAILURE); break;
          }
          for (iMGlevel = 1; iMGlevel <= config->GetnMGLevels(); iMGlevel++)
            numerics_container[iMGlevel][FLOW_SOL][CONV_TERM] = new CCentLaxArtComp_Flow(nDim, nVar_Flow, config);
          
          /*--- Definition of the boundary condition method ---*/
          for (iMGlevel = 0; iMGlevel <= config->GetnMGLevels(); iMGlevel++)
            numerics_container[iMGlevel][FLOW_SOL][CONV_BOUND_TERM] = new CUpwArtComp_Flow(nDim, nVar_Flow, config);
          
        }
        if (freesurface) {
          /*--- FreeSurface flow, use artificial compressibility method ---*/
          cout << "Centered scheme not implemented." << endl; exit(EXIT_FAILURE);
        }
        break;
      case SPACE_UPWIND :
        if (compressible) {
          /*--- Compressible flow ---*/
          switch (config->GetKind_Upwind_Flow()) {
            case NO_UPWIND : cout << "No upwind scheme." << endl; break;
            case ROE:
              if (ideal_gas) {
                
                for (iMGlevel = 0; iMGlevel <= config->GetnMGLevels(); iMGlevel++) {
                  numerics_container[iMGlevel][FLOW_SOL][CONV_TERM] = new CUpwRoe_Flow(nDim, nVar_Flow, config);
                  numerics_container[iMGlevel][FLOW_SOL][CONV_BOUND_TERM] = new CUpwRoe_Flow(nDim, nVar_Flow, config);
                }
              } else {
                
                for (iMGlevel = 0; iMGlevel <= config->GetnMGLevels(); iMGlevel++) {
                  numerics_container[iMGlevel][FLOW_SOL][CONV_TERM] = new CUpwGeneralRoe_Flow(nDim, nVar_Flow, config);
                  numerics_container[iMGlevel][FLOW_SOL][CONV_BOUND_TERM] = new CUpwGeneralRoe_Flow(nDim, nVar_Flow, config);
                }
              }
              break;
              
            case AUSM:
              for (iMGlevel = 0; iMGlevel <= config->GetnMGLevels(); iMGlevel++) {
                numerics_container[iMGlevel][FLOW_SOL][CONV_TERM] = new CUpwAUSM_Flow(nDim, nVar_Flow, config);
                numerics_container[iMGlevel][FLOW_SOL][CONV_BOUND_TERM] = new CUpwAUSM_Flow(nDim, nVar_Flow, config);
              }
              break;
              
            case TURKEL:
              for (iMGlevel = 0; iMGlevel <= config->GetnMGLevels(); iMGlevel++) {
                numerics_container[iMGlevel][FLOW_SOL][CONV_TERM] = new CUpwTurkel_Flow(nDim, nVar_Flow, config);
                numerics_container[iMGlevel][FLOW_SOL][CONV_BOUND_TERM] = new CUpwTurkel_Flow(nDim, nVar_Flow, config);
              }
              break;
              
            case HLLC:
              if (ideal_gas) {
                for (iMGlevel = 0; iMGlevel <= config->GetnMGLevels(); iMGlevel++) {
                  numerics_container[iMGlevel][FLOW_SOL][CONV_TERM] = new CUpwHLLC_Flow(nDim, nVar_Flow, config);
                  numerics_container[iMGlevel][FLOW_SOL][CONV_BOUND_TERM] = new CUpwHLLC_Flow(nDim, nVar_Flow, config);
                }
              }
              else {
                for (iMGlevel = 0; iMGlevel <= config->GetnMGLevels(); iMGlevel++) {
                  numerics_container[iMGlevel][FLOW_SOL][CONV_TERM] = new CUpwGeneralHLLC_Flow(nDim, nVar_Flow, config);
                  numerics_container[iMGlevel][FLOW_SOL][CONV_BOUND_TERM] = new CUpwGeneralHLLC_Flow(nDim, nVar_Flow, config);
                }
              }
              break;
              
            case MSW:
              for (iMGlevel = 0; iMGlevel <= config->GetnMGLevels(); iMGlevel++) {
                numerics_container[iMGlevel][FLOW_SOL][CONV_TERM] = new CUpwMSW_Flow(nDim, nVar_Flow, config);
                numerics_container[iMGlevel][FLOW_SOL][CONV_BOUND_TERM] = new CUpwMSW_Flow(nDim, nVar_Flow, config);
              }
              break;
              
            case CUSP:
              for (iMGlevel = 0; iMGlevel <= config->GetnMGLevels(); iMGlevel++) {
                numerics_container[iMGlevel][FLOW_SOL][CONV_TERM] = new CUpwCUSP_Flow(nDim, nVar_Flow, config);
                numerics_container[iMGlevel][FLOW_SOL][CONV_BOUND_TERM] = new CUpwCUSP_Flow(nDim, nVar_Flow, config);
              }
              break;
              
            default : cout << "Upwind scheme not implemented." << endl; exit(EXIT_FAILURE); break;
          }
          
        }
        if (incompressible) {
          /*--- Incompressible flow, use artificial compressibility method ---*/
          switch (config->GetKind_Upwind_Flow()) {
            case NO_UPWIND : cout << "No upwind scheme." << endl; break;
            case ROE:
              for (iMGlevel = 0; iMGlevel <= config->GetnMGLevels(); iMGlevel++) {
                numerics_container[iMGlevel][FLOW_SOL][CONV_TERM] = new CUpwArtComp_Flow(nDim, nVar_Flow, config);
                numerics_container[iMGlevel][FLOW_SOL][CONV_BOUND_TERM] = new CUpwArtComp_Flow(nDim, nVar_Flow, config);
              }
              break;
            default : cout << "Upwind scheme not implemented." << endl; exit(EXIT_FAILURE); break;
          }
        }
        if (freesurface) {
          /*--- Incompressible flow, use artificial compressibility method ---*/
          switch (config->GetKind_Upwind_Flow()) {
            case NO_UPWIND : cout << "No upwind scheme." << endl; break;
            case ROE:
              for (iMGlevel = 0; iMGlevel <= config->GetnMGLevels(); iMGlevel++) {
                numerics_container[iMGlevel][FLOW_SOL][CONV_TERM] = new CUpwArtComp_FreeSurf_Flow(nDim, nVar_Flow, config);
                numerics_container[iMGlevel][FLOW_SOL][CONV_BOUND_TERM] = new CUpwArtComp_FreeSurf_Flow(nDim, nVar_Flow, config);
              }
              break;
            default : cout << "Upwind scheme not implemented." << endl; exit(EXIT_FAILURE); break;
          }
        }
        
        break;
        
      default :
        cout << "Convective scheme not implemented (euler and ns)." << endl; exit(EXIT_FAILURE);
        break;
    }
    
    /*--- Definition of the viscous scheme for each equation and mesh level ---*/
    if (compressible) {
      if (ideal_gas) {
        
        /*--- Compressible flow Ideal gas ---*/
        numerics_container[MESH_0][FLOW_SOL][VISC_TERM] = new CAvgGradCorrected_Flow(nDim, nVar_Flow, config);
        for (iMGlevel = 1; iMGlevel <= config->GetnMGLevels(); iMGlevel++)
          numerics_container[iMGlevel][FLOW_SOL][VISC_TERM] = new CAvgGrad_Flow(nDim, nVar_Flow, config);
        
        /*--- Definition of the boundary condition method ---*/
        for (iMGlevel = 0; iMGlevel <= config->GetnMGLevels(); iMGlevel++)
          numerics_container[iMGlevel][FLOW_SOL][VISC_BOUND_TERM] = new CAvgGrad_Flow(nDim, nVar_Flow, config);
        
      } else{
        
        /*--- Compressible flow Realgas ---*/
        numerics_container[MESH_0][FLOW_SOL][VISC_TERM] = new CGeneralAvgGradCorrected_Flow(nDim, nVar_Flow, config);
        for (iMGlevel = 1; iMGlevel <= config->GetnMGLevels(); iMGlevel++)
          numerics_container[iMGlevel][FLOW_SOL][VISC_TERM] = new CGeneralAvgGrad_Flow(nDim, nVar_Flow, config);
        
        /*--- Definition of the boundary condition method ---*/
        for (iMGlevel = 0; iMGlevel <= config->GetnMGLevels(); iMGlevel++)
          numerics_container[iMGlevel][FLOW_SOL][VISC_BOUND_TERM] = new CGeneralAvgGrad_Flow(nDim, nVar_Flow, config);
        
      }
    }
    if (incompressible) {
      /*--- Incompressible flow, use artificial compressibility method ---*/
      numerics_container[MESH_0][FLOW_SOL][VISC_TERM] = new CAvgGradCorrectedArtComp_Flow(nDim, nVar_Flow, config);
      for (iMGlevel = 1; iMGlevel <= config->GetnMGLevels(); iMGlevel++)
        numerics_container[iMGlevel][FLOW_SOL][VISC_TERM] = new CAvgGradArtComp_Flow(nDim, nVar_Flow, config);
      
      /*--- Definition of the boundary condition method ---*/
      for (iMGlevel = 0; iMGlevel <= config->GetnMGLevels(); iMGlevel++)
        numerics_container[iMGlevel][FLOW_SOL][VISC_BOUND_TERM] = new CAvgGradArtComp_Flow(nDim, nVar_Flow, config);
    }
    if (freesurface) {
      /*--- Freesurface flow, use artificial compressibility method ---*/
      numerics_container[MESH_0][FLOW_SOL][VISC_TERM] = new CAvgGradCorrectedArtComp_Flow(nDim, nVar_Flow, config);
      for (iMGlevel = 1; iMGlevel <= config->GetnMGLevels(); iMGlevel++)
        numerics_container[iMGlevel][FLOW_SOL][VISC_TERM] = new CAvgGradArtComp_Flow(nDim, nVar_Flow, config);
      
      /*--- Definition of the boundary condition method ---*/
      for (iMGlevel = 0; iMGlevel <= config->GetnMGLevels(); iMGlevel++)
        numerics_container[iMGlevel][FLOW_SOL][VISC_BOUND_TERM] = new CAvgGradArtComp_Flow(nDim, nVar_Flow, config);
    }
    
    /*--- Definition of the source term integration scheme for each equation and mesh level ---*/
    for (iMGlevel = 0; iMGlevel <= config->GetnMGLevels(); iMGlevel++) {
      
      if (config->GetRotating_Frame() == YES)
        numerics_container[iMGlevel][FLOW_SOL][SOURCE_FIRST_TERM] = new CSourceRotatingFrame_Flow(nDim, nVar_Flow, config);
      else if (config->GetAxisymmetric() == YES)
        numerics_container[iMGlevel][FLOW_SOL][SOURCE_FIRST_TERM] = new CSourceAxisymmetric_Flow(nDim, nVar_Flow, config);
      else if (config->GetGravityForce() == YES)
        numerics_container[iMGlevel][FLOW_SOL][SOURCE_FIRST_TERM] = new CSourceGravity(nDim, nVar_Flow, config);
      else if (config->GetWind_Gust() == YES)
        numerics_container[iMGlevel][FLOW_SOL][SOURCE_FIRST_TERM] = new CSourceWindGust(nDim, nVar_Flow, config);
      else
        numerics_container[iMGlevel][FLOW_SOL][SOURCE_FIRST_TERM] = new CSourceNothing(nDim, nVar_Flow, config);
      
      numerics_container[iMGlevel][FLOW_SOL][SOURCE_SECOND_TERM] = new CSourceNothing(nDim, nVar_Flow, config);
    }
    
  }
  
  /*--- Solver definition for the turbulent model problem ---*/
  
  if (turbulent) {
    
    /*--- Definition of the convective scheme for each equation and mesh level ---*/
    
    switch (config->GetKind_ConvNumScheme_Turb()) {
      case NONE :
        break;
      case SPACE_UPWIND :
        for (iMGlevel = 0; iMGlevel <= config->GetnMGLevels(); iMGlevel++) {
          if (spalart_allmaras) numerics_container[iMGlevel][TURB_SOL][CONV_TERM] = new CUpwSca_TurbSA(nDim, nVar_Turb, config);
          else if (neg_spalart_allmaras) numerics_container[iMGlevel][TURB_SOL][CONV_TERM] = new CUpwSca_TurbSA(nDim, nVar_Turb, config);
          else if (menter_sst) numerics_container[iMGlevel][TURB_SOL][CONV_TERM] = new CUpwSca_TurbSST(nDim, nVar_Turb, config);
        }
        break;
      default :
        cout << "Convective scheme not implemented (turbulent)." << endl; exit(EXIT_FAILURE);
        break;
    }
    
    /*--- Definition of the viscous scheme for each equation and mesh level ---*/
    
    for (iMGlevel = 0; iMGlevel <= config->GetnMGLevels(); iMGlevel++) {
      if (spalart_allmaras) numerics_container[iMGlevel][TURB_SOL][VISC_TERM] = new CAvgGradCorrected_TurbSA(nDim, nVar_Turb, config);
      else if (neg_spalart_allmaras) numerics_container[iMGlevel][TURB_SOL][VISC_TERM] = new CAvgGradCorrected_TurbSA_Neg(nDim, nVar_Turb, config);
      else if (menter_sst) numerics_container[iMGlevel][TURB_SOL][VISC_TERM] = new CAvgGradCorrected_TurbSST(nDim, nVar_Turb, constants, config);
    }
    
    /*--- Definition of the source term integration scheme for each equation and mesh level ---*/
    
    for (iMGlevel = 0; iMGlevel <= config->GetnMGLevels(); iMGlevel++) {
      if (spalart_allmaras) numerics_container[iMGlevel][TURB_SOL][SOURCE_FIRST_TERM] = new CSourcePieceWise_TurbSA(nDim, nVar_Turb, config);
      else if (neg_spalart_allmaras) numerics_container[iMGlevel][TURB_SOL][SOURCE_FIRST_TERM] = new CSourcePieceWise_TurbSA_Neg(nDim, nVar_Turb, config);
      else if (menter_sst) numerics_container[iMGlevel][TURB_SOL][SOURCE_FIRST_TERM] = new CSourcePieceWise_TurbSST(nDim, nVar_Turb, constants, config);
      numerics_container[iMGlevel][TURB_SOL][SOURCE_SECOND_TERM] = new CSourceNothing(nDim, nVar_Turb, config);
    }
    
    /*--- Definition of the boundary condition method ---*/
    
    for (iMGlevel = 0; iMGlevel <= config->GetnMGLevels(); iMGlevel++) {
      if (spalart_allmaras) {
        numerics_container[iMGlevel][TURB_SOL][CONV_BOUND_TERM] = new CUpwSca_TurbSA(nDim, nVar_Turb, config);
        numerics_container[iMGlevel][TURB_SOL][VISC_BOUND_TERM] = new CAvgGrad_TurbSA(nDim, nVar_Turb, config);
      }
      else if (neg_spalart_allmaras) {
        numerics_container[iMGlevel][TURB_SOL][CONV_BOUND_TERM] = new CUpwSca_TurbSA(nDim, nVar_Turb, config);
        numerics_container[iMGlevel][TURB_SOL][VISC_BOUND_TERM] = new CAvgGrad_TurbSA_Neg(nDim, nVar_Turb, config);
      }
      else if (menter_sst) {
        numerics_container[iMGlevel][TURB_SOL][CONV_BOUND_TERM] = new CUpwSca_TurbSST(nDim, nVar_Turb, config);
        numerics_container[iMGlevel][TURB_SOL][VISC_BOUND_TERM] = new CAvgGrad_TurbSST(nDim, nVar_Turb, constants, config);
      }
    }
  }
  
  /*--- Solver definition for the transition model problem ---*/
  if (transition) {
    
    /*--- Definition of the convective scheme for each equation and mesh level ---*/
    switch (config->GetKind_ConvNumScheme_Turb()) {
      case NONE :
        break;
      case SPACE_UPWIND :
        for (iMGlevel = 0; iMGlevel <= config->GetnMGLevels(); iMGlevel++) {
          numerics_container[iMGlevel][TRANS_SOL][CONV_TERM] = new CUpwSca_TransLM(nDim, nVar_Trans, config);
        }
        break;
      default :
        cout << "Convective scheme not implemented (transition)." << endl; exit(EXIT_FAILURE);
        break;
    }
    
    /*--- Definition of the viscous scheme for each equation and mesh level ---*/
    for (iMGlevel = 0; iMGlevel <= config->GetnMGLevels(); iMGlevel++) {
      numerics_container[iMGlevel][TRANS_SOL][VISC_TERM] = new CAvgGradCorrected_TransLM(nDim, nVar_Trans, config);
    }
    
    /*--- Definition of the source term integration scheme for each equation and mesh level ---*/
    for (iMGlevel = 0; iMGlevel <= config->GetnMGLevels(); iMGlevel++) {
      numerics_container[iMGlevel][TRANS_SOL][SOURCE_FIRST_TERM] = new CSourcePieceWise_TransLM(nDim, nVar_Trans, config);
      numerics_container[iMGlevel][TRANS_SOL][SOURCE_SECOND_TERM] = new CSourceNothing(nDim, nVar_Trans, config);
    }
    
    /*--- Definition of the boundary condition method ---*/
    for (iMGlevel = 0; iMGlevel <= config->GetnMGLevels(); iMGlevel++) {
      numerics_container[iMGlevel][TRANS_SOL][CONV_BOUND_TERM] = new CUpwLin_TransLM(nDim, nVar_Trans, config);
    }
  }
  
  /*--- Solver definition for the poisson potential problem ---*/
  if (poisson) {
    
    /*--- Definition of the viscous scheme for each equation and mesh level ---*/
    numerics_container[MESH_0][POISSON_SOL][VISC_TERM] = new CGalerkin_Flow(nDim, nVar_Poisson, config);
    
    /*--- Definition of the source term integration scheme for each equation and mesh level ---*/
    numerics_container[MESH_0][POISSON_SOL][SOURCE_FIRST_TERM] = new CSourceNothing(nDim, nVar_Poisson, config);
    numerics_container[MESH_0][POISSON_SOL][SOURCE_SECOND_TERM] = new CSourceNothing(nDim, nVar_Poisson, config);
    
  }
  
  /*--- Solver definition for the poisson potential problem ---*/
  if (heat) {
    
    /*--- Definition of the viscous scheme for each equation and mesh level ---*/
    numerics_container[MESH_0][HEAT_SOL][VISC_TERM] = new CGalerkin_Flow(nDim, nVar_Heat, config);
    
    /*--- Definition of the source term integration scheme for each equation and mesh level ---*/
    numerics_container[MESH_0][HEAT_SOL][SOURCE_FIRST_TERM] = new CSourceNothing(nDim, nVar_Heat, config);
    numerics_container[MESH_0][HEAT_SOL][SOURCE_SECOND_TERM] = new CSourceNothing(nDim, nVar_Heat, config);
    
  }
  
  /*--- Solver definition for the flow adjoint problem ---*/
  
  if (adj_euler || adj_ns) {
    
    /*--- Definition of the convective scheme for each equation and mesh level ---*/
    
    switch (config->GetKind_ConvNumScheme_AdjFlow()) {
      case NO_CONVECTIVE :
        cout << "No convective scheme." << endl; exit(EXIT_FAILURE);
        break;
        
      case SPACE_CENTERED :
        
        if (compressible) {
          
          /*--- Compressible flow ---*/
          
          switch (config->GetKind_Centered_AdjFlow()) {
            case NO_CENTERED : cout << "No centered scheme." << endl; break;
            case LAX : numerics_container[MESH_0][ADJFLOW_SOL][CONV_TERM] = new CCentLax_AdjFlow(nDim, nVar_Adj_Flow, config); break;
            case JST : numerics_container[MESH_0][ADJFLOW_SOL][CONV_TERM] = new CCentJST_AdjFlow(nDim, nVar_Adj_Flow, config); break;
            default : cout << "Centered scheme not implemented." << endl; exit(EXIT_FAILURE); break;
          }
          
          for (iMGlevel = 1; iMGlevel <= config->GetnMGLevels(); iMGlevel++)
            numerics_container[iMGlevel][ADJFLOW_SOL][CONV_TERM] = new CCentLax_AdjFlow(nDim, nVar_Adj_Flow, config);
          
          for (iMGlevel = 0; iMGlevel <= config->GetnMGLevels(); iMGlevel++)
            numerics_container[iMGlevel][ADJFLOW_SOL][CONV_BOUND_TERM] = new CUpwRoe_AdjFlow(nDim, nVar_Adj_Flow, config);
          
        }
        
        if (incompressible || freesurface) {
          
          /*--- Incompressible flow, use artificial compressibility method ---*/
          
          switch (config->GetKind_Centered_AdjFlow()) {
            case NO_CENTERED : cout << "No centered scheme." << endl; break;
            case LAX : numerics_container[MESH_0][ADJFLOW_SOL][CONV_TERM] = new CCentLaxArtComp_AdjFlow(nDim, nVar_Adj_Flow, config); break;
            case JST : numerics_container[MESH_0][ADJFLOW_SOL][CONV_TERM] = new CCentJSTArtComp_AdjFlow(nDim, nVar_Adj_Flow, config); break;
            default : cout << "Centered scheme not implemented." << endl; exit(EXIT_FAILURE); break;
          }
          
          for (iMGlevel = 1; iMGlevel <= config->GetnMGLevels(); iMGlevel++)
            numerics_container[iMGlevel][ADJFLOW_SOL][CONV_TERM] = new CCentLaxArtComp_AdjFlow(nDim, nVar_Adj_Flow, config);
          
          for (iMGlevel = 0; iMGlevel <= config->GetnMGLevels(); iMGlevel++)
            numerics_container[iMGlevel][ADJFLOW_SOL][CONV_BOUND_TERM] = new CUpwRoeArtComp_AdjFlow(nDim, nVar_Adj_Flow, config);
          
        }
        
        break;
        
      case SPACE_UPWIND :
        
        if (compressible) {
          
          /*--- Compressible flow ---*/
          
          switch (config->GetKind_Upwind_AdjFlow()) {
            case NO_UPWIND : cout << "No upwind scheme." << endl; break;
            case ROE:
              for (iMGlevel = 0; iMGlevel <= config->GetnMGLevels(); iMGlevel++) {
                numerics_container[iMGlevel][ADJFLOW_SOL][CONV_TERM] = new CUpwRoe_AdjFlow(nDim, nVar_Adj_Flow, config);
                numerics_container[iMGlevel][ADJFLOW_SOL][CONV_BOUND_TERM] = new CUpwRoe_AdjFlow(nDim, nVar_Adj_Flow, config);
              }
              break;
            default : cout << "Upwind scheme not implemented." << endl; exit(EXIT_FAILURE); break;
          }
        }
        
        if (incompressible || freesurface) {
          
          /*--- Incompressible flow, use artificial compressibility method ---*/
          
          switch (config->GetKind_Upwind_AdjFlow()) {
            case NO_UPWIND : cout << "No upwind scheme." << endl; break;
            case ROE:
              for (iMGlevel = 0; iMGlevel <= config->GetnMGLevels(); iMGlevel++) {
                numerics_container[iMGlevel][ADJFLOW_SOL][CONV_TERM] = new CUpwRoeArtComp_AdjFlow(nDim, nVar_Adj_Flow, config);
                numerics_container[iMGlevel][ADJFLOW_SOL][CONV_BOUND_TERM] = new CUpwRoeArtComp_AdjFlow(nDim, nVar_Adj_Flow, config);
              }
              break;
            default : cout << "Upwind scheme not implemented." << endl; exit(EXIT_FAILURE); break;
          }
        }
        
        break;
        
      default :
        cout << "Convective scheme not implemented (adj_euler and adj_ns)." << endl; exit(EXIT_FAILURE);
        break;
    }
    
    /*--- Definition of the viscous scheme for each equation and mesh level ---*/
    
    if (compressible) {
      
      /*--- Compressible flow ---*/
      
      numerics_container[MESH_0][ADJFLOW_SOL][VISC_TERM] = new CAvgGradCorrected_AdjFlow(nDim, nVar_Adj_Flow, config);
      numerics_container[MESH_0][ADJFLOW_SOL][VISC_BOUND_TERM] = new CAvgGrad_AdjFlow(nDim, nVar_Adj_Flow, config);
      
      for (iMGlevel = 1; iMGlevel <= config->GetnMGLevels(); iMGlevel++) {
        numerics_container[iMGlevel][ADJFLOW_SOL][VISC_TERM] = new CAvgGrad_AdjFlow(nDim, nVar_Adj_Flow, config);
        numerics_container[iMGlevel][ADJFLOW_SOL][VISC_BOUND_TERM] = new CAvgGrad_AdjFlow(nDim, nVar_Adj_Flow, config);
      }
      
    }
    
    if (incompressible || freesurface) {
      
      /*--- Incompressible flow, use artificial compressibility method ---*/
      
      numerics_container[MESH_0][ADJFLOW_SOL][VISC_TERM] = new CAvgGradCorrectedArtComp_AdjFlow(nDim, nVar_Adj_Flow, config);
      numerics_container[MESH_0][ADJFLOW_SOL][VISC_BOUND_TERM] = new CAvgGradArtComp_AdjFlow(nDim, nVar_Adj_Flow, config);
      
      for (iMGlevel = 1; iMGlevel <= config->GetnMGLevels(); iMGlevel++) {
        numerics_container[iMGlevel][ADJFLOW_SOL][VISC_TERM] = new CAvgGradArtComp_AdjFlow(nDim, nVar_Adj_Flow, config);
        numerics_container[iMGlevel][ADJFLOW_SOL][VISC_BOUND_TERM] = new CAvgGradArtComp_AdjFlow(nDim, nVar_Adj_Flow, config);
      }
      
    }
    
    /*--- Definition of the source term integration scheme for each equation and mesh level ---*/
    
    for (iMGlevel = 0; iMGlevel <= config->GetnMGLevels(); iMGlevel++) {
      
      /*--- Note that RANS is incompatible with Axisymmetric or Rotational (Fix it!) ---*/
      
      if (compressible) {
        
        if (adj_ns) {
          
          numerics_container[iMGlevel][ADJFLOW_SOL][SOURCE_FIRST_TERM] = new CSourceViscous_AdjFlow(nDim, nVar_Adj_Flow, config);
          
          if (config->GetRotating_Frame() == YES)
            numerics_container[iMGlevel][ADJFLOW_SOL][SOURCE_SECOND_TERM] = new CSourceRotatingFrame_AdjFlow(nDim, nVar_Adj_Flow, config);
          else
            numerics_container[iMGlevel][ADJFLOW_SOL][SOURCE_SECOND_TERM] = new CSourceConservative_AdjFlow(nDim, nVar_Adj_Flow, config);
          
        }
        
        else {
          
          if (config->GetRotating_Frame() == YES)
            numerics_container[iMGlevel][ADJFLOW_SOL][SOURCE_FIRST_TERM] = new CSourceRotatingFrame_AdjFlow(nDim, nVar_Adj_Flow, config);
          else if (config->GetAxisymmetric() == YES)
            numerics_container[iMGlevel][ADJFLOW_SOL][SOURCE_FIRST_TERM] = new CSourceAxisymmetric_AdjFlow(nDim, nVar_Adj_Flow, config);
          else
            numerics_container[iMGlevel][ADJFLOW_SOL][SOURCE_FIRST_TERM] = new CSourceNothing(nDim, nVar_Adj_Flow, config);
          
          numerics_container[iMGlevel][ADJFLOW_SOL][SOURCE_SECOND_TERM] = new CSourceNothing(nDim, nVar_Adj_Flow, config);
          
        }
        
      }
      
      if (incompressible || freesurface) {
        
        numerics_container[iMGlevel][ADJFLOW_SOL][SOURCE_FIRST_TERM] = new CSourceNothing(nDim, nVar_Adj_Flow, config);
        numerics_container[iMGlevel][ADJFLOW_SOL][SOURCE_SECOND_TERM] = new CSourceNothing(nDim, nVar_Adj_Flow, config);
        
      }
      
    }
    
  }
  
  /*--- Solver definition for the turbulent adjoint problem ---*/
  if (adj_turb) {
    /*--- Definition of the convective scheme for each equation and mesh level ---*/
    switch (config->GetKind_ConvNumScheme_AdjTurb()) {
      case NONE :
        break;
      case SPACE_UPWIND :
        for (iMGlevel = 0; iMGlevel <= config->GetnMGLevels(); iMGlevel++)
          if (spalart_allmaras) {
            numerics_container[iMGlevel][ADJTURB_SOL][CONV_TERM] = new CUpwSca_AdjTurb(nDim, nVar_Adj_Turb, config);
          }
          else if (neg_spalart_allmaras) {cout << "Adjoint Neg SA turbulence model not implemented." << endl; exit(EXIT_FAILURE);}
          else if (menter_sst) {cout << "Adjoint SST turbulence model not implemented." << endl; exit(EXIT_FAILURE);}
        break;
      default :
        cout << "Convective scheme not implemented (adj_turb)." << endl; exit(EXIT_FAILURE);
        break;
    }
    
    /*--- Definition of the viscous scheme for each equation and mesh level ---*/
    for (iMGlevel = 0; iMGlevel <= config->GetnMGLevels(); iMGlevel++) {
      if (spalart_allmaras) {
        numerics_container[iMGlevel][ADJTURB_SOL][VISC_TERM] = new CAvgGradCorrected_AdjTurb(nDim, nVar_Adj_Turb, config);
      }
      else if (neg_spalart_allmaras) {cout << "Adjoint Neg SA turbulence model not implemented." << endl; exit(EXIT_FAILURE);}
      else if (menter_sst) {cout << "Adjoint SST turbulence model not implemented." << endl; exit(EXIT_FAILURE);}
    }
    
    /*--- Definition of the source term integration scheme for each equation and mesh level ---*/
    for (iMGlevel = 0; iMGlevel <= config->GetnMGLevels(); iMGlevel++) {
      if (spalart_allmaras) {
        numerics_container[iMGlevel][ADJTURB_SOL][SOURCE_FIRST_TERM] = new CSourcePieceWise_AdjTurb(nDim, nVar_Adj_Turb, config);
        numerics_container[iMGlevel][ADJTURB_SOL][SOURCE_SECOND_TERM] = new CSourceConservative_AdjTurb(nDim, nVar_Adj_Turb, config);
      }
      else if (neg_spalart_allmaras) {cout << "Adjoint Neg SA turbulence model not implemented." << endl; exit(EXIT_FAILURE);}
      else if (menter_sst) {cout << "Adjoint SST turbulence model not implemented." << endl; exit(EXIT_FAILURE);}
    }
    
    /*--- Definition of the boundary condition method ---*/
    for (iMGlevel = 0; iMGlevel <= config->GetnMGLevels(); iMGlevel++) {
      if (spalart_allmaras) numerics_container[iMGlevel][ADJTURB_SOL][CONV_BOUND_TERM] = new CUpwLin_AdjTurb(nDim, nVar_Adj_Turb, config);
      else if (neg_spalart_allmaras) {cout << "Adjoint Neg SA turbulence model not implemented." << endl; exit(EXIT_FAILURE);}
      else if (menter_sst) {cout << "Adjoint SST turbulence model not implemented." << endl; exit(EXIT_FAILURE);}
    }
    
  }
  
  /*--- Solver definition for the wave problem ---*/
  if (wave) {
    
    /*--- Definition of the viscous scheme for each equation and mesh level ---*/
    numerics_container[MESH_0][WAVE_SOL][VISC_TERM] = new CGalerkin_Flow(nDim, nVar_Wave, config);
    
  }
  
  /*--- Solver definition for the FEM problem ---*/
  if (fem) {
    switch (config->GetGeometricConditions()) {
      case SMALL_DEFORMATIONS :
        switch (config->GetMaterialModel()) {
          case LINEAR_ELASTIC: numerics_container[MESH_0][FEA_SOL][FEA_TERM] = new CFEM_LinearElasticity(nDim, nVar_FEM, config); break;
          case NEO_HOOKEAN : cout << "Material model does not correspond to geometric conditions." << endl; exit(EXIT_FAILURE); break;
          default: cout << "Material model not implemented." << endl; exit(EXIT_FAILURE); break;
        }
        break;
      case LARGE_DEFORMATIONS :
        switch (config->GetMaterialModel()) {
          case LINEAR_ELASTIC: cout << "Material model does not correspond to geometric conditions." << endl; exit(EXIT_FAILURE); break;
          case NEO_HOOKEAN :
            switch (config->GetMaterialCompressibility()) {
              case COMPRESSIBLE_MAT : numerics_container[MESH_0][FEA_SOL][FEA_TERM] = new CFEM_NeoHookean_Comp(nDim, nVar_FEM, config); break;
              case INCOMPRESSIBLE_MAT : numerics_container[MESH_0][FEA_SOL][FEA_TERM] = new CFEM_NeoHookean_Incomp(nDim, nVar_FEM, config); break;
              default: cout << "Material model not implemented." << endl; exit(EXIT_FAILURE); break;
            }
            break;
          default: cout << "Material model not implemented." << endl; exit(EXIT_FAILURE); break;
        }
        break;
      default: cout << " Solver not implemented." << endl; exit(EXIT_FAILURE); break;
    }
    
  }
  
}


void CDriver::Numerics_Postprocessing(CNumerics ****numerics_container,
                                      CSolver ***solver_container, CGeometry **geometry,
                                      CConfig *config) {
  
  unsigned short iMGlevel, iSol;
  
  
  bool
  euler, adj_euler,
  ns, adj_ns,
  turbulent, adj_turb,
  spalart_allmaras, neg_spalart_allmaras, menter_sst,
  poisson,
  wave,
  fem,
  heat,
  transition,
  template_solver;
  
  bool compressible = (config->GetKind_Regime() == COMPRESSIBLE);
  bool incompressible = (config->GetKind_Regime() == INCOMPRESSIBLE);
  bool freesurface = (config->GetKind_Regime() == FREESURFACE);
  
  /*--- Initialize some useful booleans ---*/
  euler            = false;   ns               = false;   turbulent        = false;
  poisson          = false;
  adj_euler        = false;   adj_ns           = false;   adj_turb         = false;
  wave             = false;   heat             = false;   fem        = false;
  spalart_allmaras = false; neg_spalart_allmaras = false; menter_sst       = false;
  transition       = false;
  template_solver  = false;
  
  /*--- Assign booleans ---*/
  switch (config->GetKind_Solver()) {
    case TEMPLATE_SOLVER: template_solver = true; break;
    case EULER : case DISC_ADJ_EULER: euler = true; break;
    case NAVIER_STOKES: case DISC_ADJ_NAVIER_STOKES: ns = true; break;
    case RANS : case DISC_ADJ_RANS:  ns = true; turbulent = true; if (config->GetKind_Trans_Model() == LM) transition = true; break;
    case POISSON_EQUATION: poisson = true; break;
    case WAVE_EQUATION: wave = true; break;
    case HEAT_EQUATION: heat = true; break;
    case FEM_ELASTICITY: fem = true; break;
    case ADJ_EULER : euler = true; adj_euler = true; break;
    case ADJ_NAVIER_STOKES : ns = true; turbulent = (config->GetKind_Turb_Model() != NONE); adj_ns = true; break;
    case ADJ_RANS : ns = true; turbulent = true; adj_ns = true; adj_turb = (!config->GetFrozen_Visc()); break;
  }
  
  /*--- Assign turbulence model booleans --- */
  
  if (turbulent)
    switch (config->GetKind_Turb_Model()) {
      case SA:     spalart_allmaras = true;     break;
      case SA_NEG: neg_spalart_allmaras = true; break;
      case SST:    menter_sst = true;  break;
        
    }
  
  /*--- Solver definition for the template problem ---*/
  if (template_solver) {
    
    /*--- Definition of the convective scheme for each equation and mesh level ---*/
    switch (config->GetKind_ConvNumScheme_Template()) {
      case SPACE_CENTERED : case SPACE_UPWIND :
        for (iMGlevel = 0; iMGlevel <= config->GetnMGLevels(); iMGlevel++)
          delete numerics_container[iMGlevel][TEMPLATE_SOL][CONV_TERM];
        break;
    }
    
    for (iMGlevel = 0; iMGlevel <= config->GetnMGLevels(); iMGlevel++){
      /*--- Definition of the viscous scheme for each equation and mesh level ---*/
      delete numerics_container[iMGlevel][TEMPLATE_SOL][VISC_TERM];
      /*--- Definition of the source term integration scheme for each equation and mesh level ---*/
      delete numerics_container[iMGlevel][TEMPLATE_SOL][SOURCE_FIRST_TERM];
      /*--- Definition of the boundary condition method ---*/
      delete numerics_container[iMGlevel][TEMPLATE_SOL][CONV_BOUND_TERM];
    }
    
  }
  
  /*--- Solver definition for the Potential, Euler, Navier-Stokes problems ---*/
  if ((euler) || (ns)) {
    
    /*--- Definition of the convective scheme for each equation and mesh level ---*/
    switch (config->GetKind_ConvNumScheme_Flow()) {
        
      case SPACE_CENTERED :
        if (compressible) {
          
          /*--- Compressible flow ---*/
          switch (config->GetKind_Centered_Flow()) {
            case LAX : case JST :  case JST_KE : delete numerics_container[MESH_0][FLOW_SOL][CONV_TERM]; break;
          }
          for (iMGlevel = 1; iMGlevel <= config->GetnMGLevels(); iMGlevel++)
            delete numerics_container[iMGlevel][FLOW_SOL][CONV_TERM];
          
          /*--- Definition of the boundary condition method ---*/
          for (iMGlevel = 0; iMGlevel <= config->GetnMGLevels(); iMGlevel++)
            delete numerics_container[iMGlevel][FLOW_SOL][CONV_BOUND_TERM];
          
        }
        if (incompressible) {
          /*--- Incompressible flow, use artificial compressibility method ---*/
          switch (config->GetKind_Centered_Flow()) {
              
            case LAX : case JST : delete numerics_container[MESH_0][FLOW_SOL][CONV_TERM]; break;
              
          }
          for (iMGlevel = 1; iMGlevel <= config->GetnMGLevels(); iMGlevel++)
            delete numerics_container[iMGlevel][FLOW_SOL][CONV_TERM];
          
          /*--- Definition of the boundary condition method ---*/
          for (iMGlevel = 0; iMGlevel <= config->GetnMGLevels(); iMGlevel++)
            delete numerics_container[iMGlevel][FLOW_SOL][CONV_BOUND_TERM];
          
        }
        break;
      case SPACE_UPWIND :
        
        if (compressible) {
          /*--- Compressible flow ---*/
          switch (config->GetKind_Upwind_Flow()) {
            case ROE: case AUSM : case TURKEL: case HLLC: case MSW:  case CUSP:
              for (iMGlevel = 0; iMGlevel <= config->GetnMGLevels(); iMGlevel++) {
                delete numerics_container[iMGlevel][FLOW_SOL][CONV_TERM];
                delete numerics_container[iMGlevel][FLOW_SOL][CONV_BOUND_TERM];
              }
              
              break;
          }
          
        }
        if (incompressible || freesurface) {
          /*--- Incompressible flow, use artificial compressibility method ---*/
          switch (config->GetKind_Upwind_Flow()) {
            case ROE:
              for (iMGlevel = 0; iMGlevel <= config->GetnMGLevels(); iMGlevel++) {
                delete numerics_container[iMGlevel][FLOW_SOL][CONV_TERM];
                delete numerics_container[iMGlevel][FLOW_SOL][CONV_BOUND_TERM];
              }
              break;
          }
        }
        
        break;
    }
    
    /*--- Definition of the viscous scheme for each equation and mesh level ---*/
    if (compressible||incompressible||freesurface) {
      /*--- Compressible flow Ideal gas ---*/
      delete numerics_container[MESH_0][FLOW_SOL][VISC_TERM];
      for (iMGlevel = 1; iMGlevel <= config->GetnMGLevels(); iMGlevel++)
        delete numerics_container[iMGlevel][FLOW_SOL][VISC_TERM];
      
      /*--- Definition of the boundary condition method ---*/
      for (iMGlevel = 0; iMGlevel <= config->GetnMGLevels(); iMGlevel++)
        delete numerics_container[iMGlevel][FLOW_SOL][VISC_BOUND_TERM];
      
    }
    
    /*--- Definition of the source term integration scheme for each equation and mesh level ---*/
    for (iMGlevel = 0; iMGlevel <= config->GetnMGLevels(); iMGlevel++) {
      delete numerics_container[iMGlevel][FLOW_SOL][SOURCE_FIRST_TERM];
      delete numerics_container[iMGlevel][FLOW_SOL][SOURCE_SECOND_TERM];
    }
    
  }
  
  
  /*--- Solver definition for the turbulent model problem ---*/
  
  if (turbulent) {
    
    /*--- Definition of the convective scheme for each equation and mesh level ---*/
    
    switch (config->GetKind_ConvNumScheme_Turb()) {
      case SPACE_UPWIND :
        for (iMGlevel = 0; iMGlevel <= config->GetnMGLevels(); iMGlevel++) {
          if (spalart_allmaras || neg_spalart_allmaras ||menter_sst)
            delete numerics_container[iMGlevel][TURB_SOL][CONV_TERM];
        }
        break;
    }
    
    /*--- Definition of the viscous scheme for each equation and mesh level ---*/
    if (spalart_allmaras || neg_spalart_allmaras || menter_sst){
      for (iMGlevel = 0; iMGlevel <= config->GetnMGLevels(); iMGlevel++) {
        delete numerics_container[iMGlevel][TURB_SOL][VISC_TERM];
        delete numerics_container[iMGlevel][TURB_SOL][SOURCE_FIRST_TERM];
        delete numerics_container[iMGlevel][TURB_SOL][SOURCE_SECOND_TERM];
        /*--- Definition of the boundary condition method ---*/
        delete numerics_container[iMGlevel][TURB_SOL][CONV_BOUND_TERM];
        delete numerics_container[iMGlevel][TURB_SOL][VISC_BOUND_TERM];
        
      }
    }
    
  }
  
  /*--- Solver definition for the transition model problem ---*/
  if (transition) {
    
    /*--- Definition of the convective scheme for each equation and mesh level ---*/
    switch (config->GetKind_ConvNumScheme_Turb()) {
      case SPACE_UPWIND :
        for (iMGlevel = 0; iMGlevel <= config->GetnMGLevels(); iMGlevel++) {
          delete numerics_container[iMGlevel][TRANS_SOL][CONV_TERM];
        }
        break;
    }
    
    for (iMGlevel = 0; iMGlevel <= config->GetnMGLevels(); iMGlevel++) {
      /*--- Definition of the viscous scheme for each equation and mesh level ---*/
      delete numerics_container[iMGlevel][TRANS_SOL][VISC_TERM];
      /*--- Definition of the source term integration scheme for each equation and mesh level ---*/
      delete numerics_container[iMGlevel][TRANS_SOL][SOURCE_FIRST_TERM];
      delete numerics_container[iMGlevel][TRANS_SOL][SOURCE_SECOND_TERM];
      /*--- Definition of the boundary condition method ---*/
      delete numerics_container[iMGlevel][TRANS_SOL][CONV_BOUND_TERM];
    }
  }
  
  /*--- Solver definition for the poisson potential problem ---*/
  if (poisson || heat) {
    
    /*--- Definition of the viscous scheme for each equation and mesh level ---*/
    delete numerics_container[MESH_0][POISSON_SOL][VISC_TERM];
    
    /*--- Definition of the source term integration scheme for each equation and mesh level ---*/
    delete numerics_container[MESH_0][POISSON_SOL][SOURCE_FIRST_TERM];
    delete numerics_container[MESH_0][POISSON_SOL][SOURCE_SECOND_TERM];
    
  }
  
  /*--- Solver definition for the flow adjoint problem ---*/
  
  if (adj_euler || adj_ns ) {
    
    /*--- Definition of the convective scheme for each equation and mesh level ---*/
    
    switch (config->GetKind_ConvNumScheme_AdjFlow()) {
      case SPACE_CENTERED :
        
        if (compressible) {
          
          /*--- Compressible flow ---*/
          
          switch (config->GetKind_Centered_AdjFlow()) {
            case LAX : case JST:
              delete numerics_container[MESH_0][ADJFLOW_SOL][CONV_TERM];
              break;
          }
          
          for (iMGlevel = 1; iMGlevel <= config->GetnMGLevels(); iMGlevel++)
            delete numerics_container[iMGlevel][ADJFLOW_SOL][CONV_TERM];
          
          for (iMGlevel = 0; iMGlevel <= config->GetnMGLevels(); iMGlevel++)
            delete numerics_container[iMGlevel][ADJFLOW_SOL][CONV_BOUND_TERM];
          
        }
        
        if (incompressible || freesurface) {
          
          /*--- Incompressible flow, use artificial compressibility method ---*/
          
          switch (config->GetKind_Centered_AdjFlow()) {
            case LAX : case JST:
              delete numerics_container[MESH_0][ADJFLOW_SOL][CONV_TERM]; break;
          }
          
          for (iMGlevel = 1; iMGlevel <= config->GetnMGLevels(); iMGlevel++)
            delete numerics_container[iMGlevel][ADJFLOW_SOL][CONV_TERM];
          
          for (iMGlevel = 0; iMGlevel <= config->GetnMGLevels(); iMGlevel++)
            delete numerics_container[iMGlevel][ADJFLOW_SOL][CONV_BOUND_TERM];
          
        }
        
        break;
        
      case SPACE_UPWIND :
        
        if (compressible || incompressible || freesurface) {
          
          /*--- Compressible flow ---*/
          
          switch (config->GetKind_Upwind_AdjFlow()) {
            case ROE:
              for (iMGlevel = 0; iMGlevel <= config->GetnMGLevels(); iMGlevel++) {
                delete numerics_container[iMGlevel][ADJFLOW_SOL][CONV_TERM];
                delete numerics_container[iMGlevel][ADJFLOW_SOL][CONV_BOUND_TERM];
              }
              break;
          }
        }
        
        break;
    }
    
    /*--- Definition of the viscous scheme for each equation and mesh level ---*/
    
    if (compressible || incompressible || freesurface) {
      
      /*--- Compressible flow ---*/
      for (iMGlevel = 0; iMGlevel <= config->GetnMGLevels(); iMGlevel++) {
        delete numerics_container[iMGlevel][ADJFLOW_SOL][VISC_TERM];
        delete numerics_container[iMGlevel][ADJFLOW_SOL][VISC_BOUND_TERM];
      }
    }
    
    /*--- Definition of the source term integration scheme for each equation and mesh level ---*/
    
    for (iMGlevel = 0; iMGlevel <= config->GetnMGLevels(); iMGlevel++) {
      
      
      if (compressible || incompressible || freesurface) {
        
        delete numerics_container[iMGlevel][ADJFLOW_SOL][SOURCE_FIRST_TERM];
        delete numerics_container[iMGlevel][ADJFLOW_SOL][SOURCE_SECOND_TERM];
        
      }
    }
    
  }
  
  
  /*--- Solver definition for the turbulent adjoint problem ---*/
  if (adj_turb) {
    /*--- Definition of the convective scheme for each equation and mesh level ---*/
    switch (config->GetKind_ConvNumScheme_AdjTurb()) {
        
      case SPACE_UPWIND :
        for (iMGlevel = 0; iMGlevel <= config->GetnMGLevels(); iMGlevel++)
          if (spalart_allmaras) {
            delete numerics_container[iMGlevel][ADJTURB_SOL][CONV_TERM];
          }
        break;
    }
    
    
    for (iMGlevel = 0; iMGlevel <= config->GetnMGLevels(); iMGlevel++) {
      if (spalart_allmaras) {
        /*--- Definition of the viscous scheme for each equation and mesh level ---*/
        delete numerics_container[iMGlevel][ADJTURB_SOL][VISC_TERM];
        /*--- Definition of the source term integration scheme for each equation and mesh level ---*/
        delete numerics_container[iMGlevel][ADJTURB_SOL][SOURCE_FIRST_TERM];
        delete numerics_container[iMGlevel][ADJTURB_SOL][SOURCE_SECOND_TERM];
        /*--- Definition of the boundary condition method ---*/
        delete numerics_container[iMGlevel][ADJTURB_SOL][CONV_BOUND_TERM];
      }
    }
  }
  
  /*--- Solver definition for the wave problem ---*/
  if (wave) {
    
    /*--- Definition of the viscous scheme for each equation and mesh level ---*/
    delete numerics_container[MESH_0][WAVE_SOL][VISC_TERM];
    
  }
  
  /*--- Solver definition for the FEA problem ---*/
  if (fem) {
    
    /*--- Definition of the viscous scheme for each equation and mesh level ---*/
    delete numerics_container[MESH_0][FEA_SOL][FEA_TERM];
    
  }
  
  /*--- Definition of the Class for the numerical method: numerics_container[MESH_LEVEL][EQUATION][EQ_TERM] ---*/
  for (iMGlevel = 0; iMGlevel <= config->GetnMGLevels(); iMGlevel++) {
    for (iSol = 0; iSol < MAX_SOLS; iSol++){
      delete [] numerics_container[iMGlevel][iSol];
    }
    delete[] numerics_container[iMGlevel];
  }
  
}

void CDriver::Iteration_Preprocessing() {
  
  int rank = MASTER_NODE;
#ifdef HAVE_MPI
  MPI_Comm_rank(MPI_COMM_WORLD, &rank);
#endif
  
  /*--- Initial print to console for this zone. ---*/
  
  if (rank == MASTER_NODE) cout << "Zone " << iZone+1;
  
  /*--- Loop over all zones and instantiate the physics iteration. ---*/
  
  switch (config_container[iZone]->GetKind_Solver()) {
      
    case EULER: case NAVIER_STOKES: case RANS:
      if (rank == MASTER_NODE)
        cout << ": Euler/Navier-Stokes/RANS flow iteration." << endl;
      iteration_container[iZone] = new CMeanFlowIteration(config_container[iZone]);
      break;
      
    case WAVE_EQUATION:
      if (rank == MASTER_NODE)
        cout << ": wave iteration." << endl;
      iteration_container[iZone] = new CWaveIteration(config_container[iZone]);
      break;
      
    case HEAT_EQUATION:
      if (rank == MASTER_NODE)
        cout << ": heat iteration." << endl;
      iteration_container[iZone] = new CHeatIteration(config_container[iZone]);
      break;
      
    case POISSON_EQUATION:
      if (rank == MASTER_NODE)
        cout << ": poisson iteration." << endl;
      iteration_container[iZone] = new CPoissonIteration(config_container[iZone]);
      break;
      
    case FEM_ELASTICITY:
      if (rank == MASTER_NODE)
        cout << ": FEM iteration." << endl;
      iteration_container[iZone] = new CFEM_StructuralAnalysis(config_container[iZone]);
      break;
    case ADJ_EULER: case ADJ_NAVIER_STOKES: case ADJ_RANS:
      if (rank == MASTER_NODE)
        cout << ": adjoint Euler/Navier-Stokes/RANS flow iteration." << endl;
      iteration_container[iZone] = new CAdjMeanFlowIteration(config_container[iZone]);
      break;
      
    case DISC_ADJ_EULER: case DISC_ADJ_NAVIER_STOKES: case DISC_ADJ_RANS:
      if (rank == MASTER_NODE)
        cout << ": discrete adjoint Euler/Navier-Stokes/RANS flow iteration." << endl;
      iteration_container[iZone] = new CDiscAdjMeanFlowIteration(config_container[iZone]);
      break;
  }
  
}


void CDriver::Interface_Preprocessing() {
  
  int rank = MASTER_NODE;
  unsigned short donorZone, targetZone;
  unsigned short nVar, nVarTransfer;
  
  /*--- Initialize some useful booleans ---*/
  bool fluid_donor, structural_donor;
  bool fluid_target, structural_target;
  
  bool matching_mesh;
  
  fluid_donor  = false;  structural_donor  = false;
  fluid_target  = false;  structural_target  = false;
  

#ifdef HAVE_MPI
  MPI_Comm_rank(MPI_COMM_WORLD, &rank);
#endif
  
  /*--- Coupling between zones (limited to two zones at the moment) ---*/
  for (targetZone = 0; targetZone < nZone; targetZone++){
    
    /*--- Initialize target booleans ---*/
    fluid_target  = false;  structural_target  = false;
    
    /*--- Set the target boolean: as of now, only Fluid-Structure Interaction considered ---*/
    switch (config_container[targetZone]->GetKind_Solver()) {
      case EULER : case NAVIER_STOKES: case RANS:
      case DISC_ADJ_EULER : case DISC_ADJ_NAVIER_STOKES: case DISC_ADJ_RANS:
        fluid_target  = true;
        break;
      case FEM_ELASTICITY:            structural_target = true;   break;
    }
<<<<<<< HEAD

		for (donorZone = 0; donorZone < nZone; donorZone++){
	    /*--- Initialize donor booleans ---*/
	    fluid_donor  = false;  structural_donor  = false;
	    matching_mesh = config_container[donorZone]->GetMatchingMesh();

	    /*--- Set the donor boolean: as of now, only Fluid-Structure Interaction considered ---*/
	    switch (config_container[donorZone]->GetKind_Solver()) {
        case EULER : case NAVIER_STOKES: case RANS:
        case DISC_ADJ_EULER : case DISC_ADJ_NAVIER_STOKES: case DISC_ADJ_RANS:
          fluid_donor  = true;
          break;
	      case FEM_ELASTICITY:            structural_donor = true;  break;
	    }


			/*--- Retrieve the number of conservative variables (for problems not involving structural analysis ---*/
			if (!structural_donor && !structural_target){
				nVar = solver_container[donorZone][MESH_0][FLOW_SOL]->GetnVar();
			}
			else{
				/*--- If at least one of the components is structural ---*/
				nVar = nDim;
			}

			/*--- Interface conditions are only defined between different zones ---*/
			if (donorZone != targetZone){

				if (rank == MASTER_NODE) cout << "From zone " << donorZone << " to zone " << targetZone << ": ";

				/*--- Match Zones ---*/
				if (rank == MASTER_NODE) cout << "Setting coupling "<<endl;

				/*--- If the mesh is matching: match points ---*/
				if (matching_mesh){
					if (rank == MASTER_NODE) cout << "between matching meshes. " << endl;
					geometry_container[donorZone][MESH_0]->MatchZone(config_container[donorZone], geometry_container[targetZone][MESH_0],
							config_container[targetZone], donorZone, nZone);
				}
				/*--- Else: interpolate ---*/
				else {
=======
    
    for (donorZone = 0; donorZone < nZone; donorZone++){
      /*--- Initialize donor booleans ---*/
      fluid_donor  = false;  structural_donor  = false;
      matching_mesh = config_container[donorZone]->GetMatchingMesh();
      
      /*--- Set the donor boolean: as of now, only Fluid-Structure Interaction considered ---*/
      switch (config_container[donorZone]->GetKind_Solver()) {
        case EULER : case NAVIER_STOKES: case RANS: fluid_donor  = true;    break;
        case FEM_ELASTICITY:            structural_donor = true;  break;
      }
      
      
      /*--- Retrieve the number of conservative variables (for problems not involving structural analysis ---*/
      if (!structural_donor && !structural_target){
        nVar = solver_container[donorZone][MESH_0][FLOW_SOL]->GetnVar();
      }
      else{
        /*--- If at least one of the components is structural ---*/
        nVar = nDim;
      }
      
      /*--- Interface conditions are only defined between different zones ---*/
      if (donorZone != targetZone){
        
        if (rank == MASTER_NODE) cout << "From zone " << donorZone << " to zone " << targetZone << ": ";
        
        /*--- Match Zones ---*/
        if (rank == MASTER_NODE) cout << "Setting coupling "<<endl;
        
        /*--- If the mesh is matching: match points ---*/
        if (matching_mesh){
          if (rank == MASTER_NODE) cout << "between matching meshes. " << endl;
          geometry_container[donorZone][MESH_0]->MatchZone(config_container[donorZone], geometry_container[targetZone][MESH_0],
                                                           config_container[targetZone], donorZone, nZone);
        }
        /*--- Else: interpolate ---*/
        else {
>>>>>>> 3af2ef4b
          switch (config_container[donorZone]->GetKindInterpolation()){
            case NEAREST_NEIGHBOR:
              interpolator_container[donorZone][targetZone] = new CNearestNeighbor(geometry_container, config_container, donorZone, targetZone);
              if (rank == MASTER_NODE) cout << "using a nearest-neighbor approach." << endl;
              break;
            case ISOPARAMETRIC:
              interpolator_container[donorZone][targetZone] = new CIsoparametric(geometry_container, config_container, donorZone, targetZone);
              if (rank == MASTER_NODE) cout << "using an isoparametric approach." << endl;
              break;
            case CONSISTCONSERVE:
              if (targetZone>0 && structural_target){
                interpolator_container[donorZone][targetZone] = new CMirror(geometry_container, config_container, donorZone, targetZone);
                if (rank == MASTER_NODE) cout << "using a mirror approach: matching coefficients from opposite mesh." << endl;
              }
              else{
                interpolator_container[donorZone][targetZone] = new CIsoparametric(geometry_container, config_container, donorZone, targetZone);
                if (rank == MASTER_NODE) cout << "using an isoparametric approach." << endl;
              }
              if (targetZone==0 && structural_target){
                if (rank == MASTER_NODE) cout << "Consistent and conservative interpolation assumes the structure model mesh is evaluated second. Somehow this has not happened. The isoparametric coefficients will be calculated for both meshes, and are not guaranteed to be consistent." << endl;
              }
              break;
          }
        }
        
        /*--- Initialize the appropriate transfer strategy ---*/
        if (rank == MASTER_NODE) cout << "Transferring ";
        
        if (fluid_donor && structural_target) {
          nVarTransfer = 2;
          transfer_container[donorZone][targetZone] = new CTransfer_FlowTraction(nVar, nVarTransfer, config_container[donorZone]);
          if (rank == MASTER_NODE) cout << "flow tractions. "<< endl;
        }
        else if (structural_donor && fluid_target){
          nVarTransfer = 0;
          transfer_container[donorZone][targetZone] = new CTransfer_StructuralDisplacements(nVar, nVarTransfer, config_container[donorZone]);
          if (rank == MASTER_NODE) cout << "structural displacements. "<< endl;
        }
        else {
          nVarTransfer = 0;
          transfer_container[donorZone][targetZone] = new CTransfer_ConservativeVars(nVar, nVarTransfer, config_container[donorZone]);
          if (rank == MASTER_NODE) cout << "generic conservative variables. " << endl;
        }
        
      }
      
      
    }
    
  }
  
}

void CDriver::StartSolver(){

    int rank = MASTER_NODE;

#ifdef HAVE_MPI
    MPI_Comm_rank(MPI_COMM_WORLD, &rank);
#endif

    /*--- Main external loop of the solver. Within this loop, each iteration ---*/

  if (rank == MASTER_NODE)
    cout << endl <<"------------------------------ Begin Solver -----------------------------" << endl;

  /*--- This is temporal and just to check. It will have to be added to the regular history file ---*/

  ofstream historyFile_FSI;
  bool writeHistFSI = config_container[ZONE_0]->GetWrite_Conv_FSI();
  if (writeHistFSI && (rank == MASTER_NODE)){
    char cstrFSI[200];
    string filenameHistFSI = config_container[ZONE_0]->GetConv_FileName_FSI();
    strcpy (cstrFSI, filenameHistFSI.data());
    historyFile_FSI.open (cstrFSI);
    historyFile_FSI << "Time,Iteration,Aitken,URes,logResidual,orderMagnResidual" << endl;
    historyFile_FSI.close();
  }

  while (ExtIter < config_container[ZONE_0]->GetnExtIter()) {

    /*--- Perform some external iteration preprocessing. ---*/

      PreprocessExtIter(ExtIter);

    /*--- Perform a single iteration of the chosen PDE solver. ---*/

      if (!fsi){

        /*--- Perform a dynamic mesh update if required. ---*/
        DynamicMeshUpdate(ExtIter);

        /*--- Run a single iteration of the problem (mean flow, wave, heat, ...). ---*/
        Run();

        /*--- Update the solution for dual time stepping strategy ---*/
        Update();
      }
      else{
        Run();      //In the FSIDriver case, mesh and solution updates are already included into the Run function
      }

<<<<<<< HEAD
				if (fluid_donor && structural_target) {
					nVarTransfer = 2;
					transfer_container[donorZone][targetZone] = new CTransfer_FlowTraction(nVar, nVarTransfer, config_container[donorZone]);
					if (rank == MASTER_NODE) cout << "flow tractions. "<< endl;
				}
				else if (structural_donor && fluid_target){
					nVarTransfer = 0;
					transfer_container[donorZone][targetZone] = new CTransfer_StructuralDisplacements(nVar, nVarTransfer, config_container[donorZone]);
					if (rank == MASTER_NODE) cout << "structural displacements. "<< endl;
				}
				else if (fluid_donor && fluid_target){
					nVarTransfer = 0;
					transfer_container[donorZone][targetZone] = new CTransfer_MixingPlaneInterface(nVar, nVarTransfer, config_container[donorZone]);
					if (rank == MASTER_NODE) cout << "mixing-plane averages. "<< endl;
				}
				else {
					nVarTransfer = 0;
					transfer_container[donorZone][targetZone] = new CTransfer_ConservativeVars(nVar, nVarTransfer, config_container[donorZone]);
					if (rank == MASTER_NODE) cout << "generic conservative variables. " << endl;
				}
=======
    /*--- Monitor the computations after each iteration. ---*/
      Monitor(ExtIter);
>>>>>>> 3af2ef4b

    /*--- Output the solution in files. ---*/
      Output(ExtIter);

    /*--- If the convergence criteria has been met, terminate the simulation. ---*/

    if (StopCalc) break;

    ExtIter++;

  }

}

void CDriver::PreprocessExtIter(unsigned long ExtIter){

    /*--- Set the value of the external iteration. ---*/
	for (iZone = 0; iZone < nZone; iZone++) config_container[iZone]->SetExtIter(ExtIter);


    /*--- Read the target pressure ---*/

    if (config_container[ZONE_0]->GetInvDesign_Cp() == YES)
      output->SetCp_InverseDesign(solver_container[ZONE_0][MESH_0][FLOW_SOL],
                                  geometry_container[ZONE_0][MESH_0], config_container[ZONE_0], ExtIter);

    /*--- Read the target heat flux ---*/

    if (config_container[ZONE_0]->GetInvDesign_HeatFlux() == YES)
      output->SetHeat_InverseDesign(solver_container[ZONE_0][MESH_0][FLOW_SOL],
                                    geometry_container[ZONE_0][MESH_0], config_container[ZONE_0], ExtIter);

    /*--- Set the initial condition for EULER/N-S/RANS and for a non FSI simulation ---*/
    if ( (!fsi) &&
         ( (config_container[ZONE_0]->GetKind_Solver() ==  EULER) ||
           (config_container[ZONE_0]->GetKind_Solver() ==  NAVIER_STOKES) ||
           (config_container[ZONE_0]->GetKind_Solver() ==  RANS) ) ){
        for(iZone = 0; iZone < nZone; iZone++){
            solver_container[iZone][MESH_0][FLOW_SOL]->SetInitialCondition(geometry_container[iZone], solver_container[iZone], config_container[iZone], ExtIter);
        }
    }

#ifdef HAVE_MPI
    MPI_Barrier(MPI_COMM_WORLD);
#endif

}


bool CDriver::Monitor(unsigned long ExtIter){

    /*--- Synchronization point after a single solver iteration. Compute the
     wall clock time required. ---*/

#ifndef HAVE_MPI
    StopTime = su2double(clock())/su2double(CLOCKS_PER_SEC);
#else
    StopTime = MPI_Wtime();
#endif

    UsedTime = (StopTime - StartTime);

    /*--- For specific applications, evaluate and plot the equivalent area. ---*/

    if (config_container[ZONE_0]->GetEquivArea() == YES) {
      output->SetEquivalentArea(solver_container[ZONE_0][MESH_0][FLOW_SOL],
                                geometry_container[ZONE_0][MESH_0], config_container[ZONE_0], ExtIter);
    }

    /*--- Check if there is any change in the runtime parameters ---*/

    CConfig *runtime = NULL;
    strcpy(runtime_file_name, "runtime.dat");
    runtime = new CConfig(runtime_file_name, config_container[ZONE_0]);
    runtime->SetExtIter(ExtIter);
    delete runtime;

    /*--- Update the convergence history file (serial and parallel computations). ---*/

    if (!fsi){
      output->SetConvHistory_Body(&ConvHist_file, geometry_container, solver_container,
				config_container, integration_container, false, UsedTime, ZONE_0);

    }


    /*--- Evaluate the new CFL number (adaptive). ---*/

    if (config_container[ZONE_0]->GetCFL_Adapt() == YES) {
      output->SetCFL_Number(solver_container, config_container, ZONE_0);
    }

    /*--- Check whether the current simulation has reached the specified
     convergence criteria, and set StopCalc to true, if so. ---*/

    switch (config_container[ZONE_0]->GetKind_Solver()) {
      case EULER: case NAVIER_STOKES: case RANS:
        StopCalc = integration_container[ZONE_0][FLOW_SOL]->GetConvergence(); break;
      case WAVE_EQUATION:
        StopCalc = integration_container[ZONE_0][WAVE_SOL]->GetConvergence(); break;
      case HEAT_EQUATION:
        StopCalc = integration_container[ZONE_0][HEAT_SOL]->GetConvergence(); break;
      case FEM_ELASTICITY:
	StopCalc = integration_container[ZONE_0][FEA_SOL]->GetConvergence(); break;
      case ADJ_EULER: case ADJ_NAVIER_STOKES: case ADJ_RANS:
      case DISC_ADJ_EULER: case DISC_ADJ_NAVIER_STOKES: case DISC_ADJ_RANS:
        StopCalc = integration_container[ZONE_0][ADJFLOW_SOL]->GetConvergence(); break;
    }

    return StopCalc;

}


void CDriver::Output(unsigned long ExtIter){


    int rank = MASTER_NODE;

#ifdef HAVE_MPI
    MPI_Comm_rank(MPI_COMM_WORLD, &rank);
#endif


    /*--- Solution output. Determine whether a solution needs to be written
     after the current iteration, and if so, execute the output file writing
     routines. ---*/

    if ((ExtIter+1 >= config_container[ZONE_0]->GetnExtIter())

	||

	((ExtIter % config_container[ZONE_0]->GetWrt_Sol_Freq() == 0) && (ExtIter != 0) &&
	 !((config_container[ZONE_0]->GetUnsteady_Simulation() == DT_STEPPING_1ST) ||
	   (config_container[ZONE_0]->GetUnsteady_Simulation() == DT_STEPPING_2ND) ||
	   (config_container[ZONE_0]->GetUnsteady_Simulation() == TIME_STEPPING)))

	||

	(StopCalc)

	||

	(((config_container[ZONE_0]->GetUnsteady_Simulation() == DT_STEPPING_1ST) ||
	  (config_container[ZONE_0]->GetUnsteady_Simulation() == TIME_STEPPING)) &&
	 ((ExtIter == 0) || (ExtIter % config_container[ZONE_0]->GetWrt_Sol_Freq_DualTime() == 0)))

	||

	((config_container[ZONE_0]->GetUnsteady_Simulation() == DT_STEPPING_2ND) && (!fsi) &&
         ((ExtIter == 0) || ((ExtIter % config_container[ZONE_0]->GetWrt_Sol_Freq_DualTime() == 0) ||
			     ((ExtIter-1) % config_container[ZONE_0]->GetWrt_Sol_Freq_DualTime() == 0))))

	||

	((config_container[ZONE_0]->GetUnsteady_Simulation() == DT_STEPPING_2ND) && (fsi) &&
	 ((ExtIter == 0) || ((ExtIter % config_container[ZONE_0]->GetWrt_Sol_Freq_DualTime() == 0))))

	||

	(((config_container[ZONE_0]->GetDynamic_Analysis() == DYNAMIC) &&
	  ((ExtIter == 0) || (ExtIter % config_container[ZONE_0]->GetWrt_Sol_Freq_DualTime() == 0))))){


      /*--- Low-fidelity simulations (using a coarser multigrid level
       approximation to the solution) require an interpolation back to the
       finest grid. ---*/

      if (config_container[ZONE_0]->GetLowFidelitySim()) {
        integration_container[ZONE_0][FLOW_SOL]->SetProlongated_Solution(RUNTIME_FLOW_SYS, solver_container[ZONE_0][MESH_0][FLOW_SOL], solver_container[ZONE_0][MESH_1][FLOW_SOL], geometry_container[ZONE_0][MESH_0], geometry_container[ZONE_0][MESH_1], config_container[ZONE_0]);
        integration_container[ZONE_0][FLOW_SOL]->Smooth_Solution(RUNTIME_FLOW_SYS, solver_container[ZONE_0][MESH_0][FLOW_SOL], geometry_container[ZONE_0][MESH_0], 3, 1.25, config_container[ZONE_0]);
        solver_container[ZONE_0][MESH_0][config_container[ZONE_0]->GetContainerPosition(RUNTIME_FLOW_SYS)]->Set_MPI_Solution(geometry_container[ZONE_0][MESH_0], config_container[ZONE_0]);
        solver_container[ZONE_0][MESH_0][config_container[ZONE_0]->GetContainerPosition(RUNTIME_FLOW_SYS)]->Preprocessing(geometry_container[ZONE_0][MESH_0], solver_container[ZONE_0][MESH_0], config_container[ZONE_0], MESH_0, 0, RUNTIME_FLOW_SYS, true);
      }


      if (rank == MASTER_NODE) cout << endl << "-------------------------- File Output Summary --------------------------";

      /*--- Execute the routine for writing restart, volume solution,
       surface solution, and surface comma-separated value files. ---*/

      output->SetResult_Files(solver_container, geometry_container, config_container, ExtIter, nZone);

      /*--- Output a file with the forces breakdown. ---*/

      output->SetForces_Breakdown(geometry_container, solver_container,
                                  config_container, integration_container, ZONE_0);

      /*--- Compute the forces at different sections. ---*/

      if (config_container[ZONE_0]->GetPlot_Section_Forces()) {
        output->SetForceSections(solver_container[ZONE_0][MESH_0][FLOW_SOL],
                                 geometry_container[ZONE_0][MESH_0], config_container[ZONE_0], ExtIter);
      }

      if (rank == MASTER_NODE) cout << "-------------------------------------------------------------------------" << endl << endl;

    }

}


CDriver::~CDriver(void) {}


su2double CDriver::Get_Drag(){

  unsigned short val_iZone = ZONE_0;
  unsigned short FinestMesh = config_container[val_iZone]->GetFinestMesh();
  su2double CDrag, RefDensity, RefAreaCoeff, RefVel2(0.0), factor;

  /*--- Export free-stream density and reference area ---*/
  RefDensity = solver_container[val_iZone][FinestMesh][FLOW_SOL]->GetDensity_Inf();
  RefAreaCoeff = config_container[val_iZone]->GetRefAreaCoeff();

  /*--- Calculate free-stream velocity (squared) ---*/
  for(unsigned short iDim = 0; iDim < nDim; iDim++)
    RefVel2 += pow(solver_container[val_iZone][FinestMesh][FLOW_SOL]->GetVelocity_Inf(iDim),2);

  /*--- Calculate drag force based on drag coefficient ---*/
  factor = 0.5*RefDensity*RefAreaCoeff*RefVel2;
  CDrag = solver_container[val_iZone][FinestMesh][FLOW_SOL]->GetTotal_CDrag();

  return CDrag*factor;
}

su2double CDriver::Get_Lift(){

  unsigned short val_iZone = ZONE_0;
  unsigned short FinestMesh = config_container[val_iZone]->GetFinestMesh();
  su2double CLift, RefDensity, RefAreaCoeff, RefVel2(0.0), factor;

  /*--- Export free-stream density and reference area ---*/
  RefDensity = solver_container[val_iZone][FinestMesh][FLOW_SOL]->GetDensity_Inf();
  RefAreaCoeff = config_container[val_iZone]->GetRefAreaCoeff();

  /*--- Calculate free-stream velocity (squared) ---*/
  for(unsigned short iDim = 0; iDim < nDim; iDim++)
    RefVel2 += pow(solver_container[val_iZone][FinestMesh][FLOW_SOL]->GetVelocity_Inf(iDim),2);

  /*--- Calculate drag force based on drag coefficient ---*/
  factor = 0.5*RefDensity*RefAreaCoeff*RefVel2;
  CLift = solver_container[val_iZone][FinestMesh][FLOW_SOL]->GetTotal_CLift();

  return CLift*factor;
}

su2double CDriver::Get_Mz(){

  unsigned short val_iZone = ZONE_0;
  unsigned short FinestMesh = config_container[val_iZone]->GetFinestMesh();
  su2double CMz, RefDensity, RefAreaCoeff, RefLengthCoeff, RefVel2(0.0), factor;

  /*--- Export free-stream density and reference area ---*/
  RefDensity = solver_container[val_iZone][FinestMesh][FLOW_SOL]->GetDensity_Inf();
  RefAreaCoeff = config_container[val_iZone]->GetRefAreaCoeff();
  RefLengthCoeff = config_container[val_iZone]->GetRefLengthMoment();

  /*--- Calculate free-stream velocity (squared) ---*/
  for(unsigned short iDim = 0; iDim < nDim; iDim++)
    RefVel2 += pow(solver_container[val_iZone][FinestMesh][FLOW_SOL]->GetVelocity_Inf(iDim),2);

  /*--- Calculate moment around z-axis based on coefficients ---*/
  factor = 0.5*RefDensity*RefAreaCoeff*RefVel2;
  CMz = solver_container[val_iZone][FinestMesh][FLOW_SOL]->GetTotal_CMz();

  return CMz*factor*RefLengthCoeff;

}

unsigned short CDriver::GetMovingMarker(){

  unsigned short IDtoSend(0),iMarker, jMarker, Moving;
  string Marker_Tag, Moving_Tag;

  for (iMarker = 0; iMarker < config_container[ZONE_0]->GetnMarker_All(); iMarker++) {
    Moving = config_container[ZONE_0]->GetMarker_All_Moving(iMarker);
    if (Moving == YES) {
      for (jMarker = 0; jMarker<config_container[ZONE_0]->GetnMarker_Moving(); jMarker++) {
        Moving_Tag = config_container[ZONE_0]->GetMarker_Moving(jMarker);
        Marker_Tag = config_container[ZONE_0]->GetMarker_All_TagBound(iMarker);
        if (Marker_Tag == Moving_Tag) {
          IDtoSend = iMarker;
          break;
        }
      }
    }
  }

  return IDtoSend;

}

unsigned long CDriver::GetNumberVertices(unsigned short iMarker){

  unsigned long nFluidVertex;
  unsigned short jMarker, Moving;
  string Marker_Tag, Moving_Tag;

  nFluidVertex = 0;

  Moving = config_container[ZONE_0]->GetMarker_All_Moving(iMarker);
  if (Moving == YES) {
    for (jMarker = 0; jMarker<config_container[ZONE_0]->GetnMarker_Moving(); jMarker++) {
      Moving_Tag = config_container[ZONE_0]->GetMarker_Moving(jMarker);
      Marker_Tag = config_container[ZONE_0]->GetMarker_All_TagBound(iMarker);
      if (Marker_Tag == Moving_Tag) {
        nFluidVertex = geometry_container[ZONE_0][MESH_0]->nVertex[iMarker];
      }
    }
  }

  return nFluidVertex;

}

unsigned int CDriver::GetVertexGlobalIndex(unsigned short iMarker, unsigned short iVertex){

  unsigned long iPoint, GlobalIndex;


  iPoint = geometry_container[ZONE_0][MESH_0]->vertex[iMarker][iVertex]->GetNode();
  GlobalIndex = geometry_container[ZONE_0][MESH_0]->node[iPoint]->GetGlobalIndex();

  return GlobalIndex;

}

su2double CDriver::GetVertexCoordX(unsigned short iMarker, unsigned short iVertex){

  su2double* Coord;
  unsigned long iPoint;

  iPoint = geometry_container[ZONE_0][MESH_0]->vertex[iMarker][iVertex]->GetNode();
  Coord = geometry_container[ZONE_0][MESH_0]->node[iPoint]->GetCoord();
  return Coord[0];

}

su2double CDriver::GetVertexCoordY(unsigned short iMarker, unsigned short iVertex){

  su2double* Coord;
  unsigned long iPoint;

  iPoint = geometry_container[ZONE_0][MESH_0]->vertex[iMarker][iVertex]->GetNode();
  Coord = geometry_container[ZONE_0][MESH_0]->node[iPoint]->GetCoord();
  return Coord[1];
}

su2double CDriver::GetVertexCoordZ(unsigned short iMarker, unsigned short iVertex){

  su2double* Coord;
  unsigned long iPoint;

  if(nDim == 3){
    iPoint = geometry_container[ZONE_0][MESH_0]->vertex[iMarker][iVertex]->GetNode();
    Coord = geometry_container[ZONE_0][MESH_0]->node[iPoint]->GetCoord();
    return Coord[2];
  }
  else{
    return 0.0;
  }


}

bool CDriver::ComputeVertexForces(unsigned short iMarker, unsigned short iVertex){

    unsigned long iPoint;
    unsigned short iDim, jDim;
    su2double *Normal, AreaSquare, Area;
    bool halo;

    unsigned short FinestMesh = config_container[ZONE_0]->GetFinestMesh();

	/*--- Check the kind of fluid problem ---*/
	bool compressible       = (config_container[ZONE_0]->GetKind_Regime() == COMPRESSIBLE);
	bool incompressible     = (config_container[ZONE_0]->GetKind_Regime() == INCOMPRESSIBLE);
	bool viscous_flow       = ((config_container[ZONE_0]->GetKind_Solver() == NAVIER_STOKES) ||
							   (config_container[ZONE_0]->GetKind_Solver() == RANS) );

    /*--- Parameters for the calculations ---*/
	// Pn: Pressure
	// Pinf: Pressure_infinite
	// div_vel: Velocity divergence
	// Dij: Dirac delta
	su2double Pn = 0.0, div_vel = 0.0, Dij = 0.0;
	su2double Viscosity = 0.0;
	su2double Grad_Vel[3][3] = { {0.0, 0.0, 0.0} ,
							{0.0, 0.0, 0.0} ,
							{0.0, 0.0, 0.0} } ;
	su2double Tau[3][3] = { {0.0, 0.0, 0.0} ,
							{0.0, 0.0, 0.0} ,
							{0.0, 0.0, 0.0} } ;

	su2double Pinf = solver_container[ZONE_0][FinestMesh][FLOW_SOL]->GetPressure_Inf();

    iPoint = geometry_container[ZONE_0][MESH_0]->vertex[iMarker][iVertex]->GetNode();
    //GlobalIndex = geometry_container[ZONE_0][MESH_0]->node[iPoint]->GetGlobalIndex();

    /*--- It necessary to distinguish the halo nodes from the others, since they introduice non physical forces. ---*/
    //if(geometry_container[ZONE_0][MESH_0]->node[iPoint]->GetDomain()) partFluidSurfaceLoads[iVertex][0] = GlobalIndex;
    //else partFluidSurfaceLoads[iVertex][0] = -1.0;
    if(geometry_container[ZONE_0][MESH_0]->node[iPoint]->GetDomain()){
    /*--- Get the normal at the vertex: this normal goes inside the fluid domain. ---*/
    Normal = geometry_container[ZONE_0][MESH_0]->vertex[iMarker][iVertex]->GetNormal();
    AreaSquare = 0.0;
    for(iDim = 0; iDim < nDim; iDim++){
        AreaSquare += Normal[iDim]*Normal[iDim];
    }
    Area = sqrt(AreaSquare);

    /*--- Get the values of pressure and viscosity ---*/
    if (incompressible){
      Pn = solver_container[ZONE_0][MESH_0][FLOW_SOL]->node[iPoint]->GetPressureInc();
      if (viscous_flow){
        for(iDim=0; iDim<nDim; iDim++){
          for(jDim=0; jDim<nDim; jDim++){
            Grad_Vel[iDim][jDim] = solver_container[ZONE_0][FinestMesh][FLOW_SOL]->node[iPoint]->GetGradient_Primitive(iDim+1, jDim);
          }
        }
        Viscosity = solver_container[ZONE_0][MESH_0][FLOW_SOL]->node[iPoint]->GetLaminarViscosityInc();
      }
    }
    else if (compressible){
      Pn = solver_container[ZONE_0][MESH_0][FLOW_SOL]->node[iPoint]->GetPressure();
      if (viscous_flow){
        for(iDim=0; iDim<nDim; iDim++){
          for(jDim=0; jDim<nDim; jDim++){
            Grad_Vel[iDim][jDim] = solver_container[ZONE_0][FinestMesh][FLOW_SOL]->node[iPoint]->GetGradient_Primitive(iDim+1, jDim);
          }
        }
        Viscosity = solver_container[ZONE_0][MESH_0][FLOW_SOL]->node[iPoint]->GetLaminarViscosity();
      }
    }

   /*--- Calculate the inviscid (pressure) part of tn in the fluid nodes (force units) ---*/
   for (iDim = 0; iDim < nDim; iDim++) {
     //partFluidSurfaceLoads[iVertex][iDim+1] = -(Pn-Pinf)*Normal[iDim];   //NB : norm(Normal) = Area
     APINodalForce[iDim] = -(Pn-Pinf)*Normal[iDim];     //NB : norm(Normal) = Area
   }

   /*--- Calculate the viscous (shear stress) part of tn in the fluid nodes (force units ---*/
   if ((incompressible || compressible) && viscous_flow){
     div_vel = 0.0;
     for (iDim = 0; iDim < nDim; iDim++)
       div_vel += Grad_Vel[iDim][iDim];
     if (incompressible) div_vel = 0.0;

     for (iDim = 0; iDim < nDim; iDim++) {
       for (jDim = 0 ; jDim < nDim; jDim++) {
         Dij = 0.0; if (iDim == jDim) Dij = 1.0;
         Tau[iDim][jDim] = Viscosity*(Grad_Vel[jDim][iDim] + Grad_Vel[iDim][jDim]) - TWO3*Viscosity*div_vel*Dij;
         //partFluidSurfaceLoads[iVertex][iDim+1] += Tau[iDim][jDim]*Normal[jDim];
         APINodalForce[iDim] += Tau[iDim][jDim]*Normal[jDim];
       }
     }
   }

   //Divide by local are in case of force density communication.
   for(iDim = 0; iDim < nDim; iDim++){
     APINodalForceDensity[iDim] = APINodalForce[iDim]/Area;
   }

   halo = false;

   }
   else{
        halo = true;
   }

   return halo;

}

su2double CDriver::GetVertexForceX(unsigned short iMarker, unsigned short iVertex){

    return APINodalForce[0];

}

su2double CDriver::GetVertexForceY(unsigned short iMarker, unsigned short iVertex){

    return APINodalForce[1];

}

su2double CDriver::GetVertexForceZ(unsigned short iMarker, unsigned short iVertex){

    return APINodalForce[2];

}

su2double CDriver::GetVertexForceDensityX(unsigned short iMarker, unsigned short iVertex){
    return APINodalForceDensity[0];
}

su2double CDriver::GetVertexForceDensityY(unsigned short iMarker, unsigned short iVertex){
    return APINodalForceDensity[1];
}

su2double CDriver::GetVertexForceDensityZ(unsigned short iMarker, unsigned short iVertex){
    return APINodalForceDensity[2];
}

void CDriver::SetVertexCoordX(unsigned short iMarker, unsigned short iVertex, su2double newPosX){

  unsigned long iPoint;
  su2double *Coord, *Coord_n;
  su2double dispX;

  iPoint = geometry_container[ZONE_0][MESH_0]->vertex[iMarker][iVertex]->GetNode();
  Coord = geometry_container[ZONE_0][MESH_0]->node[iPoint]->GetCoord();

  if(config_container[ZONE_0]->GetUnsteady_Simulation()){
    Coord_n = geometry_container[ZONE_0][MESH_0]->node[iPoint]->GetCoord_n();
    dispX = newPosX - Coord_n[0];
    APIVarCoord[0] = dispX - Coord[0] + Coord_n[0];
  }
  else{
    APIVarCoord[0] = newPosX - Coord[0];
  }

}

void CDriver::SetVertexCoordY(unsigned short iMarker, unsigned short iVertex, su2double newPosY){

  unsigned long iPoint;
  su2double *Coord, *Coord_n;
  su2double dispY;

  iPoint = geometry_container[ZONE_0][MESH_0]->vertex[iMarker][iVertex]->GetNode();
  Coord = geometry_container[ZONE_0][MESH_0]->node[iPoint]->GetCoord();

  if(config_container[ZONE_0]->GetUnsteady_Simulation()){
    Coord_n = geometry_container[ZONE_0][MESH_0]->node[iPoint]->GetCoord_n();
    dispY = newPosY - Coord_n[1];
    APIVarCoord[1] = dispY - Coord[1] + Coord_n[1];
  }
  else{
    APIVarCoord[1] = newPosY - Coord[1];
  }
}

void CDriver::SetVertexCoordZ(unsigned short iMarker, unsigned short iVertex, su2double newPosZ){

  unsigned long iPoint;
  su2double *Coord, *Coord_n;
  su2double dispZ;

  iPoint = geometry_container[ZONE_0][MESH_0]->vertex[iMarker][iVertex]->GetNode();
  Coord = geometry_container[ZONE_0][MESH_0]->node[iPoint]->GetCoord();
  Coord_n = geometry_container[ZONE_0][MESH_0]->node[iPoint]->GetCoord_n();
  if(nDim > 2){
    if(config_container[ZONE_0]->GetUnsteady_Simulation()){
      Coord_n = geometry_container[ZONE_0][MESH_0]->node[iPoint]->GetCoord_n();
      dispZ = newPosZ - Coord_n[2];
      APIVarCoord[2] = dispZ - Coord[2] + Coord_n[2];
    }
    else{
      APIVarCoord[2] = newPosZ - Coord[2];
    }
  }
  else{
    APIVarCoord[2] = 0.0;
  }
}

su2double CDriver::SetVertexVarCoord(unsigned short iMarker, unsigned short iVertex){

    su2double nodalVarCoordNorm;

    geometry_container[ZONE_0][MESH_0]->vertex[iMarker][iVertex]->SetVarCoord(APIVarCoord);
    nodalVarCoordNorm = sqrt((APIVarCoord[0])*(APIVarCoord[0]) + (APIVarCoord[1])*(APIVarCoord[1]) + (APIVarCoord[2])*(APIVarCoord[2]));

    return nodalVarCoordNorm;

}

CSingleZoneDriver::CSingleZoneDriver(char* confFile,
                                     unsigned short val_nZone,
                                     unsigned short val_nDim) : CDriver(confFile,
                                                                        val_nZone,
                                                                        val_nDim) { }

CSingleZoneDriver::~CSingleZoneDriver(void) { }

void CSingleZoneDriver::Run() {

	unsigned long ExtIter = config_container[ZONE_0]->GetExtIter();

	/*--- set-rotating frame and geometric average quantities for Turbomachinery computation ---*/
	if(ExtIter == 0){
		if(config_container[ZONE_0]->GetBoolTurbomachinery()){
			SetGeoTurboAvgValues(geometry_container, config_container, ZONE_0, true);
		}
	}

  /*--- Run an iteration of the physics within this single zone.
   We assume that the zone of interest is in the ZONE_0 container position. ---*/
  
  iteration_container[ZONE_0]->Preprocess(output, integration_container, geometry_container,
                                          solver_container, numerics_container, config_container,
                                          surface_movement, grid_movement, FFDBox, ZONE_0);
  
  iteration_container[ZONE_0]->Iterate(output, integration_container, geometry_container,
                                       solver_container, numerics_container, config_container,
                                       surface_movement, grid_movement, FFDBox, ZONE_0);
  
}


void CSingleZoneDriver::Update(){

  iteration_container[ZONE_0]->Update(output, integration_container, geometry_container,
                                      solver_container, numerics_container, config_container,
                                      surface_movement, grid_movement, FFDBox, ZONE_0);

}

void CSingleZoneDriver::ResetConvergence(){


  switch (config_container[ZONE_0]->GetKind_Solver()) {

    case EULER: case NAVIER_STOKES: case RANS:
      integration_container[ZONE_0][FLOW_SOL]->SetConvergence(false);
      if (config_container[ZONE_0]->GetKind_Solver() == RANS) integration_container[ZONE_0][TURB_SOL]->SetConvergence(false);
      if(config_container[ZONE_0]->GetKind_Trans_Model() == LM) integration_container[ZONE_0][TRANS_SOL]->SetConvergence(false);
      break;

    case WAVE_EQUATION:
      integration_container[ZONE_0][WAVE_SOL]->SetConvergence(false);
      break;

    case HEAT_EQUATION:
      integration_container[ZONE_0][HEAT_SOL]->SetConvergence(false);
      break;

    case POISSON_EQUATION:
      break;

    case FEM_ELASTICITY:
      integration_container[ZONE_0][FEA_SOL]->SetConvergence(false);
      break;

    case ADJ_EULER: case ADJ_NAVIER_STOKES: case ADJ_RANS: case DISC_ADJ_EULER: case DISC_ADJ_NAVIER_STOKES: case DISC_ADJ_RANS:
      integration_container[ZONE_0][ADJFLOW_SOL]->SetConvergence(false);
      if( (config_container[ZONE_0]->GetKind_Solver() == ADJ_RANS) || (config_container[ZONE_0]->GetKind_Solver() == DISC_ADJ_RANS) )
        integration_container[ZONE_0][ADJTURB_SOL]->SetConvergence(false);
      break;
  }

}

void CSingleZoneDriver::DynamicMeshUpdate(unsigned long ExtIter){

  bool time_spectral = (config_container[ZONE_0]->GetUnsteady_Simulation() == TIME_SPECTRAL);

  /*--- Dynamic mesh update ---*/
  if ((config_container[ZONE_0]->GetGrid_Movement()) && (!time_spectral)) {
    iteration_container[ZONE_0]->SetGrid_Movement(geometry_container, surface_movement, grid_movement, FFDBox, solver_container, config_container, ZONE_0, 0, ExtIter );
  }

}

void CSingleZoneDriver::StaticMeshUpdate(){

  int rank = MASTER_NODE;

#ifdef HAVE_MPI
  MPI_Comm_rank(MPI_COMM_WORLD, &rank);
#endif

  if(rank == MASTER_NODE) cout << " Deforming the volume grid." << endl;
  grid_movement[ZONE_0]->SetVolume_Deformation(geometry_container[ZONE_0][MESH_0], config_container[ZONE_0], true);

  if(rank == MASTER_NODE) cout << "No grid velocity to be computed : static grid deformation." << endl;

  if(rank == MASTER_NODE) cout << " Updating multigrid structure." << endl;
  grid_movement[ZONE_0]->UpdateMultiGrid(geometry_container[ZONE_0], config_container[ZONE_0]);

}

<<<<<<< HEAD
void CSingleZoneDriver::SetGeoTurboAvgValues(CGeometry ***geometry_container, CConfig **config_container, unsigned short iZone, bool allocate){

	if ((config_container[iZone]->GetGrid_Movement())){
					geometry_container[iZone][MESH_0]->SetRotationalVelocity(config_container[iZone], iZone);
	}
	geometry_container[iZone][MESH_0]->SetAvgTurboValue(config_container[iZone], iZone, INFLOW, allocate);
	geometry_container[iZone][MESH_0]->SetAvgTurboValue(config_container[iZone],iZone, OUTFLOW, allocate);

}

=======
void CSingleZoneDriver::SetInitialMesh(){

  unsigned long iPoint;

  StaticMeshUpdate();

  /*--- Propagate the initial deformation to the past ---*/
  //if (!restart){
    for (iMesh = 0; iMesh <= config_container[ZONE_0]->GetnMGLevels(); iMesh++){
      for(iPoint = 0; iPoint < geometry_container[ZONE_0][iMesh]->GetnPoint(); iPoint++){
        //solver_container[ZONE_0][iMesh][FLOW_SOL]->node[iPoint]->Set_Solution_time_n();
        //solver_container[ZONE_0][iMesh][FLOW_SOL]->node[iPoint]->Set_Solution_time_n1();
        geometry_container[ZONE_0][iMesh]->node[iPoint]->SetVolume_n();
        geometry_container[ZONE_0][iMesh]->node[iPoint]->SetVolume_nM1();
        geometry_container[ZONE_0][iMesh]->node[iPoint]->SetCoord_n();
        geometry_container[ZONE_0][iMesh]->node[iPoint]->SetCoord_n1();
      }
    }
  //}

}
>>>>>>> 3af2ef4b

CMultiZoneDriver::CMultiZoneDriver(char* confFile,
                                   unsigned short val_nZone,
<<<<<<< HEAD
                                   unsigned short val_nDim) : CSingleZoneDriver(iteration_container,
                                                                       solver_container,
                                                                       geometry_container,
                                                                       integration_container,
                                                                       numerics_container,
                                                                       interpolator_container,
                                                                       transfer_container,
                                                                       config_container,
                                                                       val_nZone,
                                                                       val_nDim) { }
=======
                                   unsigned short val_nDim) : CDriver(confFile,
                                                                      val_nZone,
                                                                      val_nDim) { }
>>>>>>> 3af2ef4b


CMultiZoneDriver::~CMultiZoneDriver(void) { }

<<<<<<< HEAD
void CMultiZoneDriver::Run(CIteration **iteration_container,
                           COutput *output,
                           CIntegration ***integration_container,
                           CGeometry ***geometry_container,
                           CSolver ****solver_container,
                           CNumerics *****numerics_container,
                           CConfig **config_container,
                           CSurfaceMovement **surface_movement,
                           CVolumetricMovement **grid_movement,
                           CFreeFormDefBox*** FFDBox,
                           CInterpolator ***interpolator_container,
                           CTransfer ***transfer_container) {
  
  unsigned short iZone =0;
  unsigned long ExtIter = config_container[ZONE_0]->GetExtIter();


  if(ExtIter == 0){
  	/*--- set-rotating frame and geometric average quantities for Turbomachinery computation ---*/
  	if(config_container[iZone]->GetBoolTurbomachinery()){
  		for (iZone = 0; iZone < nZone; iZone++) {
  			SetGeoTurboAvgValues(geometry_container, config_container, iZone, true);
				solver_container[iZone][MESH_0][FLOW_SOL]->TurboMixingProcess(geometry_container[iZone][MESH_0],config_container[iZone],INFLOW);
				solver_container[iZone][MESH_0][FLOW_SOL]->TurboMixingProcess(geometry_container[iZone][MESH_0],config_container[iZone],OUTFLOW);
			}
		}
  }

  /* --- Set the mixing-plane interface ---*/
  if (config_container[ZONE_0]->GetBoolMixingPlaneInterface()){
		for (iZone = 0; iZone < nZone; iZone++) {
			SetMixingPlane(geometry_container, solver_container, config_container, interpolator_container, transfer_container, iZone);
		}
  }
=======
void CMultiZoneDriver::Run() {
  
  
>>>>>>> 3af2ef4b
  /*--- Run a single iteration of a multi-zone problem by looping over all
   zones and executing the iterations. Note that data transers between zones
   and other intermediate procedures may be required. ---*/
  
  for (iZone = 0; iZone < nZone; iZone++) {
    
    iteration_container[iZone]->Preprocess(output, integration_container, geometry_container,
                                           solver_container, numerics_container, config_container,
                                           surface_movement, grid_movement, FFDBox, iZone);

    iteration_container[iZone]->Iterate(output, integration_container, geometry_container,
                                        solver_container, numerics_container, config_container,
                                        surface_movement, grid_movement, FFDBox, iZone);
<<<<<<< HEAD
=======
    
  }
  
}

void CMultiZoneDriver::Update(){

  for(iZone = 0; iZone < nZone; iZone++){
>>>>>>> 3af2ef4b

    iteration_container[iZone]->Update(output, integration_container, geometry_container,
                                       solver_container, numerics_container, config_container,
                                       surface_movement, grid_movement, FFDBox, iZone);

<<<<<<< HEAD
    iteration_container[iZone]->Monitor();     /*--- Does nothing for now. ---*/

    iteration_container[iZone]->Output();      /*--- Does nothing for now. ---*/

    iteration_container[iZone]->Postprocess(); /*--- Does nothing for now. ---*/

  }
  /* --- Set turboperformance for multi-zone ---*/
  if (config_container[ZONE_0]->GetnMarker_Turbomachinery() > 0){
    SetTurboPerformance(geometry_container, solver_container, config_container, interpolator_container, transfer_container, ZONE_0);
  }

}

void CMultiZoneDriver::SetMixingPlane(CGeometry ***geometry_container,
                                      CSolver ****solver_container,
                                      CConfig **config_container,
                                      CInterpolator ***interpolator_container,
                                      CTransfer ***transfer_container,
                                      unsigned short donorZone){

  unsigned short targetZone, nMarkerInt, iMarkerInt ;
	nMarkerInt     = config_container[donorZone]->GetnMarker_MixingPlaneInterface()/2;

  /* --- transfer the average value from the donorZone to the targetZone*/
	for (iMarkerInt = 1; iMarkerInt <= nMarkerInt; iMarkerInt++){
		for (targetZone = 0; targetZone < nZone; targetZone++) {
			if (targetZone != donorZone){
				transfer_container[donorZone][targetZone]->Allgather_InterfaceAverage(solver_container[donorZone][MESH_0][FLOW_SOL],solver_container[targetZone][MESH_0][FLOW_SOL],
						geometry_container[donorZone][MESH_0],geometry_container[targetZone][MESH_0],
						config_container[donorZone], config_container[targetZone], iMarkerInt );
			}
		}
	}
}
void CMultiZoneDriver::SetTurboPerformance(CGeometry ***geometry_container,
                                      CSolver ****solver_container,
                                      CConfig **config_container,
                                      CInterpolator ***interpolator_container,
                                      CTransfer ***transfer_container,
                                      unsigned short targetZone){

  unsigned short donorZone;
  //IMPORTANT this approach of multi-zone performances rely upon the fact that turbomachinery markers follow the natural (stator-rotor) development of the real machine.
  /* --- transfer the local turboperfomance quantities (for each blade)  from all the donorZones to the targetZone (ZONE_0) ---*/
  for (donorZone = 1; donorZone < nZone; donorZone++) {
      transfer_container[donorZone][targetZone]->StoreTurboPerformance(solver_container[donorZone][MESH_0][FLOW_SOL],solver_container[targetZone][MESH_0][FLOW_SOL],
                                                                    geometry_container[donorZone][MESH_0],geometry_container[targetZone][MESH_0],
                                                                    config_container[donorZone], config_container[targetZone], donorZone);
  }

  /* --- compute turboperformance for each stage and the global machine ---*/
  solver_container[targetZone][MESH_0][FLOW_SOL]->TurboPerformance2nd(config_container[targetZone]);
}

CDiscAdjMultiZoneDriver::CDiscAdjMultiZoneDriver(CIteration **iteration_container,
                                                 CSolver ****solver_container,
                                                 CGeometry ***geometry_container,
                                                 CIntegration ***integration_container,
                                                 CNumerics *****numerics_container,
                                                 CInterpolator ***interpolator_container,
                                                 CTransfer ***transfer_container,
                                                 CConfig **config_container,
                                                 unsigned short val_nZone,
                                                 unsigned short val_nDim) : CMultiZoneDriver(iteration_container,
                                                                                     solver_container,
                                                                                     geometry_container,
                                                                                     integration_container,
                                                                                     numerics_container,
                                                                                     interpolator_container,
                                                                                     transfer_container,
                                                                                     config_container,
                                                                                     val_nZone,
                                                                                     val_nDim) {
  direct_iteration = new CIteration*[nZone];

  unsigned short iZone;
  switch (config_container[ZONE_0]->GetKind_Solver()) {
    case DISC_ADJ_RANS: case DISC_ADJ_EULER: case DISC_ADJ_NAVIER_STOKES:
      for (iZone = 0; iZone < nZone; iZone++){
        direct_iteration[iZone] = new CMeanFlowIteration(config_container[iZone]);
      }
      break;
    default:
      break;
  }

  this->direct_driver = direct_driver;

  RecordingState = NONE;
}

CDiscAdjMultiZoneDriver::~CDiscAdjMultiZoneDriver(){}

void CDiscAdjMultiZoneDriver::Run(CIteration **iteration_container,
                           COutput *output,
                           CIntegration ***integration_container,
                           CGeometry ***geometry_container,
                           CSolver ****solver_container,
                           CNumerics *****numerics_container,
                           CConfig **config_container,
                           CSurfaceMovement **surface_movement,
                           CVolumetricMovement **grid_movement,
                           CFreeFormDefBox*** FFDBox,
                           CInterpolator ***interpolator_container,
                           CTransfer ***transfer_container) {
  unsigned short iZone;
  unsigned long ExtIter = config_container[ZONE_0]->GetExtIter();

  /* --- Set the average for geometric quantities and steady grid velocity   ---*/
  if(ExtIter == 0){
    if(config_container[iZone]->GetBoolTurbomachinery()){
      for (iZone = 0; iZone < nZone; iZone++) {
        SetGeoTurboAvgValues(geometry_container, config_container, iZone, true);
        solver_container[iZone][MESH_0][FLOW_SOL]->TurboMixingProcess(geometry_container[iZone][MESH_0],config_container[iZone],INFLOW);
        solver_container[iZone][MESH_0][FLOW_SOL]->TurboMixingProcess(geometry_container[iZone][MESH_0],config_container[iZone],OUTFLOW);
      }
    }
  }


  SetSensitivity(iteration_container, output, integration_container, geometry_container, solver_container,
                             numerics_container, config_container, surface_movement, grid_movement, FFDBox,
                             interpolator_container, transfer_container, SOLUTION);


  if ((ExtIter+1 >= config_container[ZONE_0]->GetnExtIter()) ||
      ((ExtIter % config_container[ZONE_0]->GetWrt_Sol_Freq() == 0)) ||
      integration_container[ZONE_0][ADJFLOW_SOL]->GetConvergence()){

    SetSensitivity(iteration_container, output, integration_container, geometry_container, solver_container,
                               numerics_container, config_container, surface_movement, grid_movement, FFDBox,
                               interpolator_container, transfer_container, GEOMETRY);

  }
}

void CDiscAdjMultiZoneDriver::SetSensitivity(CIteration **iteration_container,
                                             COutput *output,
                                             CIntegration ***integration_container,
                                             CGeometry ***geometry_container,
                                             CSolver ****solver_container,
                                             CNumerics *****numerics_container,
                                             CConfig **config_container,
                                             CSurfaceMovement **surface_movement,
                                             CVolumetricMovement **grid_movement,
                                             CFreeFormDefBox*** FFDBox,
                                             CInterpolator ***interpolator_container,
                                             CTransfer ***transfer_container,
                                             unsigned short kind_sensitivity){
  unsigned short iZone;

  if (RecordingState != kind_sensitivity){
    if (RecordingState != NONE){

      SetRecording(iteration_container, output, integration_container, geometry_container,
                   solver_container, numerics_container, config_container, surface_movement,
                   grid_movement, FFDBox, interpolator_container, transfer_container, NONE);

    }

    SetRecording(iteration_container, output, integration_container, geometry_container,
                 solver_container, numerics_container, config_container, surface_movement,
                 grid_movement, FFDBox, interpolator_container, transfer_container, kind_sensitivity);
  }

  for (iZone = 0; iZone < nZone; iZone++) {

    iteration_container[iZone]->InitializeAdjoint(solver_container, geometry_container, config_container, iZone);

  }

  AD::ComputeAdjoint();

  for (iZone = 0; iZone < nZone; iZone++) {

    if (kind_sensitivity == GEOMETRY){
      solver_container[iZone][MESH_0][ADJFLOW_SOL]->SetSensitivity(geometry_container[iZone][MESH_0], config_container[iZone]);
    }
    if (kind_sensitivity == SOLUTION){
      iteration_container[iZone]->Iterate(output, integration_container, geometry_container,
                                          solver_container, numerics_container, config_container,
                                          surface_movement, grid_movement, FFDBox, iZone);
    }
  }

  AD::ClearAdjoints();
}


void CDiscAdjMultiZoneDriver::SetRecording(CIteration **iteration_container,
                                           COutput *output,
                                           CIntegration ***integration_container,
                                           CGeometry ***geometry_container,
                                           CSolver ****solver_container,
                                           CNumerics *****numerics_container,
                                           CConfig **config_container,
                                           CSurfaceMovement **surface_movement,
                                           CVolumetricMovement **grid_movement,
                                           CFreeFormDefBox*** FFDBox,
                                           CInterpolator ***interpolator_container,
                                           CTransfer ***transfer_container,
                                           unsigned short kind_recording){
  unsigned short iZone;
  int rank = MASTER_NODE;
=======
  }

}

void CMultiZoneDriver::ResetConvergence(){

  for(iZone = 0; iZone < nZone; iZone++){
    switch (config_container[iZone]->GetKind_Solver()) {

    case EULER: case NAVIER_STOKES: case RANS:
      integration_container[iZone][FLOW_SOL]->SetConvergence(false);
      if (config_container[iZone]->GetKind_Solver() == RANS) integration_container[iZone][TURB_SOL]->SetConvergence(false);
      if(config_container[iZone]->GetKind_Trans_Model() == LM) integration_container[iZone][TRANS_SOL]->SetConvergence(false);
      break;

    case WAVE_EQUATION:
      integration_container[iZone][WAVE_SOL]->SetConvergence(false);
      break;

    case HEAT_EQUATION:
      integration_container[iZone][HEAT_SOL]->SetConvergence(false);
      break;

    case POISSON_EQUATION:
      break;

    case FEM_ELASTICITY:
      integration_container[iZone][FEA_SOL]->SetConvergence(false);
      break;

    case ADJ_EULER: case ADJ_NAVIER_STOKES: case ADJ_RANS: case DISC_ADJ_EULER: case DISC_ADJ_NAVIER_STOKES: case DISC_ADJ_RANS:
      integration_container[iZone][ADJFLOW_SOL]->SetConvergence(false);
      if( (config_container[iZone]->GetKind_Solver() == ADJ_RANS) || (config_container[iZone]->GetKind_Solver() == DISC_ADJ_RANS) )
        integration_container[iZone][ADJTURB_SOL]->SetConvergence(false);
      break;
    }
  }

}

void CMultiZoneDriver::DynamicMeshUpdate(unsigned long ExtIter){

  bool time_spectral;

  for (iZone = 0; iZone < nZone; iZone++){
    time_spectral = (config_container[iZone]->GetUnsteady_Simulation() == TIME_SPECTRAL);
    /*--- Dynamic mesh update ---*/
    if ((config_container[iZone]->GetGrid_Movement()) && (!time_spectral)) {
      iteration_container[iZone]->SetGrid_Movement(geometry_container, surface_movement, grid_movement, FFDBox, solver_container, config_container, iZone, 0, ExtIter );
    }
  }

}

void CMultiZoneDriver::StaticMeshUpdate(){

  int rank = MASTER_NODE;

>>>>>>> 3af2ef4b
#ifdef HAVE_MPI
  MPI_Comm_rank(MPI_COMM_WORLD, &rank);
#endif

<<<<<<< HEAD
  AD::Reset();

  for (iZone = 0; iZone < nZone; iZone++) {

    iteration_container[iZone]->Preprocess(output, integration_container, geometry_container,
                                           solver_container, numerics_container, config_container,
                                           surface_movement, grid_movement, FFDBox, iZone);

  }

  if (kind_recording != NONE){

    AD::StartRecording();

    if ((rank == MASTER_NODE) && (kind_recording == SOLUTION) && (config_container[ZONE_0]->GetExtIter() == 0)){
      cout << "Direct iteration to store computational graph." << endl;
    }

    for (iZone = 0; iZone < nZone; iZone++) {
      iteration_container[iZone]->RegisterInput(solver_container, geometry_container, config_container, iZone, kind_recording);
    }

  }

  for (iZone = 0; iZone < nZone; iZone++) {
    iteration_container[iZone]->SetDependencies(solver_container, geometry_container, config_container, iZone, kind_recording);
  }

  if(config_container[ZONE_0]->GetBoolTurbomachinery()){
    for (iZone = 0; iZone < nZone; iZone++) {
      SetGeoTurboAvgValues(geometry_container, config_container, iZone, false);
      direct_iteration[iZone]->Preprocess(output, integration_container, geometry_container,
                                          solver_container, numerics_container, config_container,
                                          surface_movement, grid_movement, FFDBox, iZone);

    }
  }

  /* --- Set the mixing-plane interface ---*/
  if (config_container[ZONE_0]->GetBoolMixingPlaneInterface()){
    for (iZone = 0; iZone < nZone; iZone++) {
      SetMixingPlane(geometry_container, solver_container, config_container, interpolator_container, transfer_container, iZone);
    }
  }

  for (iZone = 0; iZone < nZone; iZone++) {


    direct_iteration[iZone]->Iterate(output, integration_container, geometry_container,
                                      solver_container, numerics_container, config_container,
                                      surface_movement, grid_movement, FFDBox, iZone);

    /*--- For flux-avg or area-avg objective functions the 1D values must be calculated first ---*/
    if (config_container[iZone]->GetKind_ObjFunc()==AVG_OUTLET_PRESSURE ||
        config_container[iZone]->GetKind_ObjFunc()==AVG_TOTAL_PRESSURE ||
        config_container[iZone]->GetKind_ObjFunc()==MASS_FLOW_RATE)
      output->OneDimensionalOutput(solver_container[iZone][MESH_0][FLOW_SOL],
                                   geometry_container[iZone][MESH_0], config_container[iZone]);

  }


  /* --- Set turboperformance for multi-zone ---*/

  if (config_container[ZONE_0]->GetnMarker_Turbomachinery() > 0){
     SetTurboPerformance(geometry_container, solver_container, config_container, interpolator_container, transfer_container, ZONE_0);
  }

  RecordingState = kind_recording;

  /*--- Print residuals in the first iteration ---*/
  for (iZone = 0; iZone < nZone; iZone++) {

//    if ((rank == MASTER_NODE) && (kind_recording == SOLUTION) && (config_container[iZone]->GetExtIter() == 0)){
    if (rank == MASTER_NODE){
      cout << endl << "Convergence of direct solver for Zone " << iZone << ": " << endl;

      cout << "  log10[RMS Density]: "<< log10(solver_container[iZone][MESH_0][FLOW_SOL]->GetRes_RMS(0))
           <<", Drag: " <<solver_container[iZone][MESH_0][FLOW_SOL]->GetTotal_CDrag()
          <<", Lift: " << solver_container[iZone][MESH_0][FLOW_SOL]->GetTotal_CLift() << "." << endl;

      if (config_container[iZone]->GetKind_Turb_Model() != NONE){
        cout << "  log10[RMS k]:       " << log10(solver_container[iZone][MESH_0][TURB_SOL]->GetRes_RMS(0)) << endl;
        if (config_container[iZone]->GetKind_Turb_Model() == SST){
          cout << "  log10[RMS omega]:   " << log10(solver_container[iZone][MESH_0][TURB_SOL]->GetRes_RMS(1)) << endl;
        }
      }
      cout << "Entropy Gen: " << solver_container[iZone][MESH_0][FLOW_SOL]->GetEntropyGen(config_container[iZone]->GetnMarker_TurboPerformance() - 1) << endl;
    }
  }

  for (iZone = 0; iZone < nZone; iZone++) {
    iteration_container[iZone]->RegisterOutput(solver_container, geometry_container, config_container, iZone);
  }


  AD::StopRecording();
=======
  for(iZone = 0; iZone < nZone; iZone++){
    if(rank == MASTER_NODE) cout << " Deforming the volume grid." << endl;
    grid_movement[iZone]->SetVolume_Deformation(geometry_container[iZone][MESH_0], config_container[iZone], true);

    if(rank == MASTER_NODE) cout << "No grid velocity to be computde : static grid deformation." << endl;

    if(rank == MASTER_NODE) cout << " Updating multigrid structure." << endl;
    grid_movement[iZone]->UpdateMultiGrid(geometry_container[iZone], config_container[iZone]);
  }
}

void CMultiZoneDriver::SetInitialMesh(){

  unsigned long iPoint;

  StaticMeshUpdate();

  /*--- Propagate the initial deformation to the past ---*/
  //if (!restart){
    for(iZone = 0; iZone < nZone; iZone++){
      for (iMesh = 0; iMesh <= config_container[iZone]->GetnMGLevels(); iMesh++){
        for(iPoint = 0; iPoint < geometry_container[iZone][iMesh]->GetnPoint(); iPoint++){
          //solver_container[iZone][iMesh][FLOW_SOL]->node[iPoint]->Set_Solution_time_n();
          //solver_container[iZone][iMesh][FLOW_SOL]->node[iPoint]->Set_Solution_time_n1();
          geometry_container[iZone][iMesh]->node[iPoint]->SetVolume_n();
          geometry_container[iZone][iMesh]->node[iPoint]->SetVolume_nM1();
          geometry_container[iZone][iMesh]->node[iPoint]->SetCoord_n();
          geometry_container[iZone][iMesh]->node[iPoint]->SetCoord_n1();
        }
      }
    }
  //}
>>>>>>> 3af2ef4b

}

CSpectralDriver::CSpectralDriver(char* confFile,
                                 unsigned short val_nZone,
                                 unsigned short val_nDim) : CDriver(confFile,
                                                                    val_nZone,
                                                                    val_nDim) { }

CSpectralDriver::~CSpectralDriver(void) { }

void CSpectralDriver::Run() {
  
  unsigned long ExtIter = config_container[ZONE_0]->GetExtIter();
  
  /*--- If this is the first iteration, set up the spectral operators,
   initialize the source terms, and compute any grid veocities, if necessary. ---*/
  
  if (ExtIter == 0) {
    SetTimeSpectral_Velocities();
    for (iZone = 0; iZone < nZone; iZone++)
      SetTimeSpectral((iZone+1)%nZone);
  }
  
  /*--- Run a single iteration of a spectral method problem. Preprocess all
   all zones before beginning the iteration. ---*/
  
  for (iZone = 0; iZone < nZone; iZone++)
    iteration_container[iZone]->Preprocess(output, integration_container, geometry_container,
                                           solver_container, numerics_container, config_container,
                                           surface_movement, grid_movement, FFDBox, iZone);
  
  for (iZone = 0; iZone < nZone; iZone++)
    iteration_container[iZone]->Iterate(output, integration_container, geometry_container,
                                        solver_container, numerics_container, config_container,
                                        surface_movement, grid_movement, FFDBox, iZone);
    
}

void CSpectralDriver::Update(){

  for (iZone = 0; iZone < nZone; iZone++){

    /*--- Update the spectral source terms across all zones ---*/

    SetTimeSpectral((iZone+1)%nZone);

    iteration_container[iZone]->Update(output, integration_container, geometry_container,
                                       solver_container, numerics_container, config_container,
                                       surface_movement, grid_movement, FFDBox, iZone);

  }

}

void CSpectralDriver::ResetConvergence(){

  for(iZone = 0; iZone < nZone; iZone++){
    switch (config_container[iZone]->GetKind_Solver()) {

    case EULER: case NAVIER_STOKES: case RANS:
      integration_container[iZone][FLOW_SOL]->SetConvergence(false);
      if (config_container[iZone]->GetKind_Solver() == RANS) integration_container[iZone][TURB_SOL]->SetConvergence(false);
      if(config_container[iZone]->GetKind_Trans_Model() == LM) integration_container[iZone][TRANS_SOL]->SetConvergence(false);
      break;

    case WAVE_EQUATION:
      integration_container[iZone][WAVE_SOL]->SetConvergence(false);
      break;

    case HEAT_EQUATION:
      integration_container[iZone][HEAT_SOL]->SetConvergence(false);
      break;

    case POISSON_EQUATION:
      break;

    case FEM_ELASTICITY:
      integration_container[iZone][FEA_SOL]->SetConvergence(false);
      break;

    case ADJ_EULER: case ADJ_NAVIER_STOKES: case ADJ_RANS: case DISC_ADJ_EULER: case DISC_ADJ_NAVIER_STOKES: case DISC_ADJ_RANS:
      integration_container[iZone][ADJFLOW_SOL]->SetConvergence(false);
      if( (config_container[iZone]->GetKind_Solver() == ADJ_RANS) || (config_container[iZone]->GetKind_Solver() == DISC_ADJ_RANS) )
        integration_container[iZone][ADJTURB_SOL]->SetConvergence(false);
      break;
    }
  }

}

void CSpectralDriver::SetTimeSpectral(unsigned short iZone) {
  
  int rank = MASTER_NODE;
#ifdef HAVE_MPI
  MPI_Comm_rank(MPI_COMM_WORLD, &rank);
#endif
  
  unsigned short iVar, jZone, kZone, iMGlevel;
  unsigned short nVar = solver_container[ZONE_0][MESH_0][FLOW_SOL]->GetnVar();
  unsigned long iPoint;
  bool implicit = (config_container[ZONE_0]->GetKind_TimeIntScheme_Flow() == EULER_IMPLICIT);
  bool adjoint = (config_container[ZONE_0]->GetContinuous_Adjoint());
  if (adjoint) {
    implicit = (config_container[ZONE_0]->GetKind_TimeIntScheme_AdjFlow() == EULER_IMPLICIT);
  }
  
  /*--- Retrieve values from the config file ---*/
  su2double *U = new su2double[nVar];
  su2double *U_old = new su2double[nVar];
  su2double *Psi = new su2double[nVar];
  su2double *Psi_old = new su2double[nVar];
  su2double *Source = new su2double[nVar];
  su2double deltaU, deltaPsi;
  
  /*--- Compute period of oscillation ---*/
  su2double period = config_container[ZONE_0]->GetTimeSpectral_Period();
  
  /*--- allocate dynamic memory for D ---*/
  su2double **D = new su2double*[nZone];
  for (kZone = 0; kZone < nZone; kZone++) {
    D[kZone] = new su2double[nZone];
  }
  
  /*--- Build the time-spectral operator matrix ---*/
  ComputeTimeSpectral_Operator(D, period);
  //  for (kZone = 0; kZone < nZone; kZone++) {
  //    for (jZone = 0; jZone < nZone; jZone++) {
  //
  //      if (nZone%2 == 0) {
  //
  //        /*--- For an even number of time instances ---*/
  //        if (kZone == jZone) {
  //          D[kZone][jZone] = 0.0;
  //        }
  //        else {
  //          D[kZone][jZone] = (PI_NUMBER/period)*pow(-1.0,(kZone-jZone))*(1/tan(PI_NUMBER*(kZone-jZone)/nZone));
  //        }
  //      }
  //      else {
  //
  //        /*--- For an odd number of time instances ---*/
  //        if (kZone == jZone) {
  //          D[kZone][jZone] = 0.0;
  //        }
  //        else {
  //          D[kZone][jZone] = (PI_NUMBER/period)*pow(-1.0,(kZone-jZone))*(1/sin(PI_NUMBER*(kZone-jZone)/nZone));
  //        }
  //      }
  //
  //    }
  //  }
  
  /*--- Compute various source terms for explicit direct, implicit direct, and adjoint problems ---*/
  /*--- Loop over all grid levels ---*/
  for (iMGlevel = 0; iMGlevel <= config_container[ZONE_0]->GetnMGLevels(); iMGlevel++) {
    
    /*--- Loop over each node in the volume mesh ---*/
    for (iPoint = 0; iPoint < geometry_container[ZONE_0][iMGlevel]->GetnPoint(); iPoint++) {
      
      for (iVar = 0; iVar < nVar; iVar++) {
        Source[iVar] = 0.0;
      }
      
      /*--- Step across the columns ---*/
      for (jZone = 0; jZone < nZone; jZone++) {
        
        /*--- Retrieve solution at this node in current zone ---*/
        for (iVar = 0; iVar < nVar; iVar++) {
          
          if (!adjoint) {
            U[iVar] = solver_container[jZone][iMGlevel][FLOW_SOL]->node[iPoint]->GetSolution(iVar);
            Source[iVar] += U[iVar]*D[iZone][jZone];
            
            if (implicit) {
              U_old[iVar] = solver_container[jZone][iMGlevel][FLOW_SOL]->node[iPoint]->GetSolution_Old(iVar);
              deltaU = U[iVar] - U_old[iVar];
              Source[iVar] += deltaU*D[iZone][jZone];
            }
            
          }
          
          else {
            Psi[iVar] = solver_container[jZone][iMGlevel][ADJFLOW_SOL]->node[iPoint]->GetSolution(iVar);
            Source[iVar] += Psi[iVar]*D[jZone][iZone];
            
            if (implicit) {
              Psi_old[iVar] = solver_container[jZone][iMGlevel][ADJFLOW_SOL]->node[iPoint]->GetSolution_Old(iVar);
              deltaPsi = Psi[iVar] - Psi_old[iVar];
              Source[iVar] += deltaPsi*D[jZone][iZone];
            }
          }
        }
        
        /*--- Store sources for current row ---*/
        for (iVar = 0; iVar < nVar; iVar++) {
          if (!adjoint) {
            solver_container[iZone][iMGlevel][FLOW_SOL]->node[iPoint]->SetTimeSpectral_Source(iVar, Source[iVar]);
          }
          else {
            solver_container[iZone][iMGlevel][ADJFLOW_SOL]->node[iPoint]->SetTimeSpectral_Source(iVar, Source[iVar]);
          }
        }
        
      }
    }
  }
  
  //	/*--- Loop over all grid levels ---*/
  //	for (iMGlevel = 0; iMGlevel <= config_container[ZONE_0]->GetnMGLevels(); iMGlevel++) {
  //
  //		/*--- Loop over each node in the volume mesh ---*/
  //		for (iPoint = 0; iPoint < geometry_container[ZONE_0][iMGlevel]->GetnPoint(); iPoint++) {
  //
  //			for (iZone = 0; iZone < nZone; iZone++) {
  //				for (iVar = 0; iVar < nVar; iVar++) Source[iVar] = 0.0;
  //				for (jZone = 0; jZone < nZone; jZone++) {
  //
  //					/*--- Retrieve solution at this node in current zone ---*/
  //					for (iVar = 0; iVar < nVar; iVar++) {
  //						U[iVar] = solver_container[jZone][iMGlevel][FLOW_SOL]->node[iPoint]->GetSolution(iVar);
  //						Source[iVar] += U[iVar]*D[iZone][jZone];
  //					}
  //				}
  //				/*--- Store sources for current iZone ---*/
  //				for (iVar = 0; iVar < nVar; iVar++)
  //					solver_container[iZone][iMGlevel][FLOW_SOL]->node[iPoint]->SetTimeSpectral_Source(iVar, Source[iVar]);
  //			}
  //		}
  //	}
  
  /*--- Source term for a turbulence model ---*/
  if (config_container[ZONE_0]->GetKind_Solver() == RANS) {
    
    /*--- Extra variables needed if we have a turbulence model. ---*/
    unsigned short nVar_Turb = solver_container[ZONE_0][MESH_0][TURB_SOL]->GetnVar();
    su2double *U_Turb = new su2double[nVar_Turb];
    su2double *Source_Turb = new su2double[nVar_Turb];
    
    /*--- Loop over only the finest mesh level (turbulence is always solved
     on the original grid only). ---*/
    for (iPoint = 0; iPoint < geometry_container[ZONE_0][MESH_0]->GetnPoint(); iPoint++) {
      for (iVar = 0; iVar < nVar_Turb; iVar++) Source_Turb[iVar] = 0.0;
      for (jZone = 0; jZone < nZone; jZone++) {
        
        /*--- Retrieve solution at this node in current zone ---*/
        for (iVar = 0; iVar < nVar_Turb; iVar++) {
          U_Turb[iVar] = solver_container[jZone][MESH_0][TURB_SOL]->node[iPoint]->GetSolution(iVar);
          Source_Turb[iVar] += U_Turb[iVar]*D[iZone][jZone];
        }
      }
      
      /*--- Store sources for current iZone ---*/
      for (iVar = 0; iVar < nVar_Turb; iVar++)
        solver_container[iZone][MESH_0][TURB_SOL]->node[iPoint]->SetTimeSpectral_Source(iVar, Source_Turb[iVar]);
    }
    
    delete [] U_Turb;
    delete [] Source_Turb;
  }
  
  /*--- delete dynamic memory for D ---*/
  for (kZone = 0; kZone < nZone; kZone++) {
    delete [] D[kZone];
  }
  delete [] D;
  delete [] U;
  delete [] U_old;
  delete [] Psi;
  delete [] Psi_old;
  delete [] Source;
  
  /*--- Write file with force coefficients ---*/
  ofstream TS_Flow_file;
  ofstream mean_TS_Flow_file;
  
  /*--- MPI Send/Recv buffers ---*/
  su2double *sbuf_force = NULL,  *rbuf_force = NULL;
  
  /*--- Other variables ---*/
  unsigned short nVar_Force = 8;
  unsigned long current_iter = config_container[ZONE_0]->GetExtIter();
  
  /*--- Allocate memory for send buffer ---*/
  sbuf_force = new su2double[nVar_Force];
  
  su2double *averages = new su2double[nVar_Force];
  for (iVar = 0; iVar < nVar_Force; iVar++)
    averages[iVar] = 0;
  
  /*--- Allocate memory for receive buffer ---*/
  if (rank == MASTER_NODE) {
    rbuf_force = new su2double[nVar_Force];
    
    TS_Flow_file.precision(15);
    TS_Flow_file.open("TS_force_coefficients.csv", ios::out);
    TS_Flow_file <<  "\"time_instance\",\"lift_coeff\",\"drag_coeff\",\"moment_coeff_x\",\"moment_coeff_y\",\"moment_coeff_z\"" << endl;
    
    mean_TS_Flow_file.precision(15);
    if (current_iter == 0 && iZone == 1) {
      mean_TS_Flow_file.open("history_TS_forces.plt", ios::trunc);
      mean_TS_Flow_file << "TITLE = \"SU2 TIME-SPECTRAL SIMULATION\"" << endl;
      mean_TS_Flow_file <<  "VARIABLES = \"Iteration\",\"CLift\",\"CDrag\",\"CMx\",\"CMy\",\"CMz\",\"CT\",\"CQ\",\"CMerit\"" << endl;
      mean_TS_Flow_file << "ZONE T= \"Average Convergence History\"" << endl;
    }
    else
      mean_TS_Flow_file.open("history_TS_forces.plt", ios::out | ios::app);
  }
  
  if (rank == MASTER_NODE) {
    
    /*--- Run through the zones, collecting the forces coefficients
     N.B. Summing across processors within a given zone is being done
     elsewhere. ---*/
    for (kZone = 0; kZone < nZone; kZone++) {
      
      /*--- Flow solution coefficients (parallel) ---*/
      sbuf_force[0] = solver_container[kZone][MESH_0][FLOW_SOL]->GetTotal_CLift();
      sbuf_force[1] = solver_container[kZone][MESH_0][FLOW_SOL]->GetTotal_CDrag();
      sbuf_force[2] = solver_container[kZone][MESH_0][FLOW_SOL]->GetTotal_CMx();
      sbuf_force[3] = solver_container[kZone][MESH_0][FLOW_SOL]->GetTotal_CMy();
      sbuf_force[4] = solver_container[kZone][MESH_0][FLOW_SOL]->GetTotal_CMz();
      sbuf_force[5] = solver_container[kZone][MESH_0][FLOW_SOL]->GetTotal_CT();
      sbuf_force[6] = solver_container[kZone][MESH_0][FLOW_SOL]->GetTotal_CQ();
      sbuf_force[7] = solver_container[kZone][MESH_0][FLOW_SOL]->GetTotal_CMerit();
      
      for (iVar = 0; iVar < nVar_Force; iVar++) {
        rbuf_force[iVar] = sbuf_force[iVar];
      }
      
      TS_Flow_file << kZone << ", ";
      for (iVar = 0; iVar < nVar_Force; iVar++)
        TS_Flow_file << rbuf_force[iVar] << ", ";
      TS_Flow_file << endl;
      
      /*--- Increment the total contributions from each zone, dividing by nZone as you go ---*/
      for (iVar = 0; iVar < nVar_Force; iVar++) {
        averages[iVar] += (1.0/su2double(nZone))*rbuf_force[iVar];
      }
    }
  }
  
  if (rank == MASTER_NODE && iZone == ZONE_0) {
    
    mean_TS_Flow_file << current_iter << ", ";
    for (iVar = 0; iVar < nVar_Force; iVar++) {
      mean_TS_Flow_file << averages[iVar];
      if (iVar < nVar_Force-1)
        mean_TS_Flow_file << ", ";
    }
    mean_TS_Flow_file << endl;
  }
  
  if (rank == MASTER_NODE) {
    TS_Flow_file.close();
    mean_TS_Flow_file.close();
    delete [] rbuf_force;
  }
  
  delete [] sbuf_force;
  delete [] averages;
  
}

void CSpectralDriver::ComputeTimeSpectral_Operator(su2double **D, su2double period) {
  
  unsigned short kZone, jZone;
  
  /*--- Build the time-spectral operator matrix ---*/
  for (kZone = 0; kZone < nZone; kZone++) {
    for (jZone = 0; jZone < nZone; jZone++) {
      
      if (nZone%2 == 0) {
        
        /*--- For an even number of time instances ---*/
        if (kZone == jZone) {
          D[kZone][jZone] = 0.0;
        }
        else {
          D[kZone][jZone] = (PI_NUMBER/period)*pow(-1.0,(kZone-jZone))*(1/tan(PI_NUMBER*(kZone-jZone)/nZone));
        }
      }
      else {
        
        /*--- For an odd number of time instances ---*/
        if (kZone == jZone) {
          D[kZone][jZone] = 0.0;
        }
        else {
          D[kZone][jZone] = (PI_NUMBER/period)*pow(-1.0,(kZone-jZone))*(1/sin(PI_NUMBER*(kZone-jZone)/nZone));
        }
      }
      
    }
  }
  
}

void CSpectralDriver::SetTimeSpectral_Velocities() {
  
  unsigned short iZone, jDegree, iDim, iMGlevel;
  unsigned short nDim = geometry_container[ZONE_0][MESH_0]->GetnDim();
  
  su2double angular_interval = 2.0*PI_NUMBER/(su2double)(nZone);
  su2double *Coord;
  unsigned long iPoint;
  
  /*--- Compute period of oscillation & compute time interval using nTimeInstances ---*/
  su2double period = config_container[ZONE_0]->GetTimeSpectral_Period();
  su2double deltaT = period/(su2double)(config_container[ZONE_0]->GetnTimeInstances());
  
  /*--- allocate dynamic memory for angular positions (these are the abscissas) ---*/
  su2double *angular_positions = new su2double [nZone];
  for (iZone = 0; iZone < nZone; iZone++) {
    angular_positions[iZone] = iZone*angular_interval;
  }
  
  /*--- find the highest-degree trigonometric polynomial allowed by the Nyquist criterion---*/
  su2double high_degree = (nZone-1)/2.0;
  int highest_degree = SU2_TYPE::Int(high_degree);
  
  /*--- allocate dynamic memory for a given point's coordinates ---*/
  su2double **coords = new su2double *[nZone];
  for (iZone = 0; iZone < nZone; iZone++) {
    coords[iZone] = new su2double [nDim];
  }
  
  /*--- allocate dynamic memory for vectors of Fourier coefficients ---*/
  su2double *a_coeffs = new su2double [highest_degree+1];
  su2double *b_coeffs = new su2double [highest_degree+1];
  
  /*--- allocate dynamic memory for the interpolated positions and velocities ---*/
  su2double *fitted_coords = new su2double [nZone];
  su2double *fitted_velocities = new su2double [nZone];
  
  /*--- Loop over all grid levels ---*/
  for (iMGlevel = 0; iMGlevel <= config_container[ZONE_0]->GetnMGLevels(); iMGlevel++) {
    
    /*--- Loop over each node in the volume mesh ---*/
    for (iPoint = 0; iPoint < geometry_container[ZONE_0][iMGlevel]->GetnPoint(); iPoint++) {
      
      /*--- Populate the 2D coords array with the
       coordinates of a given mesh point across
       the time instances (i.e. the Zones) ---*/
      /*--- Loop over each zone ---*/
      for (iZone = 0; iZone < nZone; iZone++) {
        /*--- get the coordinates of the given point ---*/
        Coord = geometry_container[iZone][iMGlevel]->node[iPoint]->GetCoord();
        for (iDim = 0; iDim < nDim; iDim++) {
          /*--- add them to the appropriate place in the 2D coords array ---*/
          coords[iZone][iDim] = Coord[iDim];
        }
      }
      
      /*--- Loop over each Dimension ---*/
      for (iDim = 0; iDim < nDim; iDim++) {
        
        /*--- compute the Fourier coefficients ---*/
        for (jDegree = 0; jDegree < highest_degree+1; jDegree++) {
          a_coeffs[jDegree] = 0;
          b_coeffs[jDegree] = 0;
          for (iZone = 0; iZone < nZone; iZone++) {
            a_coeffs[jDegree] = a_coeffs[jDegree] + (2.0/(su2double)nZone)*cos(jDegree*angular_positions[iZone])*coords[iZone][iDim];
            b_coeffs[jDegree] = b_coeffs[jDegree] + (2.0/(su2double)nZone)*sin(jDegree*angular_positions[iZone])*coords[iZone][iDim];
          }
        }
        
        /*--- find the interpolation of the coordinates and its derivative (the velocities) ---*/
        for (iZone = 0; iZone < nZone; iZone++) {
          fitted_coords[iZone] = a_coeffs[0]/2.0;
          fitted_velocities[iZone] = 0.0;
          for (jDegree = 1; jDegree < highest_degree+1; jDegree++) {
            fitted_coords[iZone] = fitted_coords[iZone] + a_coeffs[jDegree]*cos(jDegree*angular_positions[iZone]) + b_coeffs[jDegree]*sin(jDegree*angular_positions[iZone]);
            fitted_velocities[iZone] = fitted_velocities[iZone] + (angular_interval/deltaT)*jDegree*(b_coeffs[jDegree]*cos(jDegree*angular_positions[iZone]) - a_coeffs[jDegree]*sin(jDegree*angular_positions[iZone]));
          }
        }
        
        /*--- Store grid velocity for this point, at this given dimension, across the Zones ---*/
        for (iZone = 0; iZone < nZone; iZone++) {
          geometry_container[iZone][iMGlevel]->node[iPoint]->SetGridVel(iDim, fitted_velocities[iZone]);
        }
      }
    }
  }
  
  /*--- delete dynamic memory for the abscissas, coefficients, et cetera ---*/
  delete [] angular_positions;
  delete [] a_coeffs;
  delete [] b_coeffs;
  delete [] fitted_coords;
  delete [] fitted_velocities;
  for (iZone = 0; iZone < nZone; iZone++) {
    delete [] coords[iZone];
  }
  delete [] coords;
  
}

CFSIDriver::CFSIDriver(char* confFile,
                       unsigned short val_nZone,
                       unsigned short val_nDim) : CDriver(confFile,
                                                          val_nZone,
                                                          val_nDim) { }

CFSIDriver::~CFSIDriver(void) { }

void CFSIDriver::Run() {
  
  /*--- As of now, we are coding it for just 2 zones. ---*/
  /*--- This will become more general, but we need to modify the configuration for that ---*/
  unsigned short ZONE_FLOW = 0, ZONE_STRUCT = 1;
  
  unsigned long IntIter = 0; for (iZone = 0; iZone < nZone; iZone++) config_container[iZone]->SetIntIter(IntIter);
  unsigned long FSIIter = 0; for (iZone = 0; iZone < nZone; iZone++) config_container[iZone]->SetFSIIter(FSIIter);
  unsigned long nFSIIter = config_container[ZONE_FLOW]->GetnIterFSI();
  
#ifdef HAVE_MPI
  int rank = MASTER_NODE;
  MPI_Comm_rank(MPI_COMM_WORLD, &rank);
#endif

  /*--- If there is a restart, we need to get the old geometry from the fluid field ---*/
  bool restart = (config_container[ZONE_FLOW]->GetRestart() || config_container[ZONE_FLOW]->GetRestart_Flow());
  ExtIter = config_container[ZONE_FLOW]->GetExtIter();

  if (restart && (long)ExtIter == config_container[ZONE_FLOW]->GetUnst_RestartIter()){
    unsigned short ZONE_FLOW = 0;
    solver_container[ZONE_FLOW][MESH_0][FLOW_SOL]->Restart_OldGeometry(geometry_container[ZONE_FLOW][MESH_0],config_container[ZONE_FLOW]);
  }

  /*-----------------------------------------------------------------*/
  /*---------------- Predict structural displacements ---------------*/
  /*-----------------------------------------------------------------*/
 
  Predict_Displacements(ZONE_STRUCT, ZONE_FLOW);

  while (FSIIter < nFSIIter){

    /*-----------------------------------------------------------------*/
    /*------------------- Transfer Displacements ----------------------*/
    /*-----------------------------------------------------------------*/

    Transfer_Displacements(ZONE_STRUCT, ZONE_FLOW);

    /*-----------------------------------------------------------------*/
    /*-------------------- Fluid subiteration -------------------------*/
    /*-----------------------------------------------------------------*/

    iteration_container[ZONE_FLOW]->SetGrid_Movement(geometry_container,surface_movement,
                                                     grid_movement, FFDBox, solver_container,
                                                     config_container, ZONE_FLOW, 0, ExtIter);

    iteration_container[ZONE_FLOW]->Preprocess(output, integration_container, geometry_container,
		                               solver_container, numerics_container, config_container,
		                               surface_movement, grid_movement, FFDBox, ZONE_FLOW);

    iteration_container[ZONE_FLOW]->Iterate(output, integration_container, geometry_container,
		                            solver_container, numerics_container, config_container,
		                            surface_movement, grid_movement, FFDBox, ZONE_FLOW);

    /*--- Write the convergence history for the fluid (only screen output) ---*/

    output->SetConvHistory_Body(NULL, geometry_container, solver_container, config_container, integration_container, true, 0.0, ZONE_FLOW);

    /*--- Set the fluid convergence to false (to make sure FSI subiterations converge) ---*/

    integration_container[ZONE_FLOW][FLOW_SOL]->SetConvergence(false);

    /*-----------------------------------------------------------------*/
    /*------------------- Set FEA loads from fluid --------------------*/
    /*-----------------------------------------------------------------*/

    Transfer_Tractions(ZONE_FLOW, ZONE_STRUCT);

    /*-----------------------------------------------------------------*/
    /*------------------ Structural subiteration ----------------------*/
    /*-----------------------------------------------------------------*/

    iteration_container[ZONE_STRUCT]->Iterate(output, integration_container, geometry_container,
		                              solver_container, numerics_container, config_container,
		                              surface_movement, grid_movement, FFDBox, ZONE_STRUCT);

    /*--- Write the convergence history for the structure (only screen output) ---*/

    output->SetConvHistory_Body(NULL, geometry_container, solver_container, config_container, integration_container, true, 0.0, ZONE_STRUCT);

    /*--- Set the fluid convergence to false (to make sure FSI subiterations converge) ---*/

    integration_container[ZONE_STRUCT][FEA_SOL]->SetConvergence(false);

    /*-----------------------------------------------------------------*/
    /*----------------- Displacements relaxation ----------------------*/
    /*-----------------------------------------------------------------*/

    Relaxation_Displacements(ZONE_STRUCT, ZONE_FLOW, FSIIter);

    /*-----------------------------------------------------------------*/
    /*-------------------- Check convergence --------------------------*/
    /*-----------------------------------------------------------------*/

    integration_container[ZONE_STRUCT][FEA_SOL]->Convergence_Monitoring_FSI(geometry_container[ZONE_STRUCT][MESH_0], config_container[ZONE_STRUCT],
																solver_container[ZONE_STRUCT][MESH_0][FEA_SOL], FSIIter);

    if (integration_container[ZONE_STRUCT][FEA_SOL]->GetConvergence_FSI()) break;

    /*-----------------------------------------------------------------*/
    /*--------------------- Update FSIIter ---------------------------*/
    /*-----------------------------------------------------------------*/

    FSIIter++; for (iZone = 0; iZone < nZone; iZone++) config_container[iZone]->SetFSIIter(FSIIter);

  }

  /*-----------------------------------------------------------------*/
  /*------------------ Update coupled solver ------------------------*/
  /*-----------------------------------------------------------------*/

  Update(ZONE_FLOW, ZONE_STRUCT);


  /*-----------------------------------------------------------------*/
  /*-------------------- Update fluid solver ------------------------*/
  /*-----------------------------------------------------------------*/

  iteration_container[ZONE_FLOW]->Update(output, integration_container, geometry_container,
	          	  	  	 solver_container, numerics_container, config_container,
	          	  	  	 surface_movement, grid_movement, FFDBox, ZONE_FLOW);

  /*-----------------------------------------------------------------*/
  /*----------------- Update structural solver ----------------------*/
  /*-----------------------------------------------------------------*/

  iteration_container[ZONE_STRUCT]->Update(output, integration_container, geometry_container,
	          	  	  	   solver_container, numerics_container, config_container,
	          	  	  	   surface_movement, grid_movement, FFDBox, ZONE_STRUCT);


  /*-----------------------------------------------------------------*/
  /*--------------- Update convergence parameter --------------------*/
  /*-----------------------------------------------------------------*/
  integration_container[ZONE_STRUCT][FEA_SOL]->SetConvergence_FSI(false);

  
}

void CFSIDriver::Predict_Displacements(unsigned short donorZone, unsigned short targetZone){

#ifdef HAVE_MPI
  int rank;
  MPI_Comm_rank(MPI_COMM_WORLD, &rank);
#endif
  
  solver_container[donorZone][MESH_0][FEA_SOL]->PredictStruct_Displacement(geometry_container[donorZone], config_container[donorZone],
                                                                           solver_container[donorZone]);
  
  /*--- For parallel simulations we need to communicate the predicted solution before updating the fluid mesh ---*/
  
  solver_container[donorZone][MESH_0][FEA_SOL]->Set_MPI_Solution_Pred(geometry_container[donorZone][MESH_0], config_container[donorZone]);
  
  
}

void CFSIDriver::Predict_Tractions(unsigned short donorZone, unsigned short targetZone){

}

void CFSIDriver::Transfer_Displacements(unsigned short donorZone, unsigned short targetZone){

#ifdef HAVE_MPI
  int rank;
  MPI_Comm_rank(MPI_COMM_WORLD, &rank);
#endif
  
  bool MatchingMesh = config_container[targetZone]->GetMatchingMesh();
  
  /*--- Select the transfer method and the appropriate mesh properties (matching or nonmatching mesh) ---*/
  
  switch (config_container[targetZone]->GetKind_TransferMethod()) {
    case BROADCAST_DATA:
      if (MatchingMesh){
        transfer_container[donorZone][targetZone]->Broadcast_InterfaceData_Matching(solver_container[donorZone][MESH_0][FEA_SOL],solver_container[targetZone][MESH_0][FLOW_SOL],
                                                                                    geometry_container[donorZone][MESH_0],geometry_container[targetZone][MESH_0],
                                                                                    config_container[donorZone], config_container[targetZone]);
        /*--- Set the volume deformation for the fluid zone ---*/
        //			grid_movement[targetZone]->SetVolume_Deformation(geometry_container[targetZone][MESH_0], config_container[targetZone], true);
        
      }
      else {
        transfer_container[donorZone][targetZone]->Broadcast_InterfaceData_Interpolate(solver_container[donorZone][MESH_0][FEA_SOL],solver_container[targetZone][MESH_0][FLOW_SOL],
                                                                                       geometry_container[donorZone][MESH_0],geometry_container[targetZone][MESH_0],
                                                                                       config_container[donorZone], config_container[targetZone]);
        /*--- Set the volume deformation for the fluid zone ---*/
        //			grid_movement[targetZone]->SetVolume_Deformation(geometry_container[targetZone][MESH_0], config_container[targetZone], true);
        
      }
      break;
    case SCATTER_DATA:
      if (MatchingMesh){
        transfer_container[donorZone][targetZone]->Scatter_InterfaceData(solver_container[donorZone][MESH_0][FEA_SOL],solver_container[targetZone][MESH_0][FLOW_SOL],
                                                                         geometry_container[donorZone][MESH_0],geometry_container[targetZone][MESH_0],
                                                                         config_container[donorZone], config_container[targetZone]);
        /*--- Set the volume deformation for the fluid zone ---*/
        //			grid_movement[targetZone]->SetVolume_Deformation(geometry_container[targetZone][MESH_0], config_container[targetZone], true);
      }
      else {
        cout << "Scatter method not implemented for non-matching meshes. Exiting..." << endl;
        exit(EXIT_FAILURE);
      }
      break;
    case ALLGATHER_DATA:
      if (MatchingMesh){
        cout << "Allgather method not yet implemented for matching meshes. Exiting..." << endl;
        exit(EXIT_FAILURE);
      }
      else {
        transfer_container[donorZone][targetZone]->Allgather_InterfaceData(solver_container[donorZone][MESH_0][FEA_SOL],solver_container[targetZone][MESH_0][FLOW_SOL],
                                                                           geometry_container[donorZone][MESH_0],geometry_container[targetZone][MESH_0],
                                                                           config_container[donorZone], config_container[targetZone]);
        /*--- Set the volume deformation for the fluid zone ---*/
        //			grid_movement[targetZone]->SetVolume_Deformation(geometry_container[targetZone][MESH_0], config_container[targetZone], true);
      }
      break;
    case LEGACY_METHOD:
      if (MatchingMesh){
        solver_container[targetZone][MESH_0][FLOW_SOL]->SetFlow_Displacement(geometry_container[targetZone], grid_movement[targetZone],
                                                                             config_container[targetZone], config_container[donorZone],
                                                                             geometry_container[donorZone], solver_container[donorZone]);
      }
      else {
        solver_container[targetZone][MESH_0][FLOW_SOL]->SetFlow_Displacement_Int(geometry_container[targetZone], grid_movement[targetZone],
                                                                                 config_container[targetZone], config_container[donorZone],
                                                                                 geometry_container[donorZone], solver_container[donorZone]);
      }
      break;
  }
  
}

void CFSIDriver::Transfer_Tractions(unsigned short donorZone, unsigned short targetZone){

#ifdef HAVE_MPI
  int rank;
  MPI_Comm_rank(MPI_COMM_WORLD, &rank);
#endif
  
  bool MatchingMesh = config_container[donorZone]->GetMatchingMesh();
  
  /*--- Load transfer --  This will have to be modified for non-matching meshes ---*/
  
  unsigned short SolContainer_Position_fea = config_container[targetZone]->GetContainerPosition(RUNTIME_FEA_SYS);
  
  /*--- FEA equations -- Necessary as the SetFEA_Load routine is as of now contained in the structural solver ---*/
  unsigned long ExtIter = config_container[targetZone]->GetExtIter();
  config_container[targetZone]->SetGlobalParam(FEM_ELASTICITY, RUNTIME_FEA_SYS, ExtIter);
  
  /*--- Select the transfer method and the appropriate mesh properties (matching or nonmatching mesh) ---*/
  
  switch (config_container[donorZone]->GetKind_TransferMethod()) {
    case BROADCAST_DATA:
      if (MatchingMesh){
        transfer_container[donorZone][targetZone]->Broadcast_InterfaceData_Matching(solver_container[donorZone][MESH_0][FLOW_SOL],solver_container[targetZone][MESH_0][FEA_SOL],
                                                                                    geometry_container[donorZone][MESH_0],geometry_container[targetZone][MESH_0],
                                                                                    config_container[donorZone], config_container[targetZone]);
      }
      else {
        transfer_container[donorZone][targetZone]->Broadcast_InterfaceData_Interpolate(solver_container[donorZone][MESH_0][FLOW_SOL],solver_container[targetZone][MESH_0][FEA_SOL],
                                                                                       geometry_container[donorZone][MESH_0],geometry_container[targetZone][MESH_0],
                                                                                       config_container[donorZone], config_container[targetZone]);
      }
      break;
    case SCATTER_DATA:
      if (MatchingMesh){
        transfer_container[donorZone][targetZone]->Scatter_InterfaceData(solver_container[donorZone][MESH_0][FLOW_SOL],solver_container[targetZone][MESH_0][FEA_SOL],
                                                                         geometry_container[donorZone][MESH_0],geometry_container[targetZone][MESH_0],
                                                                         config_container[donorZone], config_container[targetZone]);
      }
      else {
        cout << "Scatter method not implemented for non-matching meshes. Exiting..." << endl;
        exit(EXIT_FAILURE);
      }
      break;
    case ALLGATHER_DATA:
      if (MatchingMesh){
        cout << "Allgather method not yet implemented for matching meshes. Exiting..." << endl;
        exit(EXIT_FAILURE);
      }
      else {
        transfer_container[donorZone][targetZone]->Allgather_InterfaceData(solver_container[donorZone][MESH_0][FLOW_SOL],solver_container[targetZone][MESH_0][FEA_SOL],
                                                                           geometry_container[donorZone][MESH_0],geometry_container[targetZone][MESH_0],
                                                                           config_container[donorZone], config_container[targetZone]);
      }
      break;
    case LEGACY_METHOD:
      if (MatchingMesh){
        solver_container[targetZone][MESH_0][FEA_SOL]->SetFEA_Load(solver_container[donorZone], geometry_container[targetZone], geometry_container[donorZone],
                                                                   config_container[targetZone], config_container[donorZone], numerics_container[targetZone][MESH_0][SolContainer_Position_fea][FEA_TERM]);
      }
      else {
        solver_container[targetZone][MESH_0][FEA_SOL]->SetFEA_Load_Int(solver_container[donorZone], geometry_container[targetZone], geometry_container[donorZone],
                                                                       config_container[targetZone], config_container[donorZone], numerics_container[targetZone][MESH_0][SolContainer_Position_fea][FEA_TERM]);
      }
      break;
  }
  
}

void CFSIDriver::Relaxation_Displacements(unsigned short donorZone, unsigned short targetZone, unsigned long FSIIter){

#ifdef HAVE_MPI
  int rank;
  MPI_Comm_rank(MPI_COMM_WORLD, &rank);
#endif
  
  /*-------------------- Aitken's relaxation ------------------------*/
  
  /*------------------- Compute the coefficient ---------------------*/
  
  solver_container[donorZone][MESH_0][FEA_SOL]->ComputeAitken_Coefficient(geometry_container[donorZone], config_container[donorZone],
                                                                          solver_container[donorZone], FSIIter);
  
  /*----------------- Set the relaxation parameter ------------------*/
  
  solver_container[donorZone][MESH_0][FEA_SOL]->SetAitken_Relaxation(geometry_container[donorZone], config_container[donorZone],
                                                                     solver_container[donorZone]);
  
  
  /*----------------- Communicate the predicted solution and the old one ------------------*/
  solver_container[donorZone][MESH_0][FEA_SOL]->Set_MPI_Solution_Pred_Old(geometry_container[donorZone][MESH_0], config_container[donorZone]);
  
  
}

void CFSIDriver::Relaxation_Tractions(unsigned short donorZone, unsigned short targetZone, unsigned long FSIIter){

}

void CFSIDriver::Update(unsigned short ZONE_FLOW, unsigned short ZONE_STRUCT){

  unsigned long IntIter = 0; // This doesn't affect here but has to go into the function
  ExtIter = config_container[ZONE_FLOW]->GetExtIter();


  /*-----------------------------------------------------------------*/
  /*--------------------- Enforce continuity ------------------------*/
  /*-----------------------------------------------------------------*/

  /*--- Enforces that the geometry of the flow corresponds to the converged, relaxed solution ---*/

  /*-------------------- Transfer the displacements --------------------*/

  Transfer_Displacements(ZONE_STRUCT, ZONE_FLOW);

  /*-------------------- Set the grid movement -------------------------*/

  iteration_container[ZONE_FLOW]->SetGrid_Movement(geometry_container, surface_movement,
                                                   grid_movement, FFDBox, solver_container,
                                                   config_container, ZONE_FLOW, IntIter, ExtIter);

  /*----------- Store the solution_pred as solution_pred_old --------------*/


}

<|MERGE_RESOLUTION|>--- conflicted
+++ resolved
@@ -37,15 +37,7 @@
                  unsigned short val_nDim):config_file_name(confFile), StartTime(0.0), StopTime(0.0), UsedTime(0.0), ExtIter(0), nZone(val_nZone), nDim(val_nDim), StopCalc(false), fsi(false) {
   
 
-<<<<<<< HEAD
-  unsigned short iMesh, iZone, jZone, iSol;
-  unsigned short nDim;
-  
-  bool fsi = config_container[ZONE_0]->GetFSI_Simulation();
-  bool mixingplane = config_container[ZONE_0]-> GetBoolMixingPlaneInterface();
-=======
   unsigned short jZone, iSol;
->>>>>>> 3af2ef4b
 
   int rank = MASTER_NODE;
 #ifdef HAVE_MPI
@@ -267,23 +259,16 @@
     if (rank == MASTER_NODE) cout << "Numerics Preprocessing." << endl;
     
   }
-<<<<<<< HEAD
   
 	/*--- Definition of the interface and transfer conditions between different zones.
 	 *--- The transfer container is defined for zones paired one to one.
 	 *--- This only works for a multizone FSI or MixingPlane problem (nZone > 1).
 	 *--- Also, at the moment this capability is limited to two zones (nZone < 3).
 	 *--- This will change in the future. ---*/
-=======
->>>>>>> 3af2ef4b
-
-  /*--- Definition of the interface and transfer conditions between different zones.
-   *--- The transfer container is defined for zones paired one to one.
-   *--- This only works for a multizone FSI problem (nZone > 1).
-   *--- Also, at the moment this capability is limited to two zones (nZone < 3).
-   *--- This will change in the future. ---*/
-
-  if ((rank == MASTER_NODE) && (fsi))
+
+
+
+  if ((rank == MASTER_NODE) && (fsi || mixingplane))
     cout << endl <<"------------------- Multizone Interface Preprocessing -------------------" << endl;
 
 
@@ -297,7 +282,7 @@
     }
   }
 
-  if (((nZone > 1) && (nZone < 3)) && (fsi)) {
+  if  ((nZone > 1) && (fsi || mixingplane)) {
     Interface_Preprocessing();
   }
 
@@ -367,12 +352,9 @@
 
   /*--- Open the convergence history file ---*/
 
-<<<<<<< HEAD
-	if ((nZone > 1) && (fsi || mixingplane)) {
-=======
   if (rank == MASTER_NODE)
     output->SetConvHistory_Header(&ConvHist_file, config_container[ZONE_0]);
->>>>>>> 3af2ef4b
+
 
   /*--- Check for an unsteady restart. Update ExtIter if necessary. ---*/
   if (config_container[ZONE_0]->GetWrt_Unsteady() && config_container[ZONE_0]->GetRestart())
@@ -2254,49 +2236,6 @@
         break;
       case FEM_ELASTICITY:            structural_target = true;   break;
     }
-<<<<<<< HEAD
-
-		for (donorZone = 0; donorZone < nZone; donorZone++){
-	    /*--- Initialize donor booleans ---*/
-	    fluid_donor  = false;  structural_donor  = false;
-	    matching_mesh = config_container[donorZone]->GetMatchingMesh();
-
-	    /*--- Set the donor boolean: as of now, only Fluid-Structure Interaction considered ---*/
-	    switch (config_container[donorZone]->GetKind_Solver()) {
-        case EULER : case NAVIER_STOKES: case RANS:
-        case DISC_ADJ_EULER : case DISC_ADJ_NAVIER_STOKES: case DISC_ADJ_RANS:
-          fluid_donor  = true;
-          break;
-	      case FEM_ELASTICITY:            structural_donor = true;  break;
-	    }
-
-
-			/*--- Retrieve the number of conservative variables (for problems not involving structural analysis ---*/
-			if (!structural_donor && !structural_target){
-				nVar = solver_container[donorZone][MESH_0][FLOW_SOL]->GetnVar();
-			}
-			else{
-				/*--- If at least one of the components is structural ---*/
-				nVar = nDim;
-			}
-
-			/*--- Interface conditions are only defined between different zones ---*/
-			if (donorZone != targetZone){
-
-				if (rank == MASTER_NODE) cout << "From zone " << donorZone << " to zone " << targetZone << ": ";
-
-				/*--- Match Zones ---*/
-				if (rank == MASTER_NODE) cout << "Setting coupling "<<endl;
-
-				/*--- If the mesh is matching: match points ---*/
-				if (matching_mesh){
-					if (rank == MASTER_NODE) cout << "between matching meshes. " << endl;
-					geometry_container[donorZone][MESH_0]->MatchZone(config_container[donorZone], geometry_container[targetZone][MESH_0],
-							config_container[targetZone], donorZone, nZone);
-				}
-				/*--- Else: interpolate ---*/
-				else {
-=======
     
     for (donorZone = 0; donorZone < nZone; donorZone++){
       /*--- Initialize donor booleans ---*/
@@ -2305,7 +2244,9 @@
       
       /*--- Set the donor boolean: as of now, only Fluid-Structure Interaction considered ---*/
       switch (config_container[donorZone]->GetKind_Solver()) {
-        case EULER : case NAVIER_STOKES: case RANS: fluid_donor  = true;    break;
+        case EULER : case NAVIER_STOKES: case RANS: 
+        case DISC_ADJ_EULER : case DISC_ADJ_NAVIER_STOKES: case DISC_ADJ_RANS:
+        fluid_donor  = true;    break;
         case FEM_ELASTICITY:            structural_donor = true;  break;
       }
       
@@ -2335,7 +2276,6 @@
         }
         /*--- Else: interpolate ---*/
         else {
->>>>>>> 3af2ef4b
           switch (config_container[donorZone]->GetKindInterpolation()){
             case NEAREST_NEIGHBOR:
               interpolator_container[donorZone][targetZone] = new CNearestNeighbor(geometry_container, config_container, donorZone, targetZone);
@@ -2374,6 +2314,11 @@
           transfer_container[donorZone][targetZone] = new CTransfer_StructuralDisplacements(nVar, nVarTransfer, config_container[donorZone]);
           if (rank == MASTER_NODE) cout << "structural displacements. "<< endl;
         }
+		else if (fluid_donor && fluid_target){
+		  nVarTransfer = 0;
+		  transfer_container[donorZone][targetZone] = new CTransfer_MixingPlaneInterface(nVar, nVarTransfer, config_container[donorZone]);
+		  if (rank == MASTER_NODE) cout << "mixing-plane averages. "<< endl;
+		}
         else {
           nVarTransfer = 0;
           transfer_container[donorZone][targetZone] = new CTransfer_ConservativeVars(nVar, nVarTransfer, config_container[donorZone]);
@@ -2438,31 +2383,8 @@
         Run();      //In the FSIDriver case, mesh and solution updates are already included into the Run function
       }
 
-<<<<<<< HEAD
-				if (fluid_donor && structural_target) {
-					nVarTransfer = 2;
-					transfer_container[donorZone][targetZone] = new CTransfer_FlowTraction(nVar, nVarTransfer, config_container[donorZone]);
-					if (rank == MASTER_NODE) cout << "flow tractions. "<< endl;
-				}
-				else if (structural_donor && fluid_target){
-					nVarTransfer = 0;
-					transfer_container[donorZone][targetZone] = new CTransfer_StructuralDisplacements(nVar, nVarTransfer, config_container[donorZone]);
-					if (rank == MASTER_NODE) cout << "structural displacements. "<< endl;
-				}
-				else if (fluid_donor && fluid_target){
-					nVarTransfer = 0;
-					transfer_container[donorZone][targetZone] = new CTransfer_MixingPlaneInterface(nVar, nVarTransfer, config_container[donorZone]);
-					if (rank == MASTER_NODE) cout << "mixing-plane averages. "<< endl;
-				}
-				else {
-					nVarTransfer = 0;
-					transfer_container[donorZone][targetZone] = new CTransfer_ConservativeVars(nVar, nVarTransfer, config_container[donorZone]);
-					if (rank == MASTER_NODE) cout << "generic conservative variables. " << endl;
-				}
-=======
     /*--- Monitor the computations after each iteration. ---*/
       Monitor(ExtIter);
->>>>>>> 3af2ef4b
 
     /*--- Output the solution in files. ---*/
       Output(ExtIter);
@@ -3147,18 +3069,6 @@
 
 }
 
-<<<<<<< HEAD
-void CSingleZoneDriver::SetGeoTurboAvgValues(CGeometry ***geometry_container, CConfig **config_container, unsigned short iZone, bool allocate){
-
-	if ((config_container[iZone]->GetGrid_Movement())){
-					geometry_container[iZone][MESH_0]->SetRotationalVelocity(config_container[iZone], iZone);
-	}
-	geometry_container[iZone][MESH_0]->SetAvgTurboValue(config_container[iZone], iZone, INFLOW, allocate);
-	geometry_container[iZone][MESH_0]->SetAvgTurboValue(config_container[iZone],iZone, OUTFLOW, allocate);
-
-}
-
-=======
 void CSingleZoneDriver::SetInitialMesh(){
 
   unsigned long iPoint;
@@ -3180,44 +3090,29 @@
   //}
 
 }
->>>>>>> 3af2ef4b
+
+void CSingleZoneDriver::SetGeoTurboAvgValues(CGeometry ***geometry_container, CConfig **config_container, unsigned short iZone, bool allocate){
+
+	if ((config_container[iZone]->GetGrid_Movement())){
+					geometry_container[iZone][MESH_0]->SetRotationalVelocity(config_container[iZone], iZone);
+	}
+	geometry_container[iZone][MESH_0]->SetAvgTurboValue(config_container[iZone], iZone, INFLOW, allocate);
+	geometry_container[iZone][MESH_0]->SetAvgTurboValue(config_container[iZone],iZone, OUTFLOW, allocate);
+
+}
 
 CMultiZoneDriver::CMultiZoneDriver(char* confFile,
                                    unsigned short val_nZone,
-<<<<<<< HEAD
-                                   unsigned short val_nDim) : CSingleZoneDriver(iteration_container,
-                                                                       solver_container,
-                                                                       geometry_container,
-                                                                       integration_container,
-                                                                       numerics_container,
-                                                                       interpolator_container,
-                                                                       transfer_container,
-                                                                       config_container,
-                                                                       val_nZone,
-                                                                       val_nDim) { }
-=======
                                    unsigned short val_nDim) : CDriver(confFile,
                                                                       val_nZone,
                                                                       val_nDim) { }
->>>>>>> 3af2ef4b
 
 
 CMultiZoneDriver::~CMultiZoneDriver(void) { }
 
-<<<<<<< HEAD
-void CMultiZoneDriver::Run(CIteration **iteration_container,
-                           COutput *output,
-                           CIntegration ***integration_container,
-                           CGeometry ***geometry_container,
-                           CSolver ****solver_container,
-                           CNumerics *****numerics_container,
-                           CConfig **config_container,
-                           CSurfaceMovement **surface_movement,
-                           CVolumetricMovement **grid_movement,
-                           CFreeFormDefBox*** FFDBox,
-                           CInterpolator ***interpolator_container,
-                           CTransfer ***transfer_container) {
-  
+void CMultiZoneDriver::Run() {
+  
+ 
   unsigned short iZone =0;
   unsigned long ExtIter = config_container[ZONE_0]->GetExtIter();
 
@@ -3239,11 +3134,7 @@
 			SetMixingPlane(geometry_container, solver_container, config_container, interpolator_container, transfer_container, iZone);
 		}
   }
-=======
-void CMultiZoneDriver::Run() {
-  
-  
->>>>>>> 3af2ef4b
+  
   /*--- Run a single iteration of a multi-zone problem by looping over all
    zones and executing the iterations. Note that data transers between zones
    and other intermediate procedures may be required. ---*/
@@ -3253,38 +3144,120 @@
     iteration_container[iZone]->Preprocess(output, integration_container, geometry_container,
                                            solver_container, numerics_container, config_container,
                                            surface_movement, grid_movement, FFDBox, iZone);
-
+    
     iteration_container[iZone]->Iterate(output, integration_container, geometry_container,
                                         solver_container, numerics_container, config_container,
                                         surface_movement, grid_movement, FFDBox, iZone);
-<<<<<<< HEAD
-=======
-    
-  }
-  
-}
-
+    
+  }
+  /* --- Set turboperformance for multi-zone ---*/
+  if (config_container[ZONE_0]->GetnMarker_Turbomachinery() > 0){
+    SetTurboPerformance(geometry_container, solver_container, config_container, interpolator_container, transfer_container, ZONE_0);
+  }
+
+}
 void CMultiZoneDriver::Update(){
 
   for(iZone = 0; iZone < nZone; iZone++){
->>>>>>> 3af2ef4b
 
     iteration_container[iZone]->Update(output, integration_container, geometry_container,
                                        solver_container, numerics_container, config_container,
                                        surface_movement, grid_movement, FFDBox, iZone);
 
-<<<<<<< HEAD
-    iteration_container[iZone]->Monitor();     /*--- Does nothing for now. ---*/
-
-    iteration_container[iZone]->Output();      /*--- Does nothing for now. ---*/
-
-    iteration_container[iZone]->Postprocess(); /*--- Does nothing for now. ---*/
-
-  }
-  /* --- Set turboperformance for multi-zone ---*/
-  if (config_container[ZONE_0]->GetnMarker_Turbomachinery() > 0){
-    SetTurboPerformance(geometry_container, solver_container, config_container, interpolator_container, transfer_container, ZONE_0);
-  }
+  }
+
+}
+
+void CMultiZoneDriver::ResetConvergence(){
+
+  for(iZone = 0; iZone < nZone; iZone++){
+    switch (config_container[iZone]->GetKind_Solver()) {
+
+    case EULER: case NAVIER_STOKES: case RANS:
+      integration_container[iZone][FLOW_SOL]->SetConvergence(false);
+      if (config_container[iZone]->GetKind_Solver() == RANS) integration_container[iZone][TURB_SOL]->SetConvergence(false);
+      if(config_container[iZone]->GetKind_Trans_Model() == LM) integration_container[iZone][TRANS_SOL]->SetConvergence(false);
+      break;
+
+    case WAVE_EQUATION:
+      integration_container[iZone][WAVE_SOL]->SetConvergence(false);
+      break;
+
+    case HEAT_EQUATION:
+      integration_container[iZone][HEAT_SOL]->SetConvergence(false);
+      break;
+
+    case POISSON_EQUATION:
+      break;
+
+    case FEM_ELASTICITY:
+      integration_container[iZone][FEA_SOL]->SetConvergence(false);
+      break;
+
+    case ADJ_EULER: case ADJ_NAVIER_STOKES: case ADJ_RANS: case DISC_ADJ_EULER: case DISC_ADJ_NAVIER_STOKES: case DISC_ADJ_RANS:
+      integration_container[iZone][ADJFLOW_SOL]->SetConvergence(false);
+      if( (config_container[iZone]->GetKind_Solver() == ADJ_RANS) || (config_container[iZone]->GetKind_Solver() == DISC_ADJ_RANS) )
+        integration_container[iZone][ADJTURB_SOL]->SetConvergence(false);
+      break;
+    }
+  }
+
+}
+
+void CMultiZoneDriver::DynamicMeshUpdate(unsigned long ExtIter){
+
+  bool time_spectral;
+
+  for (iZone = 0; iZone < nZone; iZone++){
+    time_spectral = (config_container[iZone]->GetUnsteady_Simulation() == TIME_SPECTRAL);
+    /*--- Dynamic mesh update ---*/
+    if ((config_container[iZone]->GetGrid_Movement()) && (!time_spectral)) {
+      iteration_container[iZone]->SetGrid_Movement(geometry_container, surface_movement, grid_movement, FFDBox, solver_container, config_container, iZone, 0, ExtIter );
+    }
+  }
+
+}
+
+void CMultiZoneDriver::StaticMeshUpdate(){
+
+  int rank = MASTER_NODE;
+
+#ifdef HAVE_MPI
+  MPI_Comm_rank(MPI_COMM_WORLD, &rank);
+#endif
+
+  for(iZone = 0; iZone < nZone; iZone++){
+    if(rank == MASTER_NODE) cout << " Deforming the volume grid." << endl;
+    grid_movement[iZone]->SetVolume_Deformation(geometry_container[iZone][MESH_0], config_container[iZone], true);
+
+    if(rank == MASTER_NODE) cout << "No grid velocity to be computde : static grid deformation." << endl;
+
+    if(rank == MASTER_NODE) cout << " Updating multigrid structure." << endl;
+    grid_movement[iZone]->UpdateMultiGrid(geometry_container[iZone], config_container[iZone]);
+  }
+}
+
+void CMultiZoneDriver::SetInitialMesh(){
+
+  unsigned long iPoint;
+
+  StaticMeshUpdate();
+
+  /*--- Propagate the initial deformation to the past ---*/
+  //if (!restart){
+    for(iZone = 0; iZone < nZone; iZone++){
+      for (iMesh = 0; iMesh <= config_container[iZone]->GetnMGLevels(); iMesh++){
+        for(iPoint = 0; iPoint < geometry_container[iZone][iMesh]->GetnPoint(); iPoint++){
+          //solver_container[iZone][iMesh][FLOW_SOL]->node[iPoint]->Set_Solution_time_n();
+          //solver_container[iZone][iMesh][FLOW_SOL]->node[iPoint]->Set_Solution_time_n1();
+          geometry_container[iZone][iMesh]->node[iPoint]->SetVolume_n();
+          geometry_container[iZone][iMesh]->node[iPoint]->SetVolume_nM1();
+          geometry_container[iZone][iMesh]->node[iPoint]->SetCoord_n();
+          geometry_container[iZone][iMesh]->node[iPoint]->SetCoord_n1();
+        }
+      }
+    }
+  //}
 
 }
 
@@ -3479,71 +3452,10 @@
                                            unsigned short kind_recording){
   unsigned short iZone;
   int rank = MASTER_NODE;
-=======
-  }
-
-}
-
-void CMultiZoneDriver::ResetConvergence(){
-
-  for(iZone = 0; iZone < nZone; iZone++){
-    switch (config_container[iZone]->GetKind_Solver()) {
-
-    case EULER: case NAVIER_STOKES: case RANS:
-      integration_container[iZone][FLOW_SOL]->SetConvergence(false);
-      if (config_container[iZone]->GetKind_Solver() == RANS) integration_container[iZone][TURB_SOL]->SetConvergence(false);
-      if(config_container[iZone]->GetKind_Trans_Model() == LM) integration_container[iZone][TRANS_SOL]->SetConvergence(false);
-      break;
-
-    case WAVE_EQUATION:
-      integration_container[iZone][WAVE_SOL]->SetConvergence(false);
-      break;
-
-    case HEAT_EQUATION:
-      integration_container[iZone][HEAT_SOL]->SetConvergence(false);
-      break;
-
-    case POISSON_EQUATION:
-      break;
-
-    case FEM_ELASTICITY:
-      integration_container[iZone][FEA_SOL]->SetConvergence(false);
-      break;
-
-    case ADJ_EULER: case ADJ_NAVIER_STOKES: case ADJ_RANS: case DISC_ADJ_EULER: case DISC_ADJ_NAVIER_STOKES: case DISC_ADJ_RANS:
-      integration_container[iZone][ADJFLOW_SOL]->SetConvergence(false);
-      if( (config_container[iZone]->GetKind_Solver() == ADJ_RANS) || (config_container[iZone]->GetKind_Solver() == DISC_ADJ_RANS) )
-        integration_container[iZone][ADJTURB_SOL]->SetConvergence(false);
-      break;
-    }
-  }
-
-}
-
-void CMultiZoneDriver::DynamicMeshUpdate(unsigned long ExtIter){
-
-  bool time_spectral;
-
-  for (iZone = 0; iZone < nZone; iZone++){
-    time_spectral = (config_container[iZone]->GetUnsteady_Simulation() == TIME_SPECTRAL);
-    /*--- Dynamic mesh update ---*/
-    if ((config_container[iZone]->GetGrid_Movement()) && (!time_spectral)) {
-      iteration_container[iZone]->SetGrid_Movement(geometry_container, surface_movement, grid_movement, FFDBox, solver_container, config_container, iZone, 0, ExtIter );
-    }
-  }
-
-}
-
-void CMultiZoneDriver::StaticMeshUpdate(){
-
-  int rank = MASTER_NODE;
-
->>>>>>> 3af2ef4b
 #ifdef HAVE_MPI
   MPI_Comm_rank(MPI_COMM_WORLD, &rank);
 #endif
 
-<<<<<<< HEAD
   AD::Reset();
 
   for (iZone = 0; iZone < nZone; iZone++) {
@@ -3641,40 +3553,6 @@
 
 
   AD::StopRecording();
-=======
-  for(iZone = 0; iZone < nZone; iZone++){
-    if(rank == MASTER_NODE) cout << " Deforming the volume grid." << endl;
-    grid_movement[iZone]->SetVolume_Deformation(geometry_container[iZone][MESH_0], config_container[iZone], true);
-
-    if(rank == MASTER_NODE) cout << "No grid velocity to be computde : static grid deformation." << endl;
-
-    if(rank == MASTER_NODE) cout << " Updating multigrid structure." << endl;
-    grid_movement[iZone]->UpdateMultiGrid(geometry_container[iZone], config_container[iZone]);
-  }
-}
-
-void CMultiZoneDriver::SetInitialMesh(){
-
-  unsigned long iPoint;
-
-  StaticMeshUpdate();
-
-  /*--- Propagate the initial deformation to the past ---*/
-  //if (!restart){
-    for(iZone = 0; iZone < nZone; iZone++){
-      for (iMesh = 0; iMesh <= config_container[iZone]->GetnMGLevels(); iMesh++){
-        for(iPoint = 0; iPoint < geometry_container[iZone][iMesh]->GetnPoint(); iPoint++){
-          //solver_container[iZone][iMesh][FLOW_SOL]->node[iPoint]->Set_Solution_time_n();
-          //solver_container[iZone][iMesh][FLOW_SOL]->node[iPoint]->Set_Solution_time_n1();
-          geometry_container[iZone][iMesh]->node[iPoint]->SetVolume_n();
-          geometry_container[iZone][iMesh]->node[iPoint]->SetVolume_nM1();
-          geometry_container[iZone][iMesh]->node[iPoint]->SetCoord_n();
-          geometry_container[iZone][iMesh]->node[iPoint]->SetCoord_n1();
-        }
-      }
-    }
-  //}
->>>>>>> 3af2ef4b
 
 }
 
