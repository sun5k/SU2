--- conflicted
+++ resolved
@@ -445,11 +445,7 @@
     string GetSurfaceFileName() const;
     
     /*!
-<<<<<<< HEAD
      * \brief Get the temperature at the mesh vertices.
-=======
-     * \brief Get temperatures.
->>>>>>> 92036864
      * \return Vertex temperatures (nPoint).
      */
     vector<passivedouble> GetTemperatures() const;
@@ -626,14 +622,14 @@
     vector<passivedouble> GetMarkerEddyViscosity(unsigned short iMarker) const;
     
     /*!
-<<<<<<< HEAD
      * \brief Get eddy viscosity at a marker vertex.
      * \param[in] iMarker - Marker identifier.
      * \param[in] iVertex - Marker vertex index.
      * \return Vertex eddy viscosity.
      */
     passivedouble GetMarkerEddyViscosity(unsigned short iMarker, unsigned long iVertex) const;
-=======
+
+    /*!
      * \brief Get the number of nonequilibrium chemical species.
      * \return Number of nonequilibrium chemical species.
      */
@@ -695,7 +691,6 @@
      * \return Nonequilibrium vibrational electronic temperatures (nPoint).
      */
     vector<passivedouble> GetVibrationalTemperatures() const;
->>>>>>> 92036864
     
     /*!
      * \brief Preprocess the inlets via file input for all solvers.
