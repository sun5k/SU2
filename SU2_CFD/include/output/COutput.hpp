/*!
 * \file COutput.hpp
 * \brief Headers of the output class.
 * \author T.Albring
 * \version 7.0.0 "Blackbird"
 *
 * SU2 Project Website: https://su2code.github.io
 *
 * The SU2 Project is maintained by the SU2 Foundation 
 * (http://su2foundation.org)
 *
 * Copyright 2012-2019, SU2 Contributors (cf. AUTHORS.md)
 *
 * SU2 is free software; you can redistribute it and/or
 * modify it under the terms of the GNU Lesser General Public
 * License as published by the Free Software Foundation; either
 * version 2.1 of the License, or (at your option) any later version.
 *
 * SU2 is distributed in the hope that it will be useful,
 * but WITHOUT ANY WARRANTY; without even the implied warranty of
 * MERCHANTABILITY or FITNESS FOR A PARTICULAR PURPOSE. See the GNU
 * Lesser General Public License for more details.
 *
 * You should have received a copy of the GNU Lesser General Public
 * License along with SU2. If not, see <http://www.gnu.org/licenses/>.
 */

#pragma once

#include <fstream>
#include <cmath>
#include <map>
#include <time.h>
#include <sstream>
#include <iomanip>
#include <limits>
#include <vector>

#include "../../../Common/include/toolboxes/printing_toolbox.hpp"
#include "../../../Common/include/toolboxes/signal_processing_toolbox.hpp"
#include "../../../Common/include/option_structure.hpp"

class CGeometry;
class CSolver;
class CFileWriter;
class CParallelDataSorter;
class CConfig;
class CCatalystWriter;
using namespace std;

/*!
 * \class COutput
 * \brief Class for writing the convergence history and to write solution data to file.
 * \author T.Albring
 */
class COutput {
protected:

  /*----------------------------- General ----------------------------*/

  int rank,     /*!< \brief MPI Rank. */
  size;         /*!< \brief MPI Size. */

  unsigned short nDim;   /*!< \brief Physical Dimension */

  bool multiZone,       /*!< \brief Boolean to store whether we are running a multizone problem */
  gridMovement,         /*!< \brief Boolean to store whether we have grid movement enabled */
  femOutput;            /*!< \brief Boolean to store whether we should use the FEM routines */

  /*----------------------------- Screen and history output ----------------------------*/

  string historySep;              /*!< \brief Character which separates values in the history file */
  unsigned short fieldWidth;      /*!< \brief Width of each column for the screen output (hardcoded for now) */
  bool noWriting;                 /*!< \brief Boolean indicating whether a screen/history output should be written */
  unsigned long curTimeIter,      /*!< \brief Current value of the time iteration index */
  curAbsTimeIter,                 /*!< \brief Current value of the time iteration index */
  curOuterIter,                   /*!< \brief Current value of the outer iteration index */
  curInnerIter;                   /*!< \brief Current value of the inner iteration index */

  string historyFilename;   /*!< \brief The history filename*/
  char char_histfile[200];  /*! \brief Temporary variable to store the history filename */
  ofstream histFile;        /*! \brief Output file stream for the history */

  /** \brief Enum to identify the screen output format. */
  enum class ScreenOutputFormat {
    INTEGER,         /*!< \brief Integer format. Example: 34 */
    FIXED,           /*!< \brief Format with fixed precision for floating point values. Example: 344.54  */
    SCIENTIFIC       /*!< \brief Scientific format for floating point values. Example: 3.4454E02 */
  };

  /** \brief Enum to identify the screen/history field type. */
  enum class HistoryFieldType {
    RESIDUAL,         /*!< \brief A user-defined residual field type*/
    AUTO_RESIDUAL,    /*!< \brief An automatically generated residual field type */
    COEFFICIENT,      /*!< \brief User defined coefficient field type  */
    AUTO_COEFFICIENT, /*!< \brief Automatically generated coefficient field type  */
    DEFAULT           /*!< \brief Default field type */
  };

  /** \brief Structure to store information for a history output field.
   *
   *  The stored information is printed to the history file and to screen.
   * Each individual instance represents a single field (i.e. column) in the history file or on screen.
   */
  struct HistoryOutputField {
    /*! \brief The name of the field, i.e. the name that is printed in the screen or file header.*/
    string              fieldName = "";
    /*! \brief The value of the field. */
    su2double           value = 0.0;
    /*! \brief The format that is used to print this value to screen. */
    ScreenOutputFormat  screenFormat = ScreenOutputFormat::FIXED;
    /*! \brief The group this field belongs to. */
    string              outputGroup  ="";
    /*! \brief The field type*/
    HistoryFieldType     fieldType = HistoryFieldType::DEFAULT;
    /*! \brief String containing the description of the field */
    string              description = "";
    /*! \brief Default constructor. */
    HistoryOutputField() {}
    /*! \brief Constructor to initialize all members. */
    HistoryOutputField(string fieldName_, ScreenOutputFormat screenFormat_, string OutputGroup_,
                       HistoryFieldType fieldType_, string description_):
      fieldName(std::move(fieldName_)), value(0.0), screenFormat(screenFormat_),
      outputGroup(std::move(OutputGroup_)), fieldType(fieldType_), description(std::move(description_)){}
  };

  /*! \brief Associative map to access data stored in the history output fields by a string identifier. */
  std::map<string, HistoryOutputField >         historyOutput_Map;
  /*! \brief Vector that contains the keys of the ::historyOutput_Map in the order of their insertion. */
  std::vector<string>                           historyOutput_List;
  /*! \brief Associative map to access data stored in the history per surface output fields by a string identifier. */
  std::map<string, vector<HistoryOutputField> > historyOutputPerSurface_Map;
  /*! \brief Vector that contains the keys of the ::historyOutputPerSurface_Map in the order of their insertion. */
  std::vector<string>                           historyOutputPerSurface_List;

  /*! \brief Requested history field names in the config file. */
  std::vector<string> requestedHistoryFields;
  /*! \brief Number of requested history field names in the config file. */
  unsigned short nRequestedHistoryFields;
  /*! \brief Requested screen field names in the config file. */
  std::vector<string> requestedScreenFields;
  /*! \brief Number of requested screen field names in the config file. */
  unsigned short nRequestedScreenFields;

  PrintingToolbox::CTablePrinter* convergenceTable;     //!< Convergence  output table structure
  PrintingToolbox::CTablePrinter* multiZoneHeaderTable; //!< Multizone header output structure
  PrintingToolbox::CTablePrinter* historyFileTable;     //!< Table structure for writing to history file
  PrintingToolbox::CTablePrinter* fileWritingTable;     //!< File writing header
  std::string multiZoneHeaderString;                    //!< Multizone header string
  bool headerNeeded;                                    //!< Boolean that stores whether a screen header is needed

  //! Structure to store the value of the running averages
  map<string, Signal_Processing::RunningAverage> runningAverages;

  //! Structure to store the value initial residuals for relative residual computation
  std::map<string, su2double> initialResiduals;

   /*----------------------------- Volume output ----------------------------*/

   CParallelDataSorter* volumeDataSorter;    //!< Volume data sorter
   CParallelDataSorter* surfaceDataSorter;   //!< Surface data sorter

   vector<string> volumeFieldNames;     //!< Vector containing the volume field names
   unsigned short nVolumeFields;        /*!< \brief Number of fields in the volume output */

   string volumeFilename,               //!< Volume output filename
   surfaceFilename,                     //!< Surface output filename
   restartFilename;                     //!< Restart output filename

  /** \brief Structure to store information for a volume output field.
   *
   *  The stored information is used to create the volume solution file.
   */
  struct VolumeOutputField {
    /*! \brief The name of the field, i.e. the name that is printed in the file header.*/
    string fieldName;
    /*! \brief This value identifies the position of the values of this field at each node in the ::Local_Data array. */
    short  offset;
    /*! \brief The group this field belongs to. */
    string outputGroup;
    /*! \brief String containing the description of the field */
    string description;
    /*! \brief Default constructor. */
    VolumeOutputField () {}
    /*! \brief Constructor to initialize all members. */
    VolumeOutputField(string fieldName_, int offset_, string volumeOutputGroup_, string description_):
      fieldName(std::move(fieldName_)), offset(std::move(offset_)),
      outputGroup(std::move(volumeOutputGroup_)), description(std::move(description_)){}
  };

  /*! \brief Associative map to access data stored in the volume output fields by a string identifier. */
  std::map<string, VolumeOutputField >          volumeOutput_Map;
  /*! \brief Vector that contains the keys of the ::volumeOutput_Map in the order of their insertion. */
  std::vector<string>                           volumeOutput_List;

  /*! \brief Vector to cache the positions of the field in the data array */
  std::vector<short>                            fieldIndexCache;
  /*! \brief Current value of the cache index */
  unsigned short                                cachePosition;
  /*! \brief Boolean to store whether the field index cache should be build. */
  bool                                          buildFieldIndexCache;
  /*! \brief Vector to cache the positions of the field in the data array */
  std::vector<short>                            fieldGetIndexCache;
  /*! \brief Current value of the cache index */
  unsigned short                                curGetFieldIndex;

  /*! \brief Requested volume field names in the config file. */
  std::vector<string> requestedVolumeFields;
  /*! \brief Number of requested volume field names in the config file. */
  unsigned short nRequestedVolumeFields;

  /*----------------------------- Convergence monitoring ----------------------------*/

  su2double cauchyValue,         /*!< \brief Summed value of the convergence indicator. */
  cauchyFunc;                    /*!< \brief Current value of the convergence indicator at one iteration. */
  unsigned short Cauchy_Counter; /*!< \brief Number of elements of the Cauchy serial. */
  vector<vector<su2double> > cauchySerie;        /*!< \brief Complete Cauchy serial. */
  unsigned long nCauchy_Elems;   /*!< \brief Total number of cauchy elems to monitor */
  su2double cauchyEps;           /*!< \brief Defines the threshold when to stop the solver. */
  su2double minLogResidual;      /*!< \brief Minimum value of the residual to reach */
  vector<su2double> oldFunc,     /*!< \brief Old value of the coefficient. */
  newFunc;                       /*!< \brief Current value of the coefficient. */
  bool convergence;              /*!< \brief To indicate if the solver has converged or not. */
  su2double initResidual;        /*!< \brief Initial value of the residual to evaluate the convergence level. */
  vector<string> convFields;     /*!< \brief Name of the field to be monitored for convergence. */

  /*----------------------------- Adaptive CFL ----------------------------*/     
<<<<<<< HEAD
  
  su2double rhoResNew,    /*!< New value of the residual for adaptive CFL routine */
  rhoResOld;              /*!< Old value of the residual for adaptive CFL routine */

  CCatalystWriter *catalyst_writer; 
=======

  su2double rhoResNew,    /*!< New value of the residual for adaptive CFL routine. */
  rhoResOld;              /*!< Old value of the residual for adaptive CFL routine. */

>>>>>>> d33823fa
public:

  /*----------------------------- Public member functions ----------------------------*/

  /*!
   * \brief Constructor of the class.
   */
  COutput(CConfig *config, unsigned short nDim, bool femOutput);

  /*!
   * \brief Preprocess the volume output by setting the requested volume output fields.
   * \param[in] config - Definition of the particular problem.
   */
  void PreprocessVolumeOutput(CConfig *config);

  /*!
   * \brief Load the data from the solvers into the data sorters and sort it for the linear partitioning.
   *
   * \param[in] config - Definition of the particular problem.
   * \param[in] geometry - Geometrical definition of the problem.
   * \param[in] solver_container - The container holding all solution data.
   */
  void Load_Data(CGeometry *geometry, CConfig *config, CSolver **solver_container);

  /*!
   * \brief Preprocess the history output by setting the history fields and opening the history file.
   * \param[in] config - Definition of the particular problem.
   * \param[in] wrt - If <TRUE> prepares history file for writing.
   */
  void PreprocessHistoryOutput(CConfig *config, bool wrt = true);

  /*!
   * \brief Preprocess the history output by setting the history fields and opening the history file.
   * \param[in] output - Container holding the output instances per zone.
   * \param[in] config - Definition of the particular problem per zone.
   * \param[in] wrt - If <TRUE> prepares history file for writing.
   */
  void PreprocessMultizoneHistoryOutput(COutput **output, CConfig **config, CConfig *driver_config, bool wrt = true);

  /*!
   * \brief Collects history data from the solvers, monitors the convergence and writes to screen and history file.
   * \param[in] geometry - Geometrical definition of the problem.
   * \param[in] solver_container - Container vector with all the solutions.
   * \param[in] config - Definition of the particular problem.
   * \param[in] TimeIter - Value of the time iteration index
   * \param[in] OuterIter - Value of outer iteration index
   * \param[in] InnerIter - Value of the inner iteration index
   */
  void SetHistory_Output(CGeometry *geometry, CSolver **solver_container, CConfig *config,
                         unsigned long TimeIter, unsigned long OuterIter, unsigned long InnerIter);

  /*!
   * \brief Collects history data from the solvers and monitors the convergence. Does not write to screen or file.
   * \param[in] geometry - Geometrical definition of the problem.
   * \param[in] solver_container - Container vector with all the solutions.
   * \param[in] config - Definition of the particular problem.
   */
  void SetHistory_Output(CGeometry *geometry, CSolver **solver_container, CConfig *config);

  /*!
   *  Collects history data from the individual output per zone,
   *  monitors the convergence and writes to screen and history file.

   * \param[in] output - Container holding the output instances per zone.
   * \param[in] geometry - Geometrical definition of the problem.
   * \param[in] config - Definition of the particular problem per zone.
   * \param[in] driver_config - Base definition of the particular problem.
   * \param[in] TimeIter - Value of the time iteration index
   * \param[in] OuterIter - Value of outer iteration index
   */
  void SetMultizoneHistory_Output(COutput** output, CConfig **config, CConfig *driver_config,
                                  unsigned long TimeIter, unsigned long OuterIter);

  /*!
   * \brief Sets the volume output filename
   * \param[in] filename - the new filename
   */
  inline void SetVolume_Filename(string filename) {volumeFilename = filename;}

  /*!
   * \brief Sets the surface output filename
   * \param[in] filename - the new filename
   */
  inline void SetSurface_Filename(string filename) {surfaceFilename = filename;}

  /*!
   * \brief Returns the current volume filename
   * \return - The current volume filename
   */
  inline string GetVolume_Filename() {return volumeFilename;}

  /*!
   * \brief Returns the current surface filename
   * \return - The current surface filename
   */
  inline string GetSurface_Filename() {return surfaceFilename;}

  /*!
   * \brief Sets the restart filename
   * \param[in] filename - the new filename
   */
  inline void SetRestart_Filename(string filename) {restartFilename = filename;}

  /*!
   * \brief Returns the current restart filename
   * \return - The current restart filename
   */
  inline string GetRestart_Filename() {return restartFilename;}

  /*!
   * \brief Set the current iteration indices
   * \param[in] TimeIter  - Timer iteration index
   * \param[in] OuterIter - Outer iteration index
   * \param[in] InnerIter - Inner iteration index
   */
  inline void SetIteration(unsigned long TimeIter, unsigned long OuterIter, unsigned long InnerIter){
    curTimeIter  = TimeIter;
    curOuterIter = OuterIter;
    curInnerIter = InnerIter;
  }

  /*!
   * \brief Get the value of particular history output field
   * \param[in] field - Name of the field
   * \return Value of the field
   */
  su2double GetHistoryFieldValue(string field){
    return historyOutput_Map[field].value;
  }

  su2double GetHistoryFieldValuePerSurface(string field, unsigned short iMarker){
    return historyOutputPerSurface_Map[field][iMarker].value;
  }

  /*!
   * \brief Get a vector with all output fields in a particular group
   * \param groupname - Name of the history group
   * \return Vector containing all output fields of a group
   */
  vector<HistoryOutputField> GetHistoryGroup(string groupname){
    vector<HistoryOutputField> HistoryGroup;
    for (unsigned short iField = 0; iField < historyOutput_Map.size(); iField++){
      if (historyOutput_Map[historyOutput_List[iField]].outputGroup == groupname){
        HistoryGroup.push_back((historyOutput_Map[historyOutput_List[iField]]));
      }
    }
    return HistoryGroup;
  }

  /*!
   * \brief Get the list of all output fields
   * \return Vector container all output fields
   */
  vector<string> GetHistoryOutput_List(){
    return historyOutput_List;
  }

  /*!
   * \brief Get the map containing all output fields
   * \return Map containing all output fields
   */
  map<string, HistoryOutputField> GetHistoryFields(){
    return historyOutput_Map;
  }

  /*!
   * \brief Monitor the convergence of an output field
   * \param[in] config - Definition of the particular problem.
   * \param[in] Iteration - Index of the current iteration.
   * \return Boolean indicating whether the problem is converged.
   */
  bool Convergence_Monitoring(CConfig *config, unsigned long Iteration);

  /*!
   * \brief Print a summary of the convergence to screen.
   */
  void PrintConvergenceSummary();

  /*!
   * \brief Get convergence of the problem.
   * \return Boolean indicating whether the problem is converged.
   */
  bool GetConvergence() {return convergence;}

  /*!
   * \brief Set the value of the convergence flag.
   * \param[in] conv - New value of the convergence flag.
   */
  void SetConvergence(bool conv) {convergence = conv;}

  /*!
   * \brief Print a list of all history output fields to screen.
   */
  void PrintHistoryFields();

  /*!
   * \brief Print a list of all volume output fields to screen.
   */
  void PrintVolumeFields();

  /*!
   * \brief Loop through all requested output files and write the volume output data.
   * \param[in] geometry - Geometrical definition of the problem.
   * \param[in] config - Definition of the particular problem.
   * \param[in] solver_container - Container vector with all the solutions.
   * \param[in] iter - The current time, outer or inner iteration index.
   * \param[in] force_writing - If <TRUE>, writing of output files is forced without checking the output frequency.
   * \return <TRUE> if output files have been written to disk.
   */
  bool SetResult_Files(CGeometry *geometry, CConfig *config, CSolver** solver_container,
                       unsigned long iter, bool force_writing = false);

  /*!
   * \brief Allocates the appropriate file writer based on the chosen format and writes sorted data to file.
   * \param[in] config - Definition of the particular problem.
   * \param[in] geometry - Geometrical definition of the problem.
   * \param[in] format - The output format.
   * \param[in] fileName - The file name. If empty, the filenames are automatically determined.
   */
  void WriteToFile(CConfig *config, CGeometry *geomery, unsigned short format, string fileName = "");

protected:

  /*----------------------------- Protected member functions ----------------------------*/

  /*!
   * \brief Set the history file header
   * \param[in] config - Definition of the particular problem.
   */
  void SetHistoryFile_Header(CConfig *config);

  /*!
   * \brief Write the history file output
   * \param[in] config - Definition of the particular problem.
   */
  void SetHistoryFile_Output(CConfig *config);

  /*!
   * \brief Write the screen header.
   * \param[in] config - Definition of the particular problem.
   */
  void SetScreen_Header(CConfig *config);


  /*!
   * \brief Write the screen output.
   * \param[in] config - Definition of the particular problem.
   */
  void SetScreen_Output(CConfig *config);

  /*!
   * \brief Add a new field to the history output.
   * \param[in] name - Name for referencing it (in the config file and in the code).
   * \param[in] field_name - Header that is printed on screen and in the history file.
   * \param[in] format - The screen printing format (::ScreenOutputFormat).
   * \param[in] groupname - The name of the group this field belongs to.
   * \param[in] description - A description of the field.
   * \param[in] field_type - The type of the field (::HistoryFieldType).
   */
  inline void AddHistoryOutput(string name, string field_name, ScreenOutputFormat format,
                               string groupname, string description,
                               HistoryFieldType field_type = HistoryFieldType::DEFAULT ){
    historyOutput_Map[name] = HistoryOutputField(field_name, format, groupname, field_type, description);
    historyOutput_List.push_back(name);
  }

  /*!
   * \brief Set the value of a history output field
   * \param[in] name - Name of the field.
   * \param[in] value - The new value of this field.
   */
  inline void SetHistoryOutputValue(string name, su2double value){
    if (historyOutput_Map.count(name) > 0){
      historyOutput_Map[name].value = value;
    } else {
      SU2_MPI::Error(string("Cannot find output field with name ") + name, CURRENT_FUNCTION);
    }
  }

  /*!
   * \brief Add a new field per surface marker to the history output.
   * \param[in] name - Name for referencing it (in the config file and in the code).
   * \param[in] field_name - Header that is printed on screen and in the history file.
   * \param[in] format - The screen printing format (::ScreenOutputFormat).
   * \param[in] groupname - The name of the group this field belongs to.
   * \param[in] marker_names - A list of markers. For every marker in this list a new field is created with "field_name + _marker_names[i]".
   * \param[in] field_type - The type of the field (::HistoryFieldType).
   */
  inline void AddHistoryOutputPerSurface(string name, string field_name, ScreenOutputFormat format,
                                         string groupname, vector<string> marker_names,
                                         HistoryFieldType field_type = HistoryFieldType::DEFAULT){
    if (marker_names.size() != 0){
      historyOutputPerSurface_List.push_back(name);
      for (unsigned short i = 0; i < marker_names.size(); i++){
        historyOutputPerSurface_Map[name].push_back(HistoryOutputField(field_name+"("+marker_names[i]+")", format, groupname, field_type, ""));
      }
    }
  }

  /*!
   * \brief Set the value of a history output field for a specific surface marker
   * \param[in] name - Name of the field.
   * \param[in] value - The new value of this field.
   * \param[in] iMarker - The index of the marker.
   */
  inline void SetHistoryOutputPerSurfaceValue(string name, su2double value, unsigned short iMarker){
    if (historyOutputPerSurface_Map.count(name) > 0){
      historyOutputPerSurface_Map[name][iMarker].value = value;
    } else {
      SU2_MPI::Error(string("Cannot find output field with name ") + name, CURRENT_FUNCTION);
    }
  }

  /*!
   * \brief Add a new field to the volume output.
   * \param[in] name - Name for referencing it (in the config file and in the code).
   * \param[in] field_name - Header that is printed in the output files.
   * \param[in] groupname - The name of the group this field belongs to.
   * \param[in] description - Description of the volume field.
   */
  inline void AddVolumeOutput(string name, string field_name, string groupname, string description){
    volumeOutput_Map[name] = VolumeOutputField(field_name, -1, groupname, description);
    volumeOutput_List.push_back(name);
  }


  /*!
   * \brief Set the value of a volume output field
   * \param[in] name - Name of the field.
   * \param[in] value - The new value of this field.
   */
  su2double GetVolumeOutputValue(string name, unsigned long iPoint);

  /*!
   * \brief Set the value of a volume output field
   * \param[in] name - Name of the field.
   * \param[in] value - The new value of this field.
   */
  void SetVolumeOutputValue(string name, unsigned long iPoint, su2double value);

  /*!
   * \brief Set the value of a volume output field
   * \param[in] name - Name of the field.
   * \param[in] value - The new value of this field.
   */
  void SetAvgVolumeOutputValue(string name, unsigned long iPoint, su2double value);

  /*!
   * \brief CheckHistoryOutput
   */
  void CheckHistoryOutput();

  /*!
   * \brief Open the history file and write the header.
   * \param[in] config - Definition of the particular problem.
   */
  void PrepareHistoryFile(CConfig *config);

  /*!
   * \brief Load up the values of the requested volume fields into ::Local_Data array.
   * \param[in] config - Definition of the particular problem.
   * \param[in] geometry - Geometrical definition of the problem.
   * \param[in] solver_container - The container holding all solution data.
   */
  void LoadDataIntoSorter(CConfig* config, CGeometry* geometry, CSolver** solver);

  /*!
   * \brief Postprocess_HistoryData
   * \param[in] config - Definition of the particular problem.
   */
  void Postprocess_HistoryData(CConfig *config);

  /*!
   * \brief Postprocess_HistoryFields
   * \param[in] config - Definition of the particular problem.
   */
  void Postprocess_HistoryFields(CConfig *config);

  /*!
   * \brief Check whether we should print output.
   * \param[in] iIter - Current iteration.
   * \param[in] iFreq - Frequency of output printing.
   */
  inline bool PrintOutput(unsigned long iIter, unsigned long iFreq) {
    if (iFreq == 0){
      return false;
    }

    return (iIter % iFreq == 0);
  }

  /*!
   * \brief Set the history fields common for all solvers.
   * \param[in] config - Definition of the particular problem.
   */
  void SetCommonHistoryFields(CConfig *config);

  /*!
   * \brief Load values of the history fields common for all solvers.
   * \param[in] config - Definition of the particular problem.
   */
  void LoadCommonHistoryData(CConfig *config);

  /*!
   * \brief Allocates the data sorters if necessary.
   * \param[in] config - Definition of the particular problem.
   * \param[in] geometry - Geometrical definition of the problem.
   */
  void AllocateDataSorters(CConfig *config, CGeometry *geometry);

  /*--------------------------------- Virtual functions ---------------------------------------- */
public:

  /*!
   * \brief Destructor of the class.
   */
  virtual ~COutput(void);

protected:

  /*!
   * \brief Determines if the history file output.
   * \param[in] config - Definition of the particular problem.
   */
  virtual bool WriteHistoryFile_Output(CConfig *config);

  /*!
   * \brief Determines if the screen header should be written.
   * \param[in] config - Definition of the particular problem.
   */
  virtual bool WriteScreen_Header(CConfig *config);

  /*!
   * \brief Determines if the screen header should be written.
   * \param[in] config - Definition of the particular problem.
   */
  virtual bool WriteScreen_Output(CConfig *config);

  /*!
   * \brief Determines if the the volume output should be written.
   * \param[in] config - Definition of the particular problem.
   * \param[in] Iter - Current iteration index.
   * \param[in] force_writing - boolean that forces writing of volume output
   */
  virtual bool WriteVolume_Output(CConfig *config, unsigned long Iter, bool force_writing);

  /*!
   * \brief Set the values of the volume output fields for a point.
   * \param[in] config - Definition of the particular problem.
   * \param[in] geometry - Geometrical definition of the problem.
   * \param[in] solver - The container holding all solution data.
   * \param[in] iPoint - Index of the point.
   */
  inline virtual void LoadVolumeData(CConfig *config, CGeometry *geometry, CSolver **solver, unsigned long iPoint){}

  /*!
   * \brief Set the values of the volume output fields for a point.
   * \param[in] config - Definition of the particular problem.
   * \param[in] geometry - Geometrical definition of the problem.
   * \param[in] solver - The container holding all solution data.
   * \param[in] iElem - Index of the element.
   * \param[in] index - Index of the value.
   * \param[in] dof - Index of the local degree of freedom.
   */
  inline virtual void LoadVolumeDataFEM(CConfig *config, CGeometry *geometry, CSolver **solver,
                                        unsigned long iElem, unsigned long index, unsigned short dof){}

  /*!
   * \brief Check whether the base values for relative residuals should be initialized
   * \param[in] config - Definition of the particular problem.
   * \return <TRUE> if the residuals should be initialized.
   */
  inline virtual bool SetInit_Residuals(CConfig *config) {return false;}

  /*!
   * \brief Check whether the averaged values should be updated
   * \param[in] config - Definition of the particular problem.
   * \return <TRUE> averages should be updated.
   */
  inline virtual bool SetUpdate_Averages(CConfig *config){return false;}

  /*!
   * \brief Set the values of the volume output fields for a surface point.
   * \param[in] config - Definition of the particular problem.
   * \param[in] geometry - Geometrical definition of the problem.
   * \param[in] solver - The container holding all solution data.
   * \param[in] iPoint - Index of the point.
   * \param[in] iMarker - Index of the surface marker.
   * \param[in] iVertex - Index of the vertex on the marker.
   */
  inline virtual void LoadSurfaceData(CConfig *config, CGeometry *geometry, CSolver **solver,
                                      unsigned long iPoint, unsigned short iMarker, unsigned long iVertex){}

  /*!
   * \brief Set the available volume output fields
   * \param[in] config - Definition of the particular problem.
   */
  inline virtual void SetVolumeOutputFields(CConfig *config){}


  /*!
   * \brief Load the history output field values
   * \param[in] config - Definition of the particular problem.
   */
  inline virtual void LoadHistoryData(CConfig *config, CGeometry *geometry, CSolver **solver) {}

  /*!
   * \brief Load the multizone history output field values
   * \param[in] output - Container holding the output instances per zone.
   * \param[in] config - Definition of the particular problem.
   */
  inline virtual void LoadMultizoneHistoryData(COutput **output, CConfig **config) {}

  /*!
   * \brief Set the available history output fields
   * \param[in] config - Definition of the particular problem.
   */
  inline virtual void SetHistoryOutputFields(CConfig *config) {}

  /*!
   * \brief Set the available multizone history output fields
   * \param[in] output - Container holding the output instances per zone.
   * \param[in] config - Definition of the particular problem per zone.
   */
  inline virtual void SetMultizoneHistoryOutputFields(COutput **output, CConfig **config) {}

  /*!
   * \brief Write any additional files defined for the current solver.
   * \param[in] config - Definition of the particular problem per zone.
   * \param[in] geometry - Geometrical definition of the problem.
   * \param[in] solver_container - The container holding all solution data.
   */
  inline virtual void WriteAdditionalFiles(CConfig *config, CGeometry* geometry, CSolver** solver_container){}

  /*!
   * \brief Write any additional output defined for the current solver.
   * \param[in] config - Definition of the particular problem per zone.
   */
  inline virtual void SetAdditionalScreenOutput(CConfig *config){}

};
<|MERGE_RESOLUTION|>--- conflicted
+++ resolved
@@ -225,18 +225,11 @@
   vector<string> convFields;     /*!< \brief Name of the field to be monitored for convergence. */
 
   /*----------------------------- Adaptive CFL ----------------------------*/     
-<<<<<<< HEAD
-  
-  su2double rhoResNew,    /*!< New value of the residual for adaptive CFL routine */
-  rhoResOld;              /*!< Old value of the residual for adaptive CFL routine */
-
-  CCatalystWriter *catalyst_writer; 
-=======
 
   su2double rhoResNew,    /*!< New value of the residual for adaptive CFL routine. */
   rhoResOld;              /*!< Old value of the residual for adaptive CFL routine. */
 
->>>>>>> d33823fa
+  CCatalystWriter *catalyst_writer; 
 public:
 
   /*----------------------------- Public member functions ----------------------------*/
