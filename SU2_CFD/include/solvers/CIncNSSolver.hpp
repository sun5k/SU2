/*!
 * \file CIncNSSolver.hpp
 * \brief Headers of the CIncNSSolver class
 * \author F. Palacios, T. Economon, T. Albring
 * \version 7.1.1 "Blackbird"
 *
 * SU2 Project Website: https://su2code.github.io
 *
 * The SU2 Project is maintained by the SU2 Foundation
 * (http://su2foundation.org)
 *
 * Copyright 2012-2020, SU2 Contributors (cf. AUTHORS.md)
 *
 * SU2 is free software; you can redistribute it and/or
 * modify it under the terms of the GNU Lesser General Public
 * License as published by the Free Software Foundation; either
 * version 2.1 of the License, or (at your option) any later version.
 *
 * SU2 is distributed in the hope that it will be useful,
 * but WITHOUT ANY WARRANTY; without even the implied warranty of
 * MERCHANTABILITY or FITNESS FOR A PARTICULAR PURPOSE. See the GNU
 * Lesser General Public License for more details.
 *
 * You should have received a copy of the GNU Lesser General Public
 * License along with SU2. If not, see <http://www.gnu.org/licenses/>.
 */

#pragma once

#include "CIncEulerSolver.hpp"

/*!
 * \class CIncNSSolver
 * \brief Main class for defining the incompressible Navier-Stokes flow solver.
 * \ingroup Navier_Stokes_Equations
 * \author F. Palacios, T. Economon, T. Albring
 */
class CIncNSSolver final : public CIncEulerSolver {

  /*!
   * \brief Generic implementation of the isothermal and heatflux walls.
   */
  void BC_Wall_Generic(const CGeometry *geometry,
                       const CConfig *config,
                       unsigned short val_marker,
                       unsigned short kind_boundary);

  /*!
   * \brief Compute the velocity^2, SoundSpeed, Pressure, Enthalpy, Viscosity.
   * \param[in] solver_container - Container vector with all the solutions.
   * \param[in] config - Definition of the particular problem.
   * \return - The number of non-physical points.
   */
  unsigned long SetPrimitive_Variables(CSolver **solver_container,
                                       const CConfig *config) override;

  /*!
   * \brief Compute the viscous contribution for a particular edge.
   * \param[in] iEdge - Edge for which the flux and Jacobians are to be computed.
   * \param[in] geometry - Geometrical definition of the problem.
   * \param[in] solver_container - Container vector with all the solutions.
   * \param[in] numerics - Description of the numerical method.
   * \param[in] config - Definition of the particular problem.
   */
  void Viscous_Residual(unsigned long iEdge, CGeometry *geometry, CSolver **solver_container,
                        CNumerics *numerics, CConfig *config) override;

<<<<<<< HEAD

/*!
   * \brief Computes the wall shear stress (Tau_Wall) on the surface using a wall function.
   * \param[in] geometry - Geometrical definition of the problem.
   * \param[in] solver_container - Container vector with all the solutions.
   * \param[in] config - Definition of the particular problem.
   */
  void SetTauWall_WF(CGeometry *geometry,
                     CSolver** solver_container,
                     const CConfig* config) ;


  /*!
   * \brief computes nu-tilde.
   * \param[in] geometry - Geometrical definition of the problem.
   * \param[in] solver_container - Container vector with all the solutions.
   * \param[in] config - Definition of the particular problem.
   */
  void SetNuTilde_WF(CGeometry *geometry,
                                    CSolver **solver_container,
                                    CNumerics *conv_numerics,
                                    CNumerics *visc_numerics,
                                    CConfig *config,
                                    unsigned short val_marker) ;


=======
  /*!
   * \brief Compute necessary quantities (massflow, integrated heatflux, avg density)
   *        for streamwise periodic cases. Also sets new delta P for prescribed massflow.
   * \param[in] geometry - Geometrical definition of the problem.
   * \param[in] config - Definition of the particular problem.
   * \param[in] iMesh - current mesh level for the multigrid.
   */
  void GetStreamwise_Periodic_Properties(const CGeometry *geometry,
                                         CConfig *config,
                                         const unsigned short iMesh);

  /*!
   * \brief Compute recovered pressure/temperature for streamwise periodic flow and store in CVariable.
   * \param[in] config - Definition of the particular problem.
   * \param[in] geometry - Geometrical definition of the problem.
   * \param[in] iMesh - current mesh level for the multigrid.
   */
  void Compute_Streamwise_Periodic_Recovered_Values(CConfig *config, const CGeometry *geometry,
                                                    const unsigned short iMesh);
>>>>>>> aec088cd

public:
  /*!
   * \brief Constructor of the class.
   */
  CIncNSSolver() : CIncEulerSolver() {}

  /*!
   * \overload
   * \param[in] geometry - Geometrical definition of the problem.
   * \param[in] config - Definition of the particular problem.
   */
  CIncNSSolver(CGeometry *geometry, CConfig *config, unsigned short iMesh);

  /*!
   * \brief Restart residual and compute gradients.
   * \param[in] geometry - Geometrical definition of the problem.
   * \param[in] solver_container - Container vector with all the solutions.
   * \param[in] config - Definition of the particular problem.
   * \param[in] iRKStep - Current step of the Runge-Kutta iteration.
   * \param[in] RunTime_EqSystem - System of equations which is going to be solved.
   * \param[in] Output - boolean to determine whether to print output.
   */
  void Preprocessing(CGeometry *geometry,
                    CSolver **solver_container,
                    CConfig *config,
                    unsigned short iMesh,
                    unsigned short iRKStep,
                    unsigned short RunTime_EqSystem,
                    bool Output) override;

  /*!
   * \brief Impose a no-slip condition.
   * \param[in] geometry - Geometrical definition of the problem.
   * \param[in] solver_container - Container vector with all the solutions.
   * \param[in] conv_numerics - Description of the numerical method.
   * \param[in] visc_numerics - Description of the numerical method.
   * \param[in] config - Definition of the particular problem.
   * \param[in] val_marker - Surface marker where the boundary condition is applied.
   */
  void BC_HeatFlux_Wall(CGeometry *geometry,
                        CSolver **solver_container,
                        CNumerics *conv_numerics,
                        CNumerics *visc_numerics,
                        CConfig *config,
                        unsigned short val_marker) override;

  /*!
   * \brief Impose an isothermal temperature condition at the wall.
   * \param[in] geometry - Geometrical definition of the problem.
   * \param[in] solver_container - Container vector with all the solutions.
   * \param[in] conv_numerics - Description of the numerical method.
   * \param[in] visc_numerics - Description of the numerical method.
   * \param[in] config - Definition of the particular problem.
   * \param[in] val_marker - Surface marker where the boundary condition is applied.
   */
  void BC_Isothermal_Wall(CGeometry *geometry,
                          CSolver **solver_container,
                          CNumerics *conv_numerics,
                          CNumerics *visc_numerics,
                          CConfig *config,
                          unsigned short val_marker) override;

  /*!
   * \brief Impose the (received) conjugate heat variables.
   * \param[in] geometry - Geometrical definition of the problem.
   * \param[in] solver_container - Container vector with all the solutions.
   * \param[in] numerics - Description of the numerical method.
   * \param[in] config - Definition of the particular problem.
   * \param[in] val_marker - Surface marker where the boundary condition is applied.
   */
  void BC_ConjugateHeat_Interface(CGeometry *geometry,
                                  CSolver **solver_container,
                                  CNumerics *numerics,
                                  CConfig *config,
                                  unsigned short val_marker) override;


  
};<|MERGE_RESOLUTION|>--- conflicted
+++ resolved
@@ -65,8 +65,6 @@
   void Viscous_Residual(unsigned long iEdge, CGeometry *geometry, CSolver **solver_container,
                         CNumerics *numerics, CConfig *config) override;
 
-<<<<<<< HEAD
-
 /*!
    * \brief Computes the wall shear stress (Tau_Wall) on the surface using a wall function.
    * \param[in] geometry - Geometrical definition of the problem.
@@ -77,7 +75,6 @@
                      CSolver** solver_container,
                      const CConfig* config) ;
 
-
   /*!
    * \brief computes nu-tilde.
    * \param[in] geometry - Geometrical definition of the problem.
@@ -85,14 +82,12 @@
    * \param[in] config - Definition of the particular problem.
    */
   void SetNuTilde_WF(CGeometry *geometry,
-                                    CSolver **solver_container,
-                                    CNumerics *conv_numerics,
-                                    CNumerics *visc_numerics,
-                                    CConfig *config,
-                                    unsigned short val_marker) ;
+                     CSolver **solver_container,
+                     CNumerics *conv_numerics,
+                     CNumerics *visc_numerics,
+                     CConfig *config,
+                     unsigned short val_marker) ;
 
-
-=======
   /*!
    * \brief Compute necessary quantities (massflow, integrated heatflux, avg density)
    *        for streamwise periodic cases. Also sets new delta P for prescribed massflow.
@@ -112,7 +107,6 @@
    */
   void Compute_Streamwise_Periodic_Recovered_Values(CConfig *config, const CGeometry *geometry,
                                                     const unsigned short iMesh);
->>>>>>> aec088cd
 
 public:
   /*!
