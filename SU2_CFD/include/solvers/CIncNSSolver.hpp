/*!
 * \file CIncNSSolver.hpp
 * \brief Headers of the CIncNSSolver class
 * \author F. Palacios, T. Economon, T. Albring
 * \version 7.1.1 "Blackbird"
 *
 * SU2 Project Website: https://su2code.github.io
 *
 * The SU2 Project is maintained by the SU2 Foundation
 * (http://su2foundation.org)
 *
 * Copyright 2012-2021, SU2 Contributors (cf. AUTHORS.md)
 *
 * SU2 is free software; you can redistribute it and/or
 * modify it under the terms of the GNU Lesser General Public
 * License as published by the Free Software Foundation; either
 * version 2.1 of the License, or (at your option) any later version.
 *
 * SU2 is distributed in the hope that it will be useful,
 * but WITHOUT ANY WARRANTY; without even the implied warranty of
 * MERCHANTABILITY or FITNESS FOR A PARTICULAR PURPOSE. See the GNU
 * Lesser General Public License for more details.
 *
 * You should have received a copy of the GNU Lesser General Public
 * License along with SU2. If not, see <http://www.gnu.org/licenses/>.
 */

#pragma once

#include "CIncEulerSolver.hpp"

/*!
 * \class CIncNSSolver
 * \brief Main class for defining the incompressible Navier-Stokes flow solver.
 * \ingroup Navier_Stokes_Equations
 * \author F. Palacios, T. Economon, T. Albring
 */
class CIncNSSolver final : public CIncEulerSolver {

  /*!
   * \brief Generic implementation of the isothermal and heatflux walls.
   */
  void BC_Wall_Generic(const CGeometry *geometry,
                       const CConfig *config,
                       unsigned short val_marker,
                       unsigned short kind_boundary);

  /*!
   * \brief Compute the velocity^2, SoundSpeed, Pressure, Enthalpy, Viscosity.
   * \param[in] solver_container - Container vector with all the solutions.
   * \param[in] config - Definition of the particular problem.
   * \return - The number of non-physical points.
   */
  unsigned long SetPrimitive_Variables(CSolver **solver_container,
                                       const CConfig *config) override;

  /*!
   * \brief Compute the viscous contribution for a particular edge.
   * \param[in] iEdge - Edge for which the flux and Jacobians are to be computed.
   * \param[in] geometry - Geometrical definition of the problem.
   * \param[in] solver_container - Container vector with all the solutions.
   * \param[in] numerics - Description of the numerical method.
   * \param[in] config - Definition of the particular problem.
   */
  void Viscous_Residual(unsigned long iEdge, CGeometry *geometry, CSolver **solver_container,
                        CNumerics *numerics, CConfig *config) override;

/*!
   * \brief Computes the wall shear stress (Tau_Wall) on the surface using a wall function.
   * \param[in] geometry - Geometrical definition of the problem.
   * \param[in] solver_container - Container vector with all the solutions.
   * \param[in] config - Definition of the particular problem.
   */
  void SetTauWall_WF(CGeometry *geometry,
                     CSolver** solver_container,
<<<<<<< HEAD
                     const CConfig* config) ;

  /*!
   * \brief computes nu-tilde.
   * \param[in] geometry - Geometrical definition of the problem.
   * \param[in] solver_container - Container vector with all the solutions.
   * \param[in] config - Definition of the particular problem.
   */
  //void SetTurbVars_WF(CGeometry *geometry,
  //                   CSolver **solver_container,
  //                   CNumerics *conv_numerics,
  //                   CNumerics *visc_numerics,
  //                   const CConfig *config,
  //                   unsigned short val_marker) ;
=======
                     const CConfig* config);
>>>>>>> fb3c0cc3

  /*!
   * \brief Compute necessary quantities (massflow, integrated heatflux, avg density)
   *        for streamwise periodic cases. Also sets new delta P for prescribed massflow.
   * \param[in] geometry - Geometrical definition of the problem.
   * \param[in] config - Definition of the particular problem.
   * \param[in] iMesh - current mesh level for the multigrid.
   */
  void GetStreamwise_Periodic_Properties(const CGeometry *geometry,
                                         CConfig *config,
                                         const unsigned short iMesh);

  /*!
   * \brief Compute recovered pressure/temperature for streamwise periodic flow and store in CVariable.
   * \param[in] config - Definition of the particular problem.
   * \param[in] geometry - Geometrical definition of the problem.
   * \param[in] iMesh - current mesh level for the multigrid.
   */
  void Compute_Streamwise_Periodic_Recovered_Values(CConfig *config, const CGeometry *geometry,
                                                    const unsigned short iMesh);

public:
  /*!
   * \brief Constructor of the class.
   */
  CIncNSSolver() : CIncEulerSolver() {}

  /*!
   * \overload
   * \param[in] geometry - Geometrical definition of the problem.
   * \param[in] config - Definition of the particular problem.
   */
  CIncNSSolver(CGeometry *geometry, CConfig *config, unsigned short iMesh);

  /*!
   * \brief Restart residual and compute gradients.
   * \param[in] geometry - Geometrical definition of the problem.
   * \param[in] solver_container - Container vector with all the solutions.
   * \param[in] config - Definition of the particular problem.
   * \param[in] iRKStep - Current step of the Runge-Kutta iteration.
   * \param[in] RunTime_EqSystem - System of equations which is going to be solved.
   * \param[in] Output - boolean to determine whether to print output.
   */
  void Preprocessing(CGeometry *geometry,
                    CSolver **solver_container,
                    CConfig *config,
                    unsigned short iMesh,
                    unsigned short iRKStep,
                    unsigned short RunTime_EqSystem,
                    bool Output) override;

  /*!
   * \brief Impose a no-slip condition.
   * \param[in] geometry - Geometrical definition of the problem.
   * \param[in] solver_container - Container vector with all the solutions.
   * \param[in] conv_numerics - Description of the numerical method.
   * \param[in] visc_numerics - Description of the numerical method.
   * \param[in] config - Definition of the particular problem.
   * \param[in] val_marker - Surface marker where the boundary condition is applied.
   */
  void BC_HeatFlux_Wall(CGeometry *geometry,
                        CSolver **solver_container,
                        CNumerics *conv_numerics,
                        CNumerics *visc_numerics,
                        CConfig *config,
                        unsigned short val_marker) override;

  /*!
   * \brief Impose an isothermal temperature condition at the wall.
   * \param[in] geometry - Geometrical definition of the problem.
   * \param[in] solver_container - Container vector with all the solutions.
   * \param[in] conv_numerics - Description of the numerical method.
   * \param[in] visc_numerics - Description of the numerical method.
   * \param[in] config - Definition of the particular problem.
   * \param[in] val_marker - Surface marker where the boundary condition is applied.
   */
  void BC_Isothermal_Wall(CGeometry *geometry,
                          CSolver **solver_container,
                          CNumerics *conv_numerics,
                          CNumerics *visc_numerics,
                          CConfig *config,
                          unsigned short val_marker) override;

  /*!
   * \brief Impose the (received) conjugate heat variables.
   * \param[in] geometry - Geometrical definition of the problem.
   * \param[in] solver_container - Container vector with all the solutions.
   * \param[in] numerics - Description of the numerical method.
   * \param[in] config - Definition of the particular problem.
   * \param[in] val_marker - Surface marker where the boundary condition is applied.
   */
  void BC_ConjugateHeat_Interface(CGeometry *geometry,
                                  CSolver **solver_container,
                                  CNumerics *numerics,
                                  CConfig *config,
                                  unsigned short val_marker) override;

};<|MERGE_RESOLUTION|>--- conflicted
+++ resolved
@@ -73,24 +73,7 @@
    */
   void SetTauWall_WF(CGeometry *geometry,
                      CSolver** solver_container,
-<<<<<<< HEAD
-                     const CConfig* config) ;
-
-  /*!
-   * \brief computes nu-tilde.
-   * \param[in] geometry - Geometrical definition of the problem.
-   * \param[in] solver_container - Container vector with all the solutions.
-   * \param[in] config - Definition of the particular problem.
-   */
-  //void SetTurbVars_WF(CGeometry *geometry,
-  //                   CSolver **solver_container,
-  //                   CNumerics *conv_numerics,
-  //                   CNumerics *visc_numerics,
-  //                   const CConfig *config,
-  //                   unsigned short val_marker) ;
-=======
                      const CConfig* config);
->>>>>>> fb3c0cc3
 
   /*!
    * \brief Compute necessary quantities (massflow, integrated heatflux, avg density)
