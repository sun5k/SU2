/*!
 * \file CSolver.hpp
 * \brief Headers of the CSolver class which is inherited by all of the other solvers
 * \author F. Palacios, T. Economon
 * \version 7.1.1 "Blackbird"
 *
 * SU2 Project Website: https://su2code.github.io
 *
 * The SU2 Project is maintained by the SU2 Foundation
 * (http://su2foundation.org)
 *
 * Copyright 2012-2021, SU2 Contributors (cf. AUTHORS.md)
 *
 * SU2 is free software; you can redistribute it and/or
 * modify it under the terms of the GNU Lesser General Public
 * License as published by the Free Software Foundation; either
 * version 2.1 of the License, or (at your option) any later version.
 *
 * SU2 is distributed in the hope that it will be useful,
 * but WITHOUT ANY WARRANTY; without even the implied warranty of
 * MERCHANTABILITY or FITNESS FOR A PARTICULAR PURPOSE. See the GNU
 * Lesser General Public License for more details.
 *
 * You should have received a copy of the GNU Lesser General Public
 * License along with SU2. If not, see <http://www.gnu.org/licenses/>.
 */

#pragma once

#include "../../../Common/include/parallelization/mpi_structure.hpp"

#include <cmath>
#include <string>
#include <fstream>
#include <sstream>
#include <algorithm>
#include <iostream>
#include <set>
#include <stdlib.h>
#include <stdio.h>

#include "../fluid/CFluidModel.hpp"
#include "../task_definition.hpp"
#include "../numerics/CNumerics.hpp"
#include "../sgs_model.hpp"
#include "../../../Common/include/fem/fem_geometry_structure.hpp"
#include "../../../Common/include/geometry/CGeometry.hpp"
#include "../../../Common/include/CConfig.hpp"
#include "../../../Common/include/linear_algebra/CSysMatrix.hpp"
#include "../../../Common/include/linear_algebra/CSysVector.hpp"
#include "../../../Common/include/linear_algebra/CSysSolve.hpp"
#include "../../../Common/include/grid_movement/CSurfaceMovement.hpp"
#include "../../../Common/include/grid_movement/CVolumetricMovement.hpp"
#include "../../../Common/include/linear_algebra/blas_structure.hpp"
#include "../../../Common/include/graph_coloring_structure.hpp"
#include "../../../Common/include/toolboxes/MMS/CVerificationSolution.hpp"
#include "../variables/CVariable.hpp"

#ifdef HAVE_LIBROM
#include "BasisGenerator.h"
#include "QDEIM.h"
#include "DEIM.h"
#endif

using namespace std;

class CSolver {
protected:
  enum : size_t {OMP_MIN_SIZE = 32}; /*!< \brief Chunk size for small loops. */

  int rank,       /*!< \brief MPI Rank. */
  size;           /*!< \brief MPI Size. */
  bool adjoint;   /*!< \brief Boolean to determine whether solver is initialized as a direct or an adjoint solver. */
  unsigned short MGLevel;        /*!< \brief Multigrid level of this solver object. */
  unsigned short IterLinSolver;  /*!< \brief Linear solver iterations. */
  su2double ResLinSolver;        /*!< \brief Final linear solver residual. */
  unsigned short NonLinRes_Counter;   /*!< \brief Number of elements of the nonlinear residual indicator series. */
  vector<su2double> NonLinRes_Series; /*!< \brief Vector holding the nonlinear residual indicator series. */
  su2double Old_Func,  /*!< \brief Old value of the nonlinear residual indicator. */
  New_Func;            /*!< \brief Current value of the nonlinear residual indicator. */
  unsigned short nVar,           /*!< \brief Number of variables of the problem. */
  nPrimVar,                      /*!< \brief Number of primitive variables of the problem. */
  nPrimVarGrad,                  /*!< \brief Number of primitive variables of the problem in the gradient computation. */
  nSecondaryVar,                 /*!< \brief Number of primitive variables of the problem. */
  nSecondaryVarGrad,             /*!< \brief Number of primitive variables of the problem in the gradient computation. */
  nVarGrad,                      /*!< \brief Number of variables for deallocating the LS Cvector. */
  nDim;                          /*!< \brief Number of dimensions of the problem. */
  unsigned long nPoint;          /*!< \brief Number of points of the computational grid. */
  unsigned long nPointDomain;    /*!< \brief Number of points of the computational grid. */
  su2double Max_Delta_Time, /*!< \brief Maximum value of the delta time for all the control volumes. */
  Min_Delta_Time;           /*!< \brief Minimum value of the delta time for all the control volumes. */
  su2double Max_CFL_Local;  /*!< \brief Maximum value of the CFL across all the control volumes. */
  su2double Min_CFL_Local;  /*!< \brief Minimum value of the CFL across all the control volumes. */
  su2double Avg_CFL_Local;  /*!< \brief Average value of the CFL across all the control volumes. */
  vector<su2double> Residual_RMS;      /*!< \brief Vector with the mean residual for each variable. */
  vector<su2double> Residual_Max;      /*!< \brief Vector with the maximal residual for each variable. */
  vector<su2double> Residual_BGS;      /*!< \brief Vector with the mean residual for each variable for BGS subiterations. */
  vector<su2double> Residual_Max_BGS;  /*!< \brief Vector with the maximal residual for each variable for BGS subiterations. */
  vector<unsigned long> Point_Max;     /*!< \brief Vector with the maximal residual for each variable. */
  vector<unsigned long> Point_Max_BGS; /*!< \brief Vector with the maximal residual for each variable. */
  su2activematrix Point_Max_Coord;     /*!< \brief Vector with pointers to the coords of the maximal residual for each variable. */
  su2activematrix Point_Max_Coord_BGS; /*!< \brief Vector with pointers to the coords of the maximal residual for each variable. */

  /*--- Variables that need to go. ---*/

  su2double *Residual,      /*!< \brief Auxiliary nVar vector. */
  *Residual_i,              /*!< \brief Auxiliary nVar vector for storing the residual at point i. */
  *Residual_j;              /*!< \brief Auxiliary nVar vector for storing the residual at point j. */
  su2double *Solution,    /*!< \brief Auxiliary nVar vector. */
  *Solution_i,            /*!< \brief Auxiliary nVar vector for storing the solution at point i. */
  *Solution_j;            /*!< \brief Auxiliary nVar vector for storing the solution at point j. */
  su2double *Vector,  /*!< \brief Auxiliary nDim vector. */
  *Vector_i,          /*!< \brief Auxiliary nDim vector to do the reconstruction of the variables at point i. */
  *Vector_j;          /*!< \brief Auxiliary nDim vector to do the reconstruction of the variables at point j. */
  su2double *Res_Conv,  /*!< \brief Auxiliary nVar vector for storing the convective residual. */
  *Res_Visc,            /*!< \brief Auxiliary nVar vector for storing the viscous residual. */
  *Res_Sour,            /*!< \brief Auxiliary nVar vector for storing the viscous residual. */
  *Res_Conv_i,          /*!< \brief Auxiliary vector for storing the convective residual at point i. */
  *Res_Visc_i,          /*!< \brief Auxiliary vector for storing the viscous residual at point i. */
  *Res_Conv_j,          /*!< \brief Auxiliary vector for storing the convective residual at point j. */
  *Res_Visc_j;          /*!< \brief Auxiliary vector for storing the viscous residual at point j. */
  su2double **Jacobian_i,   /*!< \brief Auxiliary matrices for storing point to point Jacobians at point i. */
  **Jacobian_j;             /*!< \brief Auxiliary matrices for storing point to point Jacobians at point j. */
  su2double **Jacobian_ii,  /*!< \brief Auxiliary matrices for storing point to point Jacobians. */
  **Jacobian_ij,            /*!< \brief Auxiliary matrices for storing point to point Jacobians. */
  **Jacobian_ji,            /*!< \brief Auxiliary matrices for storing point to point Jacobians. */
  **Jacobian_jj;            /*!< \brief Auxiliary matrices for storing point to point Jacobians. */

  /*--- End variables that need to go. ---*/

  su2activevector iPoint_UndLapl;  /*!< \brief Auxiliary variable for the undivided Laplacians. */
  su2activevector jPoint_UndLapl;  /*!< \brief Auxiliary variable for the undivided Laplacians. */

  int *Restart_Vars;                /*!< \brief Auxiliary structure for holding the number of variables and points in a restart. */
  int Restart_ExtIter;              /*!< \brief Auxiliary structure for holding the external iteration offset from a restart. */
  passivedouble *Restart_Data;      /*!< \brief Auxiliary structure for holding the data values from a restart. */
  unsigned short nOutputVariables;  /*!< \brief Number of variables to write. */

  unsigned long nMarker;            /*!< \brief Total number of markers using the grid information. */
  vector<unsigned long> nVertex;    /*!< \brief Store nVertex at each marker for deallocation */

  bool rotate_periodic;    /*!< \brief Flag that controls whether the periodic solution needs to be rotated for the solver. */
  bool implicit_periodic;  /*!< \brief Flag that controls whether the implicit system should be treated by the periodic BC comms. */

  bool dynamic_grid;       /*!< \brief Flag that determines whether the grid is dynamic (moving or deforming + grid velocities). */

  vector<su2activematrix> VertexTraction;          /*- Temporary, this will be moved to a new postprocessing structure once in place -*/
  vector<su2activematrix> VertexTractionAdjoint;   /*- Also temporary -*/

  string SolverName;      /*!< \brief Store the name of the solver for output purposes. */

  /*!
   * \brief Pure virtual function, all derived solvers MUST implement a method returning their "nodes".
   * \note Don't forget to call SetBaseClassPointerToNodes() in the constructor of the derived CSolver.
   * \return Nodes of the solver, upcast to their base class (CVariable).
   */
  virtual CVariable* GetBaseClassPointerToNodes() = 0;

  /*!
   * \brief Call this method to set "base_nodes" after the "nodes" variable of the derived solver is instantiated.
   * \note One could set base_nodes directly if it were not private but that could lead to confusion
   */
  inline void SetBaseClassPointerToNodes() { base_nodes = GetBaseClassPointerToNodes(); }

  /*!
   * \brief Compute the undivided laplacian for the solution variables.
   * \param[in] geometry - Geometrical definition of the problem.
   * \param[in] config - Definition of the particular problem.
   */
  void SetUndivided_Laplacian(CGeometry *geometry, const CConfig *config);

private:

  /*!
   * \brief Interpolate Restart_Data after reading it.
   * \param[in] geometry - Geometrical definition of the problem.
   * \param[in] config - Definition of the particular problem.
   */
  void InterpolateRestartData(const CGeometry *geometry, const CConfig *config);

  /*--- Private to prevent use by derived solvers, each solver MUST have its own "nodes" member of the
   most derived type possible, e.g. CEulerSolver has nodes of CEulerVariable* and not CVariable*.
   This variable is to avoid two virtual functions calls per call i.e. CSolver::GetNodes() returns
   directly instead of calling GetBaseClassPointerToNodes() or doing something equivalent. ---*/
  CVariable* base_nodes;  /*!< \brief Pointer to CVariable to allow polymorphic access to solver nodes. */

public:

  CSysVector<su2double> LinSysSol;    /*!< \brief vector to store iterative solution of implicit linear system. */
  CSysVector<su2double> LinSysRes;    /*!< \brief vector to store iterative residual of implicit linear system. */
#ifndef CODI_FORWARD_TYPE
  CSysMatrix<su2mixedfloat> Jacobian; /*!< \brief Complete sparse Jacobian structure for implicit computations. */
  CSysSolve<su2mixedfloat>  System;   /*!< \brief Linear solver/smoother. */
#else
  CSysMatrix<su2double> Jacobian;
  CSysSolve<su2double>  System;
#endif

  CSysVector<su2double> OutputVariables;    /*!< \brief vector to store the extra variables to be written. */
  string* OutputHeadingNames;               /*!< \brief vector of strings to store the headings for the exra variables */

  CVerificationSolution *VerificationSolution; /*!< \brief Verification solution class used within the solver. */

  vector<string> fields;
  
#ifdef HAVE_LIBROM
  std::unique_ptr<CAROM::BasisGenerator> u_basis_generator;
#endif
  
  /*!
   * \brief Constructor of the class.
   */
  CSolver(bool mesh_deform_mode = false);

  /*!
   * \brief Destructor of the class.
   */
  virtual ~CSolver(void);

  /*!
   * \brief Allow outside access to the nodes of the solver, containing conservatives, primitives, etc.
   * \return Nodes of the solver.
   */
  inline CVariable* GetNodes() {
    assert(base_nodes!=nullptr && "CSolver::base_nodes was not set properly, see brief for CSolver::SetBaseClassPointerToNodes()");
    return base_nodes;
  }
  inline const CVariable* GetNodes() const {
    assert(base_nodes!=nullptr && "CSolver::base_nodes was not set properly, see brief for CSolver::SetBaseClassPointerToNodes()");
    return base_nodes;
  }

  /*!
   * \brief Helper function to define the type and number of variables per point for each communication type.
   * \param[in] config - Definition of the particular problem.
   * \param[in] commType - Enumerated type for the quantity to be communicated.
   * \param[out] COUNT_PER_POINT - Number of communicated variables per point.
   * \param[out] MPI_TYPE - Enumerated type for the datatype of the quantity to be communicated.
   */
  void GetCommCountAndType(const CConfig* config,
                           unsigned short commType,
                           unsigned short &COUNT_PER_POINT,
                           unsigned short &MPI_TYPE) const;

  /*!
   * \brief Routine to load a solver quantity into the data structures for MPI point-to-point communication and to launch non-blocking sends and recvs.
   * \param[in] geometry - Geometrical definition of the problem.
   * \param[in] config   - Definition of the particular problem.
   * \param[in] commType - Enumerated type for the quantity to be communicated.
   */
  void InitiateComms(CGeometry *geometry,
                     const CConfig *config,
                     unsigned short commType);

  /*!
   * \brief Routine to complete the set of non-blocking communications launched by InitiateComms() and unpacking of the data in the solver class.
   * \param[in] geometry - Geometrical definition of the problem.
   * \param[in] config   - Definition of the particular problem.
   * \param[in] commType - Enumerated type for the quantity to be unpacked.
   */
  void CompleteComms(CGeometry *geometry,
                     const CConfig *config,
                     unsigned short commType);

  /*!
   * \brief Helper function to define the type and number of variables per point for each communication type.
   * \param[in] config - Definition of the particular problem.
   * \param[in] commType - Enumerated type for the quantity to be communicated.
   * \param[out] COUNT_PER_POINT - Number of communicated variables per point.
   * \param[out] MPI_TYPE - Enumerated type for the datatype of the quantity to be communicated.
   * \param[out] ICOUNT - Number of rows of matrices associated with the communication.
   * \param[out] JCOUNT - Number of columns of the same matrices.
   */
  void GetPeriodicCommCountAndType(const CConfig* config,
                                   unsigned short commType,
                                   unsigned short &COUNT_PER_POINT,
                                   unsigned short &MPI_TYPE,
                                   unsigned short &ICOUNT,
                                   unsigned short &JCOUNT) const;

  /*!
   * \brief Routine to load a solver quantity into the data structures for MPI periodic communication and to launch non-blocking sends and recvs.
   * \param[in] geometry - Geometrical definition of the problem.
   * \param[in] config   - Definition of the particular problem.
   * \param[in] val_periodic_index - Index for the periodic marker to be treated (first in a pair).
   * \param[in] commType - Enumerated type for the quantity to be communicated.
   */
  void InitiatePeriodicComms(CGeometry *geometry,
                             const CConfig *config,
                             unsigned short val_periodic_index,
                             unsigned short commType);

  /*!
   * \brief Routine to complete the set of non-blocking periodic communications launched by InitiatePeriodicComms() and unpacking of the data in the solver class.
   * \param[in] geometry - Geometrical definition of the problem.
   * \param[in] config   - Definition of the particular problem.
   * \param[in] val_periodic_index - Index for the periodic marker to be treated (first in a pair).
   * \param[in] commType - Enumerated type for the quantity to be unpacked.
   */
  void CompletePeriodicComms(CGeometry *geometry,
                             const CConfig *config,
                             unsigned short val_periodic_index,
                             unsigned short commType);

  /*!
   * \brief Set number of linear solver iterations.
   * \param[in] val_iterlinsolver - Number of linear iterations.
   */
  inline void SetIterLinSolver(unsigned short val_iterlinsolver) { IterLinSolver = val_iterlinsolver; }

  /*!
   * \brief Set the final linear solver residual.
   * \param[in] val_reslinsolver - Value of final linear solver residual.
   */
  inline void SetResLinSolver(su2double val_reslinsolver) { ResLinSolver = val_reslinsolver; }

  /*!
   * \brief Set the value of the max residual and RMS residual.
   * \param[in] val_iterlinsolver - Number of linear iterations.
   */
  void SetResidual_RMS(const CGeometry *geometry, const CConfig *config);

  /*!
   * \brief Communicate the value of the max residual and RMS residual.
   * \param[in] val_iterlinsolver - Number of linear iterations.
   */
  void SetResidual_BGS(const CGeometry *geometry, const CConfig *config);

  /*!
   * \brief Set the value of the max residual and RMS residual.
   * \param[in] val_iterlinsolver - Number of linear iterations.
   */
  void ComputeResidual_Multizone(const CGeometry *geometry, const CConfig *config);

  /*!
   * \brief Move the mesh in time
   */
  inline virtual void SetDualTime_Mesh(void){ }

  /*!
   * \brief Get information whether the initialization is an adjoint solver or not.
   * \return <code>TRUE</code> means that it is an adjoint solver.
   */
  inline bool GetAdjoint(void) const { return adjoint; }

  /*!
   * \brief Compute the pressure at the infinity.
   * \return Value of the pressure at the infinity.
   */
  inline virtual CFluidModel* GetFluidModel(void) const { return nullptr;}

  /*!
   * \brief Get number of linear solver iterations.
   * \return Number of linear solver iterations.
   */
  inline unsigned short GetIterLinSolver(void) const { return IterLinSolver; }

  /*!
   * \brief Get the final linear solver residual.
   * \return Value of final linear solver residual.
   */
  inline su2double GetResLinSolver(void) const { return ResLinSolver; }

  /*!
   * \brief Get the value of the maximum delta time.
   * \return Value of the maximum delta time.
   */
  inline su2double GetMax_Delta_Time(void) const { return Max_Delta_Time; }

  /*!
   * \brief Get the value of the minimum delta time.
   * \return Value of the minimum delta time.
   */
  inline su2double GetMin_Delta_Time(void) const { return Min_Delta_Time; }

  /*!
   * \brief Get the value of the maximum local CFL number.
   * \return Value of the maximum local CFL number.
   */
  inline su2double GetMax_CFL_Local(void) const { return Max_CFL_Local; }

  /*!
   * \brief Get the value of the minimum local CFL number.
   * \return Value of the minimum local CFL number.
   */
  inline su2double GetMin_CFL_Local(void) const { return Min_CFL_Local; }

  /*!
   * \brief Get the value of the average local CFL number.
   * \return Value of the average local CFL number.
   */
  inline su2double GetAvg_CFL_Local(void) const { return Avg_CFL_Local; }

  /*!
   * \brief Get the number of variables of the problem.
   */
  inline unsigned short GetnVar(void) const { return nVar; }

  /*!
   * \brief Get the number of variables of the problem.
   */
  inline unsigned short GetnPrimVar(void) const { return nPrimVar; }

  /*!
   * \brief Get the number of variables of the problem.
   */
  inline unsigned short GetnPrimVarGrad(void) const { return nPrimVarGrad; }

  /*!
   * \brief Get the number of variables of the problem.
   */
  inline unsigned short GetnSecondaryVar(void) const { return nSecondaryVar; }

  /*!
   * \brief Get the number of variables of the problem.
   */
  inline unsigned short GetnSecondaryVarGrad(void) const { return nSecondaryVarGrad; }

  /*!
   * \brief Get the number of variables of the problem.
   */
  inline unsigned short GetnOutputVariables(void) const { return nOutputVariables; }

  /*!
   * \brief A virtual member.
   * \param[in] geometry - Geometrical definition of the problem.
   * \param[in] solver_container - Container vector with all the solutions.
   * \param[in] config - Definition of the particular problem.
   * \param[in] iRKStep - Current step of the Runge-Kutta iteration.
   * \param[in] iMesh - Index of the mesh in multigrid computations.
   * \param[in] RunTime_EqSystem - System of equations which is going to be solved.
   */
  inline virtual void SetResidual_DualTime(CGeometry *geometry,
                                           CSolver **solver_container,
                                           CConfig *config,
                                           unsigned short iRKStep,
                                           unsigned short iMesh,
                                           unsigned short RunTime_EqSystem) { }

  /*!
   * \brief Set the RMS and MAX residual to zero.
   */
  inline void SetResToZero() {
    SU2_OMP_MASTER {
      for (auto& r : Residual_RMS) r = 0;
      for (auto& r : Residual_Max) r = 0;
      for (auto& p : Point_Max) p = 0;
    }
    END_SU2_OMP_MASTER
    SU2_OMP_BARRIER
  }

  /*!
   * \brief Get the maximal residual, this is useful for the convergence history.
   * \param[in] val_var - Index of the variable.
   * \return Value of the biggest residual for the variable in the position <i>val_var</i>.
   */
  inline su2double GetRes_RMS(unsigned short val_var) const { return Residual_RMS[val_var]; }

  /*!
   * \brief Adds the maximal residual, this is useful for the convergence history (overload).
   * \param[in] val_var - Index of the variable.
   * \param[in] val_residual - Value of the residual to store in the position <i>val_var</i>.
   * \param[in] val_point - Value of the point index for the max residual.
   * \param[in] val_coord - Location (x, y, z) of the max residual point.
   */
  inline void AddRes_Max(unsigned short val_var,
                         su2double val_residual,
                         unsigned long val_point,
                         const su2double* val_coord) {
    if (val_residual > Residual_Max[val_var]) {
      Residual_Max[val_var] = val_residual;
      Point_Max[val_var] = val_point;
      for (unsigned short iDim = 0; iDim < nDim; iDim++)
        Point_Max_Coord[val_var][iDim] = val_coord[iDim];
    }
  }

  /*!
   * \brief Get the maximal residual, this is useful for the convergence history.
   * \param[in] val_var - Index of the variable.
   * \return Value of the biggest residual for the variable in the position <i>val_var</i>.
   */
  inline su2double GetRes_Max(unsigned short val_var) const { return Residual_Max[val_var]; }

  /*!
   * \brief Get the residual for BGS subiterations.
   * \param[in] val_var - Index of the variable.
   * \return Value of the biggest residual for the variable in the position <i>val_var</i>.
   */
  inline su2double GetRes_BGS(unsigned short val_var) const { return Residual_BGS[val_var]; }

  /*!
   * \brief Adds the maximal residual for BGS subiterations.
   * \param[in] val_var - Index of the variable.
   * \param[in] val_residual - Value of the residual to store in the position <i>val_var</i>.
   * \param[in] val_point - Value of the point index for the max residual.
   * \param[in] val_coord - Location (x, y, z) of the max residual point.
   */
  inline void AddRes_Max_BGS(unsigned short val_var,
                             su2double val_residual,
                             unsigned long val_point,
                             const su2double* val_coord) {
    if (val_residual > Residual_Max_BGS[val_var]) {
    Residual_Max_BGS[val_var] = val_residual;
    Point_Max_BGS[val_var] = val_point;
    for (unsigned short iDim = 0; iDim < nDim; iDim++)
      Point_Max_Coord_BGS[val_var][iDim] = val_coord[iDim];
    }
  }

  /*!
   * \brief Get the maximal residual for BGS subiterations.
   * \param[in] val_var - Index of the variable.
   * \return Value of the biggest residual for the variable in the position <i>val_var</i>.
   */
  inline su2double GetRes_Max_BGS(unsigned short val_var) const { return Residual_Max_BGS[val_var]; }

  /*!
   * \brief Get the residual for FEM structural analysis.
   * \param[in] val_var - Index of the variable.
   * \return Value of the residual for the variable in the position <i>val_var</i>.
   */
  inline virtual su2double GetRes_FEM(unsigned short val_var) const { return 0.0; }

  /*!
   * \brief Get the maximal residual, this is useful for the convergence history.
   * \param[in] val_var - Index of the variable.
   * \return Value of the biggest residual for the variable in the position <i>val_var</i>.
   */
  inline unsigned long GetPoint_Max(unsigned short val_var) const { return Point_Max[val_var]; }

  /*!
   * \brief Get the location of the maximal residual, this is useful for the convergence history.
   * \param[in] val_var - Index of the variable.
   * \return Pointer to the location (x, y, z) of the biggest residual for the variable <i>val_var</i>.
   */
  inline const su2double* GetPoint_Max_Coord(unsigned short val_var) const { return Point_Max_Coord[val_var]; }

  /*!
   * \brief Get the maximal residual, this is useful for the convergence history.
   * \param[in] val_var - Index of the variable.
   * \return Value of the biggest residual for the variable in the position <i>val_var</i>.
   */
  inline unsigned long GetPoint_Max_BGS(unsigned short val_var) const { return Point_Max_BGS[val_var]; }

  /*!
   * \brief Get the location of the maximal residual, this is useful for the convergence history.
   * \param[in] val_var - Index of the variable.
   * \return Pointer to the location (x, y, z) of the biggest residual for the variable <i>val_var</i>.
   */
  inline const su2double* GetPoint_Max_Coord_BGS(unsigned short val_var) const { return Point_Max_Coord_BGS[val_var]; }

  /*!
   * \brief Set Value of the residual due to the Geometric Conservation Law (GCL) for steady rotating frame problems.
   * \param[in] geometry - Geometrical definition of the problem.
   * \param[in] config - Definition of the particular problem.
   */
  void SetRotatingFrame_GCL(CGeometry *geometry, const CConfig *config);

  /*!
   * \brief Compute the Green-Gauss gradient of the auxiliary variable.
   * \param[in] geometry - Geometrical definition of the problem.
   */
  void SetAuxVar_Gradient_GG(CGeometry *geometry, const CConfig *config);

  /*!
   * \brief Compute the Least Squares gradient of the auxiliary variable.
   * \param[in] geometry - Geometrical definition of the problem.
   * \param[in] config - Definition of the particular problem.
   */
  void SetAuxVar_Gradient_LS(CGeometry *geometry, const CConfig *config);

  /*!
   * \brief Add External to Solution vector.
   */
  void Add_External_To_Solution();

  /*!
   * \brief Add the current Solution vector to External.
   */
  void Add_Solution_To_External();

  /*!
   * \brief Update a given cross-term with relaxation and the running total (External).
   * \param[in] config - Definition of the particular problem.
   * \param[in,out] cross_term - The cross-term being updated.
   */
  void Update_Cross_Term(CConfig *config, su2passivematrix &cross_term);

  /*!
   * \brief Compute the Green-Gauss gradient of the solution.
   * \param[in] geometry - Geometrical definition of the problem.
   * \param[in] config - Definition of the particular problem.
   * \param[in] reconstruction - indicator that the gradient being computed is for upwind reconstruction.
   */
  void SetSolution_Gradient_GG(CGeometry *geometry, const CConfig *config, bool reconstruction = false);

  /*!
   * \brief Compute the Least Squares gradient of the solution.
   * \param[in] geometry - Geometrical definition of the problem.
   * \param[in] config - Definition of the particular problem.
   * \param[in] reconstruction - indicator that the gradient being computed is for upwind reconstruction.
   */
  void SetSolution_Gradient_LS(CGeometry *geometry, const CConfig *config, bool reconstruction = false);

  /*!
   * \brief Compute the Least Squares gradient of the grid velocity.
   * \param[in] geometry - Geometrical definition of the problem.
   * \param[in] config - Definition of the particular problem.
   */
  void SetGridVel_Gradient(CGeometry *geometry, const CConfig *config);

  /*!
   * \brief Compute slope limiter.
   * \param[in] geometry - Geometrical definition of the problem.
   * \param[in] config - Definition of the particular problem.
   */
  void SetSolution_Limiter(CGeometry *geometry, const CConfig *config);

  /*!
   * \brief A virtual member.
   * \param[in] geometry - Geometrical definition of the problem.
   * \param[in] config - Definition of the particular problem.
   */
  inline virtual void SetPrimitive_Limiter(CGeometry *geometry, const CConfig *config) { }

  /*!
   * \brief Set the old solution variables to the current solution value for Runge-Kutta iteration.
   *        It is a virtual function, because for the DG-FEM solver a different version is needed.
   */
  inline virtual void Set_OldSolution() { base_nodes->Set_OldSolution(); }

  /*!
   * \brief Set the new solution variables to the current solution value for classical RK.
   */
  inline virtual void Set_NewSolution() { }

  /*!
   * \brief Load the geometries at the previous time states n and nM1.
   * \param[in] geometry - Geometrical definition of the problem.
   * \param[in] config - Definition of the particular problem.
   */
  void Restart_OldGeometry(CGeometry *geometry, CConfig *config);

  /*!
   * \brief A virtual member.
   * \param[in] geometry - Geometrical definition of the problem.
   * \param[in] solver_container - Container vector with all the solutions.
   * \param[in] config - Definition of the particular problem.
   * \param[in] iMesh - Index of the mesh in multigrid computations.
   * \param[in] Iteration - Index of the current iteration.
   */
  inline virtual void SetTime_Step(CGeometry *geometry,
                                   CSolver **solver_container,
                                   CConfig *config,
                                   unsigned short iMesh,
                                   unsigned long Iteration) { }

  /*!
   * \brief A virtual member.
   * \param[in]     config          - Definition of the particular problem.
   * \param[in]     TimeSync        - The synchronization time.
   * \param[in,out] timeEvolved     - On input the time evolved before the time step,
                                      on output the time evolved after the time step.
   * \param[out]    syncTimeReached - Whether or not the synchronization time is reached.
   */
  inline virtual void CheckTimeSynchronization(CConfig         *config,
                                               const su2double TimeSync,
                                               su2double       &timeEvolved,
                                               bool            &syncTimeReached) {}

  /*!
   * \brief A virtual member.
   * \param[in] geometry - Geometrical definition of the problem.
   * \param[in] solver_container - Container vector with all the solutions.
   * \param[in] numerics - Description of the numerical method.
   * \param[in] config - Definition of the particular problem.
   * \param[in] iMesh - Index of the mesh in multigrid computations.
   */
  inline virtual void ProcessTaskList_DG(CGeometry *geometry,
                                         CSolver **solver_container,
                                         CNumerics **numerics,
                                         CConfig *config,
                                         unsigned short iMesh) {}

  /*!
   * \brief A virtual member.
   * \param[in] geometry - Geometrical definition of the problem.
   * \param[in] solver_container - Container vector with all the solutions.
   * \param[in] numerics - Description of the numerical method.
   * \param[in] config - Definition of the particular problem.
   * \param[in] iMesh - Index of the mesh in multigrid computations.
   */
  inline virtual void ADER_SpaceTimeIntegration(CGeometry *geometry,
                                                CSolver **solver_container,
                                                CNumerics **numerics,
                                                CConfig *config,
                                                unsigned short iMesh,
                                                unsigned short RunTime_EqSystem) {}

  /*!
   * \brief A virtual member.
   * \param[in] geometry - Geometrical definition of the problem.
   * \param[in] solver_container - Container vector with all the solutions.
   * \param[in] numerics - Description of the numerical method.
   * \param[in] config - Definition of the particular problem.
   * \param[in] iMesh - Index of the mesh in multigrid computations.
   */
  inline virtual void ComputeSpatialJacobian(CGeometry *geometry,  CSolver **solver_container,
                                             CNumerics **numerics, CConfig *config,
                                             unsigned short iMesh, unsigned short RunTime_EqSystem) {}

  /*!
   * \brief A virtual member.
   * \param[in] geometry - Geometrical definition of the problem.
   * \param[in] solver_container - Container vector with all the solutions.
   * \param[in] config - Definition of the particular problem.
   * \param[in] iMesh - Index of the mesh in multigrid computations.
   */
  inline virtual void Postprocessing(CGeometry *geometry,
                                     CSolver **solver_container,
                                     CConfig *config,
                                     unsigned short iMesh) { }

  /*!
   * \brief A virtual member, overloaded.
   * \param[in] geometry - Geometrical definition of the problem.
   * \param[in] config - Definition of the particular problem.
   * \param[in] numerics - Implementation of numerical method.
   * \param[in] of_comp_mode - Mode to compute just the objective function.
   */
  inline virtual void Postprocessing(CGeometry *geometry,
                                     CConfig *config,
                                     CNumerics **numerics,
                                     bool of_comp_mode = false) { }

  /*!
   * \brief A virtual member.
   * \param[in] geometry - Geometrical definition of the problem.
   * \param[in] solver_container - Container vector with all the solutions.
   * \param[in] numerics_container - Description of the numerical method.
   * \param[in] config - Definition of the particular problem.
   * \param[in] iMesh - Index of the mesh in multigrid computations.
   * \param[in] iRKStep - Current step of the Runge-Kutta iteration.
   */
  inline virtual void Centered_Residual(CGeometry *geometry,
                                        CSolver **solver_container,
                                        CNumerics **numerics_container,
                                        CConfig *config,
                                        unsigned short iMesh,
                                        unsigned short iRKStep) { }

  /*!
   * \brief A virtual member.
   * \param[in] geometry - Geometrical definition of the problem.
   * \param[in] solver_container - Container vector with all the solutions.
   * \param[in] numerics_container - Description of the numerical method.
   * \param[in] config - Definition of the particular problem.
   * \param[in] iMesh - Index of the mesh in multigrid computations.
   */
  inline virtual void Upwind_Residual(CGeometry *geometry,
                                      CSolver **solver_container,
                                      CNumerics **numerics_container,
                                      CConfig *config,
                                      unsigned short iMesh) { }

  /*!
   * \brief A virtual member.
   * \param[in] geometry - Geometrical definition of the problem.
   * \param[in] solver_container - Container vector with all the solutions.
   * \param[in] config - Definition of the particular problem.
   * \param[in] iRKStep - Current step of the Runge-Kutta iteration.
   * \param[in] RunTime_EqSystem - System of equations which is going to be solved.
   * \param[in] Output - boolean to determine whether to print output.
   */
  inline virtual void Preprocessing(CGeometry *geometry,
                                    CSolver **solver_container,
                                    CConfig *config,
                                    unsigned short iMesh,
                                    unsigned short iRKStep,
                                    unsigned short RunTime_EqSystem,
                                    bool Output) { }

  /*!
   * \brief A virtual member overloaded.
   * \param[in] geometry - Geometrical definition of the problem.
   * \param[in] solver_container - Container vector with all the solutions.
   * \param[in] numerics - Container vector of the numerics of the problem.
   * \param[in] config - Definition of the particular problem.
   * \param[in] iRKStep - Current step of the Runge-Kutta iteration.
   * \param[in] RunTime_EqSystem - System of equations which is going to be solved.
   * \param[in] Output - boolean to determine whether to print output.
   */
  inline virtual void Preprocessing(CGeometry *geometry,
                                    CSolver **solver_container,
                                    CConfig *config,
                                    CNumerics **numerics,
                                    unsigned short iMesh,
                                    unsigned long Iteration,
                                    unsigned short RunTime_EqSystem,
                                    bool Output) { }

  /*!
   * \brief A virtual member.
   * \param[in] geometry - Geometrical definition of the problem.
   * \param[in] solver_container - Container vector with all the solutions.
   * \param[in] config - Definition of the particular problem.
   */
  inline virtual void Set_Heatflux_Areas(CGeometry *geometry, CConfig *config) { }

  /*!
   * \author H. Kline
   * \brief Compute weighted-sum "combo" objective output
   * \param[in] config - Definition of the particular problem.
   */
  inline virtual void Evaluate_ObjFunc(const CConfig *config) {};

  /*!
   * \brief A virtual member.
   * \param[in] geometry - Geometrical definition of the problem.
   * \param[in] solver_container - Container vector with all the solutions.
   * \param[in] conv_numerics - Description of the numerical method.
   * \param[in] visc_numerics - Description of the numerical method.
   * \param[in] config - Definition of the particular problem.
   * \param[in] val_marker - Surface marker where the boundary condition is applied.
   */
  inline virtual void BC_Euler_Wall(CGeometry      *geometry,
                                    CSolver        **solver_container,
                                    CNumerics      *conv_numerics,
                                    CNumerics      *visc_numerics,
                                    CConfig        *config,
                                    unsigned short val_marker) { }

  /*!
   * \brief A virtual member.
   * \param[in] geometry - Geometrical definition of the problem.
   * \param[in] config - Definition of the particular problem.
   * \param[in] val_marker - Surface marker where the boundary condition is applied.
   */
  inline virtual void BC_Clamped(CGeometry *geometry,
                                 const CConfig *config,
                                 unsigned short val_marker) { }

  /*!
   * \brief A virtual member.
   * \param[in] geometry - Geometrical definition of the problem.
   * \param[in] config - Definition of the particular problem.
   * \param[in] val_marker - Surface marker where the boundary condition is applied.
   */
  inline virtual void BC_Clamped_Post(CGeometry *geometry,
                                      const CConfig *config,
                                      unsigned short val_marker) { }

  /*!
   * \brief A virtual member.
   * \param[in] geometry - Geometrical definition of the problem.
   * \param[in] config - Definition of the particular problem.
   * \param[in] val_marker - Surface marker where the boundary condition is applied.
   */
  inline virtual void BC_Sym_Plane(CGeometry *geometry,
                                   const CConfig *config,
                                   unsigned short val_marker) { }

  /*!
   * \brief A virtual member.
   * \param[in] geometry - Geometrical definition of the problem.
   * \param[in] config - Definition of the particular problem.
   * \param[in] val_marker - Surface marker where the boundary condition is applied.
   */
  inline virtual void BC_DispDir(CGeometry *geometry,
                                 const CConfig *config,
                                 unsigned short val_marker) { }

  /*!
   * \brief A virtual member.
   * \param[in] geometry - Geometrical definition of the problem.
   * \param[in] solver - Description of the numerical method.
   * \param[in] config - Definition of the particular problem.
   * \param[in] val_marker - Surface marker where the boundary condition is applied.
   */
  inline virtual void BC_Normal_Displacement(CGeometry *geometry,
                                             CNumerics *numerics,
                                             const CConfig *config,
                                             unsigned short val_marker) { }

  /*!
   * \brief A virtual member.
   * \param[in] geometry - Geometrical definition of the problem.
   * \param[in] config - Definition of the particular problem.
   * \param[in] val_marker - Surface marker where the boundary condition is applied.
   */
  inline virtual void BC_Normal_Load(CGeometry *geometry,
                                     const CConfig *config,
                                     unsigned short val_marker) { }

  /*!
   * \brief A virtual member.
   * \param[in] geometry - Geometrical definition of the problem.
   * \param[in] config - Definition of the particular problem.
   * \param[in] val_marker - Surface marker where the boundary condition is applied.
   */
  inline virtual void BC_Dir_Load(CGeometry *geometry,
                                  const CConfig *config,
                                  unsigned short val_marker) { }

  /*!
   * \brief A virtual member.
   * \param[in] geometry - Geometrical definition of the problem.
   * \param[in] config - Definition of the particular problem.
   * \param[in] val_marker - Surface marker where the boundary condition is applied.
   */

  inline virtual void BC_Sine_Load(CGeometry *geometry,
                                   const CConfig *config,
                                   unsigned short val_marker) { }

  /*!
   * \brief A virtual member.
   * \param[in] geometry - Geometrical definition of the problem.
   * \param[in] config - Definition of the particular problem.
   * \param[in] val_marker - Surface marker where the boundary condition is applied.
   */
  inline virtual void BC_Damper(CGeometry *geometry,
                                const CConfig *config,
                                unsigned short val_marker) { }

  /*!
   * \brief A virtual member.
   * \param[in] geometry - Geometrical definition of the problem.
   * \param[in] solver_container - Container vector with all the solutions.
   * \param[in] numerics - Description of the numerical method.
   * \param[in] config - Definition of the particular problem.
   * \param[in] val_marker - Surface marker where the boundary condition is applied.
   */
  inline virtual void BC_Interface_Boundary(CGeometry *geometry,
                                            CSolver **solver_container,
                                            CNumerics *numerics,
                                            CConfig *config,
                                            unsigned short val_marker) { }

  /*!
   * \brief A virtual member.
   * \param[in] geometry - Geometrical definition of the problem.
   * \param[in] solver_container - Container vector with all the solutions.
   * \param[in] numerics - Description of the numerical method.
   * \param[in] config - Definition of the particular problem.
   * \param[in] val_marker - Surface marker where the boundary condition is applied.
   */
  inline virtual void BC_NearField_Boundary(CGeometry *geometry,
                                            CSolver **solver_container,
                                            CNumerics *numerics,
                                            CConfig *config,
                                            unsigned short val_marker) { }

  /*!
   * \brief A virtual member.
   * \param[in] geometry - Geometrical definition of the problem.
   * \param[in] solver_container - Container vector with all the solutions.
   * \param[in] numerics - Description of the numerical method.
   * \param[in] config - Definition of the particular problem.
   */
  inline virtual void BC_Periodic(CGeometry *geometry,
                                  CSolver **solver_container,
                                  CNumerics *numerics,
                                  CConfig *config) { }

  /*!
   * \brief Impose the interface state across sliding meshes.
   * \param[in] geometry - Geometrical definition of the problem.
   * \param[in] solver_container - Container vector with all the solutions.
   * \param[in] conv_numerics - Description of the numerical method.
   * \param[in] visc_numerics - Description of the numerical method.
   * \param[in] config - Definition of the particular problem.
   */
  inline virtual void BC_Fluid_Interface(CGeometry *geometry,
                                         CSolver **solver_container,
                                         CNumerics *conv_numerics,
                                         CNumerics *visc_numerics,
                                         CConfig *config) { }

  /*!
   * \brief A virtual member.
   * \param[in] geometry - Geometrical definition of the problem.
   * \param[in] solver_container - Container vector with all the solutions.
   * \param[in] conv_numerics - Description of the numerical method.
   * \param[in] visc_numerics - Description of the numerical method.
   * \param[in] config - Definition of the particular problem.
   * \param[in] val_marker - Surface marker where the boundary condition is applied.
   */
  inline virtual void BC_ActDisk_Inlet(CGeometry *geometry,
                                       CSolver **solver_container,
                                       CNumerics *conv_numerics,
                                       CNumerics *visc_numerics,
                                       CConfig *config,
                                       unsigned short val_marker) { }

  /*!
   * \brief A virtual member.
   * \param[in] geometry - Geometrical definition of the problem.
   * \param[in] solver_container - Container vector with all the solutions.
   * \param[in] conv_numerics - Description of the numerical method.
   * \param[in] visc_numerics - Description of the numerical method.
   * \param[in] config - Definition of the particular problem.
   * \param[in] val_marker - Surface marker where the boundary condition is applied.
   */
  inline virtual void BC_ActDisk_Outlet(CGeometry *geometry,
                                        CSolver **solver_container,
                                        CNumerics *conv_numerics,
                                        CNumerics *visc_numerics,
                                        CConfig *config,
                                        unsigned short val_marker) { }

  /*!
   * \brief A virtual member.
   * \param[in] geometry - Geometrical definition of the problem.
   * \param[in] solver_container - Container vector with all the solutions.
   * \param[in] conv_numerics - Description of the numerical method.
   * \param[in] visc_numerics - Description of the numerical method.
   * \param[in] config - Definition of the particular problem.
   * \param[in] val_marker - Surface marker where the boundary condition is applied.
   * \param[in] val_inlet_surface - Boolean for whether val_marker is an inlet
   */
  inline virtual void BC_ActDisk(CGeometry *geometry,
                                 CSolver **solver_container,
                                 CNumerics *conv_numerics,
                                 CNumerics *visc_numerics,
                                 CConfig *config,
                                 unsigned short val_marker,
                                 bool val_inlet_surface) { }

  /*!
   * \brief A virtual member.
   * \param[in] geometry - Geometrical definition of the problem.
   * \param[in] solver_container - Container vector with all the solutions.
   * \param[in] conv_numerics - Description of the numerical method.
   * \param[in] visc_numerics - Description of the numerical method.
   * \param[in] config - Definition of the particular problem.
   * \param[in] val_marker - Surface marker where the boundary condition is applied.
   */
  inline virtual void BC_Isothermal_Wall(CGeometry *geometry,
                                         CSolver **solver_container,
                                         CNumerics *conv_numerics,
                                         CNumerics *visc_numerics,
                                         CConfig *config,
                                         unsigned short val_marker) { }

  /*!
   * \brief A virtual member.
   * \param[in] geometry - Geometrical definition of the problem.
   * \param[in] solver_container - Container vector with all the solutions.
   * \param[in] conv_numerics - Description of the numerical method.
   * \param[in] visc_numerics - Description of the numerical method.
   * \param[in] config - Definition of the particular problem.
   * \param[in] val_marker - Surface marker where the boundary condition is applied.
   */
  inline virtual void BC_HeatFlux_Wall(CGeometry *geometry,
                                       CSolver **solver_container,
                                       CNumerics *conv_numerics,
                                       CNumerics *visc_numerics,
                                       CConfig *config,
                                       unsigned short val_marker) { }

  /*!
   * \brief A virtual member.
   * \param[in] geometry - Geometrical definition of the problem.
   * \param[in] solver_container - Container vector with all the solutions.
   * \param[in] conv_numerics - Description of the numerical method.
   * \param[in] visc_numerics - Description of the numerical method.
   * \param[in] config - Definition of the particular problem.
   * \param[in] val_marker - Surface marker where the boundary condition is applied.
   */
  inline virtual void BC_Far_Field(CGeometry *geometry,
                                   CSolver **solver_container,
                                   CNumerics *conv_numerics,
                                   CNumerics *visc_numerics,
                                   CConfig *config,
                                   unsigned short val_marker) { }

  /*!
   * \brief Impose via the residual the Euler boundary condition.
   * \param[in] geometry - Geometrical definition of the problem.
   * \param[in] solver_container - Container vector with all the solutions.
   * \param[in] conv_numerics - Description of the numerical method.
   * \param[in] visc_numerics - Description of the numerical method.
   * \param[in] config - Definition of the particular problem.
   * \param[in] val_marker - Surface marker where the boundary condition is applied.
   */
  inline virtual void BC_Sym_Plane(CGeometry      *geometry,
                                   CSolver        **solver_container,
                                   CNumerics      *conv_numerics,
                                   CNumerics      *visc_numerics,
                                   CConfig        *config,
                                   unsigned short val_marker) { }

  /*!
   * \brief A virtual member.
   * \param[in] geometry - Geometrical definition of the problem.
   * \param[in] solver_container - Container vector with all the solutions.
   * \param[in] conv_numerics - Description of the numerical method.
   * \param[in] visc_numerics - Description of the numerical method.
   * \param[in] config - Definition of the particular problem.
   * \param[in] val_marker - Surface marker where the boundary condition is applied.
   */
  inline virtual void BC_Riemann(CGeometry *geometry,
                                 CSolver **solver_container,
                                 CNumerics *conv_numerics,
                                 CNumerics *visc_numerics,
                                 CConfig *config,
                                 unsigned short val_marker) { }

  /*!
   * \brief A virtual member.
   * \param[in] geometry - Geometrical definition of the problem.
   * \param[in] solver_container - Container vector with all the solutions.
   * \param[in] conv_numerics - Description of the numerical method.
   * \param[in] visc_numerics - Description of the numerical method.
   * \param[in] config - Definition of the particular problem.
   * \param[in] val_marker - Surface marker where the boundary condition is applied.
   */
  inline virtual void BC_TurboRiemann(CGeometry *geometry,
                                      CSolver **solver_container,
                                      CNumerics *conv_numerics,
                                      CNumerics *visc_numerics,
                                      CConfig *config,
                                      unsigned short val_marker) { }

  /*!
   * \brief It computes Fourier transformation for the needed quantities along the pitch for each span in turbomachinery analysis.
   * \param[in] geometry - Geometrical definition of the problem.
   * \param[in] solver_container - Container vector with all the solutions.
   * \param[in] config - Definition of the particular problem.
   * \param[in] marker_flag - Surface marker flag where the function is applied.
   */
  inline virtual void PreprocessBC_Giles(CGeometry *geometry,
                                         CConfig *config,
                                         CNumerics *conv_numerics,
                                         unsigned short marker_flag) { }

  /*!
   * \brief A virtual member.
   * \param[in] geometry - Geometrical definition of the problem.
   * \param[in] solver_container - Container vector with all the solutions.
   * \param[in] conv_numerics - Description of the numerical method.
   * \param[in] visc_numerics - Description of the numerical method.
   * \param[in] config - Definition of the particular problem.
   * \param[in] val_marker - Surface marker where the boundary condition is applied.
   */
  inline virtual void BC_Giles(CGeometry *geometry,
                               CSolver **solver_container,
                               CNumerics *conv_numerics,
                               CNumerics *visc_numerics,
                               CConfig *config,
                               unsigned short val_marker) { }

  /*!
   * \brief A virtual member.
   * \param[in] geometry - Geometrical definition of the problem.
   * \param[in] solver_container - Container vector with all the solutions.
   * \param[in] conv_numerics - Description of the numerical method.
   * \param[in] visc_numerics - Description of the numerical method.
   * \param[in] config - Definition of the particular problem.
   * \param[in] val_marker - Surface marker where the boundary condition is applied.
   */
  inline virtual void BC_Inlet(CGeometry *geometry,
                               CSolver **solver_container,
                               CNumerics *conv_numerics,
                               CNumerics *visc_numerics,
                               CConfig *config,
                               unsigned short val_marker) { }

  /*!
   * \brief A virtual member.
   * \param[in] geometry - Geometrical definition of the problem.
   * \param[in] solver_container - Container vector with all the solutions.
   * \param[in] conv_numerics - Description of the numerical method.
   * \param[in] visc_numerics - Description of the numerical method.
   * \param[in] config - Definition of the particular problem.
   * \param[in] val_marker - Surface marker where the boundary condition is applied.
   */
  inline virtual void BC_Inlet_Turbo(CGeometry *geometry,
                                     CSolver **solver_container,
                                     CNumerics *conv_numerics,
                                     CNumerics *visc_numerics,
                                     CConfig *config,
                                     unsigned short val_marker) { }
  /*!
   * \brief A virtual member.
   * \param[in] geometry - Geometrical definition of the problem.
   * \param[in] solver_container - Container vector with all the solutions.
   * \param[in] conv_numerics - Description of the numerical method.
   * \param[in] visc_numerics - Description of the numerical method.
   * \param[in] config - Definition of the particular problem.
   * \param[in] val_marker - Surface marker where the boundary condition is applied.
   */
  inline virtual void BC_Inlet_MixingPlane(CGeometry *geometry,
                                           CSolver **solver_container,
                                           CNumerics *conv_numerics,
                                           CNumerics *visc_numerics,
                                           CConfig *config,
                                           unsigned short val_marker) { }

  /*!
   * \brief A virtual member.
   * \param[in] geometry - Geometrical definition of the problem.
   * \param[in] solver_container - Container vector with all the solutions.
   * \param[in] conv_numerics - Description of the numerical method.
   * \param[in] visc_numerics - Description of the numerical method.
   * \param[in] config - Definition of the particular problem.
   * \param[in] val_marker - Surface marker where the boundary condition is applied.
   */
  inline virtual void BC_Supersonic_Inlet(CGeometry *geometry,
                                          CSolver **solver_container,
                                          CNumerics *conv_numerics,
                                          CNumerics *visc_numerics,
                                          CConfig *config,
                                          unsigned short val_marker) { }

  /*!
   * \brief A virtual member.
   * \param[in] geometry - Geometrical definition of the problem.
   * \param[in] solver_container - Container vector with all the solutions.
   * \param[in] conv_numerics - Description of the numerical method.
   * \param[in] visc_numerics - Description of the numerical method.
   * \param[in] config - Definition of the particular problem.
   * \param[in] val_marker - Surface marker where the boundary condition is applied.
   */
  inline virtual void BC_Supersonic_Outlet(CGeometry *geometry,
                                           CSolver **solver_container,
                                           CNumerics *conv_numerics,
                                           CNumerics *visc_numerics,
                                           CConfig *config,
                                           unsigned short val_marker) { }

  /*!
   * \brief A virtual member.
   * \param[in] geometry         - Geometrical definition of the problem.
   * \param[in] solver_container - Container vector with all the solutions.
   * \param[in] conv_numerics    - Description of the convective numerical method.
   * \param[in] visc_numerics    - Description of the viscous numerical method.
   * \param[in] config           - Definition of the particular problem.
   * \param[in] val_marker       - Surface marker where the boundary condition is applied.
   */
  inline virtual void BC_Custom(CGeometry *geometry,
                                CSolver **solver_container,
                                CNumerics *conv_numerics,
                                CNumerics *visc_numerics,
                                CConfig *config,
                                unsigned short val_marker) { }

  /*!
   * \brief A virtual member.
   * \param[in] geometry - Geometrical definition of the problem.
   * \param[in] solver_container - Container vector with all the solutions.
   * \param[in] conv_numerics - Description of the numerical method.
   * \param[in] visc_numerics - Description of the numerical method.
   * \param[in] config - Definition of the particular problem.
   * \param[in] val_marker - Surface marker where the boundary condition is applied.
   */
  inline virtual void BC_Outlet(CGeometry *geometry,
                                CSolver **solver_container,
                                CNumerics *conv_numerics,
                                CNumerics *visc_numerics,
                                CConfig *config,
                                unsigned short val_marker) { }

  /*!
   * \brief A virtual member.
   * \param[in] geometry - Geometrical definition of the problem.
   * \param[in] solver_container - Container vector with all the solutions.
   * \param[in] conv_numerics - Description of the numerical method.
   * \param[in] visc_numerics - Description of the numerical method.
   * \param[in] config - Definition of the particular problem.
   * \param[in] val_marker - Surface marker where the boundary condition is applied.
   */
  inline virtual void BC_Engine_Inflow(CGeometry *geometry,
                                       CSolver **solver_container,
                                       CNumerics *conv_numerics,
                                       CNumerics *visc_numerics,
                                       CConfig *config,
                                       unsigned short val_marker) { }

  /*!
   * \brief A virtual member.
   * \param[in] geometry - Geometrical definition of the problem.
   * \param[in] solver_container - Container vector with all the solutions.
   * \param[in] conv_numerics - Description of the numerical method.
   * \param[in] visc_numerics - Description of the numerical method.
   * \param[in] config - Definition of the particular problem.
   * \param[in] val_marker - Surface marker where the boundary condition is applied.
   */
  inline virtual void BC_Engine_Exhaust(CGeometry *geometry,
                                        CSolver **solver_container,
                                        CNumerics *conv_numerics,
                                        CNumerics *visc_numerics,
                                        CConfig *config,
                                        unsigned short val_marker) { }

  /*!
   * \brief A virtual member.
   * \param[in] geometry - Geometrical definition of the problem.
   * \param[in] solver_container - Container vector with all the solutions.
   * \param[in] numerics - Description of the numerical method.
   * \param[in] config - Definition of the particular problem.
   * \param[in] val_marker - Surface marker where the boundary condition is applied.
   */
  inline virtual void BC_ConjugateHeat_Interface(CGeometry *geometry,
                                                 CSolver **solver_container,
                                                 CNumerics *numerics,
                                                 CConfig *config,
                                                 unsigned short val_marker) { }

  /*!
   * \brief A virtual member.
   * \param[in] geometry - Geometrical definition of the problem.
   * \param[in] solver_container - Container vector with all the solutions.
   * \param[in] conv_numerics - Description of the numerical method.
   * \param[in] visc_numerics - Description of the numerical method.
   * \param[in] config - Definition of the particular problem.
   * \param[in] val_marker - Surface marker where the boundary condition is applied.
   */
  inline virtual void BC_Smoluchowski_Maxwell(CGeometry *geometry,
                                              CSolver **solution_container,
                                              CNumerics *conv_numerics,
                                              CNumerics *visc_numerics,
                                              CConfig *config,
                                              unsigned short val_marker) { }
  /*!
   * \brief Virtual function to apply something like a strong BC to the whole domain.
   * \details Overridden in CTurbSolver to impose fixed values to turbulence quantities
   * in a specified upstream half-plane.
   * \param[in] geometry - Geometrical definition of the problem.
   * \param[in] config - Definition of the particular problem.
   */
  virtual void Impose_Fixed_Values(const CGeometry *geometry, const CConfig *config) { }

 /*!
   * \brief Get the outer state for fluid interface nodes.
   * \param[in] val_marker - marker index
   * \param[in] val_vertex - vertex index
   * \param[in] val_state  - requested state component
   * \param[in] donor_index- index of the donor node to get
   */
  inline virtual su2double GetSlidingState(unsigned short val_marker,
                                           unsigned long val_vertex,
                                           unsigned short val_state,
                                           unsigned long donor_index) const { return 0; }

  /*!
   * \brief Allocates the final pointer of SlidingState depending on how many donor vertex donate to it. That number is stored in SlidingStateNodes[val_marker][val_vertex].
   * \param[in] val_marker   - marker index
   * \param[in] val_vertex   - vertex index
   */
  inline virtual void SetSlidingStateStructure(unsigned short val_marker, unsigned long val_vertex){}

  /*!
   * \brief Set the outer state for fluid interface nodes.
   * \param[in] val_marker - marker index
   * \param[in] val_vertex - vertex index
   * \param[in] val_state  - requested state component
   * \param[in] donor_index- index of the donor node to set
   * \param[in] component  - set value
   */
  inline virtual void SetSlidingState(unsigned short val_marker,
                                      unsigned long val_vertex,
                                      unsigned short val_state,
                                      unsigned long donor_index,
                                      su2double component){ }

  /*!
   * \brief Get the number of outer states for fluid interface nodes.
   * \param[in] val_marker - marker index
   * \param[in] val_vertex - vertex index
   */
  inline virtual int GetnSlidingStates(unsigned short val_marker, unsigned long val_vertex) const { return 0; }

  /*!
   * \brief Set the number of outer states for fluid interface nodes.
   * \param[in] val_marker - marker index
   * \param[in] val_vertex - vertex index
   * \param[in] value      - number of outer states
   */
  inline virtual void SetnSlidingStates(unsigned short val_marker, unsigned long val_vertex, int value) { }

  /*!
   * \brief Set the conjugate heat variables.
   * \param[in] val_marker        - marker index
   * \param[in] val_vertex        - vertex index
   * \param[in] pos_var           - variable position (in vector of all conjugate heat variables)
   * \param[in] relaxation factor - relaxation factor for the change of the variables
   * \param[in] val_var           - value of the variable
   */
  inline virtual void SetConjugateHeatVariable(unsigned short val_marker,
                                               unsigned long val_vertex,
                                               unsigned short pos_var,
                                               su2double relaxation_factor,
                                               su2double val_var) { }

  /*!
   * \brief Set the conjugate heat variables.
   * \param[in] val_marker        - marker index
   * \param[in] val_vertex        - vertex index
   * \param[in] pos_var           - variable position (in vector of all conjugate heat variables)
   */
  inline virtual su2double GetConjugateHeatVariable(unsigned short val_marker,
                                                    unsigned long val_vertex,
                                                    unsigned short pos_var) const { return 0.0; }

  /*!
   * \brief A virtual member.
   * \param[in] geometry - Geometrical definition of the problem.
   * \param[in] solver_container - Container vector with all the solutions.
   * \param[in] config - Definition of the particular problem.
   * \param[in] iRKStep - Current step of the Runge-Kutta iteration.
   */
  inline virtual void ExplicitRK_Iteration(CGeometry *geometry,
                                           CSolver **solver_container,
                                           CConfig *config,
                                           unsigned short iRKStep) { }

  /*!
   * \brief A virtual member.
   * \param[in] geometry - Geometrical definition of the problem.
   * \param[in] solver_container - Container vector with all the solutions.
   * \param[in] config - Definition of the particular problem.
   * \param[in] iRKStep - Current step of the Runge-Kutta iteration.
   */
  inline virtual void ClassicalRK4_Iteration(CGeometry *geometry,
                                             CSolver **solver_container,
                                             CConfig *config,
                                             unsigned short iRKStep) { }

  /*!
   * \brief A virtual member.
   * \param[in] geometry - Geometrical definition of the problem.
   * \param[in] solver_container - Container vector with all the solutions.
   * \param[in] config - Definition of the particular problem.
   */
  inline virtual void ExplicitEuler_Iteration(CGeometry *geometry,
                                              CSolver **solver_container,
                                              CConfig *config) { }

  /*!
   * \brief A virtual member.
   * \param[in] geometry - Geometrical definition of the problem.
   * \param[in] solver_container - Container vector with all the solutions.
   * \param[in] config - Definition of the particular problem.
   */
  inline virtual void PrepareImplicitIteration(CGeometry *geometry,
                                               CSolver **solver_container,
                                               CConfig *config) { }

  /*!
   * \brief A virtual member.
   * \param[in] geometry - Geometrical definition of the problem.
   * \param[in] solver_container - Container vector with all the solutions.
   * \param[in] config - Definition of the particular problem.
   */
  inline virtual void CompleteImplicitIteration(CGeometry *geometry,
                                                CSolver **solver_container,
                                                CConfig *config) { }

  /*!
   * \brief A virtual member.
   * \param[in] geometry - Geometrical definition of the problem.
   * \param[in] solver_container - Container vector with all the solutions.
   * \param[in] config - Definition of the particular problem.
   */
  inline virtual void ImplicitEuler_Iteration(CGeometry *geometry,
                                              CSolver **solver_container,
                                              CConfig *config) { }

  /*!
   * \brief Adapt the CFL number based on the local under-relaxation parameters
   *        computed for each nonlinear iteration.
   * \param[in] geometry - Geometrical definition of the problem.
   * \param[in] config - Definition of the particular problem.
   * \param[in] solver_container - Container vector with all the solutions.
   */
  void AdaptCFLNumber(CGeometry **geometry, CSolver ***solver_container, CConfig *config);

  /*!
   * \brief Reset the local CFL adaption variables
   */
  void ResetCFLAdapt();

  /*!
   * \brief A virtual member.
   * \param[in] geometry - Geometrical definition of the problem.
   * \param[in] numerics - Numerical methods.
   * \param[in] config - Definition of the particular problem.
   */
  inline virtual void ImplicitNewmark_Iteration(const CGeometry *geometry,
                                                CNumerics **numerics,
                                                const CConfig *config) { }

  /*!
   * \brief A virtual member.
   * \param[in] geometry - Geometrical definition of the problem.
   * \param[in] solver_container - Container vector with all the solutions.
   * \param[in] config - Definition of the particular problem.
   */
  inline virtual void ImplicitNewmark_Update(const CGeometry *geometry,
                                             const CConfig *config) { }

  /*!
   * \brief A virtual member.
   * \param[in] geometry - Geometrical definition of the problem.
   * \param[in] solver_container - Container vector with all the solutions.
   * \param[in] config - Definition of the particular problem.
   */
  inline virtual void ImplicitNewmark_Relaxation(const CGeometry *geometry,
                                                 const CConfig *config) { }

  /*!
   * \brief A virtual member.
   * \param[in] geometry - Geometrical definition of the problem.
   * \param[in] numerics - Numerical methods.
   * \param[in] config - Definition of the particular problem.
   */
  inline virtual void GeneralizedAlpha_Iteration(const CGeometry *geometry,
                                                 CNumerics **numerics,
                                                 const CConfig *config) { }

  /*!
   * \brief A virtual member.
   * \param[in] geometry - Geometrical definition of the problem.
   * \param[in] solver_container - Container vector with all the solutions.
   * \param[in] config - Definition of the particular problem.
   */
  inline virtual void GeneralizedAlpha_UpdateDisp(const CGeometry *geometry,
                                                  const CConfig *config) { }

  /*!
   * \brief A virtual member.
   * \param[in] geometry - Geometrical definition of the problem.
   * \param[in] solver_container - Container vector with all the solutions.
   * \param[in] config - Definition of the particular problem.
   */
  inline virtual void GeneralizedAlpha_UpdateSolution(const CGeometry *geometry,
                                                      const CConfig *config) { }

  /*!
   * \brief A virtual member.
   * \param[in] geometry - Geometrical definition of the problem.
   * \param[in] solver_container - Container vector with all the solutions.
   * \param[in] config - Definition of the particular problem.
   */
  inline virtual void GeneralizedAlpha_UpdateLoads(const CGeometry *geometry,
                                                   const CConfig *config) { }

  /*!
   * \brief A virtual member.
   * \param[in] geometry - Geometrical definition of the problem.
   * \param[in] config - Definition of the particular problem.
   */
  inline virtual void Pressure_Forces(const CGeometry* geometry, const CConfig* config) { }

  /*!
   * \brief A virtual member.
   * \param[in] geometry - Geometrical definition of the problem.
   * \param[in] config - Definition of the particular problem.
   */
  inline virtual void Momentum_Forces(const CGeometry* geometry, const CConfig* config) { }

  /*!
   * \brief A virtual member.
   * \param[in] geometry - Geometrical definition of the problem.
   * \param[in] config - Definition of the particular problem.
   */
  inline virtual void Friction_Forces(const CGeometry* geometry, const CConfig* config) { }

  /*!
   * \brief A virtual member.
   * \param[in] geometry - Geometrical definition of the problem.
   * \param[in] solver_container - Container vector with all the solutions.
   * \param[in] config - Definition of the particular problem.
   */
  inline virtual void Heat_Fluxes(CGeometry *geometry,
                                  CSolver **solver_container,
                                  CConfig *config) { }

  /*!
   * \brief A virtual member.
   * \param[in] geometry - Geometrical definition of the problem.
   * \param[in] config - Definition of the particular problem.
   * \param[in] reconstruction - indicator that the gradient being computed is for upwind reconstruction.
   */
  inline virtual void SetPrimitive_Gradient_GG(CGeometry *geometry,
                                               const CConfig *config,
                                               bool reconstruction = false) { }

  /*!
   * \brief A virtual member.
   * \param[in] geometry - Geometrical definition of the problem.
   * \param[in] config - Definition of the particular problem.
   * \param[in] reconstruction - indicator that the gradient being computed is for upwind reconstruction.
   */
  inline virtual void SetPrimitive_Gradient_LS(CGeometry *geometry,
                                               const CConfig *config,
                                               bool reconstruction = false) { }

  /*!
   * \brief A virtual member.
   * \param[in] geometry - Geometrical definition of the problem.
   * \param[in] solver_container - Container vector with all the solutions.
   * \param[in] numerics_container - Description of the numerical method.
   * \param[in] config - Definition of the particular problem.
   * \param[in] iMesh - Index of the mesh in multigrid computations.
   * \param[in] iRKStep - Current step of the Runge-Kutta iteration.
   */
  inline virtual void Viscous_Residual(CGeometry *geometry,
                                       CSolver **solver_container,
                                       CNumerics **numerics_container,
                                       CConfig *config,
                                       unsigned short iMesh,
                                       unsigned short iRKStep) { }

  /*!
   * \brief A virtual member.
   * \param[in] geometry - Geometrical definition of the problem.
   * \param[in] solver_container - Container vector with all the solutions.
   * \param[in] numerics_container - Description of the numerical method.
   * \param[in] second_numerics - Description of the second numerical method.
   * \param[in] config - Definition of the particular problem.
   * \param[in] iMesh - Index of the mesh in multigrid computations.
   */
  inline virtual void Source_Residual(CGeometry *geometry,
                                      CSolver **solver_container,
                                      CNumerics **numerics_container,
                                      CConfig *config,
                                      unsigned short iMesh) { }

  /*!
   * \brief A virtual member.
   * \param[in] geometry - Geometrical definition of the problem.
   * \param[in] solver_container - Container vector with all the solutions.
   * \param[in] numerics - Description of the numerical method.
   * \param[in] config - Definition of the particular problem.
   * \param[in] iMesh - Index of the mesh in multigrid computations.
   */
  inline virtual void Source_Template(CGeometry *geometry,
                                      CSolver **solver_container,
                                      CNumerics *numerics,
                                      CConfig *config,
                                      unsigned short iMesh) { }

  /*!
   * \brief A virtual member.
   * \param[in] val_marker - Surface marker where the coefficient is computed.
   * \param[in] val_vertex - Vertex of the marker <i>val_marker</i> where the coefficient is evaluated.
   * \param[in] val_sensitivity - Value of the sensitivity coefficient.
   */
  inline virtual void SetCSensitivity(unsigned short val_marker,
                                      unsigned long val_vertex,
                                      su2double val_sensitivity) { }

  /*!
   * \brief A virtual member.
   * \param[in] geometry - Geometrical definition of the problem.
   * \param[in] solver_container - Container vector with all the solutions.
   * \param[in] config - Definition of the particular problem.
   */
  inline virtual void SetForceProj_Vector(CGeometry *geometry,
                                          CSolver **solver_container,
                                          CConfig *config) { }

  /*!
   * \brief A virtual member.
   * \param[in] geometry - Geometrical definition of the problem.
   * \param[in] solver_container - Container vector with all the solutions.
   * \param[in] config - Definition of the particular problem.
   */
  inline virtual void SetIntBoundary_Jump(CGeometry *geometry,
                                          CSolver **solver_container,
                                          CConfig *config) { }

  /*!
   * \brief A virtual member.
   * \param[in] val_Total_CD - Value of the total drag coefficient.
   */
  inline virtual void SetTotal_CD(su2double val_Total_CD) { }

  /*!
   * \brief A virtual member.
   * \param[in] val_Total_CL - Value of the total lift coefficient.
   */
  inline virtual void SetTotal_CL(su2double val_Total_CL) { }

  /*!
   * \brief A virtual member.
   * \param[in] val_Total_CD - Value of the total drag coefficient.
   */
  inline virtual void SetTotal_NetThrust(su2double val_Total_NetThrust) { }

  /*!
   * \brief A virtual member.
   * \param[in] val_Total_CD - Value of the total drag coefficient.
   */
  inline virtual void SetTotal_Power(su2double val_Total_Power) { }

  /*!
   * \brief A virtual member.
   * \param[in] val_Total_CD - Value of the total drag coefficient.
   */
  inline virtual void SetTotal_SolidCD(su2double val_Total_SolidCD) { }

  /*!
   * \brief A virtual member.
   * \param[in] val_Total_CD - Value of the total drag coefficient.
   */
  inline virtual void SetTotal_ReverseFlow(su2double val_Total_ReverseFlow) { }

  /*!
   * \brief A virtual member.
   * \param[in] val_Total_CD - Value of the total drag coefficient.
   */
  inline virtual void SetTotal_MFR(su2double val_Total_MFR) { }

  /*!
   * \brief A virtual member.
   * \param[in] val_Total_CD - Value of the total drag coefficient.
   */
  inline virtual void SetTotal_Prop_Eff(su2double val_Total_Prop_Eff) { }

  /*!
   * \brief A virtual member.
   * \param[in] val_Total_CD - Value of the total drag coefficient.
   */
  inline virtual void SetTotal_ByPassProp_Eff(su2double val_Total_ByPassProp_Eff) { }

  /*!
   * \brief A virtual member.
   * \param[in] val_Total_CD - Value of the total drag coefficient.
   */
  inline virtual void SetTotal_Adiab_Eff(su2double val_Total_Adiab_Eff) { }

  /*!
   * \brief A virtual member.
   * \param[in] val_Total_CD - Value of the total drag coefficient.
   */
  inline virtual void SetTotal_Poly_Eff(su2double val_Total_Poly_Eff) { }

  /*!
   * \brief A virtual member.
   * \param[in] val_Total_CD - Value of the total drag coefficient.
   */
  inline virtual void SetTotal_IDC(su2double val_Total_IDC) { }

  /*!
   * \brief A virtual member.
   * \param[in] val_Total_CD - Value of the total drag coefficient.
   */
  inline virtual void SetTotal_IDC_Mach(su2double val_Total_IDC_Mach) { }

  /*!
   * \brief A virtual member.
   * \param[in] val_Total_CD - Value of the total drag coefficient.
   */
  inline virtual void SetTotal_IDR(su2double val_Total_IDR) { }

  /*!
   * \brief A virtual member.
   * \param[in] val_Total_CD - Value of the total drag coefficient.
   */
  inline virtual void SetTotal_DC60(su2double val_Total_DC60) { }

  /*!
   * \brief A virtual member.
   * \param[in] val_Total_Custom_ObjFunc - Value of the total custom objective function.
   * \param[in] val_weight - Value of the weight for the custom objective function.
   */
  inline virtual void SetTotal_Custom_ObjFunc(su2double val_total_custom_objfunc, su2double val_weight) { }

  /*!
   * \brief A virtual member.
   * \param[in] val_Total_Custom_ObjFunc - Value of the total custom objective function.
   * \param[in] val_weight - Value of the weight for the custom objective function.
   */
  inline virtual void AddTotal_Custom_ObjFunc(su2double val_total_custom_objfunc, su2double val_weight) { }

  /*!
   * \brief A virtual member.
   * \param[in] val_Total_CT - Value of the total thrust coefficient.
   */
  inline virtual void SetTotal_CT(su2double val_Total_CT) { }

  /*!
   * \brief A virtual member.
   * \param[in] val_Total_CQ - Value of the total torque coefficient.
   */
  inline virtual void SetTotal_CQ(su2double val_Total_CQ) { }

  /*!
   * \brief A virtual member.
   * \param[in] val_Total_Heat - Value of the total heat load.
   */
  inline virtual void SetTotal_HeatFlux(su2double val_Total_Heat) { }

  /*!
   * \brief A virtual member.
   * \param[in] val_Total_MaxHeat - Value of the total heat load.
   */
  inline virtual void SetTotal_MaxHeatFlux(su2double val_Total_MaxHeat) { }

  /*!
   * \brief A virtual member.
   * \param[in] geometry - Geometrical definition of the problem.
   * \param[in] solver_container - Container vector with all the solutions.
   * \param[in] numerics - Description of the numerical method.
   * \param[in] config - Definition of the particular problem.
   */
  inline virtual void Inviscid_Sensitivity(CGeometry *geometry,
                                           CSolver **solver_container,
                                           CNumerics *numerics,
                                           CConfig *config) { }

  /*!
   * \brief A virtual member.
   * \param[in] geometry - Geometrical definition of the problem.
   * \param[in] solver_container - Container vector with all the solutions.
   * \param[in] numerics - Description of the numerical method.
   * \param[in] config - Definition of the particular problem.
   */
  inline virtual void Smooth_Sensitivity(CGeometry *geometry,
                                         CSolver **solver_container,
                                         CNumerics *numerics,
                                         CConfig *config) { }

  /*!
   * \brief A virtual member.
   * \param[in] geometry - Geometrical definition of the problem.
   * \param[in] solver_container - Container vector with all the solutions.
   * \param[in] numerics - Description of the numerical method.
   * \param[in] config - Definition of the particular problem.
   */
  inline virtual void Viscous_Sensitivity(CGeometry *geometry,
                                          CSolver **solver_container,
                                          CNumerics *numerics,
                                          CConfig *config) { }

  /*!
   * \brief A virtual member.
   * \param[in] val_marker - Surface marker where the coefficient is computed.
   * \return Value of the lift coefficient (inviscid contribution) on the surface <i>val_marker</i>.
   */
  inline virtual su2double GetCL_Inv(unsigned short val_marker) const { return 0; }

  /*!
   * \brief A virtual member.
   * \param[in] val_marker - Surface marker where the coefficient is computed.
   * \return Value of the lift coefficient (viscous contribution) on the surface <i>val_marker</i>.
   */
  inline virtual su2double GetCL_Visc(unsigned short val_marker) const { return 0; }

  /*!
   * \brief A virtual member.
   * \param[in] val_marker - Surface marker where the coefficient is computed.
   * \return Value of the lift coefficient on the surface <i>val_marker</i>.
   */
  inline virtual su2double GetSurface_CL(unsigned short val_marker) const { return 0; }

  /*!
   * \brief A virtual member.
   * \param[in] val_marker - Surface marker where the coefficient is computed.
   * \return Value of the drag coefficient on the surface <i>val_marker</i>.
   */
  inline virtual su2double GetSurface_CD(unsigned short val_marker) const { return 0; }

  /*!
   * \brief A virtual member.
   * \param[in] val_marker - Surface marker where the coefficient is computed.
   * \return Value of the side force coefficient on the surface <i>val_marker</i>.
   */
  inline virtual su2double GetSurface_CSF(unsigned short val_marker) const { return 0; }

  /*!
   * \brief A virtual member.
   * \param[in] val_marker - Surface marker where the coefficient is computed.
   * \return Value of the side force coefficient on the surface <i>val_marker</i>.
   */
  inline virtual su2double GetSurface_CEff(unsigned short val_marker) const { return 0; }

  /*!
   * \brief A virtual member.
   * \param[in] val_marker - Surface marker where the coefficient is computed.
   * \return Value of the x force coefficient on the surface <i>val_marker</i>.
   */
  inline virtual su2double GetSurface_CFx(unsigned short val_marker) const { return 0; }

  /*!
   * \brief A virtual member.
   * \param[in] val_marker - Surface marker where the coefficient is computed.
   * \return Value of the y force coefficient on the surface <i>val_marker</i>.
   */
  inline virtual su2double GetSurface_CFy(unsigned short val_marker) const { return 0; }

  /*!
   * \brief A virtual member.
   * \param[in] val_marker - Surface marker where the coefficient is computed.
   * \return Value of the z force coefficient on the surface <i>val_marker</i>.
   */
  inline virtual su2double GetSurface_CFz(unsigned short val_marker) const { return 0; }

  /*!
   * \brief A virtual member.
   * \param[in] val_marker - Surface marker where the coefficient is computed.
   * \return Value of the x moment coefficient on the surface <i>val_marker</i>.
   */
  inline virtual su2double GetSurface_CMx(unsigned short val_marker) const { return 0; }

  /*!
   * \brief A virtual member.
   * \param[in] val_marker - Surface marker where the coefficient is computed.
   * \return Value of the y moment coefficient on the surface <i>val_marker</i>.
   */
  inline virtual su2double GetSurface_CMy(unsigned short val_marker) const { return 0; }

  /*!
   * \brief A virtual member.
   * \param[in] val_marker - Surface marker where the coefficient is computed.
   * \return Value of the z moment coefficient on the surface <i>val_marker</i>.
   */
  inline virtual su2double GetSurface_CMz(unsigned short val_marker) const { return 0; }

  /*!
   * \brief A virtual member.
   * \param[in] val_marker - Surface marker where the coefficient is computed.
   * \return Value of the lift coefficient on the surface <i>val_marker</i>.
   */
  inline virtual su2double GetSurface_CL_Inv(unsigned short val_marker) const { return 0; }

  /*!
   * \brief A virtual member.
   * \param[in] val_marker - Surface marker where the coefficient is computed.
   * \return Value of the drag coefficient on the surface <i>val_marker</i>.
   */
  inline virtual su2double GetSurface_CD_Inv(unsigned short val_marker) const { return 0; }

  /*!
   * \brief A virtual member.
   * \param[in] val_marker - Surface marker where the coefficient is computed.
   * \return Value of the side force coefficient on the surface <i>val_marker</i>.
   */
  inline virtual su2double GetSurface_CSF_Inv(unsigned short val_marker) const { return 0; }

  /*!
   * \brief A virtual member.
   * \param[in] val_marker - Surface marker where the coefficient is computed.
   * \return Value of the side force coefficient on the surface <i>val_marker</i>.
   */
  inline virtual su2double GetSurface_CEff_Inv(unsigned short val_marker) const { return 0; }

  /*!
   * \brief A virtual member.
   * \param[in] val_marker - Surface marker where the coefficient is computed.
   * \return Value of the x force coefficient on the surface <i>val_marker</i>.
   */
  inline virtual su2double GetSurface_CFx_Inv(unsigned short val_marker) const { return 0; }

  /*!
   * \brief A virtual member.
   * \param[in] val_marker - Surface marker where the coefficient is computed.
   * \return Value of the y force coefficient on the surface <i>val_marker</i>.
   */
  inline virtual su2double GetSurface_CFy_Inv(unsigned short val_marker) const { return 0; }

  /*!
   * \brief A virtual member.
   * \param[in] val_marker - Surface marker where the coefficient is computed.
   * \return Value of the z force coefficient on the surface <i>val_marker</i>.
   */
  inline virtual su2double GetSurface_CFz_Inv(unsigned short val_marker) const { return 0; }

  /*!
   * \brief A virtual member.
   * \param[in] val_marker - Surface marker where the coefficient is computed.
   * \return Value of the x moment coefficient on the surface <i>val_marker</i>.
   */
  inline virtual su2double GetSurface_CMx_Inv(unsigned short val_marker) const { return 0; }

  /*!
   * \brief A virtual member.
   * \param[in] val_marker - Surface marker where the coefficient is computed.
   * \return Value of the y moment coefficient on the surface <i>val_marker</i>.
   */
  inline virtual su2double GetSurface_CMy_Inv(unsigned short val_marker) const { return 0; }

  /*!
   * \brief A virtual member.
   * \param[in] val_marker - Surface marker where the coefficient is computed.
   * \return Value of the z moment coefficient on the surface <i>val_marker</i>.
   */
  inline virtual su2double GetSurface_CMz_Inv(unsigned short val_marker) const { return 0; }

  /*!
   * \brief A virtual member.
   * \param[in] val_marker - Surface marker where the coefficient is computed.
   * \return Value of the lift coefficient on the surface <i>val_marker</i>.
   */
  inline virtual su2double GetSurface_CL_Visc(unsigned short val_marker) const { return 0; }

  /*!
   * \brief A virtual member.
   * \param[in] val_marker - Surface marker where the coefficient is computed.
   * \return Value of the drag coefficient on the surface <i>val_marker</i>.
   */
  inline virtual su2double GetSurface_CD_Visc(unsigned short val_marker) const { return 0; }

  /*!
   * \brief A virtual member.
   * \param[in] val_marker - Surface marker where the coefficient is computed.
   * \return Value of the side force coefficient on the surface <i>val_marker</i>.
   */
  inline virtual su2double GetSurface_CSF_Visc(unsigned short val_marker) const { return 0; }

  /*!
   * \brief A virtual member.
   * \param[in] val_marker - Surface marker where the coefficient is computed.
   * \return Value of the side force coefficient on the surface <i>val_marker</i>.
   */
  inline virtual su2double GetSurface_CEff_Visc(unsigned short val_marker) const { return 0; }

  /*!
   * \brief A virtual member.
   * \param[in] val_marker - Surface marker where the coefficient is computed.
   * \return Value of the x force coefficient on the surface <i>val_marker</i>.
   */
  inline virtual su2double GetSurface_CFx_Visc(unsigned short val_marker) const { return 0; }

  /*!
   * \brief A virtual member.
   * \param[in] val_marker - Surface marker where the coefficient is computed.
   * \return Value of the y force coefficient on the surface <i>val_marker</i>.
   */
  inline virtual su2double GetSurface_CFy_Visc(unsigned short val_marker) const { return 0; }

  /*!
   * \brief A virtual member.
   * \param[in] val_marker - Surface marker where the coefficient is computed.
   * \return Value of the z force coefficient on the surface <i>val_marker</i>.
   */
  inline virtual su2double GetSurface_CFz_Visc(unsigned short val_marker) const { return 0; }

  /*!
   * \brief A virtual member.
   * \param[in] val_marker - Surface marker where the coefficient is computed.
   * \return Value of the x moment coefficient on the surface <i>val_marker</i>.
   */
  inline virtual su2double GetSurface_CMx_Visc(unsigned short val_marker) const { return 0; }

  /*!
   * \brief A virtual member.
   * \param[in] val_marker - Surface marker where the coefficient is computed.
   * \return Value of the y moment coefficient on the surface <i>val_marker</i>.
   */
  inline virtual su2double GetSurface_CMy_Visc(unsigned short val_marker) const { return 0; }

  /*!
   * \brief A virtual member.
   * \param[in] val_marker - Surface marker where the coefficient is computed.
   * \return Value of the z moment coefficient on the surface <i>val_marker</i>.
   */
  inline virtual su2double GetSurface_CMz_Visc(unsigned short val_marker) const { return 0; }

  /*!
   * \brief A virtual member.
   * \param[in] val_marker - Surface marker where the coefficient is computed.
   * \return Value of the buffet metric on the surface <i>val_marker</i>.
   */
  inline virtual su2double GetSurface_Buffet_Metric(unsigned short val_marker) const { return 0; }

  /*!
   * \brief A virtual member.
   * \param[in] val_marker - Surface marker where the coefficient is computed.
   * \return Value of the lift coefficient on the surface <i>val_marker</i>.
   */
  inline virtual su2double GetSurface_CL_Mnt(unsigned short val_marker) const { return 0; }

  /*!
   * \brief A virtual member.
   * \param[in] val_marker - Surface marker where the coefficient is computed.
   * \return Value of the drag coefficient on the surface <i>val_marker</i>.
   */
  inline virtual su2double GetSurface_CD_Mnt(unsigned short val_marker) const { return 0; }

  /*!
   * \brief A virtual member.
   * \param[in] val_marker - Surface marker where the coefficient is computed.
   * \return Value of the side force coefficient on the surface <i>val_marker</i>.
   */
  inline virtual su2double GetSurface_CSF_Mnt(unsigned short val_marker) const { return 0; }

  /*!
   * \brief A virtual member.
   * \param[in] val_marker - Surface marker where the coefficient is computed.
   * \return Value of the side force coefficient on the surface <i>val_marker</i>.
   */
  inline virtual su2double GetSurface_CEff_Mnt(unsigned short val_marker) const { return 0; }

  /*!
   * \brief A virtual member.
   * \param[in] val_marker - Surface marker where the coefficient is computed.
   * \return Value of the x force coefficient on the surface <i>val_marker</i>.
   */
  inline virtual su2double GetSurface_CFx_Mnt(unsigned short val_marker) const { return 0; }

  /*!
   * \brief A virtual member.
   * \param[in] val_marker - Surface marker where the coefficient is computed.
   * \return Value of the y force coefficient on the surface <i>val_marker</i>.
   */
  inline virtual su2double GetSurface_CFy_Mnt(unsigned short val_marker) const { return 0; }

  /*!
   * \brief A virtual member.
   * \param[in] val_marker - Surface marker where the coefficient is computed.
   * \return Value of the z force coefficient on the surface <i>val_marker</i>.
   */
  inline virtual su2double GetSurface_CFz_Mnt(unsigned short val_marker) const { return 0; }

  /*!
   * \brief A virtual member.
   * \param[in] val_marker - Surface marker where the coefficient is computed.
   * \return Value of the x moment coefficient on the surface <i>val_marker</i>.
   */
  inline virtual su2double GetSurface_CMx_Mnt(unsigned short val_marker) const { return 0; }

  /*!
   * \brief A virtual member.
   * \param[in] val_marker - Surface marker where the coefficient is computed.
   * \return Value of the y moment coefficient on the surface <i>val_marker</i>.
   */
  inline virtual su2double GetSurface_CMy_Mnt(unsigned short val_marker) const { return 0; }

  /*!
   * \brief A virtual member.
   * \param[in] val_marker - Surface marker where the coefficient is computed.
   * \return Value of the z moment coefficient on the surface <i>val_marker</i>.
   */
  inline virtual su2double GetSurface_CMz_Mnt(unsigned short val_marker) const { return 0; }

  /*!
   * \brief A virtual member.
   * \param[in] val_marker - Surface marker where the coefficient is computed.
   * \return Value of the lift coefficient (viscous contribution) on the surface <i>val_marker</i>.
   */
  inline virtual su2double GetCSF_Visc(unsigned short val_marker) const { return 0; }

  /*!
   * \brief A virtual member.
   * \param[in] val_marker - Surface marker where the coefficient is computed.
   * \return Value of the drag coefficient (inviscid contribution) on the surface <i>val_marker</i>.
   */
  inline virtual su2double GetCD_Inv(unsigned short val_marker) const { return 0; }

  /*!
   * \brief A virtual member.
   * \param[in] val_marker - Surface marker where the coefficient is computed.
   * \return Value of the mass flow rate on the surface <i>val_marker</i>.
   */
  inline virtual su2double GetInflow_MassFlow(unsigned short val_marker) const { return 0; }

  /*!
   * \brief A virtual member.
   * \param[in] config - Definition of the particular problem.
   * \param[in] convergence - boolean for whether the solution is converged
   * \return boolean for whether the Fixed C_L mode is converged to target C_L
   */
  inline virtual bool FixedCL_Convergence(CConfig *config, bool convergence) { return false; }

  /*!
   * \brief A virtual member.
   * \return boolean for whether the Fixed C_L mode is currently in finite-differencing mode
   */
  inline virtual bool GetStart_AoA_FD(void) const { return false; }

  /*!
   * \brief A virtual member.
   * \return boolean for whether the Fixed C_L mode is currently in finite-differencing mode
   */
  inline virtual bool GetEnd_AoA_FD(void) const { return false; }

  /*!
   * \brief A virtual member.
   * \return value for the last iteration that the AoA was updated
   */
  inline virtual unsigned long GetIter_Update_AoA(void) const { return 0; }

  /*!
   * \brief A virtual member.
   * \return value of the AoA before most recent update
   */
  inline virtual su2double GetPrevious_AoA(void) const { return 0.0; }

  /*!
   * \brief A virtual member.
   * \return value of CL Driver control command (AoA_inc)
   */
  inline virtual su2double GetAoA_inc(void) const { return 0.0; }

  /*!
   * \brief A virtual member.
   * \param[in] val_marker - Surface marker where the coefficient is computed.
   * \return Value of the mass flow rate on the surface <i>val_marker</i>.
   */
  inline virtual su2double GetExhaust_MassFlow(unsigned short val_marker) const { return 0; }

  /*!
   * \brief A virtual member.
   * \param[in] val_marker - Surface marker where the coefficient is computed.
   * \return Value of the fan face pressure on the surface <i>val_marker</i>.
   */
  inline virtual su2double GetInflow_Pressure(unsigned short val_marker) const { return 0; }

  /*!
   * \brief A virtual member.
   * \param[in] val_marker - Surface marker where the coefficient is computed.
   * \return Value of the fan face mach on the surface <i>val_marker</i>.
   */
  inline virtual su2double GetInflow_Mach(unsigned short val_marker) const { return 0; }

  /*!
   * \brief A virtual member.
   * \param[in] val_marker - Surface marker where the coefficient is computed.
   * \return Value of the sideforce coefficient (inviscid contribution) on the surface <i>val_marker</i>.
   */
  inline virtual su2double GetCSF_Inv(unsigned short val_marker) const { return 0; }

  /*!
   * \brief A virtual member.
   * \param[in] val_marker - Surface marker where the coefficient is computed.
   * \return Value of the efficiency coefficient (inviscid contribution) on the surface <i>val_marker</i>.
   */
  inline virtual su2double GetCEff_Inv(unsigned short val_marker) const { return 0; }

  /*!
   * \brief A virtual member.
   * \param[in] val_marker - Surface marker where the heat flux is computed.
   * \return Value of the integrated heat flux (viscous contribution) on the surface <i>val_marker</i>.
   */
  inline virtual su2double GetSurface_HF_Visc(unsigned short val_marker) const { return 0; }

  /*!
   * \brief A virtual member.
   * \param[in] val_marker - Surface marker where the heat flux is computed.
   * \return Value of the maximum heat flux (viscous contribution) on the surface <i>val_marker</i>.
   */
  inline virtual su2double GetSurface_MaxHF_Visc(unsigned short val_marker) const { return 0; }

  /*!
   * \brief A virtual member.
   * \param[in] val_marker - Surface marker where the coefficient is computed.
   * \return Value of the drag coefficient (viscous contribution) on the surface <i>val_marker</i>.
   */
  inline virtual su2double GetCD_Visc(unsigned short val_marker) const { return 0; }

  /*!
   * \author H. Kline
   * \brief Set the total "combo" objective (weighted sum of other values).
   * \param[in] ComboObj - Value of the combined objective.
   */
  inline virtual void SetTotal_ComboObj(su2double ComboObj) {}

  /*!
   * \author H. Kline
   * \brief Provide the total "combo" objective (weighted sum of other values).
   * \return Value of the "combo" objective values.
   */
  inline virtual su2double GetTotal_ComboObj(void) const { return 0;}

  /*!
   * \brief A virtual member.
   * \return Value of the sideforce coefficient (inviscid + viscous contribution).
   */
  inline virtual su2double GetTotal_CSF() const { return 0; }

  /*!
   * \brief A virtual member.
   * \return Value of the efficiency coefficient (inviscid + viscous contribution).
   */
  inline virtual su2double GetTotal_CEff() const { return 0; }

  /*!
   * \brief A virtual member.
   * \return Value of the thrust coefficient (force in the -x direction, inviscid + viscous contribution).
   */
  inline virtual su2double GetTotal_CT() const { return 0; }

  /*!
   * \brief A virtual member.
   * \return Value of the torque coefficient (moment in the -x direction, inviscid + viscous contribution).
   */
  inline virtual su2double GetTotal_CQ() const { return 0; }

  /*!
   * \brief A virtual member.
   * \return Value of the heat load (integrated heat flux).
   */
  inline virtual su2double GetTotal_HeatFlux() const { return 0; }

  /*!
   * \brief A virtual member.
   * \return Value of the heat load (integrated heat flux).
   */
  inline virtual su2double GetTotal_MaxHeatFlux() const { return 0; }

  /*!
   * \brief A virtual member.
   * \return Value of the average temperature.
   */
  inline virtual su2double GetTotal_AvgTemperature() const { return 0; }

  /*!
   * \brief A virtual member.
   * \return Value of the rotor Figure of Merit (FM) (inviscid + viscous contribution).
   */
  inline virtual su2double GetTotal_CMerit() const { return 0; }

  /*!
   * \brief A virtual member.
   * \return Value of the Equivalent Area coefficient (inviscid + viscous contribution).
   */
  inline virtual su2double GetTotal_CEquivArea() const { return 0; }

  /*!
   * \brief A virtual member.
   * \return Value of the Aero drag (inviscid + viscous contribution).
   */
  inline virtual su2double GetTotal_AeroCD() const { return 0; }

  /*!
   * \brief A virtual member.
   * \return Value of the difference of the presure and the target pressure.
   */
  inline virtual su2double GetTotal_CpDiff() const { return 0; }

  /*!
   * \brief A virtual member.
   * \return Value of the difference of the heat and the target heat.
   */
  inline virtual su2double GetTotal_HeatFluxDiff() const { return 0; }

  /*!
   * \brief A virtual member.
   * \return Value of the FEA coefficient (inviscid + viscous contribution).
   */
  inline virtual su2double GetTotal_CFEA() const { return 0; }

  /*!
   * \brief A virtual member.
   * \return Value of the Near-Field Pressure coefficient (inviscid + viscous contribution).
   */
  inline virtual su2double GetTotal_CNearFieldOF() const { return 0; }

  /*!
   * \author H. Kline
   * \brief Add to the value of the total 'combo' objective.
   * \param[in] val_obj - Value of the contribution to the 'combo' objective.
   */
  inline virtual void AddTotal_ComboObj(su2double val_obj) {}

  /*!
   * \brief A virtual member.
   * \return Value of the objective function for a reference geometry.
   */
  inline virtual su2double GetTotal_OFRefGeom() const { return 0; }

  /*!
   * \brief A virtual member.
   * \return Value of the objective function for a reference node.
   */
  inline virtual su2double GetTotal_OFRefNode() const { return 0; }

  /*!
   * \brief A virtual member.
   * \return Value of the objective function for the volume fraction.
   */
  inline virtual su2double GetTotal_OFVolFrac() const { return 0; }

  /*!
   * \brief Retrieve the value of the discreteness objective function.
   */
  inline virtual su2double GetTotal_OFDiscreteness() const { return 0; }

  /*!
   * \brief A virtual member.
   * \return Value of the compliance objective function.
   */
  inline virtual su2double GetTotal_OFCompliance() const { return 0; }

  /*!
   * \brief A virtual member.
   * \return Value of the stress penalty objective function.
   */
  inline virtual su2double GetTotal_OFStressPenalty() const { return 0; }

  /*!
   * \brief A virtual member.
   * \return Bool that defines whether the solution has an element-based file or not
   */
  inline virtual bool IsElementBased(void) const { return false; }

  /*!
   * \brief A virtual member.
   * \param[in] val_cequivarea - Value of the Equivalent Area coefficient.
   */
  inline virtual void SetTotal_CEquivArea(su2double val_cequivarea) { }

  /*!
   * \brief A virtual member.
   * \param[in] val_aerocd - Value of the aero drag.
   */
  inline virtual void SetTotal_AeroCD(su2double val_aerocd) { }

  /*!
   * \brief A virtual member.
   * \param[in] val_pressure - Value of the difference between pressure and the target pressure.
   */
  inline virtual void SetTotal_CpDiff(su2double val_pressure) { }

  /*!
   * \brief A virtual member.
   * \param[in] val_pressure - Value of the difference between heat and the target heat.
   */
  inline virtual void SetTotal_HeatFluxDiff(su2double val_heat) { }

  /*!
   * \brief A virtual member.
   * \param[in] val_cfea - Value of the FEA coefficient.
   */
  inline virtual void SetTotal_CFEA(su2double val_cfea) { }

  /*!
   * \brief A virtual member.
   * \param[in] val_ofrefgeom - Value of the objective function for a reference geometry.
   */
  inline virtual void SetTotal_OFRefGeom(su2double val_ofrefgeom) { }

  /*!
   * \brief A virtual member.
   * \param[in] val_ofrefgeom - Value of the objective function for a reference node.
   */
  inline virtual void SetTotal_OFRefNode(su2double val_ofrefnode) { }

  /*!
   * \brief A virtual member.
   * \param[in] val_cnearfieldpress - Value of the Near-Field pressure coefficient.
   */
  inline virtual void SetTotal_CNearFieldOF(su2double val_cnearfieldpress) { }

  /*!
   * \brief Get the reference force used to compute CL, CD, etc.
   */
  inline virtual su2double GetAeroCoeffsReferenceForce() const { return 0; }

  /*!
   * \brief A virtual member.
   * \return Value of the lift coefficient (inviscid + viscous contribution).
   */
  inline virtual su2double GetTotal_CL() const { return 0; }

  /*!
   * \brief A virtual member.
   * \return Value of the drag coefficient (inviscid + viscous contribution).
   */
  inline virtual su2double GetTotal_CD() const { return 0; }

  /*!
   * \brief A virtual member.
   * \return Value of the drag coefficient (inviscid + viscous contribution).
   */
  inline virtual su2double GetTotal_NetThrust() const { return 0; }

  /*!
   * \brief A virtual member.
   * \return Value of the drag coefficient (inviscid + viscous contribution).
   */
  inline virtual su2double GetTotal_Power() const { return 0; }

  /*!
   * \brief A virtual member.
   * \return Value of the drag coefficient (inviscid + viscous contribution).
   */
  inline virtual su2double GetTotal_SolidCD() const { return 0; }

  /*!
   * \brief A virtual member.
   * \return Value of the drag coefficient (inviscid + viscous contribution).
   */
  inline virtual su2double GetTotal_ReverseFlow() const { return 0; }

  /*!
   * \brief A virtual member.
   * \return Value of the drag coefficient (inviscid + viscous contribution).
   */
  inline virtual su2double GetTotal_MFR() const { return 0; }

  /*!
   * \brief A virtual member.
   * \return Value of the drag coefficient (inviscid + viscous contribution).
   */
  inline virtual su2double GetTotal_Prop_Eff() const { return 0; }

  /*!
   * \brief A virtual member.
   * \return Value of the drag coefficient (inviscid + viscous contribution).
   */
  inline virtual su2double GetTotal_ByPassProp_Eff() const { return 0; }

  /*!
   * \brief A virtual member.
   * \return Value of the drag coefficient (inviscid + viscous contribution).
   */
  inline virtual su2double GetTotal_Adiab_Eff() const { return 0; }

  /*!
   * \brief A virtual member.
   * \return Value of the drag coefficient (inviscid + viscous contribution).
   */
  inline virtual su2double GetTotal_Poly_Eff() const { return 0; }

  /*!
   * \brief A virtual member.
   * \return Value of the drag coefficient (inviscid + viscous contribution).
   */
  inline virtual su2double GetTotal_IDC() const { return 0; }

  /*!
   * \brief A virtual member.
   * \return Value of the drag coefficient (inviscid + viscous contribution).
   */
  inline virtual su2double GetTotal_IDC_Mach() const { return 0; }

  /*!
   * \brief A virtual member.
   * \return Value of the drag coefficient (inviscid + viscous contribution).
   */
  inline virtual su2double GetTotal_IDR() const { return 0; }

  /*!
   * \brief A virtual member.
   * \return Value of the drag coefficient (inviscid + viscous contribution).
   */
  inline virtual su2double GetTotal_DC60() const { return 0; }

  /*!
   * \brief A virtual member.
   * \return Value of the custom objective function.
   */
  inline virtual su2double GetTotal_Custom_ObjFunc() const { return 0; }

  /*!
   * \brief A virtual member.
   * \return Value of the moment x coefficient (inviscid + viscous contribution).
   */
  inline virtual su2double GetTotal_CMx() const { return 0; }

  /*!
   * \brief A virtual member.
   * \return Value of the moment y coefficient (inviscid + viscous contribution).
   */
  inline virtual su2double GetTotal_CMy() const { return 0; }

  /*!
   * \brief A virtual member.
   * \return Value of the moment y coefficient (inviscid + viscous contribution).
   */
  inline virtual su2double GetTotal_CMz() const { return 0; }

  /*!
   * \brief A virtual member.
   * \return Value of the moment x coefficient (inviscid + viscous contribution).
   */
  inline virtual su2double GetTotal_CoPx() const { return 0; }

  /*!
   * \brief A virtual member.
   * \return Value of the moment y coefficient (inviscid + viscous contribution).
   */
  inline virtual su2double GetTotal_CoPy() const { return 0; }

  /*!
   * \brief A virtual member.
   * \return Value of the moment y coefficient (inviscid + viscous contribution).
   */
  inline virtual su2double GetTotal_CoPz() const { return 0; }

  /*!
   * \brief A virtual member.
   * \return Value of the force x coefficient (inviscid + viscous contribution).
   */
  inline virtual su2double GetTotal_CFx() const { return 0; }

  /*!
   * \brief A virtual member.
   * \return Value of the force y coefficient (inviscid + viscous contribution).
   */
  inline virtual su2double GetTotal_CFy() const { return 0; }

  /*!
   * \brief A virtual member.
   * \return Value of the force y coefficient (inviscid + viscous contribution).
   */
  inline virtual su2double GetTotal_CFz() const { return 0; }

  /*!
   * \brief A virtual member.
   * \return Value of the lift coefficient (inviscid contribution).
   */
  inline virtual su2double GetAllBound_CL_Inv() const { return 0; }

  /*!
   * \brief A virtual member.
   * \return Value of the drag coefficient (inviscid contribution).
   */
  inline virtual su2double GetAllBound_CD_Inv() const { return 0; }

  /*!
   * \brief A virtual member.
   * \return Value of the drag coefficient (inviscid contribution).
   */
  inline virtual su2double GetAllBound_CSF_Inv() const { return 0; }

  /*!
   * \brief A virtual member.
   * \return Value of the drag coefficient (inviscid contribution).
   */
  inline virtual su2double GetAllBound_CEff_Inv() const { return 0; }

  /*!
   * \brief A virtual member.
   * \return Value of the drag coefficient (inviscid contribution).
   */
  inline virtual su2double GetAllBound_CMx_Inv() const { return 0; }

  /*!
   * \brief A virtual member.
   * \return Value of the drag coefficient (inviscid contribution).
   */
  inline virtual su2double GetAllBound_CMy_Inv() const { return 0; }

  /*!
   * \brief A virtual member.
   * \return Value of the drag coefficient (inviscid contribution).
   */
  inline virtual su2double GetAllBound_CMz_Inv() const { return 0; }

  /*!
   * \brief A virtual member.
   * \return Value of the drag coefficient (inviscid contribution).
   */
  inline virtual su2double GetAllBound_CoPx_Inv() const { return 0; }

  /*!
   * \brief A virtual member.
   * \return Value of the drag coefficient (inviscid contribution).
   */
  inline virtual su2double GetAllBound_CoPy_Inv() const { return 0; }

  /*!
   * \brief A virtual member.
   * \return Value of the drag coefficient (inviscid contribution).
   */
  inline virtual su2double GetAllBound_CoPz_Inv() const { return 0; }

  /*!
   * \brief A virtual member.
   * \return Value of the drag coefficient (inviscid contribution).
   */
  inline virtual su2double GetAllBound_CFx_Inv() const { return 0; }

  /*!
   * \brief A virtual member.
   * \return Value of the drag coefficient (inviscid contribution).
   */
  inline virtual su2double GetAllBound_CFy_Inv() const { return 0; }

  /*!
   * \brief A virtual member.
   * \return Value of the drag coefficient (inviscid contribution).
   */
  inline virtual su2double GetAllBound_CFz_Inv() const { return 0; }

  /*!
   * \brief A virtual member.
   * \return Value of the lift coefficient (inviscid contribution).
   */
  inline virtual su2double GetAllBound_CL_Visc() const { return 0; }

  /*!
   * \brief A virtual member.
   * \return Value of the drag coefficient (inviscid contribution).
   */
  inline virtual su2double GetAllBound_CD_Visc() const { return 0; }

  /*!
   * \brief A virtual member.
   * \return Value of the drag coefficient (inviscid contribution).
   */
  inline virtual su2double GetAllBound_CSF_Visc() const { return 0; }

  /*!
   * \brief A virtual member.
   * \return Value of the drag coefficient (inviscid contribution).
   */
  inline virtual su2double GetAllBound_CEff_Visc() const { return 0; }

  /*!
   * \brief A virtual member.
   * \return Value of the drag coefficient (inviscid contribution).
   */
  inline virtual su2double GetAllBound_CMx_Visc() const { return 0; }

  /*!
   * \brief A virtual member.
   * \return Value of the drag coefficient (inviscid contribution).
   */
  inline virtual su2double GetAllBound_CMy_Visc() const { return 0; }

  /*!
   * \brief A virtual member.
   * \return Value of the drag coefficient (inviscid contribution).
   */
  inline virtual su2double GetAllBound_CMz_Visc() const { return 0; }

  /*!
   * \brief A virtual member.
   * \return Value of the drag coefficient (inviscid contribution).
   */
  inline virtual su2double GetAllBound_CoPx_Visc() const { return 0; }

  /*!
   * \brief A virtual member.
   * \return Value of the drag coefficient (inviscid contribution).
   */
  inline virtual su2double GetAllBound_CoPy_Visc() const { return 0; }

  /*!
   * \brief A virtual member.
   * \return Value of the drag coefficient (inviscid contribution).
   */
  inline virtual su2double GetAllBound_CoPz_Visc() const { return 0; }

  /*!
   * \brief A virtual member.
   * \return Value of the drag coefficient (inviscid contribution).
   */
  inline virtual su2double GetAllBound_CFx_Visc() const { return 0; }

  /*!
   * \brief A virtual member.
   * \return Value of the drag coefficient (inviscid contribution).
   */
  inline virtual su2double GetAllBound_CFy_Visc() const { return 0; }

  /*!
   * \brief A virtual member.
   * \return Value of the drag coefficient (inviscid contribution).
   */
  inline virtual su2double GetAllBound_CFz_Visc() const { return 0; }

  /*!
   * \brief A virtual member.
   * \return Value of the lift coefficient (inviscid contribution).
   */
  inline virtual su2double GetAllBound_CL_Mnt() const { return 0; }

  /*!
   * \brief A virtual member.
   * \return Value of the drag coefficient (inviscid contribution).
   */
  inline virtual su2double GetAllBound_CD_Mnt() const { return 0; }

  /*!
   * \brief A virtual member.
   * \return Value of the drag coefficient (inviscid contribution).
   */
  inline virtual su2double GetAllBound_CSF_Mnt() const { return 0; }

  /*!
   * \brief A virtual member.
   * \return Value of the drag coefficient (inviscid contribution).
   */
  inline virtual su2double GetAllBound_CEff_Mnt() const { return 0; }

  /*!
   * \brief A virtual member.
   * \return Value of the drag coefficient (inviscid contribution).
   */
  inline virtual su2double GetAllBound_CMx_Mnt() const { return 0; }
  /*!
   * \brief A virtual member.
   * \return Value of the drag coefficient (inviscid contribution).
   */
  inline virtual su2double GetAllBound_CMy_Mnt() const { return 0; }

  /*!
   * \brief A virtual member.
   * \return Value of the drag coefficient (inviscid contribution).
   */
  inline virtual su2double GetAllBound_CMz_Mnt() const { return 0; }

  /*!
   * \brief A virtual member.
   * \return Value of the drag coefficient (inviscid contribution).
   */
  inline virtual su2double GetAllBound_CoPx_Mnt() const { return 0; }

  /*!
   * \brief A virtual member.
   * \return Value of the drag coefficient (inviscid contribution).
   */
  inline virtual su2double GetAllBound_CoPy_Mnt() const { return 0; }

  /*!
   * \brief A virtual member.
   * \return Value of the drag coefficient (inviscid contribution).
   */
  inline virtual su2double GetAllBound_CoPz_Mnt() const { return 0; }

  /*!
   * \brief A virtual member.
   * \return Value of the drag coefficient (inviscid contribution).
   */
  inline virtual su2double GetAllBound_CFx_Mnt() const { return 0; }

  /*!
   * \brief A virtual member.
   * \return Value of the drag coefficient (inviscid contribution).
   */
  inline virtual su2double GetAllBound_CFy_Mnt() const { return 0; }

  /*!
   * \brief A virtual member.
   * \return Value of the drag coefficient (inviscid contribution).
   */
  inline virtual su2double GetAllBound_CFz_Mnt() const { return 0; }

  /*!
   * \brief A virtual member.
   * \return Value of the buffet metric.
   */
  inline virtual su2double GetTotal_Buffet_Metric() const { return 0; }

  /*!
   * \brief A virtual member.
   * \param[in] val_marker - Surface marker where the coefficient is computed.
   * \param[in] val_vertex - Vertex of the marker <i>val_marker</i> where the coefficient is evaluated.
   * \return Value of the pressure coefficient.
   */
  inline virtual su2double GetCPressure(unsigned short val_marker, unsigned long val_vertex) const { return 0; }

  /*!
   * \brief A virtual member.
   * \param[in] val_marker - Surface marker where the coefficient is computed.
   * \param[in] val_vertex - Vertex of the marker <i>val_marker</i> where the coefficient is evaluated.
   * \return Value of the pressure coefficient.
   */
  inline virtual su2double GetCPressureTarget(unsigned short val_marker, unsigned long val_vertex) const { return 0; }

  /*!
   * \brief A virtual member.
   * \param[in] val_marker - Surface marker where the coefficient is computed.
   * \param[in] val_vertex - Vertex of the marker <i>val_marker</i> where the coefficient is evaluated.
   * \return Value of the pressure coefficient.
   */
  inline virtual void SetCPressureTarget(unsigned short val_marker,
                                         unsigned long val_vertex,
                                         su2double val_pressure) { }

  /*!
   * \brief A virtual member.
   * \param[in] val_marker - Surface marker where the coefficient is computed.
   * \param[in] val_vertex - Vertex of the marker <i>val_marker</i> where the coefficient is evaluated.
   * \return Value of the pressure coefficient.
   */

  inline virtual void SetCharacPrimVar(unsigned short val_marker,
                                       unsigned long val_vertex,
                                       unsigned short val_var,
                                       su2double val_value) { }

  /*!
   * \brief A virtual member.
   * \param[in] val_marker - Surface marker where the coefficient is computed.
   * \param[in] val_vertex - Vertex of the marker <i>val_marker</i> where the coefficient is evaluated.
   * \return Value of the pressure coefficient.
   */
  inline virtual unsigned long GetDonorGlobalIndex(unsigned short val_marker,
                                                   unsigned long val_vertex) const {
    return 0;
  }

  /*!
   * \brief A virtual member.
   * \param[in] val_marker - Surface marker where the coefficient is computed.
   * \param[in] val_vertex - Vertex of the marker <i>val_marker</i> where the coefficient is evaluated.
   * \return Value of the pressure coefficient.
   */
  inline virtual void SetDonorGlobalIndex(unsigned short val_marker,
                                          unsigned long val_vertex,
                                          unsigned long val_index) { }

  /*!
   * \brief A virtual member.
   * \param[in] val_marker - Surface marker where the coefficient is computed.
   * \param[in] val_vertex - Vertex of the marker <i>val_marker</i> where the coefficient is evaluated.
   * \return Value of the pressure coefficient.
   */
  inline virtual su2double *GetCharacPrimVar(unsigned short val_marker,
                                             unsigned long val_vertex) { return nullptr; }

  /*!
   * \brief A virtual member
   * \param[in] val_marker - Surface marker where the total temperature is evaluated.
   * \param[in] val_vertex - Vertex of the marker <i>val_marker</i> where the total temperature is evaluated.
   * \return Value of the total temperature
   */
  inline virtual su2double GetInlet_Ttotal(unsigned short val_marker, unsigned long val_vertex) const { return 0; }

  /*!
   * \brief A virtual member
   * \param[in] val_marker - Surface marker where the total pressure is evaluated.
   * \param[in] val_vertex - Vertex of the marker <i>val_marker</i> where the total pressure is evaluated.
   * \return Value of the total pressure
   */
  inline virtual su2double GetInlet_Ptotal(unsigned short val_marker, unsigned long val_vertex) const { return 0; }

  /*!
   * \brief A virtual member
   * \param[in] val_marker - Surface marker where the flow direction is evaluated
   * \param[in] val_vertex - Vertex of the marker <i>val_marker</i> where the flow direction is evaluated
   * \param[in] val_dim - The component of the flow direction unit vector to be evaluated
   * \return Component of a unit vector representing the flow direction.
   */
  inline virtual su2double GetInlet_FlowDir(unsigned short val_marker,
                                            unsigned long val_vertex,
                                            unsigned short val_dim) const { return 0; }

  /*!
   * \brief A virtual member
   * \param[in] val_marker - Surface marker where the total temperature is set.
   * \param[in] val_vertex - Vertex of the marker <i>val_marker</i> where the total temperature is set.
   * \param[in] val_ttotal - Value of the total temperature
   */
  inline virtual void SetInlet_Ttotal(unsigned short val_marker,
                                      unsigned long val_vertex,
                                      su2double val_ttotal) { }

  /*!
   * \brief A virtual member
   * \param[in] val_marker - Surface marker where the total pressure is set.
   * \param[in] val_vertex - Vertex of the marker <i>val_marker</i> where the total pressure is set.
   * \param[in] val_ptotal - Value of the total pressure
   */
  inline virtual void SetInlet_Ptotal(unsigned short val_marker,
                                      unsigned long val_vertex,
                                      su2double val_ptotal) { }

  /*!
   * \brief A virtual member
   * \param[in] val_marker - Surface marker where the flow direction is set.
   * \param[in] val_vertex - Vertex of the marker <i>val_marker</i> where the flow direction is set.
   * \param[in] val_dim - The component of the flow direction unit vector to be set
   * \param[in] val_flowdir - Component of a unit vector representing the flow direction.
   */
  inline virtual void SetInlet_FlowDir(unsigned short val_marker,
                                       unsigned long val_vertex,
                                       unsigned short val_dim,
                                       su2double val_flowdir) { }

  /*!
   * \brief A virtual member
   * \param[in] iMarker - Marker identifier.
   * \param[in] iVertex - Vertex identifier.
   * \param[in] iDim - Index of the turbulence variable (i.e. k is 0 in SST)
   * \param[in] val_turb_var - Value of the turbulence variable to be used.
   */
  inline virtual void SetInlet_TurbVar(unsigned short val_marker,
                                       unsigned long val_vertex,
                                       unsigned short val_dim,
                                       su2double val_turb_var) { }

  /*!
   * \brief A virtual member
   * \param[in] config - Definition of the particular problem.
   * \param[in] iMarker - Surface marker where the coefficient is computed.
   */
  inline virtual void SetUniformInlet(const CConfig* config, unsigned short iMarker) {};

  /*!
   * \brief A virtual member
   * \param[in] val_inlet - vector containing the inlet values for the current vertex.
   * \param[in] iMarker - Surface marker where the coefficient is computed.
   * \param[in] iVertex - Vertex of the marker <i>iMarker</i> where the inlet is being set.
   */
  inline virtual void SetInletAtVertex(const su2double *val_inlet,
                                       unsigned short iMarker,
                                       unsigned long iVertex) { };

  /*!
   * \brief A virtual member
   * \param[in] val_inlet - vector returning the inlet values for the current vertex.
   * \param[in] val_inlet_point - Node index where the inlet is being set.
   * \param[in] val_kind_marker - Enumerated type for the particular inlet type.
   * \param[in] geometry - Geometrical definition of the problem.
   * \param config - Definition of the particular problem.
   * \return Value of the face area at the vertex.
   */
  inline virtual su2double GetInletAtVertex(su2double *val_inlet,
                                            unsigned long val_inlet_point,
                                            unsigned short val_kind_marker,
                                            string val_marker,
                                            const CGeometry *geometry,
                                            const CConfig *config) const { return 0; }

  /*!
   * \brief Update the multi-grid structure for the customized boundary conditions
   * \param geometry_container - Geometrical definition.
   * \param config - Definition of the particular problem.
   */
  inline virtual void UpdateCustomBoundaryConditions(CGeometry **geometry_container, CConfig *config) { }

  /*!
   * \brief A virtual member.
   * \param[in] val_marker - Surface marker where the coefficient is computed.
   * \param[in] val_vertex - Vertex of the marker <i>val_marker</i> where the coefficient is evaluated.
   * \return Value of the skin friction coefficient.
   */
  inline virtual su2double GetCSkinFriction(unsigned short val_marker,
                                            unsigned long val_vertex,
                                            unsigned short val_dim) const { return 0; }

  /*!
   * \brief A virtual member.
   * \param[in] val_marker - Surface marker where the wall shear stress is computed.
   * \param[in] val_vertex - Vertex of the marker <i>val_marker</i> where the wall shear stress is evaluated.
   * \return Value of the wall shear stress.
   */
  inline virtual su2double GetWallShearStress(unsigned short val_marker,
                                              unsigned long val_vertex) const { return 0; }

  /*!
   * \brief A virtual member.
   * \param[in] val_marker - Surface marker where the coefficient is computed.
   * \param[in] val_vertex - Vertex of the marker <i>val_marker</i> where the coefficient is evaluated.
   * \return Value of the heat transfer coefficient.
   */
  inline virtual su2double GetHeatFlux(unsigned short val_marker, unsigned long val_vertex) const { return 0; }

  /*!
   * \brief A virtual member.
   * \param[in] val_marker - Surface marker where the coefficient is computed.
   * \param[in] val_vertex - Vertex of the marker <i>val_marker</i> where the coefficient is evaluated.
   * \return Value of the heat transfer coefficient.
   */
  inline virtual su2double GetHeatFluxTarget(unsigned short val_marker, unsigned long val_vertex) const { return 0; }

  /*!
   * \brief A virtual member.
   * \param[in] val_marker - Surface marker where the coefficient is computed.
   * \param[in] val_vertex - Vertex of the marker <i>val_marker</i> where the coefficient is evaluated.
   * \return Value of the pressure coefficient.
   */
  inline virtual void SetHeatFluxTarget(unsigned short val_marker,
                                        unsigned long val_vertex,
                                        su2double val_heat) { }

  /*!
   * \brief A virtual member.
   * \param[in] val_marker - Surface marker where the coefficient is computed.
   * \param[in] val_vertex - Vertex of the marker <i>val_marker</i> where the coefficient is evaluated.
   * \return Value of the buffet sensor.
   */
  inline virtual su2double GetBuffetSensor(unsigned short val_marker, unsigned long val_vertex) const { return 0; }

  /*!
   * \brief A virtual member.
   * \param[in] val_marker - Surface marker where the coefficient is computed.
   * \param[in] val_vertex - Vertex of the marker <i>val_marker</i> where the coefficient is evaluated.
   * \return Value of the y plus.
   */
  inline virtual su2double GetYPlus(unsigned short val_marker, unsigned long val_vertex) const { return 0; }

  /*!
   * \brief A virtual member.
   * \param[in] val_marker - Surface marker where the coefficient is computed.
   * \param[in] val_vertex - Vertex of the marker <i>val_marker</i> where the coefficient is evaluated.
   * \return Value of the u tau.
   */
  inline virtual su2double GetUTau(unsigned short val_marker, unsigned long val_vertex) const { return 0; }

  /*!
   * \brief A virtual member.
   * \param[in] val_marker - Surface marker where the coefficient is computed.
   * \param[in] val_vertex - Vertex of the marker <i>val_marker</i> where the coefficient is evaluated.
   * \return Value of the eddy viscosity.
   */
  inline virtual su2double GetEddyViscWall(unsigned short val_marker, unsigned long val_vertex) const { return 0; }

  /*!
   * \brief A virtual member.
   * \return Value of the StrainMag_Max
   */
  inline virtual su2double GetStrainMag_Max(void) const { return 0; }

  /*!
   * \brief A virtual member.
   * \return Value of the Omega_Max
   */
  inline virtual su2double GetOmega_Max(void) const { return 0; }

  /*!
   * \brief A virtual member.
   * \return Value of the adjoint density at the infinity.
   */
  inline virtual su2double GetPsiRho_Inf(void) const { return 0; }

  /*!
   * \brief A virtual member.
   * \return Value of the adjoint energy at the infinity.
   */
  inline virtual su2double GetPsiE_Inf(void) const { return 0; }

  /*!
   * \brief A virtual member.
   * \param[in] val_dim - Index of the adjoint velocity vector.
   * \return Value of the adjoint velocity vector at the infinity.
   */
  inline virtual su2double GetPhi_Inf(unsigned short val_dim) const { return 0; }

  /*!
   * \brief A virtual member.
   * \return Value of the geometrical sensitivity coefficient
   *         (inviscid + viscous contribution).
   */
  inline virtual su2double GetTotal_Sens_Geo() const { return 0; }

  /*!
   * \brief A virtual member.
   * \return Value of the Mach sensitivity coefficient
   *         (inviscid + viscous contribution).
   */
  inline virtual su2double GetTotal_Sens_Mach() const { return 0; }

  /*!
   * \brief A virtual member.
   * \return Value of the angle of attack sensitivity coefficient
   *         (inviscid + viscous contribution).
   */
  inline virtual su2double GetTotal_Sens_AoA() const { return 0; }

  /*!
   * \brief Set the total farfield pressure sensitivity coefficient.
   * \return Value of the farfield pressure sensitivity coefficient
   *         (inviscid + viscous contribution).
   */
  inline virtual su2double GetTotal_Sens_Press() const { return 0; }

  /*!
   * \brief Set the total farfield temperature sensitivity coefficient.
   * \return Value of the farfield temperature sensitivity coefficient
   *         (inviscid + viscous contribution).
   */
  inline virtual su2double GetTotal_Sens_Temp() const { return 0; }

  /*!
   * \author H. Kline
   * \brief Get the total back pressure sensitivity coefficient.
   * \return Value of the back pressure sensitivity coefficient
   *         (inviscid + viscous contribution).
   */
  inline virtual su2double GetTotal_Sens_BPress() const { return 0; }

  /*!
   * \brief A virtual member.
   * \return Value of the density sensitivity.
   */
  inline virtual su2double GetTotal_Sens_Density() const { return 0; }

  /*!
   * \brief A virtual member.
   * \return Value of the velocity magnitude sensitivity.
   */
  inline virtual su2double GetTotal_Sens_ModVel() const { return 0; }

  /*!
   * \brief A virtual member.
   * \return Value of the density at the infinity.
   */
  inline virtual su2double GetDensity_Inf(void) const { return 0; }

  /*!
   * \brief A virtual member.
   * \return Value of the velocity at the infinity.
   */
  inline virtual su2double GetModVelocity_Inf(void) const { return 0; }

  /*!
   * \brief A virtual member.
   * \return Value of the density x energy at the infinity.
   */
  inline virtual su2double GetDensity_Energy_Inf(void) const { return 0; }

  /*!
   * \brief A virtual member.
   * \return Value of the pressure at the infinity.
   */
  inline virtual su2double GetPressure_Inf(void) const { return 0; }

  /*!
   * \brief A virtual member.
   * \param[in] val_dim - Index of the adjoint velocity vector.
   * \return Value of the density x velocity at the infinity.
   */
  inline virtual su2double GetDensity_Velocity_Inf(unsigned short val_dim) const { return 0; }

  /*!
   * \brief A virtual member.
   * \param[in] val_dim - Index of the velocity vector.
   * \return Value of the velocity at the infinity.
   */
  inline virtual su2double GetVelocity_Inf(unsigned short val_dim) const { return 0; }

  /*!
   * \brief A virtual member.
   * \return Value of the velocity at the infinity.
   */
  inline virtual su2double *GetVelocity_Inf(void) { return nullptr; }

  /*!
   * \brief A virtual member.
   * \return Value of the viscosity at the infinity.
   */
  inline virtual su2double GetViscosity_Inf(void) const { return 0; }

  /*!
   * \brief A virtual member.
   * \return Value of nu tilde at the far-field.
   */
  inline virtual su2double GetNuTilde_Inf(void) const { return 0; }

  /*!
   * \brief A virtual member.
   * \return Value of the turbulent kinetic energy.
   */
  inline virtual su2double GetTke_Inf(void) const { return 0; }

  /*!
   * \brief A virtual member.
   * \return Value of the turbulent frequency.
   */
  inline virtual su2double GetOmega_Inf(void) const { return 0; }

  /*!
   * \brief A virtual member.
   * \return Value of the sensitivity coefficient for the Young Modulus E
   */
  inline virtual su2double GetTotal_Sens_E(unsigned short iVal) const { return 0.0; }

  /*!
   * \brief A virtual member.
   * \return Value of the sensitivity for the Poisson's ratio Nu
   */
  inline virtual su2double GetTotal_Sens_Nu(unsigned short iVal) const { return 0.0; }

  /*!
   * \brief A virtual member.
   * \return Value of the structural density sensitivity
   */
  inline virtual su2double GetTotal_Sens_Rho(unsigned short iVal) const { return 0.0; }

  /*!
   * \brief A virtual member.
   * \return Value of the structural weight sensitivity
   */
  inline virtual su2double GetTotal_Sens_Rho_DL(unsigned short iVal) const { return 0.0; }

  /*!
   * \brief A virtual member.
   * \return Value of the sensitivity coefficient for the Electric Field in the region iEField
   */
  inline virtual su2double GetTotal_Sens_EField(unsigned short iEField) const { return 0.0; }

  /*!
   * \brief A virtual member.
   * \return Value of the sensitivity coefficient for the FEA DV in the region iDVFEA
   */
  inline virtual su2double GetTotal_Sens_DVFEA(unsigned short iDVFEA) const { return 0.0; }

  /*!
   * \brief A virtual member.
   * \return Value of the sensitivity coefficient for the Young Modulus E
   */
  inline virtual su2double GetGlobal_Sens_E(unsigned short iVal) const { return 0.0; }

  /*!
   * \brief A virtual member.
   * \return Value of the sensitivity coefficient for the Poisson's ratio Nu
   */
  inline virtual su2double GetGlobal_Sens_Nu(unsigned short iVal) const { return 0.0; }

  /*!
   * \brief A virtual member.
   * \return Value of the structural density sensitivity
   */
  inline virtual su2double GetGlobal_Sens_Rho(unsigned short iVal) const { return 0.0; }

  /*!
   * \brief A virtual member.
   * \return Value of the structural weight sensitivity
   */
  inline virtual su2double GetGlobal_Sens_Rho_DL(unsigned short iVal) const { return 0.0; }

  /*!
   * \brief A virtual member.
   * \return Value of the sensitivity coefficient for the Electric Field in the region iEField
   */
  inline virtual su2double GetGlobal_Sens_EField(unsigned short iEField) const { return 0.0; }

  /*!
   * \brief A virtual member.
   * \return Value of the sensitivity coefficient for the FEA DV in the region iDVFEA
   */
  inline virtual su2double GetGlobal_Sens_DVFEA(unsigned short iDVFEA) const { return 0.0; }

  /*!
   * \brief A virtual member.
   * \return Value of the Young modulus from the adjoint solver
   */
  inline virtual su2double GetVal_Young(unsigned short iVal) const { return 0.0; }

  /*!
   * \brief A virtual member.
   * \return Value of the Poisson's ratio from the adjoint solver
   */
  inline virtual su2double GetVal_Poisson(unsigned short iVal) const { return 0.0; }

  /*!
   * \brief A virtual member.
   * \return Value of the density for inertial effects, from the adjoint solver
   */
  inline virtual su2double GetVal_Rho(unsigned short iVal) const { return 0.0; }

  /*!
   * \brief A virtual member.
   * \return Value of the density for dead loads, from the adjoint solver
   */
  inline virtual su2double GetVal_Rho_DL(unsigned short iVal) const { return 0.0; }

  /*!
   * \brief A virtual member.
   * \return Number of electric field variables from the adjoint solver
   */
  inline virtual unsigned short GetnEField(void) const { return 0; }

  /*!
   * \brief A virtual member.
   * \return Number of design variables from the adjoint solver
   */
  inline virtual unsigned short GetnDVFEA(void) const { return 0; }

  /*!
   * \brief A virtual member.
   * \return Pointer to the values of the Electric Field
   */
  inline virtual su2double GetVal_EField(unsigned short iVal) const { return 0.0; }

  /*!
   * \brief A virtual member.
   * \return Pointer to the values of the design variables
   */
  inline virtual su2double GetVal_DVFEA(unsigned short iVal) const { return 0.0; }

  /*!
   * \brief A virtual member.
   * \param[in] val_marker - Surface marker where the coefficient is computed.
   * \param[in] val_vertex - Vertex of the marker <i>val_marker</i> where the coefficient is evaluated.
   * \return Value of the sensitivity coefficient.
   */
  inline virtual su2double GetCSensitivity(unsigned short val_marker,
                                           unsigned long val_vertex) const {
    return 0;
  }

  /*!
   * \brief A virtual member.
   * \return A pointer to an array containing a set of constants
   */
  inline virtual const su2double* GetConstants() const { return nullptr; }

  /*!
   * \brief A virtual member.
   * \param[in] iBGS - Number of BGS iteration.
   * \param[in] val_forcecoeff_history - Value of the force coefficient.
   */
  inline virtual void SetForceCoeff(su2double val_forcecoeff_history) { }

  /*!
   * \brief A virtual member.
   * \param[in] val_relaxcoeff_history - Value of the force coefficient.
   */
  inline virtual void SetRelaxCoeff(su2double val_relaxcoeff_history) { }

  /*!
   * \brief A virtual member.
   * \param[in] iBGS - Number of BGS iteration.
   * \param[in] val_FSI_residual - Value of the residual.
   */
  inline virtual void SetFSI_Residual(su2double val_FSI_residual) { }

  /*!
   * \brief A virtual member.
   * \param[out] val_forcecoeff_history - Value of the force coefficient.
   */
  inline virtual su2double GetForceCoeff(void) const { return 0.0; }

  /*!
   * \brief A virtual member.
   * \param[out] val_relaxcoeff_history - Value of the relax coefficient.
   */
  inline virtual su2double GetRelaxCoeff(void) const { return 0.0; }

  /*!
   * \brief A virtual member.
   * \param[out] val_FSI_residual - Value of the residual.
   */
  inline virtual su2double GetFSI_Residual(void) const { return 0.0; }

  /*!
   * \brief A virtual member.
   * \param[in] geometry - Geometrical definition of the problem.
   * \param[in] solver_container - Container with all the solutions.
   * \param[in] config - Definition of the particular problem.
   * \param[in] ExtIter - External iteration.
   */
  inline virtual void SetInitialCondition(CGeometry **geometry,
                                          CSolver ***solver_container,
                                          CConfig *config,
                                          unsigned long TimeIter) { }

  /*!
   * \brief A virtual member.
   * \param[in] geometry - Geometrical definition of the problem.
   * \param[in] config - Definition of the problem.
   */
  inline virtual void PredictStruct_Displacement(CGeometry *geometry,
                                                 const CConfig *config) { }

  /*!
   * \brief A virtual member.
   * \param[in] geometry - Geometrical definition of the problem.
   * \param[in] config - Definition of the problem.
   * \param[in] iOuterIter - Current outer iteration.
   */
  inline virtual void ComputeAitken_Coefficient(CGeometry *geometry,
                                                const CConfig *config,
                                                unsigned long iOuterIter) { }

  /*!
   * \brief A virtual member.
   * \param[in] geometry - Geometrical definition of the problem.
   * \param[in] config - Definition of the particular problem.
   */
  inline virtual void SetAitken_Relaxation(CGeometry *geometry,
                                           const CConfig *config) { }

  /*!
   * \brief Loads the solution from the restart file.
   * \param[in] geometry - Geometrical definition of the problem.
   * \param[in] config - Definition of the particular problem.
   * \param[in] filename - Name of the restart file.
   * \param[in] skipVars - Number of variables preceeding the solution.
   */
  void BasicLoadRestart(CGeometry *geometry,
                        const CConfig *config,
                        const string& filename,
                        unsigned long skipVars);

  /*!
   * \brief A virtual member.
   * \param[in] geometry - Geometrical definition of the problem.
   * \param[in] solver - Container vector with all of the solvers.
   * \param[in] config - Definition of the particular problem.
   * \param[in] val_iter - Current external iteration number.
   * \param[in] val_update_geo - Flag for updating coords and grid velocity.
   */
  inline virtual void LoadRestart(CGeometry **geometry,
                                  CSolver ***solver,
                                  CConfig *config,
                                  int val_iter,
                                  bool val_update_geo) { }

  /*!
   * \brief Read a native SU2 restart file in ASCII format.
   * \param[in] geometry - Geometrical definition of the problem.
   * \param[in] config - Definition of the particular problem.
   * \param[in] val_filename - String name of the restart file.
   */
  void Read_SU2_Restart_ASCII(CGeometry *geometry,
                              const CConfig *config,
                              string val_filename);

  /*!
   * \brief Read a native SU2 restart file in binary format.
   * \param[in] geometry - Geometrical definition of the problem.
   * \param[in] config - Definition of the particular problem.
   * \param[in] val_filename - String name of the restart file.
   */
  void Read_SU2_Restart_Binary(CGeometry *geometry,
                               const CConfig *config,
                               string val_filename);

  /*!
   * \brief Read the metadata from a native SU2 restart file (ASCII or binary).
   * \param[in] geometry - Geometrical definition of the problem.
   * \param[in] config - Definition of the particular problem.
   * \param[in] adjoint - Boolean to identify the restart file of an adjoint run.
   * \param[in] val_filename - String name of the restart file.
   */
  void Read_SU2_Restart_Metadata(CGeometry *geometry,
                                 CConfig *config,
                                 bool adjoint_run,
                                 string val_filename) const;

  /*!
   * \brief Load a inlet profile data from file into a particular solver.
   * \param[in] geometry - Geometrical definition of the problem.
   * \param[in] solver - Container vector with all of the solvers.
   * \param[in] config - Definition of the particular problem.
   * \param[in] val_iter - Current external iteration number.
   * \param[in] val_kind_solver - Solver container position.
   * \param[in] val_kind_marker - Kind of marker to apply the profiles.
   */
  void LoadInletProfile(CGeometry **geometry,
                        CSolver ***solver,
                        CConfig *config,
                        int val_iter,
                        unsigned short val_kind_solver,
                        unsigned short val_kind_marker) const;

  /*!
   * \brief A virtual member.
   * \param[in] geometry - Geometrical definition of the problem.
   * \param[in] config - Definition of the particular problem.
   * \param[in] val_iter - Current external iteration number.
   */
  inline virtual void LoadRestart_FSI(CGeometry *geometry,
                                      CConfig *config,
                                      int val_iter) { }

  /*!
   * \brief A virtual member.
   * \param[in] iElem - element parameter.
   * \param[out] iElem_iDe - ID of the Dielectric Elastomer region.
   */
  inline virtual unsigned short Get_iElem_iDe(unsigned long iElem) const { return 0; }

  /*!
   * \brief A virtual member.
   * \param[in] i_DV - number of design variable.
   * \param[in] val_EField - value of the design variable.
   */
  inline virtual void Set_DV_Val(su2double val_EField, unsigned short i_DV) { }

  /*!
   * \brief A virtual member.
   * \param[in] i_DV - number of design variable.
   * \param[out] DV_Val - value of the design variable.
   */
  inline virtual su2double Get_DV_Val(unsigned short i_DV) const { return 0.0; }

  /*!
   * \brief Gauss method for solving a linear system.
   * \param[in] A - Matrix Ax = b.
   * \param[in] rhs - Right hand side.
   * \param[in] nVar - Number of variables.
   */
  void Gauss_Elimination(su2double** A,
                         su2double* rhs,
                         unsigned short nVar);

  /*!
   * \brief Prepares and solves the aeroelastic equations.
   * \param[in] surface_movement - Surface movement classes of the problem.
   * \param[in] geometry - Geometrical definition of the problem.
   * \param[in] config - Definition of the particular problem.
   * \param[in] TimeIter - Physical iteration number.
   */
  void Aeroelastic(CSurfaceMovement *surface_movement,
                   CGeometry *geometry,
                   CConfig *config,
                   unsigned long TimeIter);

  /*!
   * \brief Sets up the generalized eigenvectors and eigenvalues needed to solve the aeroelastic equations.
   * \param[in] PHI - Matrix of the generalized eigenvectors.
   * \param[in] w - The eigenvalues of the generalized eigensystem.
   * \param[in] config - Definition of the particular problem.
   */
  void SetUpTypicalSectionWingModel(vector<vector<su2double> >& PHI,
                                    vector<su2double>& w,
                                    CConfig *config);

  /*!
   * \brief Solve the typical section wing model.
   * \param[in] geometry - Geometrical definition of the problem.
   * \param[in] Cl - Coefficient of lift at particular iteration.
   * \param[in] Cm - Moment coefficient about z-axis at particular iteration.
   * \param[in] config - Definition of the particular problem.
   * \param[in] val_Marker - Surface that is being monitored.
   * \param[in] displacements - solution of typical section wing model.
   */
  void SolveTypicalSectionWingModel(CGeometry *geometry,
                                    su2double Cl, su2double Cm,
                                    CConfig *config,
                                    unsigned short val_Marker,
                                    vector<su2double>& displacements);

  /*!
   * \brief A virtual member.
   * \param[in] geometry - Geometrical definition of the problem.
   * \param[in] config_container - The particular config.
   */
  inline virtual void RegisterSolution(CGeometry *geometry_container, CConfig *config) { }

  /*!
   * \brief A virtual member.
   * \param[in] geometry - Geometrical definition of the problem.
   * \param[in] config_container - The particular config.
   */
  inline virtual void RegisterOutput(CGeometry *geometry_container, CConfig *config) { }

  /*!
   * \brief A virtual member.
   * \param[in] geometry - The geometrical definition of the problem.
   * \param[in] config - The particular config.
   */
  inline virtual void SetAdjoint_Output(CGeometry *geometry, CConfig *config){}

  /*!
   * \brief A virtual member.
   * \param[in] geometry - The geometrical definition of the problem.
   * \param[in] solver_container - The solver container holding all solutions.
   * \param[in] config - The particular config.
   * \param[in] CrossTerm - Boolean to determine if this is a cross term extraction.
   */
  inline virtual void ExtractAdjoint_Solution(CGeometry *geometry, CConfig *config, bool CrossTerm){}

  /*!
   * \brief  A virtual member.
   * \param[in] geometry - Geometrical definition of the problem.
   * \param[in] config - Definition of the particular problem.
   */
  inline virtual void SetSurface_Sensitivity(CGeometry *geometry, CConfig *config) { }

  /*!
   * \brief A virtual member. Extract and set the geometrical sensitivity.
   * \param[in] geometry - Geometrical definition of the problem.
   * \param[in] config - Definition of the particular problem.
   * \param[in] target_solver - The target solver for the sensitivities, optional, for when the mesh solver is used.
   */
  inline virtual void SetSensitivity(CGeometry *geometry, CConfig *config, CSolver *target_solver = nullptr){ }

  /*!
   * \brief A virtual member.
   * \param[in] Set value of interest: 0 - Initial value, 1 - Current value.
   */
  inline virtual void SetFSI_ConvValue(unsigned short val_index, su2double val_criteria) { };

  /*!
   * \brief A virtual member.
   * \param[in]  Value of interest: 0 - Initial value, 1 - Current value.
   * \return Values to compare
   */
  inline virtual su2double GetFSI_ConvValue(unsigned short val_index)const  { return 0.0; }

  /*!
   * \brief A virtual member.
   * \param[in] CurrentTime - Current time step.
   * \param[in] RampTime - Time for application of the ramp.*
   * \param[in] config - Definition of the particular problem.
   */
  inline virtual su2double Compute_LoadCoefficient(su2double CurrentTime,
                                                   su2double RampTime,
                                                   const CConfig *config) { return 0.0; }

  /*!
   * \brief A virtual member.
   * \param[in] geometry - Geometrical definition of the problem.
   * \param[in] numerics - Description of the numerical method.
   * \param[in] config - Definition of the particular problem.
   */
  inline virtual void Compute_StiffMatrix(CGeometry *geometry,
                                          CNumerics **numerics,
                                          const CConfig *config) { }

  /*!
   * \brief A virtual member.
   * \param[in] geometry - Geometrical definition of the problem.
   * \param[in] numerics - Description of the numerical method.
   * \param[in] config - Definition of the particular problem.
   */
  inline virtual void Compute_StiffMatrix_NodalStressRes(CGeometry *geometry,
                                                         CNumerics **numerics,
                                                         const CConfig *config) { }

  /*!
   * \brief A virtual member.
   * \param[in] geometry - Geometrical definition of the problem.
   * \param[in] numerics - Description of the numerical method.
   * \param[in] config - Definition of the particular problem.
   */
  inline virtual void Compute_MassMatrix(const CGeometry *geometry,
                                         CNumerics **numerics,
                                         const CConfig *config) { }

  /*!
   * \brief A virtual member.
   * \param[in] geometry - Geometrical definition of the problem.
   * \param[in] numerics - Description of the numerical method.
   * \param[in] config - Definition of the particular problem.
   */
  inline virtual void Compute_MassRes(const CGeometry *geometry,
                                      CNumerics **numerics,
                                      const CConfig *config) { }

  /*!
   * \brief A virtual member.
   * \param[in] geometry - Geometrical definition of the problem.
   * \param[in] numerics - Description of the numerical method.
   * \param[in] config - Definition of the particular problem.
   */
  inline virtual void Compute_NodalStressRes(CGeometry *geometry,
                                             CNumerics **numerics,
                                             const CConfig *config) { }

  /*!
   * \brief A virtual member.
   * \param[in] geometry - Geometrical definition of the problem.
   * \param[in] numerics - Description of the numerical method.
   * \param[in] config - Definition of the particular problem.
   */
  inline virtual void Compute_DeadLoad(CGeometry *geometry,
                                       CNumerics **numerics,
                                       const CConfig *config) { }

  /*!
   * \brief A virtual member. Set the volumetric heat source
   * \param[in] geometry - Geometrical definition of the problem.
   * \param[in] config - Definition of the particular problem.
   */
  inline virtual void SetVolumetricHeatSource(CGeometry *geometry,
                                              CConfig *config) { }

  /*!
   * \brief A virtual member.
   * \param[in] geometry - Geometrical definition of the problem.
   * \param[in] solver_container - Container vector with the solutions.
   * \param[in] config - Definition of the particular problem.
   */
  inline virtual void Solve_System(CGeometry *geometry, CConfig *config) { }

  /*!
   * \brief A virtual member.
   * \return Value of the dynamic Aitken relaxation factor
   */
  inline virtual su2double GetWAitken_Dyn(void) const { return 0; }

  /*!
   * \brief A virtual member.
   * \return Value of the last Aitken relaxation factor in the previous time step.
   */
  inline virtual su2double GetWAitken_Dyn_tn1(void) const { return 0; }

  /*!
   * \brief A virtual member.
   * \param[in] Value of the dynamic Aitken relaxation factor
   */
  inline virtual void SetWAitken_Dyn(su2double waitk) {  }

  /*!
   * \brief A virtual member.
   * \param[in] Value of the last Aitken relaxation factor in the previous time step.
   */
  inline virtual void SetWAitken_Dyn_tn1(su2double waitk_tn1) {  }

  /*!
   * \brief A virtual member.
   * \param[in] Index of the increment.
   * \param[in] Value of the load increment for nonlinear structural analysis.
   */
  inline virtual void SetLoad_Increment(unsigned long iInc, su2double loadInc) {  }

  /*!
   * \brief A virtual member.
   * \param[in] Value of the load increment for nonlinear structural analysis
   */
  inline virtual su2double GetLoad_Increment() const { return 0.0; }

  /*!
   * \brief A virtual member.
   * \param[in] Value of freestream pressure.
   */
  inline virtual void SetPressure_Inf(su2double p_inf){}

  /*!
   * \brief A virtual member.
   * \param[in] Value of freestream temperature.
   */
  inline virtual void SetTemperature_Inf(su2double t_inf){}

  /*!
   * \brief A virtual member.
   * \param[in] Value of freestream density.
   */
  inline virtual void SetDensity_Inf(su2double rho_inf){}

  /*!
   * \brief A virtual member.
   * \param[in] val_dim - Index of the velocity vector.
   * \param[in] val_velocity - Value of the velocity.
   */
  inline virtual void SetVelocity_Inf(unsigned short val_dim, su2double val_velocity) { }

  /*!
   * \brief A virtual member.
   * \param[in] kind_recording - Kind of AD recording.
   */
  inline virtual void SetRecording(CGeometry *geometry, CConfig *config){}

  /*!
   * \brief A virtual member.
   * \param[in] geometry - Geometrical definition of the problem.
   * \param[in] config - Definition of the particular problem.
   * \param[in] reset - If true reset variables to their initial values.
   */
  inline virtual void RegisterVariables(CGeometry *geometry,
                                        CConfig *config,
                                        bool reset = false) { }

  /*!
   * \brief A virtual member.
   * \param[in] geometry - Geometrical definition of the problem.
   * \param[in] config - Definition of the particular problem.
   */
  inline virtual void ExtractAdjoint_Variables(CGeometry *geometry, CConfig *config) { }

  /*!
   * \brief A virtual member.
   * \param[in] config - Definition of the particular problem.
   */
  inline virtual void SetFreeStream_Solution(const CConfig *config) { }

  /*!
   * \brief A virtual member.
   */
  inline virtual su2double* GetVecSolDOFs(void) { return nullptr; }

  /*!
   * \brief A virtual member.
   */
  inline virtual unsigned long GetnDOFsGlobal(void) const { return 0; }

  /*!
   * \brief A virtual member.
   * \param[in] geometry - Geometrical definition of the problem.
   * \param[in] config - Definition of the particular problem.
   */
  inline virtual void InitTurboContainers(CGeometry *geometry, CConfig *config) { }

  /*!
   * \brief virtual member.
   * \param[in] geometry - Geometrical definition of the problem.
   * \param[in] solver_container - Container vector with all the solutions.
   * \param[in] config - Definition of the particular problem.
   * \param[in] val_marker - Surface marker where the average is evaluated.
   */
  inline virtual void PreprocessAverage(CSolver **solver,
                                        CGeometry *geometry,
                                        CConfig *config,
                                        unsigned short marker_flag) { }

  /*!
   * \brief virtual member.
   * \param[in] geometry - Geometrical definition of the problem.
   * \param[in] solver_container - Container vector with all the solutions.
   * \param[in] config - Definition of the particular problem.
   * \param[in] val_marker - Surface marker where the average is evaluated.
   */
  inline virtual void TurboAverageProcess(CSolver **solver,
                                          CGeometry *geometry,
                                          CConfig *config,
                                          unsigned short marker_flag) { }

  /*!
   * \brief virtual member.
   * \param[in] config - Definition of the particular problem.
   * \param[in] geometry - Geometrical definition of the problem.
   */
  inline virtual void GatherInOutAverageValues(CConfig *config, CGeometry *geometry) { }

  /*!
   * \brief A virtual member.
   * \param[in] val_marker - bound marker.
   * \return Value of the Average Density on the surface <i>val_marker</i>.
   */
  inline virtual su2double GetAverageDensity(unsigned short valMarker, unsigned short valSpan) const { return 0.0; }

  /*!
   * \brief A virtual member.
   * \param[in] val_marker - bound marker.
   * \return Value of the Average Pressure on the surface <i>val_marker</i>.
   */
  inline virtual su2double GetAveragePressure(unsigned short valMarker, unsigned short valSpan) const { return 0.0; }

  /*!
   * \brief A virtual member.
   * \param[in] val_marker - bound marker.
   * \return Value of the Average Total Pressure on the surface <i>val_marker</i>.
   */
  inline virtual const su2double* GetAverageTurboVelocity(unsigned short valMarker, unsigned short valSpan) const { return nullptr; }

  /*!
   * \brief A virtual member.
   * \param[in] val_marker - bound marker.
   * \return Value of the Average Nu on the surface <i>val_marker</i>.
   */
  inline virtual su2double GetAverageNu(unsigned short valMarker, unsigned short valSpan) const { return 0.0; }

  /*!
   * \brief A virtual member.
   * \param[in] val_marker - bound marker.
   * \return Value of the Average Kine on the surface <i>val_marker</i>.
   */
  inline virtual su2double GetAverageKine(unsigned short valMarker, unsigned short valSpan) const { return 0.0; }

  /*!
   * \brief A virtual member.
   * \param[in] val_marker - bound marker.
   * \return Value of the Average Omega on the surface <i>val_marker</i>.
   */
  inline virtual su2double GetAverageOmega(unsigned short valMarker, unsigned short valSpan) const { return 0.0; }

  /*!
   * \brief A virtual member.
   * \param[in] val_marker - bound marker.
   * \return Value of the Average Nu on the surface <i>val_marker</i>.
   */
  inline virtual su2double GetExtAverageNu(unsigned short valMarker, unsigned short valSpan) const { return 0.0; }

  /*!
   * \brief A virtual member.
   * \param[in] val_marker - bound marker.
   * \return Value of the Average Kine on the surface <i>val_marker</i>.
   */
  inline virtual su2double GetExtAverageKine(unsigned short valMarker, unsigned short valSpan) const { return 0.0; }

  /*!
   * \brief A virtual member.
   * \param[in] val_marker - bound marker.
   * \return Value of the Average Omega on the surface <i>val_marker</i>.
   */
  inline virtual su2double GetExtAverageOmega(unsigned short valMarker, unsigned short valSpan) const { return 0.0; }

  /*!
   * \brief A virtual member.
   * \param[in] val_marker - bound marker.
   * \return Value of the Average Density on the surface <i>val_marker</i>.
   */
  inline virtual void SetExtAverageDensity(unsigned short valMarker,
                                           unsigned short valSpan,
                                           su2double valDensity) { }

  /*!
   * \brief A virtual member.
   * \param[in] val_marker - bound marker.
   * \return Value of the Average Pressure on the surface <i>val_marker</i>.
   */
  inline virtual void SetExtAveragePressure(unsigned short valMarker,
                                            unsigned short valSpan,
                                            su2double valPressure) { }

  /*!
   * \brief A virtual member.
   * \param[in] val_marker - bound marker.
   * \return Value of the Average Total Pressure on the surface <i>val_marker</i>.
   */
  inline virtual void SetExtAverageTurboVelocity(unsigned short valMarker,
                                                 unsigned short valSpan,
                                                 unsigned short valIndex,
                                                 su2double valTurboVelocity) { }

  /*!
   * \brief A virtual member.
   * \param[in] val_marker - bound marker.
   * \return Value of the Average Nu on the surface <i>val_marker</i>.
   */
  inline virtual void SetExtAverageNu(unsigned short valMarker,
                                      unsigned short valSpan,
                                      su2double valNu) { }

  /*!
   * \brief A virtual member.
   * \param[in] val_marker - bound marker.
   * \return Value of the Average Kine on the surface <i>val_marker</i>.
   */
  inline virtual void SetExtAverageKine(unsigned short valMarker,
                                        unsigned short valSpan,
                                        su2double valKine) { }

  /*!
   * \brief A virtual member.
   * \param[in] val_marker - bound marker.
   * \return Value of the Average Omega on the surface <i>val_marker</i>.
   */
  inline virtual void SetExtAverageOmega(unsigned short valMarker,
                                         unsigned short valSpan,
                                         su2double valOmega) { }

  /*!
   * \brief A virtual member.
   * \param[in] inMarkerTP - bound marker.
   * \return Value of the inlet density.
   */
  inline virtual su2double GetDensityIn(unsigned short inMarkerTP, unsigned short valSpan) const {return 0;}

  /*!
   * \brief A virtual member.
   * \param[in] inMarkerTP - bound marker.
   * \return Value of inlet pressure.
   */
  inline virtual su2double GetPressureIn(unsigned short inMarkerTP, unsigned short valSpan) const {return 0;}

  /*!
   * \brief A virtual member.
   * \param[in] inMarkerTP - bound marker.
   * \return Value of the inlet normal velocity.
   */
  inline virtual const su2double* GetTurboVelocityIn(unsigned short inMarkerTP, unsigned short valSpan) const {return nullptr;}

  /*!
   * \brief A virtual member.
   * \param[in] inMarkerTP - bound marker.
   * \return Value of the outlet density.
   */
  inline virtual su2double GetDensityOut(unsigned short inMarkerTP, unsigned short valSpan) const {return 0;}

  /*!
   * \brief A virtual member.
   * \param[in] inMarkerTP - bound marker.
   * \return Value of the outlet pressure.
   */
  inline virtual su2double GetPressureOut(unsigned short inMarkerTP, unsigned short valSpan) const {return 0;}

  /*!
   * \brief A virtual member.
   * \param[in] inMarkerTP - bound marker.
   * \return Value of the outlet normal velocity.
   */
  inline virtual const su2double* GetTurboVelocityOut(unsigned short inMarkerTP, unsigned short valSpan) const {return nullptr;}

  /*!
   * \brief A virtual member.
   * \param[in] inMarkerTP - bound marker.
   * \return Value of the inlet density.
   */
  inline virtual su2double GetKineIn(unsigned short inMarkerTP, unsigned short valSpan) const {return 0;}

  /*!
   * \brief A virtual member.
   * \param[in] inMarkerTP - bound marker.
   * \return Value of the inlet density.
   */
  inline virtual su2double GetOmegaIn(unsigned short inMarkerTP, unsigned short valSpan) const {return 0;}

  /*!
   * \brief A virtual member.
   * \param[in] inMarkerTP - bound marker.
   * \return Value of the inlet density.
   */
  inline virtual su2double GetNuIn(unsigned short inMarkerTP, unsigned short valSpan) const {return 0;}

  /*!
   * \brief A virtual member.
   * \param[in] inMarkerTP - bound marker.
   * \return Value of the inlet density.
   */
  inline virtual su2double GetKineOut(unsigned short inMarkerTP, unsigned short valSpan) const {return 0;}

  /*!
   * \brief A virtual member.
   * \param[in] inMarkerTP - bound marker.
   * \return Value of the inlet density.
   */
  inline virtual su2double GetOmegaOut(unsigned short inMarkerTP, unsigned short valSpan) const {return 0;}

  /*!
   * \brief A virtual member.
   * \param[in] inMarkerTP - bound marker.
   * \return Value of the inlet density.
   */
  inline virtual su2double GetNuOut(unsigned short inMarkerTP, unsigned short valSpan) const {return 0;}

  /*!
   * \brief A virtual member.
   * \param[in] value      - turboperformance value to set.
   * \param[in] inMarkerTP - turboperformance marker.
   */
  inline virtual void SetDensityIn(su2double value,
                                   unsigned short inMarkerTP,
                                   unsigned short valSpan) { }

  /*!
   * \brief A virtual member.
   * \param[in] value      - turboperformance value to set.
   * \param[in] inMarkerTP - turboperformance marker.
   */
  inline virtual void SetPressureIn(su2double value,
                                    unsigned short inMarkerTP,
                                    unsigned short valSpan) { }

  /*!
   * \brief A virtual member.
   * \param[in] value      - turboperformance value to set.
   * \param[in] inMarkerTP - turboperformance marker.
   */
  inline virtual void SetTurboVelocityIn(const su2double *value,
                                         unsigned short inMarkerTP,
                                         unsigned short valSpan) { }

  /*!
   * \brief A virtual member.
   * \param[in] value      - turboperformance value to set.
   * \param[in] inMarkerTP - turboperformance marker.
   */
  inline virtual void SetDensityOut(su2double value,
                                    unsigned short inMarkerTP,
                                    unsigned short valSpan) { }

  /*!
   * \brief A virtual member.
   * \param[in] value      - turboperformance value to set.
   * \param[in] inMarkerTP - turboperformance marker.
   */
  inline virtual void SetPressureOut(su2double value,
                                     unsigned short inMarkerTP,
                                     unsigned short valSpan) { }

  /*!
   * \brief A virtual member.
   * \param[in] value      - turboperformance value to set.
   * \param[in] inMarkerTP - turboperformance marker.
   */
  inline virtual void SetTurboVelocityOut(const su2double *value,
                                          unsigned short inMarkerTP,
                                          unsigned short valSpan) { }

  /*!
   * \brief A virtual member.
   * \param[in] value      - turboperformance value to set.
   * \param[in] inMarkerTP - turboperformance marker.
   */
  inline virtual void SetKineIn(su2double value,
                                unsigned short inMarkerTP,
                                unsigned short valSpan) { }

  /*!
   * \brief A virtual member.
   * \param[in] value      - turboperformance value to set.
   * \param[in] inMarkerTP - turboperformance marker.
   */
  inline virtual void SetOmegaIn(su2double value,
                                 unsigned short inMarkerTP,
                                 unsigned short valSpan) { }

  /*!
   * \brief A virtual member.
   * \param[in] value      - turboperformance value to set.
   * \param[in] inMarkerTP - turboperformance marker.
   */
  inline virtual void SetNuIn(su2double value,
                              unsigned short inMarkerTP,
                              unsigned short valSpan) { }

  /*!
   * \brief A virtual member.
   * \param[in] value      - turboperformance value to set.
   * \param[in] inMarkerTP - turboperformance marker.
   */
  inline virtual void SetKineOut(su2double value,
                                 unsigned short inMarkerTP,
                                 unsigned short valSpan) { }

  /*!
   * \brief A virtual member.
   * \param[in] value      - turboperformance value to set.
   * \param[in] inMarkerTP - turboperformance marker.
   */
  inline virtual void SetOmegaOut(su2double value,
                                  unsigned short inMarkerTP,
                                  unsigned short valSpan) { }

  /*!
   * \brief A virtual member.
   * \param[in] value      - turboperformance value to set.
   * \param[in] inMarkerTP - turboperformance marker.
   */
  inline virtual void SetNuOut(su2double value,
                               unsigned short inMarkerTP,
                               unsigned short valSpan) { }

  /*!
   * \brief A virtual member.
   * \param[in] config - Definition of the particular problem.
   */
  inline virtual void SetFreeStream_TurboSolution(CConfig *config) { }

  /*!
   * \brief A virtual member.
   * \param[in] geometry - Geometrical definition.
   * \param[in] config - Definition of the particular problem.
   * \param[in] referenceCoord - Determine if the mesh is deformed from the reference or from the current coordinates.
   */
  inline virtual void DeformMesh(CGeometry **geometry,
                                 CNumerics **numerics,
                                 CConfig *config) { }

  /*!
   * \brief A virtual member.
   * \param[in] geometry - Geometrical definition.
   * \param[in] config - Definition of the particular problem.
   * \param[in] referenceCoord - Determine if the mesh is deformed from the reference or from the current coordinates.
   */
  inline virtual void SetMesh_Stiffness(CGeometry **geometry,
                                        CNumerics **numerics,
                                        CConfig *config) { }

  /*!
   * \brief Routine that sets the flag controlling implicit treatment for periodic BCs.
   * \param[in] val_implicit_periodic - Flag controlling implicit treatment for periodic BCs.
   */
  inline void SetImplicitPeriodic(bool val_implicit_periodic) { implicit_periodic = val_implicit_periodic; }

  /*!
   * \brief Routine that sets the flag controlling solution rotation for periodic BCs.
   * \param[in] val_implicit_periodic - Flag controlling solution rotation for periodic BCs.
   */
  inline void SetRotatePeriodic(bool val_rotate_periodic) { rotate_periodic = val_rotate_periodic; }

  /*!
   * \brief Retrieve the solver name for output purposes.
   * \param[out] val_solvername - Name of the solver.
   */
  inline string GetSolverName(void) {return SolverName;}

  /*!
   * \brief Get the solution fields.
   * \return A vector containing the solution fields.
   */
  inline vector<string> GetSolutionFields() const{return fields;}

  /*!
   * \brief A virtual member.
   * \param[in] geometry - Geometrical definition.
   * \param[in] config   - Definition of the particular problem.
   */
  inline virtual void ComputeVerificationError(CGeometry *geometry, CConfig *config) { }

  /*!
   * \brief Compute the tractions at the vertices.
   * \param[in] geometry - Geometrical definition.
   * \param[in] config   - Definition of the particular problem.
   */
  void ComputeVertexTractions(CGeometry *geometry, const CConfig *config);

  /*!
   * \brief Set the adjoints of the vertex tractions.
   * \param[in] iMarker  - Index of the marker
   * \param[in] iVertex  - Index of the relevant vertex
   * \param[in] iDim     - Dimension
   */
  inline su2double GetVertexTractions(unsigned short iMarker, unsigned long iVertex, unsigned short iDim) const {
    return VertexTraction[iMarker][iVertex][iDim];
  }

  /*!
   * \brief Register the vertex tractions as output.
   * \param[in] geometry - Geometrical definition.
   * \param[in] config   - Definition of the particular problem.
   */
  void RegisterVertexTractions(CGeometry *geometry, const CConfig *config);

  /*!
   * \brief Store the adjoints of the vertex tractions.
   * \param[in] iMarker  - Index of the marker
   * \param[in] iVertex  - Index of the relevant vertex
   * \param[in] iDim     - Dimension
   * \param[in] val_adjoint - Value received for the adjoint (from another solver)
   */
  inline void StoreVertexTractionsAdjoint(unsigned short iMarker,
                                          unsigned long iVertex,
                                          unsigned short iDim,
                                          su2double val_adjoint){
    VertexTractionAdjoint[iMarker][iVertex][iDim] = val_adjoint;
  }

  /*!
   * \brief Set the adjoints of the vertex tractions to the AD structure.
   * \param[in] geometry - Geometrical definition.
   * \param[in] config   - Definition of the particular problem.
   */
  void SetVertexTractionsAdjoint(CGeometry *geometry, const CConfig *config);

  /*!
   * \brief Get minimun volume in the mesh
   * \return
   */
  virtual su2double GetMinimum_Volume() const { return 0.0; }

  /*!
   * \brief Get maximum volume in the mesh
   * \return
   */
  virtual su2double GetMaximum_Volume() const { return 0.0; }

  /*!
   * \brief Whether the methods of the solver called by multi/single-grid
   *        iteration can be executed by multiple threads.
   * \return Should return true if "yes", false if "no".
   */
  inline virtual bool GetHasHybridParallel() const { return false; }

<<<<<<< HEAD
  /*!
   * \brief Get values for streamwise periodc flow: delta P, m_dot, inlet T, integrated heat.
   * \return Struct holding 4 su2doubles.
   */
  virtual StreamwisePeriodicValues GetStreamwisePeriodicValues() const { return StreamwisePeriodicValues(); }
  
  /*!
   * \brief Save snapshot or POD data using libROM
   * \param[in] geometry - Geometrical definition of the problem.
   * \param[in] config - Definition of the particular problem.
   * \param[in] converged - Whether or not solution has converged.
  */
  void SavelibROM(CGeometry *geometry, CConfig *config, bool converged);
=======
  inline virtual void ComputeBFMSources(CSolver **solver_container, unsigned long iPoint, vector<su2double>&BFM_sources) {};
>>>>>>> e7aa180f

protected:
  /*!
   * \brief Allocate the memory for the verification solution, if necessary.
   * \param[in] nDim   - Number of dimensions of the problem.
   * \param[in] nVar   - Number of variables of the problem.
   * \param[in] config - Definition of the particular problem.
   */
  void SetVerificationSolution(unsigned short nDim,
                               unsigned short nVar,
                               CConfig        *config);


};<|MERGE_RESOLUTION|>--- conflicted
+++ resolved
@@ -4332,7 +4332,6 @@
    */
   inline virtual bool GetHasHybridParallel() const { return false; }
 
-<<<<<<< HEAD
   /*!
    * \brief Get values for streamwise periodc flow: delta P, m_dot, inlet T, integrated heat.
    * \return Struct holding 4 su2doubles.
@@ -4346,9 +4345,7 @@
    * \param[in] converged - Whether or not solution has converged.
   */
   void SavelibROM(CGeometry *geometry, CConfig *config, bool converged);
-=======
   inline virtual void ComputeBFMSources(CSolver **solver_container, unsigned long iPoint, vector<su2double>&BFM_sources) {};
->>>>>>> e7aa180f
 
 protected:
   /*!
